from typing import List

from decision_making.src.manager.dm_process import DmProcess
from logging import Logger


class DmManager:
    """
    DmManager is in charge to start all dm modules and wait for them to finish
    """
    def __init__(self, logger: Logger, dm_process_list: List[DmProcess]) -> None:
        self._logger = logger
        self._dm_process_list = dm_process_list

    def start_modules(self) -> None:
        """
        start all the configured modules one by one in new processes
        :return: None
        """
        for dm_process in self._dm_process_list:
            self._logger.debug('starting DM module %s', dm_process.name)
            dm_process.start_process()

    def stop_modules(self) -> None:
        """
        signal to all the configured modules to stop their processes
        :return: 
        """
        for dm_process in self._dm_process_list:
            self._logger.debug('stopping DM module %s', dm_process.name)
            dm_process.stop_process()

        for dm_process in self._dm_process_list:
            dm_process.process.join(1)
            if dm_process.process.is_alive():
                self._logger.error('module %s has not stopped', dm_process.name)

        self._logger.debug('stopping all DM modules complete')

<<<<<<< HEAD
    def wait_for_submodules(self) -> None:
=======
    def wait_for_submodules(self, timeout=None) -> None:
>>>>>>> 837d97dd
        """
        wait until all submodules have stopped
        :return:
        """
        for dm_process in self._dm_process_list:
<<<<<<< HEAD
            dm_process.process.join()
=======
            dm_process.process.join(timeout=timeout)
>>>>>>> 837d97dd
            self._logger.info('module %s has stopped', dm_process.name)<|MERGE_RESOLUTION|>--- conflicted
+++ resolved
@@ -37,19 +37,11 @@
 
         self._logger.debug('stopping all DM modules complete')
 
-<<<<<<< HEAD
-    def wait_for_submodules(self) -> None:
-=======
     def wait_for_submodules(self, timeout=None) -> None:
->>>>>>> 837d97dd
         """
         wait until all submodules have stopped
         :return:
         """
         for dm_process in self._dm_process_list:
-<<<<<<< HEAD
-            dm_process.process.join()
-=======
             dm_process.process.join(timeout=timeout)
->>>>>>> 837d97dd
             self._logger.info('module %s has stopped', dm_process.name)