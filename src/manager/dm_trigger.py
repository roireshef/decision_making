from abc import ABC, abstractmethod
from enum import Enum
from typing import Callable

from rte.python.periodic_timer.periodic_timer import PeriodicTimer
from decision_making.src.manager.trigger_exceptions import DmTriggerActivationException

class DmTriggerType(Enum):
    DM_TRIGGER_NONE = 0  # for modules without a trigger
    DM_TRIGGER_PERIODIC = 1


class DmTrigger(ABC):
    def __init__(self, callback):
        self.callback = callback

    @abstractmethod
    def is_active(self) -> bool:
        pass

    @abstractmethod
    def activate(self):
        pass

    @abstractmethod
    def deactivate(self):
        pass


class DmNullTrigger(DmTrigger):
    """
    This trigger does nothing, it is for modules that don't need a trigger
    """

    def __init__(self):
        pass

    def is_active(self) -> bool:
        return False

    def activate(self):
        pass

    def deactivate(self):
        pass


class DmPeriodicTimerTrigger(DmTrigger):
    """
    This trigger will call the given callback according to the given period
    """

    def __init__(self, callback: Callable[[None], None], period: float):
        super().__init__(callback)
        self.is_active = False
        self.period = period
        if self.period > 0:
            self.timer = PeriodicTimer(self.period, self.callback)
        else:
            raise ValueError('invalid period ({}) set for DmPeriodicTimerTrigger'.format(period))

    def is_active(self) -> bool:
        return self.is_active

    def activate(self):
        if not self.is_active:
            self.is_active = True
            self.timer.start(run_in_thread=False)
        else:
            raise DmTriggerActivationException('trying to activate an already active DmPeriodicTimerTrigger')

    def deactivate(self):
        if self.is_active:
            self.timer.stop()
<<<<<<< HEAD
            self.is_active = False
=======
            self.is_active = False
        else:
            raise DmTriggerActivationException('trying to deactivate an already inactive DmPeriodicTimerTrigger')


>>>>>>> 36988bc7
<|MERGE_RESOLUTION|>--- conflicted
+++ resolved
@@ -6,7 +6,7 @@
 from decision_making.src.manager.trigger_exceptions import DmTriggerActivationException
 
 class DmTriggerType(Enum):
-    DM_TRIGGER_NONE = 0  # for modules without a trigger
+    DM_TRIGGER_NONE = 0 # for modules without a trigger
     DM_TRIGGER_PERIODIC = 1
 
 
@@ -72,12 +72,6 @@
     def deactivate(self):
         if self.is_active:
             self.timer.stop()
-<<<<<<< HEAD
-            self.is_active = False
-=======
             self.is_active = False
         else:
             raise DmTriggerActivationException('trying to deactivate an already inactive DmPeriodicTimerTrigger')
-
-
->>>>>>> 36988bc7
