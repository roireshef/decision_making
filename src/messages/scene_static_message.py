import numpy as np

from common_data.interface.Rte_Types.python.sub_structures import TsSYSAdjacentLane, TsSYSBoundaryPoint, TsSYSLaneCoupling, \
    TsSYSStaticTrafficFlowControl, TsSYSDynamicStatus, TsSYSDynamicTrafficFlowControl, \
<<<<<<< HEAD
    TsSYSSceneLaneSegment, TsSYSLaneSegmentConnectivity,  TsSYS_SceneLaneSegmentLite, TsSYS_DataNavigationPlan
from common_data.interface.py.idl_generated_files.Rte_Types.TsSYS_SceneStatic import TsSYSSceneStatic
from common_data.interface.py.idl_generated_files.Rte_Types.sub_structures.TsSYS_DataSceneStatic import \
=======
    TsSYSSceneLaneSegment, TsSYSLaneSegmentConnectivity
from common_data.interface.Rte_Types.python.sub_structures import TsSYSSceneStatic
from common_data.interface.Rte_Types.python.sub_structures.TsSYS_DataSceneStatic import \
>>>>>>> 2fdafb4d
    TsSYSDataSceneStatic
from common_data.interface.Rte_Types.python.sub_structures.TsSYS_SceneRoadIntersection import \
    TsSYSSceneRoadIntersection
from common_data.interface.Rte_Types.python.sub_structures.TsSYS_SceneRoadSegment import \
    TsSYSSceneRoadSegment
from decision_making.src.global_constants import PUBSUB_MSG_IMPL
from decision_making.src.messages.scene_common_messages import Timestamp, MapOrigin, Header
from enum import Enum
from typing import List

MAX_NOMINAL_PATH_POINT_FIELDS = 10


class MapLaneType(Enum):
    ControlledAccess_DividedRoadLane = 0
    ControlledAccess_DividedRoadInterchangeLinks = 1
    NonControlledAccess_DividedRoadLane = 2
    ControlledAccess_NonDividedRoadLane = 3
    AccessRampLane = 4
    NonDividedRoadLane_NonControlledAccess = 5
    LocalRoadLane = 6
    Right_RoadEdgeLane_EmergencyLane = 7
    Left_RoadEdgeLane_EmergencyLane = 8
    TurnLane = 9
    HOVLane = 10
    BidirectionalLane = 11


class MapRoadSegmentType(Enum):
    Normal = 0
    Intersection = 1
    TurnOnly = 2
    Unknown = 3


class MovingDirection(Enum):
    Adjacent_or_same_dir = 1
    Opposing = 2
    Centerlane = 3


class ManeuverType(Enum):
    STRAIGHT_CONNECTION = 0
    LEFT_TURN_CONNECTION = 1
    RIGHT_TURN_CONNECTION = 2
    LEFT_MERGE_CONNECTION = 3
    RIGHT_MERGE_CONNECTION = 4
    LEFT_EXIT_CONNECTION = 5
    RIGHT_EXIT_CONNECTION = 6
    LEFT_FORK_CONNECTION = 7
    RIGHT_FORK_CONNECTION = 8
    TRAFFIC_CIRCLE_CONNECTION = 9
    LEFT_LANE_CHANGE_CONNECTION = 10
    RIGHT_LANE_CHANGE_CONNECTION = 11
    NO_ALLOWED_CONNECTION = 12


class MapLaneMarkerType(Enum):
    MapLaneMarkerType_None = 0
    MapLaneMarkerType_ThinDashed_SingleLine = 1
    MapLaneMarkerType_ThickDashed_SingleLine = 2
    MapLaneMarkerType_ThinSolid_SingleLine = 3
    MapLaneMarkerType_ThickSolid_SingleLine = 4
    MapLaneMarkerType_ThinDashed_DoubleLine = 5
    MapLaneMarkerType_ThickDashed_DoubleLine = 6
    MapLaneMarkerType_ThinSolid_DoubleLine = 7
    MapLaneMarkerType_ThickSolid_DoubleLine = 8
    MapLaneMarkerType_ThinDoubleLeftSolid_RightDashedLine = 9
    MapLaneMarkerType_ThickDoubleLefSolid_RightDashedLine = 10
    MapLaneMarkerType_ThinDoubleLeftDashed_RightSolidLine = 11
    MapLaneMarkerType_ThickDoubleLeftDashed_RightSolidLine = 12
    MapLaneMarkerType_ThinDashed_TripleLine = 13
    MapLaneMarkerType_ThickDashed_TripleLine = 14
    MapLaneMarkerType_ThinSolid_TripleLine = 15
    MapLaneMarkerType_ThickSolid_TripleLine = 16
    MapLaneMarkerType_DashedSingleLine_BottsDots = 17
    MapLaneMarkerType_SolidSingleLine_BottsDots = 18
    MapLaneMarkerType_DashedDoubleLine_BottsDots = 19
    MapLaneMarkerType_SolidDoubleLine_BottsDots = 20
    MapLaneMarkerType_DoubleLeftSolid_RightDashedLine_BottsDots = 21
    MapLaneMarkerType_DoubleLeftDashed_RightSolidLine_BottsDots = 22
    MapLaneMarkerType_DashedTripleLine_BottsDots = 23
    MapLaneMarkerType_SolidTripleLine_BottsDots = 24
    MapLaneMarkerType_VirtualInferredLine = 25
    MapLaneMarkerType_Unknown = 255


class RoadObjectType(Enum):
    Yield = 0
    StopSign = 1
    VerticalStack_RYG_TrafficLight = 2
    HorizontalStack_RYG_TrafficLight = 3
    YieldVerticalStack_RYG_TrafficLight_WithInd = 4
    HorizontalStack_RYG_TrafficLight_WithInd = 5
    Red_TrafficLight = 6
    Yellow_TrafficLight = 7
    StopBar_Left = 8
    StopBar_Right = 9
    LaneLeftTurnMarker_Start = 10
    LaneLeftTurnMarker_End = 11
    LaneRightTurnMarker_Start = 12
    LaneRightTurnMarker_End = 13
    LaneStraightLeftTurnMarker_Start = 14
    LaneStraightLeftTurnMarker_End = 15
    LaneStraightRightTurnMarker_Start = 16
    LaneStraightRightTurnMarker_End = 17
    LaneStopMarker_MidLeft = 18
    LaneStopMarker_MidRight = 19
    LaneStopMarker_Diamond_Start = 20
    LaneStopMarker_Diamond_end = 21
    LightPost = 22
    Dashed_LaneMarker_MidStart = 23
    Dashed_LaneMarker_MidEnd = 24


class TrafficSignalState(Enum):
    NO_DETECTION = 0
    RED = 1
    YELLOW = 2
    RED_YELLOW = 3
    GREEN = 4
    GREEN_YELLOW = 6
    FLASHING_BIT = 8  # (flashing modifier, not valid by itself)
    FLASHING_RED = 9
    FLASHING_YELLOW = 10
    FLASHING_GREEN = 12
    UP_DOWN_ARROW_BIT = 16  # (up/down arrow modifier, not valid by itself)
    STRAIGHT_ARROW_RED = 17
    STRAIGHT_ARROW_YELLOW = 18
    STRAIGHT_ARROW_GREEN = 20
    LEFT_ARROW_BIT = 32  # (left arrow modifier, not valid by itself)
    LEFT_ARROW_RED = 33
    LEFT_ARROW_YELLOW = 34
    LEFT_ARROW_GREEN = 36
    FLASHING_LEFT_ARROW_RED = 41
    FLASHING_LEFT_ARROW_YELLOW = 42
    FLASHING_LEFT_ARROW_GREEN = 44
    RIGHT_ARROW_BIT = 64  # (right arrow modifier, not valid by itself)
    RIGHT_ARROW_RED = 65
    RIGHT_ARROW_YELLOW = 66
    RIGHT_ARROW_GREEN = 68
    FLASHING_RIGHT_ARROW_RED = 73
    FLASHING_RIGHT_ARROW_YELLOW = 74
    FLASHING_RIGHT_ARROW_GREEN = 76
    RAILROAD_CROSSING_UNKNOWN = 96
    RAILROAD_CROSSING_RED = 97
    RAILROAD_CROSSING_CLEAR = 100
    RAILROAD_CROSSING_BLOCKED = 104
    PEDISTRIAN_SAME_DIR_UNKNOWN = 108
    PEDISTRIAN_SAME_DIR_STOPPED = 109
    PEDISTRIAN_SAME_DIR_WARNING = 110
    PEDISTRIAN_SAME_DIR_CROSS = 112
    PEDISTRIAN_PERP_DIR_UNKNOWN = 116
    PEDISTRIAN_PERP_DIR_STOPPED = 117
    PEDISTRIAN_PERP_DIR_WARNING = 118
    PEDISTRIAN_PERP_DIR_CROSS = 120
    UNKNOWN = 121
    OFF = 122


class NominalPathPoint(Enum):
    CeSYS_NominalPathPoint_e_l_EastX = 0
    CeSYS_NominalPathPoint_e_l_NorthY = 1
    CeSYS_NominalPathPoint_e_phi_heading = 2
    CeSYS_NominalPathPoint_e_il_curvature = 3
    CeSYS_NominalPathPoint_e_il2_curvature_rate = 4
    CeSYS_NominalPathPoint_e_phi_cross_slope = 5
    CeSYS_NominalPathPoint_e_phi_along_slope = 6
    CeSYS_NominalPathPoint_e_l_s = 7
    CeSYS_NominalPathPoint_e_l_left_offset = 8
    CeSYS_NominalPathPoint_e_l_right_offset = 9


class SceneRoadSegment(PUBSUB_MSG_IMPL):
    e_i_road_segment_id = int
    e_i_road_id = int
    e_Cnt_lane_segment_id_count = int
    a_i_lane_segment_ids = np.ndarray
    e_e_road_segment_type = MapRoadSegmentType
    e_Cnt_upstream_segment_count = int
    a_i_upstream_road_segment_ids = np.ndarray
    e_Cnt_downstream_segment_count = int
    a_i_downstream_road_segment_ids = np.ndarray

    def __init__(self, e_i_road_segment_id: int, e_i_road_id: int, e_Cnt_lane_segment_id_count: int,
                 a_i_lane_segment_ids: np.ndarray, e_e_road_segment_type: MapRoadSegmentType,
                 e_Cnt_upstream_segment_count: int, a_i_upstream_road_segment_ids: np.ndarray,
                 e_Cnt_downstream_segment_count: int, a_i_downstream_road_segment_ids: np.ndarray) -> None:
        """
        Road-segment information
        :param e_i_road_segment_id: ID of this Road-segment
        :param e_i_road_id: Not relevant for M0
        :param e_Cnt_lane_segment_id_count: Total number of all lane-segments contained within this road-segment
        :param a_i_lane_segment_ids: Lane-segments contained within this road-segment
        :param e_e_road_segment_type:
        :param e_Cnt_upstream_segment_count: Total number of upstream road-segments from this road-segment
        :param a_i_upstream_road_segment_ids: Upstream road-segments from this road-segment
        :param e_Cnt_downstream_segment_count: Total number of downstream road-segments from this road-segment
        :param a_i_downstream_road_segment_ids: Downstream road-segments from this road-segment
        """
        self.e_i_road_segment_id = e_i_road_segment_id
        self.e_i_road_id = e_i_road_id
        self.e_Cnt_lane_segment_id_count = e_Cnt_lane_segment_id_count
        self.a_i_lane_segment_ids = a_i_lane_segment_ids
        self.e_e_road_segment_type = e_e_road_segment_type
        self.e_Cnt_upstream_segment_count = e_Cnt_upstream_segment_count
        self.a_i_upstream_road_segment_ids = a_i_upstream_road_segment_ids
        self.e_Cnt_downstream_segment_count = e_Cnt_downstream_segment_count
        self.a_i_downstream_road_segment_ids = a_i_downstream_road_segment_ids

    def serialize(self) -> TsSYSSceneRoadSegment:
        pubsub_msg = TsSYSSceneRoadSegment()

        pubsub_msg.e_i_road_segment_id = self.e_i_road_segment_id
        pubsub_msg.e_i_road_id = self.e_i_road_id

        pubsub_msg.e_Cnt_lane_segment_id_count = self.e_Cnt_lane_segment_id_count
        pubsub_msg.a_i_lane_segment_ids = self.a_i_lane_segment_ids

        pubsub_msg.e_e_road_segment_type = self.e_e_road_segment_type.value

        pubsub_msg.e_Cnt_upstream_segment_count = self.e_Cnt_upstream_segment_count
        pubsub_msg.a_i_upstream_road_segment_ids = self.a_i_upstream_road_segment_ids

        pubsub_msg.e_Cnt_downstream_segment_count = self.e_Cnt_downstream_segment_count
        pubsub_msg.a_i_downstream_road_segment_ids = self.a_i_downstream_road_segment_ids

        return pubsub_msg

    @classmethod
    def deserialize(cls, pubsubMsg: TsSYSSceneRoadSegment):
        return cls(pubsubMsg.e_i_road_segment_id,
                   pubsubMsg.e_i_road_id,
                   pubsubMsg.e_Cnt_lane_segment_id_count,
                   pubsubMsg.a_i_lane_segment_ids[:pubsubMsg.e_Cnt_lane_segment_id_count],
                   MapRoadSegmentType(pubsubMsg.e_e_road_segment_type),
                   pubsubMsg.e_Cnt_upstream_segment_count,
                   pubsubMsg.a_i_upstream_road_segment_ids[:pubsubMsg.e_Cnt_upstream_segment_count],
                   pubsubMsg.e_Cnt_downstream_segment_count,
                   pubsubMsg.a_i_downstream_road_segment_ids[:pubsubMsg.e_Cnt_downstream_segment_count])


class SceneRoadIntersection(PUBSUB_MSG_IMPL):
    e_i_road_intersection_id = int
    e_Cnt_lane_coupling_count = int
    a_i_lane_coupling_segment_ids = np.ndarray
    e_Cnt_intersection_road_segment_count = int
    a_i_intersection_road_segment_ids = np.ndarray

    def __init__(self, e_i_road_intersection_id: int,
                 e_Cnt_lane_coupling_count: int, a_i_lane_coupling_segment_ids: np.ndarray,
                 e_Cnt_intersection_road_segment_count: int, a_i_intersection_road_segment_ids: np.ndarray) -> None:
        """
        Road-intersection information
        :param e_i_road_intersection_id: ID of this road-intersection
        :param e_Cnt_lane_coupling_count: Total number of lane-couplings inside this road-intersection
        :param a_i_lane_coupling_segment_ids: Lane-couplings inside this road-intersection: all lane-couplings inside
        a road-intersection are non-virtual, and are equivalent to lane-segments.
        :param e_Cnt_intersection_road_segment_count: Total number of road-segments inside this road-intersection
        :param a_i_intersection_road_segment_ids: Road-segments inside this road-intersection. A road-intersection
        contains all the road-segments going through it, e.g. in a 4-way intersection, the road-intersection will
        contain both the North/South and East/West road-segments.
        """
        self.e_i_road_intersection_id = e_i_road_intersection_id
        self.e_Cnt_lane_coupling_count = e_Cnt_lane_coupling_count
        self.a_i_lane_coupling_segment_ids = a_i_lane_coupling_segment_ids
        self.e_Cnt_intersection_road_segment_count = e_Cnt_intersection_road_segment_count
        self.a_i_intersection_road_segment_ids = a_i_intersection_road_segment_ids

    def serialize(self) -> TsSYSSceneRoadIntersection:
        pubsub_msg = TsSYSSceneRoadIntersection()

        pubsub_msg.e_i_road_intersection_id = self.e_i_road_intersection_id

        pubsub_msg.e_Cnt_lane_coupling_count = self.e_Cnt_lane_coupling_count
        pubsub_msg.a_i_lane_coupling_segment_ids = self.a_i_lane_coupling_segment_ids

        pubsub_msg.e_Cnt_intersection_road_segment_count = self.e_Cnt_intersection_road_segment_count
        pubsub_msg.a_i_intersection_road_segment_ids = self.a_i_intersection_road_segment_ids

        return pubsub_msg

    @classmethod
    def deserialize(cls, pubsubMsg: TsSYSSceneRoadIntersection):
        return cls(pubsubMsg.e_i_road_intersection_id,
                   pubsubMsg.e_Cnt_lane_coupling_count,
                   pubsubMsg.a_i_lane_coupling_segment_ids[:pubsubMsg.e_Cnt_lane_coupling_count],
                   pubsubMsg.e_Cnt_intersection_road_segment_count,
                   pubsubMsg.a_i_intersection_road_segment_ids[:pubsubMsg.e_Cnt_intersection_road_segment_count])


class AdjacentLane(PUBSUB_MSG_IMPL):
    e_i_lane_segment_id = int
    e_e_moving_direction = MovingDirection
    e_e_lane_type = MapLaneType

    def __init__(self, e_i_lane_segment_id: int, e_e_moving_direction: MovingDirection, e_e_lane_type: MapLaneType):
        self.e_i_lane_segment_id = e_i_lane_segment_id
        self.e_e_moving_direction = e_e_moving_direction
        self.e_e_lane_type = e_e_lane_type

    def serialize(self) -> TsSYSAdjacentLane:
        pubsub_msg = TsSYSAdjacentLane()

        pubsub_msg.e_i_lane_segment_id = self.e_i_lane_segment_id
        pubsub_msg.e_e_moving_direction = self.e_e_moving_direction.value
        pubsub_msg.e_e_lane_type = self.e_e_lane_type.value

        return pubsub_msg

    @classmethod
    def deserialize(cls, pubsubMsg: TsSYSAdjacentLane):
        return cls(pubsubMsg.e_i_lane_segment_id, pubsubMsg.e_e_moving_direction,
                   pubsubMsg.e_e_lane_type)


class LaneSegmentConnectivity(PUBSUB_MSG_IMPL):
    e_i_lane_segment_id = int
    e_e_maneuver_type = ManeuverType

    def __init__(self, e_i_lane_segment_id: int, e_e_maneuver_type: ManeuverType):
        self.e_i_lane_segment_id = e_i_lane_segment_id
        self.e_e_maneuver_type = e_e_maneuver_type

    def serialize(self) -> TsSYSLaneSegmentConnectivity:
        pubsub_msg = TsSYSLaneSegmentConnectivity()

        pubsub_msg.e_i_lane_segment_id = self.e_i_lane_segment_id
        pubsub_msg.e_e_maneuver_type = self.e_e_maneuver_type.value

        return pubsub_msg

    @classmethod
    def deserialize(cls, pubsubMsg: TsSYSLaneSegmentConnectivity):
        return cls(pubsubMsg.e_i_lane_segment_id, ManeuverType(pubsubMsg.e_e_maneuver_type))


class BoundaryPoint(PUBSUB_MSG_IMPL):
    e_e_lane_marker_type = MapLaneMarkerType
    e_l_s_start = float
    e_l_s_end = float

    def __init__(self, e_e_lane_marker_type: MapLaneMarkerType, e_l_s_start: float, e_l_s_end: float):
        self.e_e_lane_marker_type = e_e_lane_marker_type
        self.e_l_s_start = e_l_s_start
        self.e_l_s_end = e_l_s_end

    def serialize(self) -> TsSYSBoundaryPoint:
        pubsub_msg = TsSYSBoundaryPoint()

        pubsub_msg.e_e_lane_marker_type = self.e_e_lane_marker_type.value
        pubsub_msg.e_l_s_start = self.e_l_s_start
        pubsub_msg.e_l_s_end = self.e_l_s_end

        return pubsub_msg

    @classmethod
    def deserialize(cls, pubsubMsg: TsSYSBoundaryPoint):
        return cls(pubsubMsg.e_e_lane_marker_type, pubsubMsg.e_l_s_start, pubsubMsg.e_l_s_end)


class LaneCoupling(PUBSUB_MSG_IMPL):
    e_i_lane_segment_id = int
    e_i_road_intersection_id = int
    e_i_downstream_lane_segment_id = int
    e_i_upstream_lane_segment_id = int
    e_e_maneuver_type = ManeuverType

    def __init__(self, e_i_lane_segment_id: int, e_i_road_intersection_id: int, e_i_downstream_lane_segment_id: int,
                 e_i_upstream_lane_segment_id: int, e_e_maneuver_type: ManeuverType):
        """
        Lane-coupling information. Generally, a lane-coupling connects two lane-segments with the same moving direction.
        'Virtual' lane-couplings (e.g. between two lane-segments on a straight road) have ID's of 0.
        Non-virtual lane-couplings (e.g. inside a road-intersection) are equivalent to lane-segments and have non-zero ID's.
        :param e_i_lane_segment_id: ID of this lane-coupling/lane-segment. ID=0 if this is a virtual lane-coupling
        :param e_i_road_intersection_id: ID of the road-intersection that this lane-coupling is in. ID=0 if N/A.
        :param e_i_downstream_lane_segment_id: ID of the lane-segment downstream from this lane-coupling
        :param e_i_upstream_lane_segment_id: ID of the lane-segment upstream from this lane-coupling
        :param e_e_maneuver_type:
        """
        self.e_i_lane_segment_id = e_i_lane_segment_id
        self.e_i_road_intersection_id = e_i_road_intersection_id
        self.e_i_downstream_lane_segment_id = e_i_downstream_lane_segment_id
        self.e_i_upstream_lane_segment_id = e_i_upstream_lane_segment_id
        self.e_e_maneuver_type = e_e_maneuver_type

    def serialize(self) -> TsSYSLaneCoupling:
        pubsub_msg = TsSYSLaneCoupling()

        pubsub_msg.e_i_lane_segment_id = self.e_i_lane_segment_id
        pubsub_msg.e_i_road_intersection_id = self.e_i_road_intersection_id
        pubsub_msg.e_i_downstream_lane_segment_id = self.e_i_downstream_lane_segment_id
        pubsub_msg.e_i_upstream_lane_segment_id = self.e_i_upstream_lane_segment_id
        pubsub_msg.e_e_maneuver_type = self.e_e_maneuver_type.value

        return pubsub_msg

    @classmethod
    def deserialize(cls, pubsubMsg: TsSYSLaneCoupling):
        return cls(pubsubMsg.e_i_lane_segment_id, pubsubMsg.e_i_road_intersection_id,
                   pubsubMsg.e_i_downstream_lane_segment_id, pubsubMsg.e_i_upstream_lane_segment_id,
                   ManeuverType(pubsubMsg.e_e_maneuver_type))


class StaticTrafficFlowControl(PUBSUB_MSG_IMPL):
    e_e_road_object_type = RoadObjectType
    e_l_station = float
    e_Pct_confidence = float

    def __init__(self, e_e_road_object_type: RoadObjectType, e_l_station: float, e_Pct_confidence: float):
        """
        Static traffic-flow-control device, eg. Stop Signs (not relevant for M0)
        :param e_e_road_object_type:
        :param e_l_station:
        :param e_Pct_confidence:
        """
        self.e_e_road_object_type = e_e_road_object_type
        self.e_l_station = e_l_station
        self.e_Pct_confidence = e_Pct_confidence

    def serialize(self) -> TsSYSStaticTrafficFlowControl:
        pubsub_msg = TsSYSStaticTrafficFlowControl()

        pubsub_msg.e_e_road_object_type = self.e_e_road_object_type.value
        pubsub_msg.e_l_station = self.e_l_station
        pubsub_msg.e_Pct_confidence = self.e_Pct_confidence

        return pubsub_msg

    @classmethod
    def deserialize(cls, pubsubMsg: TsSYSStaticTrafficFlowControl):
        return cls(RoadObjectType(pubsubMsg.e_e_road_object_type), pubsubMsg.e_l_station,
                   pubsubMsg.e_Pct_confidence)


class DynamicStatus(PUBSUB_MSG_IMPL):
    e_e_status = TrafficSignalState
    e_Pct_confidence = float

    def __init__(self, e_e_status: TrafficSignalState, e_Pct_confidence: float):
        """
        Status of Dynamic traffic-flow-control device, eg. red-yellow-green (not relevant for M0)
        :param e_e_status:
        :param e_Pct_confidence:
        """
        self.e_e_status = e_e_status
        self.e_Pct_confidence = e_Pct_confidence

    def serialize(self) -> TsSYSDynamicStatus:
        pubsub_msg = TsSYSDynamicStatus()

        pubsub_msg.e_e_status = self.e_e_status.value
        pubsub_msg.e_Pct_confidence = self.e_Pct_confidence

        return pubsub_msg

    @classmethod
    def deserialize(cls, pubsubMsg: TsSYSDynamicStatus):
        return cls(TrafficSignalState(pubsubMsg.e_e_status), pubsubMsg.e_Pct_confidence)


class DynamicTrafficFlowControl(PUBSUB_MSG_IMPL):
    e_e_road_object_type = RoadObjectType
    e_l_station = float
    e_Cnt_dynamic_status_count = int
    as_dynamic_status = List[DynamicStatus]

    def __init__(self, e_e_road_object_type: RoadObjectType, e_l_station: float,
                 e_Cnt_dynamic_status_count: int, as_dynamic_status: List[DynamicStatus]):
        """
        Dynamic traffic-flow-control device, e.g. Traffic lights (not relevant for M0)
        :param e_e_road_object_type:
        :param e_l_station:
        :param e_Cnt_dynamic_status_count:
        :param as_dynamic_status:
        """
        self.e_e_road_object_type = e_e_road_object_type
        self.e_l_station = e_l_station
        self.e_Cnt_dynamic_status_count = e_Cnt_dynamic_status_count
        self.as_dynamic_status = as_dynamic_status

    def serialize(self) -> TsSYSDynamicTrafficFlowControl:
        pubsub_msg = TsSYSDynamicTrafficFlowControl()

        pubsub_msg.e_e_road_object_type = self.e_e_road_object_type.value
        pubsub_msg.e_l_station = self.e_l_station
        pubsub_msg.e_Cnt_dynamic_status_count = self.e_Cnt_dynamic_status_count

        for i in range(pubsub_msg.e_Cnt_dynamic_status_count):
            pubsub_msg.as_dynamic_status[i] = self.as_dynamic_status[i].serialize()

        return pubsub_msg

    @classmethod
    def deserialize(cls, pubsubMsg: TsSYSDynamicTrafficFlowControl):
        dynamic_statuses = list()
        for i in range(pubsubMsg.e_Cnt_dynamic_status_count):
            dynamic_statuses.append(DynamicStatus.deserialize(pubsubMsg.as_dynamic_status[i]))
        return cls(RoadObjectType(pubsubMsg.e_e_road_object_type), pubsubMsg.e_l_station,
                   pubsubMsg.e_Cnt_dynamic_status_count,
                   dynamic_statuses)


class SceneLaneSegmentGeometry(PUBSUB_MSG_IMPL):
    e_i_lane_segment_id = int
    e_i_road_segment_id = int
    e_Cnt_nominal_path_point_count = int
    a_nominal_path_points = np.ndarray
    e_Cnt_left_boundary_points_count = int
    as_left_boundary_points = List[BoundaryPoint]
    e_Cnt_right_boundary_points_count = int
    as_right_boundary_points = List[BoundaryPoint]


    def __init__(self, e_i_lane_segment_id: int, e_i_road_segment_id: int, e_Cnt_nominal_path_point_count: int,
                 a_nominal_path_points: np.ndarray,
                 e_Cnt_left_boundary_points_count: int, as_left_boundary_points: List[BoundaryPoint],
                 e_Cnt_right_boundary_points_count: int, as_right_boundary_points: List[BoundaryPoint]):
        """
        Lane-segment information
        :param e_i_lane_segment_id: ID of this lane-segment
        :param e_i_road_segment_id: ID of the road-segment that this lane-segment belongs to
        :param e_Cnt_nominal_path_point_count: Total number of points that specify the nominal-path (i.e. center of lane) for this lane-segment
        :param a_nominal_path_points: Points that specify the nominal-path (i.e. center of lane) for this lane-segment.
               Its shape has to be [e_Cnt_nominal_path_point_count X MAX_NOMINAL_PATH_POINT_FIELDS].
        :param e_Cnt_left_boundary_points_count: Total number of points that specify the left-boundary for this lane-segment
        :param as_left_boundary_points: Points that specify the left-boundary for this lane-segment
        :param e_Cnt_right_boundary_points_count: Total number of points that specify the right-boundary for this lane-segment
        :param as_right_boundary_points: Points that specify the right-boundary for this lane-segment

        """
        self.e_i_lane_segment_id = e_i_lane_segment_id
        self.e_i_road_segment_id = e_i_road_segment_id
        self.e_Cnt_nominal_path_point_count = e_Cnt_nominal_path_point_count
        self.a_nominal_path_points = a_nominal_path_points
        self.e_Cnt_left_boundary_points_count = e_Cnt_left_boundary_points_count
        self.as_left_boundary_points = as_left_boundary_points
        self.e_Cnt_right_boundary_points_count = e_Cnt_right_boundary_points_count
        self.as_right_boundary_points = as_right_boundary_points


    def serialize(self) -> TsSYSSceneLaneSegment:
        pubsub_msg = TsSYSSceneLaneSegment()

        pubsub_msg.e_i_lane_segment_id = self.e_i_lane_segment_id
        pubsub_msg.e_i_road_segment_id = self.e_i_road_segment_id


        pubsub_msg.e_Cnt_nominal_path_point_count = self.e_Cnt_nominal_path_point_count
        pubsub_msg.a_nominal_path_points = self.a_nominal_path_points

        pubsub_msg.e_Cnt_left_boundary_points_count = self.e_Cnt_left_boundary_points_count
        for i in range(pubsub_msg.e_Cnt_left_boundary_points_count):
            pubsub_msg.as_left_boundary_points[i] = self.as_left_boundary_points[i].serialize()

        pubsub_msg.e_Cnt_right_boundary_points_count = self.e_Cnt_right_boundary_points_count
        for i in range(pubsub_msg.e_Cnt_right_boundary_points_count):
            pubsub_msg.as_right_boundary_points[i] = self.as_right_boundary_points[i].serialize()


        return pubsub_msg

    @classmethod
    def deserialize(cls, pubsubMsg: TsSYSSceneLaneSegment):

        a_nominal_path_points = pubsubMsg.a_nominal_path_points[:pubsubMsg.e_Cnt_nominal_path_point_count,
                                :MAX_NOMINAL_PATH_POINT_FIELDS]

        as_left_boundary_points = list()
        for i in range(pubsubMsg.e_Cnt_left_boundary_points_count):
            as_left_boundary_points.append(BoundaryPoint.deserialize(pubsubMsg.as_left_boundary_points[i]))

        as_right_boundary_points = list()
        for i in range(pubsubMsg.e_Cnt_right_boundary_points_count):
            as_right_boundary_points.append(BoundaryPoint.deserialize(pubsubMsg.as_right_boundary_points[i]))


        # TODO: remove hack of constant MapLaneType after SceneProvider fix
        return cls(pubsubMsg.e_i_lane_segment_id, pubsubMsg.e_i_road_segment_id,
                   pubsubMsg.e_Cnt_nominal_path_point_count, a_nominal_path_points,
                   pubsubMsg.e_Cnt_left_boundary_points_count, as_left_boundary_points,
                   pubsubMsg.e_Cnt_right_boundary_points_count, as_right_boundary_points)


class DataSceneStaticGeometry(PUBSUB_MSG_IMPL):
    e_b_Valid = bool
    s_RecvTimestamp = Timestamp
    s_ComputeTimestamp = Timestamp
    e_Cnt_num_lane_segments_geometry = int
    as_scene_lane_segment_geometry = List[SceneLaneSegmentGeometry]


    def __init__(self, e_b_Valid: bool, s_RecvTimestamp:Timestamp, s_ComputeTimestamp: Timestamp, 
                 e_Cnt_num_lane_segments_geometry: int, as_scene_lane_segment_geometry: List[SceneLaneSegmentGeometry]):
        """
        Scene provider's static scene information
        :param e_b_Valid:
        :param s_ComputeTimestamp:
        :param e_Cnt_num_lane_segments_geometry: Total number of lane-segments(geometry) in the static scene
        :param as_scene_lane_segment_geometry: All lane-segments(geometry) in the static scene

        """
        self.e_b_Valid = e_b_Valid
        self.s_RecvTimestamp = s_RecvTimestamp
        self.s_ComputeTimestamp = s_ComputeTimestamp
        self.e_Cnt_num_lane_segments_geometry = e_Cnt_num_lane_segments_geometry
        self.as_scene_lane_segment_geometry = as_scene_lane_segment_geometry

    def serialize(self) -> TsSYSDataSceneStatic:
        pubsub_msg = TsSYSDataSceneStatic()

        pubsub_msg.e_b_Valid = self.e_b_Valid
        pubsub_msg.s_RecvTimestamp = self.s_RecvTimestamp.serialize()
        pubsub_msg.s_ComputeTimestamp = self.s_ComputeTimestamp.serialize()

        pubsub_msg.e_Cnt_num_lane_segments = self.e_Cnt_num_lane_segments
        for i in range(pubsub_msg.e_Cnt_num_lane_segments):
            pubsub_msg.as_scene_lane_segment[i] = self.as_scene_lane_segment[i].serialize()

        return pubsub_msg

    @classmethod
    def deserialize(cls, pubsubMsg: TsSYSDataSceneStatic):

        lane_segments_geometry = list()
        for i in range(pubsubMsg.e_Cnt_num_lane_segments):
            lane_segments_geometry.append(SceneLaneSegmentGeometry.deserialize(pubsubMsg.as_scene_lane_segment_geometry[i]))


        return cls(pubsubMsg.e_b_Valid, Timestamp.deserialize(pubsubMsg.s_RecvTimestamp),
                   Timestamp.deserialize(pubsubMsg.s_ComputeTimestamp),
                   pubsubMsg.e_Cnt_num_lane_segments, lane_segments_geometry)


class DataNavigationPlan(PUBSUB_MSG_IMPL):
    e_b_Valid = bool 
    e_Cnt_num_road_segments = int
    a_i_road_segment_ids = List[int]

    def __init__(self, e_b_Valid: bool, e_Cnt_num_road_segments: int, a_i_road_segment_ids:  List[int]):
        """
        Status of Dynamic traffic-flow-control device, eg. red-yellow-green (not relevant for M0)
        :param e_e_status:
        :param e_Pct_confidence:
        """
        self.e_b_Valid = e_b_Valid
        self.e_Cnt_num_road_segments = e_Cnt_num_road_segments
        self.a_i_road_segment_ids = a_i_road_segment_ids

    def serialize(self) -> TsSYS_DataNavigationPlan:
        pubsub_msg = TsSYS_DataNavigationPlan()

        pubsub_msg.e_b_Valid = self.e_b_Valid
        pubsub_msg.e_Cnt_num_road_segments = self.e_Cnt_num_road_segments
        pubsub_msg.a_i_road_segment_ids = self.a_i_road_segment_ids

        return pubsub_msg

    @classmethod
    def deserialize(cls, pubsubMsg: TsSYS_DataNavigationPlan):
        return cls(pubsubMsg.e_b_Valid, pubsubMsg.e_Cnt_num_road_segments, pubsubMsg.a_i_road_segment_ids)



class SceneLaneSegmentLite(PUBSUB_MSG_IMPL):
    e_i_lane_segment_id = int
    e_i_road_segment_id = int
    e_e_lane_type = MapLaneType
    e_Cnt_static_traffic_flow_control_count = int
    as_static_traffic_flow_control = List[StaticTrafficFlowControl]
    e_Cnt_dynamic_traffic_flow_control_count = int
    as_dynamic_traffic_flow_control = List[DynamicTrafficFlowControl]
    e_Cnt_left_adjacent_lane_count = int
    as_left_adjacent_lanes = List[AdjacentLane]
    e_Cnt_right_adjacent_lane_count = int
    as_right_adjacent_lanes = List[AdjacentLane]
    e_Cnt_downstream_lane_count = int
    as_downstream_lanes = List[LaneSegmentConnectivity]
    e_Cnt_upstream_lane_count = int
    as_upstream_lanes = List[LaneSegmentConnectivity]
    e_v_nominal_speed = float
    e_i_downstream_road_intersection_id = int
    e_Cnt_lane_coupling_count = int
    as_lane_coupling = List[LaneCoupling]
    e_Cnt_num_active_lane_attributes = int 
    e_i_active_lane_attribute_indices = List[int]
    e_cmp_lane_attributes = List[int]
    e_cmp_lane_attribute_confidences = List[float]

    def __init__(self, e_i_lane_segment_id: int, e_i_road_segment_id: int, e_e_lane_type: MapLaneType,
                 e_Cnt_static_traffic_flow_control_count: int,
                 as_static_traffic_flow_control: List[StaticTrafficFlowControl],
                 e_Cnt_dynamic_traffic_flow_control_count: int,
                 as_dynamic_traffic_flow_control: List[DynamicTrafficFlowControl],
                 e_Cnt_left_adjacent_lane_count: int, as_left_adjacent_lanes: List[AdjacentLane],
                 e_Cnt_right_adjacent_lane_count: int, as_right_adjacent_lanes: List[AdjacentLane],
                 e_Cnt_downstream_lane_count: int, as_downstream_lanes: List[LaneSegmentConnectivity],
                 e_Cnt_upstream_lane_count: int, as_upstream_lanes: List[LaneSegmentConnectivity],
                 e_v_nominal_speed: float,
                 e_i_downstream_road_intersection_id: int, e_Cnt_lane_coupling_count: int,
                 as_lane_coupling: List[LaneCoupling], e_Cnt_num_active_lane_attributes: int, 
                 e_i_active_lane_attribute_indices: List[int], 
                 e_cmp_lane_attributes: List[int], e_cmp_lane_attribute_confidences: List[float]):
        """
        Lane-segment information
        :param e_i_lane_segment_id: ID of this lane-segment
        :param e_i_road_segment_id: ID of the road-segment that this lane-segment belongs to
        :param e_e_lane_type: Type of lane-segment
        :param e_Cnt_static_traffic_flow_control_count: Total number of static traffic-flow-control devices in this lane-segment (not relevant for M0)
        :param as_static_traffic_flow_control: Static traffic-flow-control devices in this lane-segment (not relevant for M0)
        :param e_Cnt_dynamic_traffic_flow_control_count: Total number of dynamic traffic-flow-control devices in this lane-segment (not relevant for M0)
        :param as_dynamic_traffic_flow_control: Dynamic traffic-flow-control devices in this lane-segment (not relevant for M0)
        :param e_Cnt_left_adjacent_lane_count: Total number of lane-segments to the left of this lane-segment
        :param as_left_adjacent_lanes: Lane-segments to the left of this lane-segment
        :param e_Cnt_right_adjacent_lane_count: Total number of lane-segments to the right of this lane-segment
        :param as_right_adjacent_lanes: Lane-segments to the right of this lane-segment
        :param e_Cnt_downstream_lane_count: Total number of lane-segments downstream of this lane-segment
        :param as_downstream_lanes: Lane-segments downstream of this lane-segment
        :param e_Cnt_upstream_lane_count: Total number of lane-segments upstream of this lane-segment
        :param as_upstream_lanes: Lane-segments upstream of this lane-segment
        :param e_v_nominal_speed: Nominal speed (i.e. speed limit) of this lane-segment
        :param e_i_downstream_road_intersection_id: ID of the Road-Intersection that is immediately downstream from this lane-segment (0 if not applicable)
        :param e_Cnt_lane_coupling_count: Total number of lane-couplings for this lane-segment
        :param as_lane_coupling: Lane-couplings for this lane-segment
        """
        self.e_i_lane_segment_id = e_i_lane_segment_id
        self.e_i_road_segment_id = e_i_road_segment_id
        self.e_e_lane_type = e_e_lane_type
        self.e_Cnt_static_traffic_flow_control_count = e_Cnt_static_traffic_flow_control_count
        self.as_static_traffic_flow_control = as_static_traffic_flow_control
        self.e_Cnt_dynamic_traffic_flow_control_count = e_Cnt_dynamic_traffic_flow_control_count
        self.as_dynamic_traffic_flow_control = as_dynamic_traffic_flow_control
        self.e_Cnt_left_adjacent_lane_count = e_Cnt_left_adjacent_lane_count
        self.as_left_adjacent_lanes = as_left_adjacent_lanes
        self.e_Cnt_right_adjacent_lane_count = e_Cnt_right_adjacent_lane_count
        self.as_right_adjacent_lanes = as_right_adjacent_lanes
        self.e_Cnt_downstream_lane_count = e_Cnt_downstream_lane_count
        self.as_downstream_lanes = as_downstream_lanes
        self.e_Cnt_upstream_lane_count = e_Cnt_upstream_lane_count
        self.as_upstream_lanes = as_upstream_lanes
        self.e_v_nominal_speed = e_v_nominal_speed
        self.e_i_downstream_road_intersection_id = e_i_downstream_road_intersection_id
        self.e_Cnt_lane_coupling_count = e_Cnt_lane_coupling_count
        self.as_lane_coupling = as_lane_coupling
        self.e_Cnt_num_active_lane_attributes = e_Cnt_num_active_lane_attributes
        self.e_i_active_lane_attribute_indices = e_i_active_lane_attribute_indices
        self.e_cmp_lane_attributes = e_cmp_lane_attributes
        self.e_cmp_lane_attribute_confidences = e_cmp_lane_attribute_confidences

    def serialize(self) -> TsSYS_SceneLaneSegmentLite:
        pubsub_msg = TsSYS_SceneLaneSegmentLite()

        pubsub_msg.e_i_lane_segment_id = self.e_i_lane_segment_id
        pubsub_msg.e_i_road_segment_id = self.e_i_road_segment_id
        pubsub_msg.e_e_lane_type = self.e_e_lane_type.value

        pubsub_msg.e_Cnt_static_traffic_flow_control_count = self.e_Cnt_static_traffic_flow_control_count
        for i in range(pubsub_msg.e_Cnt_static_traffic_flow_control_count):
            pubsub_msg.as_static_traffic_flow_control[i] = self.as_static_traffic_flow_control[i].serialize()

        pubsub_msg.e_Cnt_dynamic_traffic_flow_control_count = self.e_Cnt_dynamic_traffic_flow_control_count
        for i in range(pubsub_msg.e_Cnt_dynamic_traffic_flow_control_count):
            pubsub_msg.as_dynamic_traffic_flow_control[i] = self.as_dynamic_traffic_flow_control[i].serialize()

        pubsub_msg.e_Cnt_left_adjacent_lane_count = self.e_Cnt_left_adjacent_lane_count
        for i in range(pubsub_msg.e_Cnt_left_adjacent_lane_count):
            pubsub_msg.as_left_adjacent_lanes[i] = self.as_left_adjacent_lanes[i].serialize()

        pubsub_msg.e_Cnt_right_adjacent_lane_count = self.e_Cnt_right_adjacent_lane_count
        for i in range(pubsub_msg.e_Cnt_right_adjacent_lane_count):
            pubsub_msg.as_right_adjacent_lanes[i] = self.as_right_adjacent_lanes[i].serialize()

        pubsub_msg.e_Cnt_downstream_lane_count = self.e_Cnt_downstream_lane_count
        for i in range(pubsub_msg.e_Cnt_downstream_lane_count):
            pubsub_msg.as_downstream_lanes[i] = self.as_downstream_lanes[i].serialize()

        pubsub_msg.e_Cnt_upstream_lane_count = self.e_Cnt_upstream_lane_count
        for i in range(pubsub_msg.e_Cnt_upstream_lane_count):
            pubsub_msg.as_upstream_lanes[i] = self.as_upstream_lanes[i].serialize()

        pubsub_msg.e_v_nominal_speed = self.e_v_nominal_speed

        pubsub_msg.e_i_downstream_road_intersection_id = self.e_i_downstream_road_intersection_id

        pubsub_msg.e_Cnt_lane_coupling_count = self.e_Cnt_lane_coupling_count
        for i in range(pubsub_msg.e_Cnt_lane_coupling_count):
            pubsub_msg.as_lane_coupling[i] = self.as_lane_coupling[i].serialize()
            
        pubsub_msg.e_Cnt_num_active_lane_attributes = self.e_Cnt_num_active_lane_attributes
        for i in range(pubsub_msg.e_Cnt_num_active_lane_attributes):
            pubsub_msg.e_i_active_lane_attribute_indices[i] = self.e_i_active_lane_attribute_indices[i]
            
        pubsub_msg.e_cmp_lane_attributes = self.e_cmp_lane_attributes # These are sparse arrays. So copy the entire array
        pubsub_msg.e_cmp_lane_attribute_confidences = self.e_cmp_lane_attribute_confidences # These are sparse arrays. So copy the entire array


        return pubsub_msg

    @classmethod
    def deserialize(cls, pubsubMsg: TsSYS_SceneLaneSegmentLite):
        as_static_traffic_flow_control = list()
        for i in range(pubsubMsg.e_Cnt_static_traffic_flow_control_count):
            as_static_traffic_flow_control.append(
                StaticTrafficFlowControl.deserialize(pubsubMsg.as_static_traffic_flow_control[i]))

        as_dynamic_traffic_flow_control = list()
        for i in range(pubsubMsg.e_Cnt_dynamic_traffic_flow_control_count):
            as_dynamic_traffic_flow_control.append(
                DynamicTrafficFlowControl.deserialize(pubsubMsg.as_dynamic_traffic_flow_control[i]))

        as_left_adjacent_lanes = list()
        for i in range(pubsubMsg.e_Cnt_left_adjacent_lane_count):
            as_left_adjacent_lanes.append(AdjacentLane.deserialize(pubsubMsg.as_left_adjacent_lanes[i]))

        as_right_adjacent_lanes = list()
        for i in range(pubsubMsg.e_Cnt_right_adjacent_lane_count):
            as_right_adjacent_lanes.append(AdjacentLane.deserialize(pubsubMsg.as_right_adjacent_lanes[i]))

        as_downstream_lanes = list()
        for i in range(pubsubMsg.e_Cnt_downstream_lane_count):
            as_downstream_lanes.append(LaneSegmentConnectivity.deserialize(pubsubMsg.as_downstream_lanes[i]))

        as_upstream_lanes = list()
        for i in range(pubsubMsg.e_Cnt_upstream_lane_count):
            as_upstream_lanes.append(LaneSegmentConnectivity.deserialize(pubsubMsg.as_upstream_lanes[i]))

        as_lane_coupling = list()
        for i in range(pubsubMsg.e_Cnt_lane_coupling_count):
            as_lane_coupling.append(LaneCoupling.deserialize(pubsubMsg.as_lane_coupling[i]))
            

        return cls(pubsubMsg.e_i_lane_segment_id, pubsubMsg.e_i_road_segment_id, pubsubMsg.e_e_lane_type,
                   pubsubMsg.e_Cnt_static_traffic_flow_control_count, as_static_traffic_flow_control,
                   pubsubMsg.e_Cnt_dynamic_traffic_flow_control_count, as_dynamic_traffic_flow_control,
                   pubsubMsg.e_Cnt_left_adjacent_lane_count, as_left_adjacent_lanes,
                   pubsubMsg.e_Cnt_right_adjacent_lane_count, as_right_adjacent_lanes,
                   pubsubMsg.e_Cnt_downstream_lane_count, as_downstream_lanes,
                   pubsubMsg.e_Cnt_upstream_lane_count, as_upstream_lanes,
                   pubsubMsg.e_v_nominal_speed,
                   pubsubMsg.e_i_downstream_road_intersection_id,
                   pubsubMsg.e_Cnt_lane_coupling_count, as_lane_coupling, 
                   pubsubMsg.e_Cnt_num_active_lane_attributes,
                   pubsubMsg.e_i_active_lane_attribute_indices,
                   pubsubMsg.e_cmp_lane_attributes,pubsubMsg.e_cmp_lane_attribute_confidences)



class DataSceneStaticLite(PUBSUB_MSG_IMPL):
    e_b_Valid = bool
    s_RecvTimestamp = Timestamp
    s_ComputeTimestamp = Timestamp
    e_l_perception_horizon_front = float
    e_l_perception_horizon_rear = float
    e_Cnt_num_lane_segments = int
    as_scene_lane_segment = List[SceneLaneSegmentLite]
    e_Cnt_num_road_intersections = int
    as_scene_road_intersection = List[SceneRoadIntersection]
    e_Cnt_num_road_segments = int
    as_scene_road_segment = List[SceneRoadSegment]

    def __init__(self, e_b_Valid: bool, s_RecvTimestamp:Timestamp, s_ComputeTimestamp: Timestamp, e_l_perception_horizon_front: float,
                 e_l_perception_horizon_rear: float,
                 e_Cnt_num_lane_segments: int, as_scene_lane_segment: List[SceneLaneSegmentLite],
                 e_Cnt_num_road_intersections: int, as_scene_road_intersection: List[SceneRoadIntersection],
                 e_Cnt_num_road_segments: int, as_scene_road_segment: List[SceneRoadSegment]):
        """
        Scene provider's static scene information
        :param e_b_Valid:
        :param s_ComputeTimestamp:
        :param e_l_perception_horizon_front: (Not relevant for M0)
        :param e_l_perception_horizon_rear: (Not relevant for M0)
        :param e_Cnt_num_lane_segments: Total number of lane-segments in the static scene
        :param as_scene_lane_segment: All lane-segments in the static scene
        :param e_Cnt_num_road_intersections: Total number of road-intersections in the static scene
        :param as_scene_road_intersection: All road-intersections in the static scene
        :param e_Cnt_num_road_segments: Total number of road-segments in the static scene
        :param as_scene_road_segment: All road-segments in the static scene
        """
        self.e_b_Valid = e_b_Valid
        self.s_RecvTimestamp = s_RecvTimestamp
        self.s_ComputeTimestamp = s_ComputeTimestamp
        self.e_l_perception_horizon_front = e_l_perception_horizon_front
        self.e_l_perception_horizon_rear = e_l_perception_horizon_rear
        self.e_Cnt_num_lane_segments = e_Cnt_num_lane_segments
        self.as_scene_lane_segment = as_scene_lane_segment
        self.e_Cnt_num_road_intersections = e_Cnt_num_road_intersections
        self.as_scene_road_intersection = as_scene_road_intersection
        self.e_Cnt_num_road_segments = e_Cnt_num_road_segments
        self.as_scene_road_segment = as_scene_road_segment


    def serialize(self) -> TsSYSDataSceneStatic:
        pubsub_msg = TsSYSDataSceneStatic()

        pubsub_msg.e_b_Valid = self.e_b_Valid
        pubsub_msg.s_RecvTimestamp = self.s_RecvTimestamp.serialize()
        pubsub_msg.s_ComputeTimestamp = self.s_ComputeTimestamp.serialize()
        pubsub_msg.e_l_perception_horizon_front = self.e_l_perception_horizon_front
        pubsub_msg.e_l_perception_horizon_rear = self.e_l_perception_horizon_rear

        pubsub_msg.e_Cnt_num_lane_segments = self.e_Cnt_num_lane_segments
        for i in range(pubsub_msg.e_Cnt_num_lane_segments):
            pubsub_msg.as_scene_lane_segment[i] = self.as_scene_lane_segment[i].serialize()

        pubsub_msg.e_Cnt_num_road_intersections = self.e_Cnt_num_road_intersections
        for i in range(pubsub_msg.e_Cnt_num_road_intersections):
            pubsub_msg.as_scene_road_intersection[i] = self.as_scene_road_intersection[i].serialize()

        pubsub_msg.e_Cnt_num_road_segments = self.e_Cnt_num_road_segments
        for i in range(pubsub_msg.e_Cnt_num_road_segments):
            pubsub_msg.as_scene_road_segment[i] = self.as_scene_road_segment[i].serialize()

        return pubsub_msg

    @classmethod
    def deserialize(cls, pubsubMsg: TsSYSDataSceneStatic): # should be replaced with TsSYSDataSceneStaticLite

        lane_segments = list()
        for i in range(pubsubMsg.e_Cnt_num_lane_segments_lite):
            lane_segments.append(SceneLaneSegmentLite.deserialize(pubsubMsg.as_scene_lane_segments_lite[i]))

        road_intersections = list()
        for i in range(pubsubMsg.e_Cnt_num_road_intersections):
            road_intersections.append(SceneRoadIntersection.deserialize(pubsubMsg.as_scene_road_intersection[i]))

        road_segments = list()
        for i in range(pubsubMsg.e_Cnt_num_road_segments):
            road_segments.append(SceneRoadSegment.deserialize(pubsubMsg.as_scene_road_segment[i]))

        return cls(pubsubMsg.e_b_Valid, Timestamp.deserialize(pubsubMsg.s_RecvTimestamp),
                   Timestamp.deserialize(pubsubMsg.s_ComputeTimestamp),
                   pubsubMsg.e_l_perception_horizon_front, pubsubMsg.e_l_perception_horizon_rear,
                   pubsubMsg.e_Cnt_num_lane_segments, lane_segments,
                   pubsubMsg.e_Cnt_num_road_intersections, road_intersections,
                   pubsubMsg.e_Cnt_num_road_segments, road_segments)


class SceneStatic(PUBSUB_MSG_IMPL):
    s_Header = Header
    s_MapOrigin = MapOrigin
    s_SceneStaticGeometryData = DataSceneStaticGeometry
    s_SceneStaticLiteData = DataSceneStaticLite
    s_NavigationPlanData = DataNavigationPlan

    def __init__(self, s_Header: Header, s_MapOrigin: MapOrigin, s_SceneStaticGeometryData: DataSceneStaticGeometry,
                 s_SceneStaticLiteData: DataSceneStaticLite, s_NavigationPlanData:DataNavigationPlan):
        self.s_Header = s_Header
        self.s_MapOrigin = s_MapOrigin
        self.s_SceneStaticGeometryData = s_SceneStaticGeometryData
        self.s_SceneStaticLiteData = s_SceneStaticLiteData
        self.s_NavigationPlanData = s_NavigationPlanData

    def serialize(self) -> TsSYSSceneStatic:
        pubsub_msg = TsSYSSceneStatic()
        pubsub_msg.s_Header = self.s_Header.serialize()
        pubsub_msg.s_MapOrigin = self.s_MapOrigin.serialize()
        pubsub_msg.s_SceneStaticGeometryData = self.s_SceneStaticGeometryData.serialize()
        pubsub_msg.s_SceneStaticLiteData = self.s_SceneStaticLiteData.serialize()
        pubsub_msg.s_NavigationPlanData = self.s_NavigationPlanData.serialize()
        return pubsub_msg

    @classmethod
    def deserialize(cls, pubsubMsg: TsSYSSceneStatic):
        return cls(Header.deserialize(pubsubMsg.s_Header),
                   MapOrigin.deserialize(pubsubMsg.s_MapOrigin),
                   DataSceneStaticGeometry.deserialize(pubsubMsg.s_SceneStaticGeometryData),
                   DataSceneStaticLite.deserialize(pubsubMsg.s_SceneStaticLiteData),
                   DataNavigationPlan.deserialize(pubsubMsg.s_NavigationPlanData))


<|MERGE_RESOLUTION|>--- conflicted
+++ resolved
@@ -1,16 +1,13 @@
+from enum import Enum
+from typing import List
+
 import numpy as np
 
 from common_data.interface.Rte_Types.python.sub_structures import TsSYSAdjacentLane, TsSYSBoundaryPoint, TsSYSLaneCoupling, \
     TsSYSStaticTrafficFlowControl, TsSYSDynamicStatus, TsSYSDynamicTrafficFlowControl, \
-<<<<<<< HEAD
-    TsSYSSceneLaneSegment, TsSYSLaneSegmentConnectivity,  TsSYS_SceneLaneSegmentLite, TsSYS_DataNavigationPlan
-from common_data.interface.py.idl_generated_files.Rte_Types.TsSYS_SceneStatic import TsSYSSceneStatic
-from common_data.interface.py.idl_generated_files.Rte_Types.sub_structures.TsSYS_DataSceneStatic import \
-=======
     TsSYSSceneLaneSegment, TsSYSLaneSegmentConnectivity
 from common_data.interface.Rte_Types.python.sub_structures import TsSYSSceneStatic
 from common_data.interface.Rte_Types.python.sub_structures.TsSYS_DataSceneStatic import \
->>>>>>> 2fdafb4d
     TsSYSDataSceneStatic
 from common_data.interface.Rte_Types.python.sub_structures.TsSYS_SceneRoadIntersection import \
     TsSYSSceneRoadIntersection
@@ -18,8 +15,7 @@
     TsSYSSceneRoadSegment
 from decision_making.src.global_constants import PUBSUB_MSG_IMPL
 from decision_making.src.messages.scene_common_messages import Timestamp, MapOrigin, Header
-from enum import Enum
-from typing import List
+
 
 MAX_NOMINAL_PATH_POINT_FIELDS = 10
 
@@ -233,24 +229,24 @@
         pubsub_msg.e_e_road_segment_type = self.e_e_road_segment_type.value
 
         pubsub_msg.e_Cnt_upstream_segment_count = self.e_Cnt_upstream_segment_count
-        pubsub_msg.a_i_upstream_road_segment_ids = self.a_i_upstream_road_segment_ids
+        pubsub_msg.a_Cnt_upstream_road_segment_id = self.a_Cnt_upstream_road_segment_id
 
         pubsub_msg.e_Cnt_downstream_segment_count = self.e_Cnt_downstream_segment_count
-        pubsub_msg.a_i_downstream_road_segment_ids = self.a_i_downstream_road_segment_ids
+        pubsub_msg.a_Cnt_downstream_road_segment_id = self.a_Cnt_downstream_road_segment_id
 
         return pubsub_msg
 
     @classmethod
     def deserialize(cls, pubsubMsg: TsSYSSceneRoadSegment):
-        return cls(pubsubMsg.e_i_road_segment_id,
-                   pubsubMsg.e_i_road_id,
+        return cls(pubsubMsg.e_Cnt_road_segment_id,
+                   pubsubMsg.e_Cnt_road_id,
                    pubsubMsg.e_Cnt_lane_segment_id_count,
-                   pubsubMsg.a_i_lane_segment_ids[:pubsubMsg.e_Cnt_lane_segment_id_count],
+                   pubsubMsg.a_Cnt_lane_segment_id[:pubsubMsg.e_Cnt_lane_segment_id_count],
                    MapRoadSegmentType(pubsubMsg.e_e_road_segment_type),
                    pubsubMsg.e_Cnt_upstream_segment_count,
-                   pubsubMsg.a_i_upstream_road_segment_ids[:pubsubMsg.e_Cnt_upstream_segment_count],
+                   pubsubMsg.a_Cnt_upstream_road_segment_id[:pubsubMsg.e_Cnt_upstream_segment_count],
                    pubsubMsg.e_Cnt_downstream_segment_count,
-                   pubsubMsg.a_i_downstream_road_segment_ids[:pubsubMsg.e_Cnt_downstream_segment_count])
+                   pubsubMsg.a_Cnt_downstream_road_segment_id[:pubsubMsg.e_Cnt_downstream_segment_count])
 
 
 class SceneRoadIntersection(PUBSUB_MSG_IMPL):
@@ -367,6 +363,7 @@
 
         return pubsub_msg
 
+    # TODO: remove hack of MapLaneMarkerType after SP fix
     @classmethod
     def deserialize(cls, pubsubMsg: TsSYSBoundaryPoint):
         return cls(pubsubMsg.e_e_lane_marker_type, pubsubMsg.e_l_s_start, pubsubMsg.e_l_s_end)
@@ -514,168 +511,7 @@
                    dynamic_statuses)
 
 
-class SceneLaneSegmentGeometry(PUBSUB_MSG_IMPL):
-    e_i_lane_segment_id = int
-    e_i_road_segment_id = int
-    e_Cnt_nominal_path_point_count = int
-    a_nominal_path_points = np.ndarray
-    e_Cnt_left_boundary_points_count = int
-    as_left_boundary_points = List[BoundaryPoint]
-    e_Cnt_right_boundary_points_count = int
-    as_right_boundary_points = List[BoundaryPoint]
-
-
-    def __init__(self, e_i_lane_segment_id: int, e_i_road_segment_id: int, e_Cnt_nominal_path_point_count: int,
-                 a_nominal_path_points: np.ndarray,
-                 e_Cnt_left_boundary_points_count: int, as_left_boundary_points: List[BoundaryPoint],
-                 e_Cnt_right_boundary_points_count: int, as_right_boundary_points: List[BoundaryPoint]):
-        """
-        Lane-segment information
-        :param e_i_lane_segment_id: ID of this lane-segment
-        :param e_i_road_segment_id: ID of the road-segment that this lane-segment belongs to
-        :param e_Cnt_nominal_path_point_count: Total number of points that specify the nominal-path (i.e. center of lane) for this lane-segment
-        :param a_nominal_path_points: Points that specify the nominal-path (i.e. center of lane) for this lane-segment.
-               Its shape has to be [e_Cnt_nominal_path_point_count X MAX_NOMINAL_PATH_POINT_FIELDS].
-        :param e_Cnt_left_boundary_points_count: Total number of points that specify the left-boundary for this lane-segment
-        :param as_left_boundary_points: Points that specify the left-boundary for this lane-segment
-        :param e_Cnt_right_boundary_points_count: Total number of points that specify the right-boundary for this lane-segment
-        :param as_right_boundary_points: Points that specify the right-boundary for this lane-segment
-
-        """
-        self.e_i_lane_segment_id = e_i_lane_segment_id
-        self.e_i_road_segment_id = e_i_road_segment_id
-        self.e_Cnt_nominal_path_point_count = e_Cnt_nominal_path_point_count
-        self.a_nominal_path_points = a_nominal_path_points
-        self.e_Cnt_left_boundary_points_count = e_Cnt_left_boundary_points_count
-        self.as_left_boundary_points = as_left_boundary_points
-        self.e_Cnt_right_boundary_points_count = e_Cnt_right_boundary_points_count
-        self.as_right_boundary_points = as_right_boundary_points
-
-
-    def serialize(self) -> TsSYSSceneLaneSegment:
-        pubsub_msg = TsSYSSceneLaneSegment()
-
-        pubsub_msg.e_i_lane_segment_id = self.e_i_lane_segment_id
-        pubsub_msg.e_i_road_segment_id = self.e_i_road_segment_id
-
-
-        pubsub_msg.e_Cnt_nominal_path_point_count = self.e_Cnt_nominal_path_point_count
-        pubsub_msg.a_nominal_path_points = self.a_nominal_path_points
-
-        pubsub_msg.e_Cnt_left_boundary_points_count = self.e_Cnt_left_boundary_points_count
-        for i in range(pubsub_msg.e_Cnt_left_boundary_points_count):
-            pubsub_msg.as_left_boundary_points[i] = self.as_left_boundary_points[i].serialize()
-
-        pubsub_msg.e_Cnt_right_boundary_points_count = self.e_Cnt_right_boundary_points_count
-        for i in range(pubsub_msg.e_Cnt_right_boundary_points_count):
-            pubsub_msg.as_right_boundary_points[i] = self.as_right_boundary_points[i].serialize()
-
-
-        return pubsub_msg
-
-    @classmethod
-    def deserialize(cls, pubsubMsg: TsSYSSceneLaneSegment):
-
-        a_nominal_path_points = pubsubMsg.a_nominal_path_points[:pubsubMsg.e_Cnt_nominal_path_point_count,
-                                :MAX_NOMINAL_PATH_POINT_FIELDS]
-
-        as_left_boundary_points = list()
-        for i in range(pubsubMsg.e_Cnt_left_boundary_points_count):
-            as_left_boundary_points.append(BoundaryPoint.deserialize(pubsubMsg.as_left_boundary_points[i]))
-
-        as_right_boundary_points = list()
-        for i in range(pubsubMsg.e_Cnt_right_boundary_points_count):
-            as_right_boundary_points.append(BoundaryPoint.deserialize(pubsubMsg.as_right_boundary_points[i]))
-
-
-        # TODO: remove hack of constant MapLaneType after SceneProvider fix
-        return cls(pubsubMsg.e_i_lane_segment_id, pubsubMsg.e_i_road_segment_id,
-                   pubsubMsg.e_Cnt_nominal_path_point_count, a_nominal_path_points,
-                   pubsubMsg.e_Cnt_left_boundary_points_count, as_left_boundary_points,
-                   pubsubMsg.e_Cnt_right_boundary_points_count, as_right_boundary_points)
-
-
-class DataSceneStaticGeometry(PUBSUB_MSG_IMPL):
-    e_b_Valid = bool
-    s_RecvTimestamp = Timestamp
-    s_ComputeTimestamp = Timestamp
-    e_Cnt_num_lane_segments_geometry = int
-    as_scene_lane_segment_geometry = List[SceneLaneSegmentGeometry]
-
-
-    def __init__(self, e_b_Valid: bool, s_RecvTimestamp:Timestamp, s_ComputeTimestamp: Timestamp, 
-                 e_Cnt_num_lane_segments_geometry: int, as_scene_lane_segment_geometry: List[SceneLaneSegmentGeometry]):
-        """
-        Scene provider's static scene information
-        :param e_b_Valid:
-        :param s_ComputeTimestamp:
-        :param e_Cnt_num_lane_segments_geometry: Total number of lane-segments(geometry) in the static scene
-        :param as_scene_lane_segment_geometry: All lane-segments(geometry) in the static scene
-
-        """
-        self.e_b_Valid = e_b_Valid
-        self.s_RecvTimestamp = s_RecvTimestamp
-        self.s_ComputeTimestamp = s_ComputeTimestamp
-        self.e_Cnt_num_lane_segments_geometry = e_Cnt_num_lane_segments_geometry
-        self.as_scene_lane_segment_geometry = as_scene_lane_segment_geometry
-
-    def serialize(self) -> TsSYSDataSceneStatic:
-        pubsub_msg = TsSYSDataSceneStatic()
-
-        pubsub_msg.e_b_Valid = self.e_b_Valid
-        pubsub_msg.s_RecvTimestamp = self.s_RecvTimestamp.serialize()
-        pubsub_msg.s_ComputeTimestamp = self.s_ComputeTimestamp.serialize()
-
-        pubsub_msg.e_Cnt_num_lane_segments = self.e_Cnt_num_lane_segments
-        for i in range(pubsub_msg.e_Cnt_num_lane_segments):
-            pubsub_msg.as_scene_lane_segment[i] = self.as_scene_lane_segment[i].serialize()
-
-        return pubsub_msg
-
-    @classmethod
-    def deserialize(cls, pubsubMsg: TsSYSDataSceneStatic):
-
-        lane_segments_geometry = list()
-        for i in range(pubsubMsg.e_Cnt_num_lane_segments):
-            lane_segments_geometry.append(SceneLaneSegmentGeometry.deserialize(pubsubMsg.as_scene_lane_segment_geometry[i]))
-
-
-        return cls(pubsubMsg.e_b_Valid, Timestamp.deserialize(pubsubMsg.s_RecvTimestamp),
-                   Timestamp.deserialize(pubsubMsg.s_ComputeTimestamp),
-                   pubsubMsg.e_Cnt_num_lane_segments, lane_segments_geometry)
-
-
-class DataNavigationPlan(PUBSUB_MSG_IMPL):
-    e_b_Valid = bool 
-    e_Cnt_num_road_segments = int
-    a_i_road_segment_ids = List[int]
-
-    def __init__(self, e_b_Valid: bool, e_Cnt_num_road_segments: int, a_i_road_segment_ids:  List[int]):
-        """
-        Status of Dynamic traffic-flow-control device, eg. red-yellow-green (not relevant for M0)
-        :param e_e_status:
-        :param e_Pct_confidence:
-        """
-        self.e_b_Valid = e_b_Valid
-        self.e_Cnt_num_road_segments = e_Cnt_num_road_segments
-        self.a_i_road_segment_ids = a_i_road_segment_ids
-
-    def serialize(self) -> TsSYS_DataNavigationPlan:
-        pubsub_msg = TsSYS_DataNavigationPlan()
-
-        pubsub_msg.e_b_Valid = self.e_b_Valid
-        pubsub_msg.e_Cnt_num_road_segments = self.e_Cnt_num_road_segments
-        pubsub_msg.a_i_road_segment_ids = self.a_i_road_segment_ids
-
-        return pubsub_msg
-
-    @classmethod
-    def deserialize(cls, pubsubMsg: TsSYS_DataNavigationPlan):
-        return cls(pubsubMsg.e_b_Valid, pubsubMsg.e_Cnt_num_road_segments, pubsubMsg.a_i_road_segment_ids)
-
-
-
-class SceneLaneSegmentLite(PUBSUB_MSG_IMPL):
+class SceneLaneSegment(PUBSUB_MSG_IMPL):
     e_i_lane_segment_id = int
     e_i_road_segment_id = int
     e_e_lane_type = MapLaneType
@@ -692,13 +528,15 @@
     e_Cnt_upstream_lane_count = int
     as_upstream_lanes = List[LaneSegmentConnectivity]
     e_v_nominal_speed = float
+    e_Cnt_nominal_path_point_count = int
+    a_nominal_path_points = np.ndarray
+    e_Cnt_left_boundary_points_count = int
+    as_left_boundary_points = List[BoundaryPoint]
+    e_Cnt_right_boundary_points_count = int
+    as_right_boundary_points = List[BoundaryPoint]
     e_i_downstream_road_intersection_id = int
     e_Cnt_lane_coupling_count = int
     as_lane_coupling = List[LaneCoupling]
-    e_Cnt_num_active_lane_attributes = int 
-    e_i_active_lane_attribute_indices = List[int]
-    e_cmp_lane_attributes = List[int]
-    e_cmp_lane_attribute_confidences = List[float]
 
     def __init__(self, e_i_lane_segment_id: int, e_i_road_segment_id: int, e_e_lane_type: MapLaneType,
                  e_Cnt_static_traffic_flow_control_count: int,
@@ -709,11 +547,11 @@
                  e_Cnt_right_adjacent_lane_count: int, as_right_adjacent_lanes: List[AdjacentLane],
                  e_Cnt_downstream_lane_count: int, as_downstream_lanes: List[LaneSegmentConnectivity],
                  e_Cnt_upstream_lane_count: int, as_upstream_lanes: List[LaneSegmentConnectivity],
-                 e_v_nominal_speed: float,
+                 e_v_nominal_speed: float, e_Cnt_nominal_path_point_count: int, a_nominal_path_points: np.ndarray,
+                 e_Cnt_left_boundary_points_count: int, as_left_boundary_points: List[BoundaryPoint],
+                 e_Cnt_right_boundary_points_count: int, as_right_boundary_points: List[BoundaryPoint],
                  e_i_downstream_road_intersection_id: int, e_Cnt_lane_coupling_count: int,
-                 as_lane_coupling: List[LaneCoupling], e_Cnt_num_active_lane_attributes: int, 
-                 e_i_active_lane_attribute_indices: List[int], 
-                 e_cmp_lane_attributes: List[int], e_cmp_lane_attribute_confidences: List[float]):
+                 as_lane_coupling: List[LaneCoupling]):
         """
         Lane-segment information
         :param e_i_lane_segment_id: ID of this lane-segment
@@ -732,6 +570,13 @@
         :param e_Cnt_upstream_lane_count: Total number of lane-segments upstream of this lane-segment
         :param as_upstream_lanes: Lane-segments upstream of this lane-segment
         :param e_v_nominal_speed: Nominal speed (i.e. speed limit) of this lane-segment
+        :param e_Cnt_nominal_path_point_count: Total number of points that specify the nominal-path (i.e. center of lane) for this lane-segment
+        :param a_nominal_path_points: Points that specify the nominal-path (i.e. center of lane) for this lane-segment.
+               Its shape has to be [e_Cnt_nominal_path_point_count X MAX_NOMINAL_PATH_POINT_FIELDS].
+        :param e_Cnt_left_boundary_points_count: Total number of points that specify the left-boundary for this lane-segment
+        :param as_left_boundary_points: Points that specify the left-boundary for this lane-segment
+        :param e_Cnt_right_boundary_points_count: Total number of points that specify the right-boundary for this lane-segment
+        :param as_right_boundary_points: Points that specify the right-boundary for this lane-segment
         :param e_i_downstream_road_intersection_id: ID of the Road-Intersection that is immediately downstream from this lane-segment (0 if not applicable)
         :param e_Cnt_lane_coupling_count: Total number of lane-couplings for this lane-segment
         :param as_lane_coupling: Lane-couplings for this lane-segment
@@ -752,16 +597,18 @@
         self.e_Cnt_upstream_lane_count = e_Cnt_upstream_lane_count
         self.as_upstream_lanes = as_upstream_lanes
         self.e_v_nominal_speed = e_v_nominal_speed
+        self.e_Cnt_nominal_path_point_count = e_Cnt_nominal_path_point_count
+        self.a_nominal_path_points = a_nominal_path_points
+        self.e_Cnt_left_boundary_points_count = e_Cnt_left_boundary_points_count
+        self.as_left_boundary_points = as_left_boundary_points
+        self.e_Cnt_right_boundary_points_count = e_Cnt_right_boundary_points_count
+        self.as_right_boundary_points = as_right_boundary_points
         self.e_i_downstream_road_intersection_id = e_i_downstream_road_intersection_id
         self.e_Cnt_lane_coupling_count = e_Cnt_lane_coupling_count
         self.as_lane_coupling = as_lane_coupling
-        self.e_Cnt_num_active_lane_attributes = e_Cnt_num_active_lane_attributes
-        self.e_i_active_lane_attribute_indices = e_i_active_lane_attribute_indices
-        self.e_cmp_lane_attributes = e_cmp_lane_attributes
-        self.e_cmp_lane_attribute_confidences = e_cmp_lane_attribute_confidences
-
-    def serialize(self) -> TsSYS_SceneLaneSegmentLite:
-        pubsub_msg = TsSYS_SceneLaneSegmentLite()
+
+    def serialize(self) -> TsSYSSceneLaneSegment:
+        pubsub_msg = TsSYSSceneLaneSegment()
 
         pubsub_msg.e_i_lane_segment_id = self.e_i_lane_segment_id
         pubsub_msg.e_i_road_segment_id = self.e_i_road_segment_id
@@ -793,24 +640,27 @@
 
         pubsub_msg.e_v_nominal_speed = self.e_v_nominal_speed
 
+        pubsub_msg.e_Cnt_nominal_path_point_count = self.e_Cnt_nominal_path_point_count
+        pubsub_msg.a_nominal_path_points = self.a_nominal_path_points
+
+        pubsub_msg.e_Cnt_left_boundary_points_count = self.e_Cnt_left_boundary_points_count
+        for i in range(pubsub_msg.e_Cnt_left_boundary_points_count):
+            pubsub_msg.as_left_boundary_points[i] = self.as_left_boundary_points[i].serialize()
+
+        pubsub_msg.e_Cnt_right_boundary_points_count = self.e_Cnt_right_boundary_points_count
+        for i in range(pubsub_msg.e_Cnt_right_boundary_points_count):
+            pubsub_msg.as_right_boundary_points[i] = self.as_right_boundary_points[i].serialize()
+
         pubsub_msg.e_i_downstream_road_intersection_id = self.e_i_downstream_road_intersection_id
 
         pubsub_msg.e_Cnt_lane_coupling_count = self.e_Cnt_lane_coupling_count
         for i in range(pubsub_msg.e_Cnt_lane_coupling_count):
             pubsub_msg.as_lane_coupling[i] = self.as_lane_coupling[i].serialize()
-            
-        pubsub_msg.e_Cnt_num_active_lane_attributes = self.e_Cnt_num_active_lane_attributes
-        for i in range(pubsub_msg.e_Cnt_num_active_lane_attributes):
-            pubsub_msg.e_i_active_lane_attribute_indices[i] = self.e_i_active_lane_attribute_indices[i]
-            
-        pubsub_msg.e_cmp_lane_attributes = self.e_cmp_lane_attributes # These are sparse arrays. So copy the entire array
-        pubsub_msg.e_cmp_lane_attribute_confidences = self.e_cmp_lane_attribute_confidences # These are sparse arrays. So copy the entire array
-
-
-        return pubsub_msg
-
-    @classmethod
-    def deserialize(cls, pubsubMsg: TsSYS_SceneLaneSegmentLite):
+
+        return pubsub_msg
+
+    @classmethod
+    def deserialize(cls, pubsubMsg: TsSYSSceneLaneSegment):
         as_static_traffic_flow_control = list()
         for i in range(pubsubMsg.e_Cnt_static_traffic_flow_control_count):
             as_static_traffic_flow_control.append(
@@ -837,12 +687,23 @@
         for i in range(pubsubMsg.e_Cnt_upstream_lane_count):
             as_upstream_lanes.append(LaneSegmentConnectivity.deserialize(pubsubMsg.as_upstream_lanes[i]))
 
+        a_nominal_path_points = pubsubMsg.a_nominal_path_points[:pubsubMsg.e_Cnt_nominal_path_point_count,
+                                :MAX_NOMINAL_PATH_POINT_FIELDS]
+
+        as_left_boundary_points = list()
+        for i in range(pubsubMsg.e_Cnt_left_boundary_points_count):
+            as_left_boundary_points.append(BoundaryPoint.deserialize(pubsubMsg.as_left_boundary_points[i]))
+
+        as_right_boundary_points = list()
+        for i in range(pubsubMsg.e_Cnt_right_boundary_points_count):
+            as_right_boundary_points.append(BoundaryPoint.deserialize(pubsubMsg.as_right_boundary_points[i]))
+
         as_lane_coupling = list()
         for i in range(pubsubMsg.e_Cnt_lane_coupling_count):
             as_lane_coupling.append(LaneCoupling.deserialize(pubsubMsg.as_lane_coupling[i]))
-            
-
-        return cls(pubsubMsg.e_i_lane_segment_id, pubsubMsg.e_i_road_segment_id, pubsubMsg.e_e_lane_type,
+
+        # TODO: remove hack of constant MapLaneType after SceneProvider fix
+        return cls(pubsubMsg.e_i_lane_segment_id, pubsubMsg.e_i_road_segment_id, MapLaneType(5),
                    pubsubMsg.e_Cnt_static_traffic_flow_control_count, as_static_traffic_flow_control,
                    pubsubMsg.e_Cnt_dynamic_traffic_flow_control_count, as_dynamic_traffic_flow_control,
                    pubsubMsg.e_Cnt_left_adjacent_lane_count, as_left_adjacent_lanes,
@@ -850,22 +711,21 @@
                    pubsubMsg.e_Cnt_downstream_lane_count, as_downstream_lanes,
                    pubsubMsg.e_Cnt_upstream_lane_count, as_upstream_lanes,
                    pubsubMsg.e_v_nominal_speed,
+                   pubsubMsg.e_Cnt_nominal_path_point_count, a_nominal_path_points,
+                   pubsubMsg.e_Cnt_left_boundary_points_count, as_left_boundary_points,
+                   pubsubMsg.e_Cnt_right_boundary_points_count, as_right_boundary_points,
                    pubsubMsg.e_i_downstream_road_intersection_id,
-                   pubsubMsg.e_Cnt_lane_coupling_count, as_lane_coupling, 
-                   pubsubMsg.e_Cnt_num_active_lane_attributes,
-                   pubsubMsg.e_i_active_lane_attribute_indices,
-                   pubsubMsg.e_cmp_lane_attributes,pubsubMsg.e_cmp_lane_attribute_confidences)
-
-
-
-class DataSceneStaticLite(PUBSUB_MSG_IMPL):
+                   pubsubMsg.e_Cnt_lane_coupling_count, as_lane_coupling)
+
+
+class DataSceneStatic(PUBSUB_MSG_IMPL):
     e_b_Valid = bool
     s_RecvTimestamp = Timestamp
     s_ComputeTimestamp = Timestamp
     e_l_perception_horizon_front = float
     e_l_perception_horizon_rear = float
     e_Cnt_num_lane_segments = int
-    as_scene_lane_segment = List[SceneLaneSegmentLite]
+    as_scene_lane_segment = List[SceneLaneSegment]
     e_Cnt_num_road_intersections = int
     as_scene_road_intersection = List[SceneRoadIntersection]
     e_Cnt_num_road_segments = int
@@ -873,7 +733,7 @@
 
     def __init__(self, e_b_Valid: bool, s_RecvTimestamp:Timestamp, s_ComputeTimestamp: Timestamp, e_l_perception_horizon_front: float,
                  e_l_perception_horizon_rear: float,
-                 e_Cnt_num_lane_segments: int, as_scene_lane_segment: List[SceneLaneSegmentLite],
+                 e_Cnt_num_lane_segments: int, as_scene_lane_segment: List[SceneLaneSegment],
                  e_Cnt_num_road_intersections: int, as_scene_road_intersection: List[SceneRoadIntersection],
                  e_Cnt_num_road_segments: int, as_scene_road_segment: List[SceneRoadSegment]):
         """
@@ -901,7 +761,6 @@
         self.e_Cnt_num_road_segments = e_Cnt_num_road_segments
         self.as_scene_road_segment = as_scene_road_segment
 
-
     def serialize(self) -> TsSYSDataSceneStatic:
         pubsub_msg = TsSYSDataSceneStatic()
 
@@ -926,11 +785,11 @@
         return pubsub_msg
 
     @classmethod
-    def deserialize(cls, pubsubMsg: TsSYSDataSceneStatic): # should be replaced with TsSYSDataSceneStaticLite
+    def deserialize(cls, pubsubMsg: TsSYSDataSceneStatic):
 
         lane_segments = list()
-        for i in range(pubsubMsg.e_Cnt_num_lane_segments_lite):
-            lane_segments.append(SceneLaneSegmentLite.deserialize(pubsubMsg.as_scene_lane_segments_lite[i]))
+        for i in range(pubsubMsg.e_Cnt_num_lane_segments):
+            lane_segments.append(SceneLaneSegment.deserialize(pubsubMsg.as_scene_lane_segment[i]))
 
         road_intersections = list()
         for i in range(pubsubMsg.e_Cnt_num_road_intersections):
@@ -951,33 +810,22 @@
 class SceneStatic(PUBSUB_MSG_IMPL):
     s_Header = Header
     s_MapOrigin = MapOrigin
-    s_SceneStaticGeometryData = DataSceneStaticGeometry
-    s_SceneStaticLiteData = DataSceneStaticLite
-    s_NavigationPlanData = DataNavigationPlan
-
-    def __init__(self, s_Header: Header, s_MapOrigin: MapOrigin, s_SceneStaticGeometryData: DataSceneStaticGeometry,
-                 s_SceneStaticLiteData: DataSceneStaticLite, s_NavigationPlanData:DataNavigationPlan):
+    s_Data = DataSceneStatic
+
+    def __init__(self, s_Header: Header, s_MapOrigin: MapOrigin, s_Data: DataSceneStatic):
         self.s_Header = s_Header
         self.s_MapOrigin = s_MapOrigin
-        self.s_SceneStaticGeometryData = s_SceneStaticGeometryData
-        self.s_SceneStaticLiteData = s_SceneStaticLiteData
-        self.s_NavigationPlanData = s_NavigationPlanData
+        self.s_Data = s_Data
 
     def serialize(self) -> TsSYSSceneStatic:
         pubsub_msg = TsSYSSceneStatic()
         pubsub_msg.s_Header = self.s_Header.serialize()
         pubsub_msg.s_MapOrigin = self.s_MapOrigin.serialize()
-        pubsub_msg.s_SceneStaticGeometryData = self.s_SceneStaticGeometryData.serialize()
-        pubsub_msg.s_SceneStaticLiteData = self.s_SceneStaticLiteData.serialize()
-        pubsub_msg.s_NavigationPlanData = self.s_NavigationPlanData.serialize()
+        pubsub_msg.s_Data = self.s_Data.serialize()
         return pubsub_msg
 
     @classmethod
     def deserialize(cls, pubsubMsg: TsSYSSceneStatic):
         return cls(Header.deserialize(pubsubMsg.s_Header),
                    MapOrigin.deserialize(pubsubMsg.s_MapOrigin),
-                   DataSceneStaticGeometry.deserialize(pubsubMsg.s_SceneStaticGeometryData),
-                   DataSceneStaticLite.deserialize(pubsubMsg.s_SceneStaticLiteData),
-                   DataNavigationPlan.deserialize(pubsubMsg.s_NavigationPlanData))
-
-
+                   DataSceneStatic.deserialize(pubsubMsg.s_Data))