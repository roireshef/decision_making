import numpy as np
from common_data.interface.py.idl_generated_files.Rte_Types.TsSYS_SceneStatic import TsSYSSceneStatic
from common_data.interface.py.idl_generated_files.Rte_Types.sub_structures.TsSYS_AdjacentLane import TsSYSAdjacentLane
from common_data.interface.py.idl_generated_files.Rte_Types.sub_structures.TsSYS_BoundaryPoint import TsSYSBoundaryPoint
from common_data.interface.py.idl_generated_files.Rte_Types.sub_structures.TsSYS_DataSceneStatic import \
    TsSYSDataSceneStatic
from common_data.interface.py.idl_generated_files.Rte_Types.sub_structures.TsSYS_DynamicStatus import TsSYSDynamicStatus
from common_data.interface.py.idl_generated_files.Rte_Types.sub_structures.TsSYS_DynamicTrafficFlowControl import \
    TsSYSDynamicTrafficFlowControl
from common_data.interface.py.idl_generated_files.Rte_Types.sub_structures.TsSYS_LaneCoupling import TsSYSLaneCoupling
from common_data.interface.py.idl_generated_files.Rte_Types.sub_structures.TsSYS_LaneSegmentConnectivity import \
    TsSYSLaneSegmentConnectivity
from common_data.interface.py.idl_generated_files.Rte_Types.sub_structures.TsSYS_SceneLaneSegment import \
    TsSYSSceneLaneSegment
from common_data.interface.py.idl_generated_files.Rte_Types.sub_structures.TsSYS_SceneRoadIntersection import \
    TsSYSSceneRoadIntersection
from common_data.interface.py.idl_generated_files.Rte_Types.sub_structures.TsSYS_SceneRoadSegment import \
    TsSYSSceneRoadSegment
from common_data.interface.py.idl_generated_files.Rte_Types.sub_structures.TsSYS_StaticTrafficFlowControl import \
    TsSYSStaticTrafficFlowControl
from decision_making.src.global_constants import PUBSUB_MSG_IMPL
from decision_making.src.messages.scene_common_messages import Timestamp, MapOrigin, Header
from enum import Enum
from typing import List

MAX_NOMINAL_PATH_POINT_FIELDS = 10


class MapLaneType(Enum):
    ControlledAccess_DividedRoadLane = 0
    ControlledAccess_DividedRoadInterchangeLinks = 1
    NonControlledAccess_DividedRoadLane = 2
    ControlledAccess_NonDividedRoadLane = 3
    AccessRampLane = 4
    NonDividedRoadLane_NonControlledAccess = 5
    LocalRoadLane = 6
    Right_RoadEdgeLane_EmergencyLane = 7
    Left_RoadEdgeLane_EmergencyLane = 8
    TurnLane = 9
    HOVLane = 10
    BidirectionalLane = 11


class MapRoadSegmentType(Enum):
    Normal = 0
    Intersection = 1
    TurnOnly = 2
    Unknown = 3


class MovingDirection(Enum):
    Adjacent_or_same_dir = 1
    Opposing = 2
    Centerlane = 3


class ManeuverType(Enum):
    STRAIGHT_CONNECTION = 0
    LEFT_TURN_CONNECTION = 1
    RIGHT_TURN_CONNECTION = 2
    LEFT_MERGE_CONNECTION = 3
    RIGHT_MERGE_CONNECTION = 4
    LEFT_EXIT_CONNECTION = 5
    RIGHT_EXIT_CONNECTION = 6
    LEFT_FORK_CONNECTION = 7
    RIGHT_FORK_CONNECTION = 8
    TRAFFIC_CIRCLE_CONNECTION = 9
    LEFT_LANE_CHANGE_CONNECTION = 10
    RIGHT_LANE_CHANGE_CONNECTION = 11
    NO_ALLOWED_CONNECTION = 12


class MapLaneMarkerType(Enum):
    MapLaneMarkerType_None = 0
    MapLaneMarkerType_ThinDashed_SingleLine = 1
    MapLaneMarkerType_ThickDashed_SingleLine = 2
    MapLaneMarkerType_ThinSolid_SingleLine = 3
    MapLaneMarkerType_ThickSolid_SingleLine = 4
    MapLaneMarkerType_ThinDashed_DoubleLine = 5
    MapLaneMarkerType_ThickDashed_DoubleLine = 6
    MapLaneMarkerType_ThinSolid_DoubleLine = 7
    MapLaneMarkerType_ThickSolid_DoubleLine = 8
    MapLaneMarkerType_ThinDoubleLeftSolid_RightDashedLine = 9
    MapLaneMarkerType_ThickDoubleLefSolid_RightDashedLine = 10
    MapLaneMarkerType_ThinDoubleLeftDashed_RightSolidLine = 11
    MapLaneMarkerType_ThickDoubleLeftDashed_RightSolidLine = 12
    MapLaneMarkerType_ThinDashed_TripleLine = 13
    MapLaneMarkerType_ThickDashed_TripleLine = 14
    MapLaneMarkerType_ThinSolid_TripleLine = 15
    MapLaneMarkerType_ThickSolid_TripleLine = 16
    MapLaneMarkerType_DashedSingleLine_BottsDots = 17
    MapLaneMarkerType_SolidSingleLine_BottsDots = 18
    MapLaneMarkerType_DashedDoubleLine_BottsDots = 19
    MapLaneMarkerType_SolidDoubleLine_BottsDots = 20
    MapLaneMarkerType_DoubleLeftSolid_RightDashedLine_BottsDots = 21
    MapLaneMarkerType_DoubleLeftDashed_RightSolidLine_BottsDots = 22
    MapLaneMarkerType_DashedTripleLine_BottsDots = 23
    MapLaneMarkerType_SolidTripleLine_BottsDots = 24
    MapLaneMarkerType_VirtualInferredLine = 25
    MapLaneMarkerType_Unknown = 255


class RoadObjectType(Enum):
    Yield = 0
    StopSign = 1
    VerticalStack_RYG_TrafficLight = 2
    HorizontalStack_RYG_TrafficLight = 3
    YieldVerticalStack_RYG_TrafficLight_WithInd = 4
    HorizontalStack_RYG_TrafficLight_WithInd = 5
    Red_TrafficLight = 6
    Yellow_TrafficLight = 7
    StopBar_Left = 8
    StopBar_Right = 9
    LaneLeftTurnMarker_Start = 10
    LaneLeftTurnMarker_End = 11
    LaneRightTurnMarker_Start = 12
    LaneRightTurnMarker_End = 13
    LaneStraightLeftTurnMarker_Start = 14
    LaneStraightLeftTurnMarker_End = 15
    LaneStraightRightTurnMarker_Start = 16
    LaneStraightRightTurnMarker_End = 17
    LaneStopMarker_MidLeft = 18
    LaneStopMarker_MidRight = 19
    LaneStopMarker_Diamond_Start = 20
    LaneStopMarker_Diamond_end = 21
    LightPost = 22
    Dashed_LaneMarker_MidStart = 23
    Dashed_LaneMarker_MidEnd = 24


class TrafficSignalState(Enum):
    NO_DETECTION = 0
    RED = 1
    YELLOW = 2
    RED_YELLOW = 3
    GREEN = 4
    GREEN_YELLOW = 6
    FLASHING_BIT = 8  # (flashing modifier, not valid by itself)
    FLASHING_RED = 9
    FLASHING_YELLOW = 10
    FLASHING_GREEN = 12
    UP_DOWN_ARROW_BIT = 16  # (up/down arrow modifier, not valid by itself)
    STRAIGHT_ARROW_RED = 17
    STRAIGHT_ARROW_YELLOW = 18
    STRAIGHT_ARROW_GREEN = 20
    LEFT_ARROW_BIT = 32  # (left arrow modifier, not valid by itself)
    LEFT_ARROW_RED = 33
    LEFT_ARROW_YELLOW = 34
    LEFT_ARROW_GREEN = 36
    FLASHING_LEFT_ARROW_RED = 41
    FLASHING_LEFT_ARROW_YELLOW = 42
    FLASHING_LEFT_ARROW_GREEN = 44
    RIGHT_ARROW_BIT = 64  # (right arrow modifier, not valid by itself)
    RIGHT_ARROW_RED = 65
    RIGHT_ARROW_YELLOW = 66
    RIGHT_ARROW_GREEN = 68
    FLASHING_RIGHT_ARROW_RED = 73
    FLASHING_RIGHT_ARROW_YELLOW = 74
    FLASHING_RIGHT_ARROW_GREEN = 76
    RAILROAD_CROSSING_UNKNOWN = 96
    RAILROAD_CROSSING_RED = 97
    RAILROAD_CROSSING_CLEAR = 100
    RAILROAD_CROSSING_BLOCKED = 104
    PEDISTRIAN_SAME_DIR_UNKNOWN = 108
    PEDISTRIAN_SAME_DIR_STOPPED = 109
    PEDISTRIAN_SAME_DIR_WARNING = 110
    PEDISTRIAN_SAME_DIR_CROSS = 112
    PEDISTRIAN_PERP_DIR_UNKNOWN = 116
    PEDISTRIAN_PERP_DIR_STOPPED = 117
    PEDISTRIAN_PERP_DIR_WARNING = 118
    PEDISTRIAN_PERP_DIR_CROSS = 120
    UNKNOWN = 121
    OFF = 122


class NominalPathPoint(Enum):
    CeSYS_NominalPathPoint_e_l_EastX = 0
    CeSYS_NominalPathPoint_e_l_NorthY = 1
    CeSYS_NominalPathPoint_e_phi_heading = 2
    CeSYS_NominalPathPoint_e_il_curvature = 3
    CeSYS_NominalPathPoint_e_il2_curvature_rate = 4
    CeSYS_NominalPathPoint_e_phi_cross_slope = 5
    CeSYS_NominalPathPoint_e_phi_along_slope = 6
    CeSYS_NominalPathPoint_e_l_s = 7
    CeSYS_NominalPathPoint_e_l_left_offset = 8
    CeSYS_NominalPathPoint_e_l_right_offset = 9


class SceneRoadSegment(PUBSUB_MSG_IMPL):
    e_i_road_segment_id = int
    e_i_road_id = int
    e_Cnt_lane_segment_id_count = int
    a_i_lane_segment_ids = np.ndarray
    e_e_road_segment_type = MapRoadSegmentType
    e_Cnt_upstream_segment_count = int
    a_i_upstream_road_segment_ids = np.ndarray
    e_Cnt_downstream_segment_count = int
    a_i_downstream_road_segment_ids = np.ndarray

    def __init__(self, e_i_road_segment_id: int, e_i_road_id: int, e_Cnt_lane_segment_id_count: int,
                 a_i_lane_segment_ids: np.ndarray, e_e_road_segment_type: MapRoadSegmentType,
                 e_Cnt_upstream_segment_count: int, a_i_upstream_road_segment_ids: np.ndarray,
                 e_Cnt_downstream_segment_count: int, a_i_downstream_road_segment_ids: np.ndarray) -> None:
        """
        Road-segment information
        :param e_i_road_segment_id: ID of this Road-segment
        :param e_i_road_id: Not relevant for M0
        :param e_Cnt_lane_segment_id_count: Total number of all lane-segments contained within this road-segment
        :param a_i_lane_segment_ids: Lane-segments contained within this road-segment
        :param e_e_road_segment_type:
        :param e_Cnt_upstream_segment_count: Total number of upstream road-segments from this road-segment
        :param a_i_upstream_road_segment_ids: Upstream road-segments from this road-segment
        :param e_Cnt_downstream_segment_count: Total number of downstream road-segments from this road-segment
        :param a_i_downstream_road_segment_ids: Downstream road-segments from this road-segment
        """
        self.e_i_road_segment_id = e_i_road_segment_id
        self.e_i_road_id = e_i_road_id
        self.e_Cnt_lane_segment_id_count = e_Cnt_lane_segment_id_count
        self.a_i_lane_segment_ids = a_i_lane_segment_ids
        self.e_e_road_segment_type = e_e_road_segment_type
        self.e_Cnt_upstream_segment_count = e_Cnt_upstream_segment_count
        self.a_i_upstream_road_segment_ids = a_i_upstream_road_segment_ids
        self.e_Cnt_downstream_segment_count = e_Cnt_downstream_segment_count
        self.a_i_downstream_road_segment_ids = a_i_downstream_road_segment_ids

    def serialize(self) -> TsSYSSceneRoadSegment:
        pubsub_msg = TsSYSSceneRoadSegment()

        pubsub_msg.e_i_road_segment_id = self.e_i_road_segment_id
        pubsub_msg.e_i_road_id = self.e_i_road_id

        pubsub_msg.e_Cnt_lane_segment_id_count = self.e_Cnt_lane_segment_id_count
        pubsub_msg.a_i_lane_segment_ids = self.a_i_lane_segment_ids

        pubsub_msg.e_e_road_segment_type = self.e_e_road_segment_type.value

        pubsub_msg.e_Cnt_upstream_segment_count = self.e_Cnt_upstream_segment_count
        pubsub_msg.a_i_upstream_road_segment_ids = self.a_i_upstream_road_segment_ids

        pubsub_msg.e_Cnt_downstream_segment_count = self.e_Cnt_downstream_segment_count
        pubsub_msg.a_i_downstream_road_segment_ids = self.a_i_downstream_road_segment_ids

        return pubsub_msg

    @classmethod
    def deserialize(cls, pubsubMsg: TsSYSSceneRoadSegment):
        return cls(pubsubMsg.e_i_road_segment_id,
                   pubsubMsg.e_i_road_id,
                   pubsubMsg.e_Cnt_lane_segment_id_count,
                   pubsubMsg.a_i_lane_segment_ids[:pubsubMsg.e_Cnt_lane_segment_id_count],
                   MapRoadSegmentType(pubsubMsg.e_e_road_segment_type),
                   pubsubMsg.e_Cnt_upstream_segment_count,
                   pubsubMsg.a_i_upstream_road_segment_ids[:pubsubMsg.e_Cnt_upstream_segment_count],
                   pubsubMsg.e_Cnt_downstream_segment_count,
                   pubsubMsg.a_i_downstream_road_segment_ids[:pubsubMsg.e_Cnt_downstream_segment_count])


class SceneRoadIntersection(PUBSUB_MSG_IMPL):
    e_i_road_intersection_id = int
    e_Cnt_lane_coupling_count = int
    a_i_lane_coupling_segment_ids = np.ndarray
    e_Cnt_intersection_road_segment_count = int
    a_i_intersection_road_segment_ids = np.ndarray

    def __init__(self, e_i_road_intersection_id: int,
                 e_Cnt_lane_coupling_count: int, a_i_lane_coupling_segment_ids: np.ndarray,
                 e_Cnt_intersection_road_segment_count: int, a_i_intersection_road_segment_ids: np.ndarray) -> None:
        """
        Road-intersection information
        :param e_i_road_intersection_id: ID of this road-intersection
        :param e_Cnt_lane_coupling_count: Total number of lane-couplings inside this road-intersection
        :param a_i_lane_coupling_segment_ids: Lane-couplings inside this road-intersection: all lane-couplings inside
        a road-intersection are non-virtual, and are equivalent to lane-segments.
        :param e_Cnt_intersection_road_segment_count: Total number of road-segments inside this road-intersection
        :param a_i_intersection_road_segment_ids: Road-segments inside this road-intersection. A road-intersection
        contains all the road-segments going through it, e.g. in a 4-way intersection, the road-intersection will
        contain both the North/South and East/West road-segments.
        """
        self.e_i_road_intersection_id = e_i_road_intersection_id
        self.e_Cnt_lane_coupling_count = e_Cnt_lane_coupling_count
        self.a_i_lane_coupling_segment_ids = a_i_lane_coupling_segment_ids
        self.e_Cnt_intersection_road_segment_count = e_Cnt_intersection_road_segment_count
        self.a_i_intersection_road_segment_ids = a_i_intersection_road_segment_ids

    def serialize(self) -> TsSYSSceneRoadIntersection:
        pubsub_msg = TsSYSSceneRoadIntersection()

        pubsub_msg.e_i_road_intersection_id = self.e_i_road_intersection_id

        pubsub_msg.e_Cnt_lane_coupling_count = self.e_Cnt_lane_coupling_count
        pubsub_msg.a_i_lane_coupling_segment_ids = self.a_i_lane_coupling_segment_ids

        pubsub_msg.e_Cnt_intersection_road_segment_count = self.e_Cnt_intersection_road_segment_count
        pubsub_msg.a_i_intersection_road_segment_ids = self.a_i_intersection_road_segment_ids

        return pubsub_msg

    @classmethod
    def deserialize(cls, pubsubMsg: TsSYSSceneRoadIntersection):
        return cls(pubsubMsg.e_i_road_intersection_id,
                   pubsubMsg.e_Cnt_lane_coupling_count,
                   pubsubMsg.a_i_lane_coupling_segment_ids[:pubsubMsg.e_Cnt_lane_coupling_count],
                   pubsubMsg.e_Cnt_intersection_road_segment_count,
                   pubsubMsg.a_i_intersection_road_segment_ids[:pubsubMsg.e_Cnt_intersection_road_segment_count])


class AdjacentLane(PUBSUB_MSG_IMPL):
    e_i_lane_segment_id = int
    e_e_moving_direction = MovingDirection
    e_e_lane_type = MapLaneType

    def __init__(self, e_i_lane_segment_id: int, e_e_moving_direction: MovingDirection, e_e_lane_type: MapLaneType):
        self.e_i_lane_segment_id = e_i_lane_segment_id
        self.e_e_moving_direction = e_e_moving_direction
        self.e_e_lane_type = e_e_lane_type

    def serialize(self) -> TsSYSAdjacentLane:
        pubsub_msg = TsSYSAdjacentLane()

        pubsub_msg.e_i_lane_segment_id = self.e_i_lane_segment_id
        pubsub_msg.e_e_moving_direction = self.e_e_moving_direction.value
        pubsub_msg.e_e_lane_type = self.e_e_lane_type.value

        return pubsub_msg

    @classmethod
    def deserialize(cls, pubsubMsg: TsSYSAdjacentLane):
<<<<<<< HEAD
        return cls(pubsubMsg.e_Cnt_lane_segment_id, MovingDirection(pubsubMsg.e_e_moving_direction),
                   MapLaneType(pubsubMsg.e_e_lane_type))
=======
        return cls(pubsubMsg.e_i_lane_segment_id, pubsubMsg.e_e_moving_direction,
                   pubsubMsg.e_e_lane_type)
>>>>>>> 60965489


class LaneSegmentConnectivity(PUBSUB_MSG_IMPL):
    e_i_lane_segment_id = int
    e_e_maneuver_type = ManeuverType

    def __init__(self, e_i_lane_segment_id: int, e_e_maneuver_type: ManeuverType):
        self.e_i_lane_segment_id = e_i_lane_segment_id
        self.e_e_maneuver_type = e_e_maneuver_type

    def serialize(self) -> TsSYSLaneSegmentConnectivity:
        pubsub_msg = TsSYSLaneSegmentConnectivity()

        pubsub_msg.e_i_lane_segment_id = self.e_i_lane_segment_id
        pubsub_msg.e_e_maneuver_type = self.e_e_maneuver_type.value

        return pubsub_msg

    @classmethod
    def deserialize(cls, pubsubMsg: TsSYSLaneSegmentConnectivity):
        return cls(pubsubMsg.e_i_lane_segment_id, ManeuverType(pubsubMsg.e_e_maneuver_type))


class BoundaryPoint(PUBSUB_MSG_IMPL):
    e_e_lane_marker_type = MapLaneMarkerType
    e_l_s_start = float
    e_l_s_end = float

    def __init__(self, e_e_lane_marker_type: MapLaneMarkerType, e_l_s_start: float, e_l_s_end: float):
        self.e_e_lane_marker_type = e_e_lane_marker_type
        self.e_l_s_start = e_l_s_start
        self.e_l_s_end = e_l_s_end

    def serialize(self) -> TsSYSBoundaryPoint:
        pubsub_msg = TsSYSBoundaryPoint()

        pubsub_msg.e_e_lane_marker_type = self.e_e_lane_marker_type.value
        pubsub_msg.e_l_s_start = self.e_l_s_start
        pubsub_msg.e_l_s_end = self.e_l_s_end

        return pubsub_msg

    @classmethod
    def deserialize(cls, pubsubMsg: TsSYSBoundaryPoint):
<<<<<<< HEAD
        return cls(MapLaneMarkerType(pubsubMsg.e_e_lane_marker_type), pubsubMsg.e_l_s_start, pubsubMsg.e_l_s_end)
=======
        return cls(pubsubMsg.e_e_lane_marker_type, pubsubMsg.e_l_s_start, pubsubMsg.e_l_s_end)
>>>>>>> 60965489


class LaneCoupling(PUBSUB_MSG_IMPL):
    e_i_lane_segment_id = int
    e_i_road_intersection_id = int
    e_i_downstream_lane_segment_id = int
    e_i_upstream_lane_segment_id = int
    e_e_maneuver_type = ManeuverType

    def __init__(self, e_i_lane_segment_id: int, e_i_road_intersection_id: int, e_i_downstream_lane_segment_id: int,
                 e_i_upstream_lane_segment_id: int, e_e_maneuver_type: ManeuverType):
        """
        Lane-coupling information. Generally, a lane-coupling connects two lane-segments with the same moving direction.
        'Virtual' lane-couplings (e.g. between two lane-segments on a straight road) have ID's of 0.
        Non-virtual lane-couplings (e.g. inside a road-intersection) are equivalent to lane-segments and have non-zero ID's.
        :param e_i_lane_segment_id: ID of this lane-coupling/lane-segment. ID=0 if this is a virtual lane-coupling
        :param e_i_road_intersection_id: ID of the road-intersection that this lane-coupling is in. ID=0 if N/A.
        :param e_i_downstream_lane_segment_id: ID of the lane-segment downstream from this lane-coupling
        :param e_i_upstream_lane_segment_id: ID of the lane-segment upstream from this lane-coupling
        :param e_e_maneuver_type:
        """
        self.e_i_lane_segment_id = e_i_lane_segment_id
        self.e_i_road_intersection_id = e_i_road_intersection_id
        self.e_i_downstream_lane_segment_id = e_i_downstream_lane_segment_id
        self.e_i_upstream_lane_segment_id = e_i_upstream_lane_segment_id
        self.e_e_maneuver_type = e_e_maneuver_type

    def serialize(self) -> TsSYSLaneCoupling:
        pubsub_msg = TsSYSLaneCoupling()

        pubsub_msg.e_i_lane_segment_id = self.e_i_lane_segment_id
        pubsub_msg.e_i_road_intersection_id = self.e_i_road_intersection_id
        pubsub_msg.e_i_downstream_lane_segment_id = self.e_i_downstream_lane_segment_id
        pubsub_msg.e_i_upstream_lane_segment_id = self.e_i_upstream_lane_segment_id
        pubsub_msg.e_e_maneuver_type = self.e_e_maneuver_type.value

        return pubsub_msg

    @classmethod
    def deserialize(cls, pubsubMsg: TsSYSLaneCoupling):
        return cls(pubsubMsg.e_i_lane_segment_id, pubsubMsg.e_i_road_intersection_id,
                   pubsubMsg.e_i_downstream_lane_segment_id, pubsubMsg.e_i_upstream_lane_segment_id,
                   ManeuverType(pubsubMsg.e_e_maneuver_type))


class StaticTrafficFlowControl(PUBSUB_MSG_IMPL):
    e_e_road_object_type = RoadObjectType
    e_l_station = float
    e_Pct_confidence = float

    def __init__(self, e_e_road_object_type: RoadObjectType, e_l_station: float, e_Pct_confidence: float):
        """
        Static traffic-flow-control device, eg. Stop Signs (not relevant for M0)
        :param e_e_road_object_type:
        :param e_l_station:
        :param e_Pct_confidence:
        """
        self.e_e_road_object_type = e_e_road_object_type
        self.e_l_station = e_l_station
        self.e_Pct_confidence = e_Pct_confidence

    def serialize(self) -> TsSYSStaticTrafficFlowControl:
        pubsub_msg = TsSYSStaticTrafficFlowControl()

        pubsub_msg.e_e_road_object_type = self.e_e_road_object_type.value
        pubsub_msg.e_l_station = self.e_l_station
        pubsub_msg.e_Pct_confidence = self.e_Pct_confidence

        return pubsub_msg

    @classmethod
    def deserialize(cls, pubsubMsg: TsSYSStaticTrafficFlowControl):
        return cls(RoadObjectType(pubsubMsg.e_e_road_object_type), pubsubMsg.e_l_station,
                   pubsubMsg.e_Pct_confidence)


class DynamicStatus(PUBSUB_MSG_IMPL):
    e_e_status = TrafficSignalState
    e_Pct_confidence = float

    def __init__(self, e_e_status: TrafficSignalState, e_Pct_confidence: float):
        """
        Status of Dynamic traffic-flow-control device, eg. red-yellow-green (not relevant for M0)
        :param e_e_status:
        :param e_Pct_confidence:
        """
        self.e_e_status = e_e_status
        self.e_Pct_confidence = e_Pct_confidence

    def serialize(self) -> TsSYSDynamicStatus:
        pubsub_msg = TsSYSDynamicStatus()

        pubsub_msg.e_e_status = self.e_e_status.value
        pubsub_msg.e_Pct_confidence = self.e_Pct_confidence

        return pubsub_msg

    @classmethod
    def deserialize(cls, pubsubMsg: TsSYSDynamicStatus):
        return cls(TrafficSignalState(pubsubMsg.e_e_status), pubsubMsg.e_Pct_confidence)


class DynamicTrafficFlowControl(PUBSUB_MSG_IMPL):
    e_e_road_object_type = RoadObjectType
    e_l_station = float
    e_Cnt_dynamic_status_count = int
    as_dynamic_status = List[DynamicStatus]

    def __init__(self, e_e_road_object_type: RoadObjectType, e_l_station: float,
                 e_Cnt_dynamic_status_count: int, as_dynamic_status: List[DynamicStatus]):
        """
        Dynamic traffic-flow-control device, e.g. Traffic lights (not relevant for M0)
        :param e_e_road_object_type:
        :param e_l_station:
        :param e_Cnt_dynamic_status_count:
        :param as_dynamic_status:
        """
        self.e_e_road_object_type = e_e_road_object_type
        self.e_l_station = e_l_station
        self.e_Cnt_dynamic_status_count = e_Cnt_dynamic_status_count
        self.as_dynamic_status = as_dynamic_status

    def serialize(self) -> TsSYSDynamicTrafficFlowControl:
        pubsub_msg = TsSYSDynamicTrafficFlowControl()

        pubsub_msg.e_e_road_object_type = self.e_e_road_object_type.value
        pubsub_msg.e_l_station = self.e_l_station
        pubsub_msg.e_Cnt_dynamic_status_count = self.e_Cnt_dynamic_status_count

        for i in range(pubsub_msg.e_Cnt_dynamic_status_count):
            pubsub_msg.as_dynamic_status[i] = self.as_dynamic_status[i].serialize()

        return pubsub_msg

    @classmethod
    def deserialize(cls, pubsubMsg: TsSYSDynamicTrafficFlowControl):
        dynamic_statuses = list()
        for i in range(pubsubMsg.e_Cnt_dynamic_status_count):
            dynamic_statuses.append(DynamicStatus.deserialize(pubsubMsg.as_dynamic_status[i]))
        return cls(RoadObjectType(pubsubMsg.e_e_road_object_type), pubsubMsg.e_l_station,
                   pubsubMsg.e_Cnt_dynamic_status_count,
                   dynamic_statuses)


class SceneLaneSegment(PUBSUB_MSG_IMPL):
    e_i_lane_segment_id = int
    e_i_road_segment_id = int
    e_e_lane_type = MapLaneType
    e_Cnt_static_traffic_flow_control_count = int
    as_static_traffic_flow_control = List[StaticTrafficFlowControl]
    e_Cnt_dynamic_traffic_flow_control_count = int
    as_dynamic_traffic_flow_control = List[DynamicTrafficFlowControl]
    e_Cnt_left_adjacent_lane_count = int
    as_left_adjacent_lanes = List[AdjacentLane]
    e_Cnt_right_adjacent_lane_count = int
    as_right_adjacent_lanes = List[AdjacentLane]
    e_Cnt_downstream_lane_count = int
    as_downstream_lanes = List[LaneSegmentConnectivity]
    e_Cnt_upstream_lane_count = int
    as_upstream_lanes = List[LaneSegmentConnectivity]
    e_v_nominal_speed = float
    e_Cnt_nominal_path_point_count = int
    a_nominal_path_points = np.ndarray
    e_Cnt_left_boundary_points_count = int
    as_left_boundary_points = List[BoundaryPoint]
    e_Cnt_right_boundary_points_count = int
    as_right_boundary_points = List[BoundaryPoint]
    e_i_downstream_road_intersection_id = int
    e_Cnt_lane_coupling_count = int
    as_lane_coupling = List[LaneCoupling]

    def __init__(self, e_i_lane_segment_id: int, e_i_road_segment_id: int, e_e_lane_type: MapLaneType,
                 e_Cnt_static_traffic_flow_control_count: int,
                 as_static_traffic_flow_control: List[StaticTrafficFlowControl],
                 e_Cnt_dynamic_traffic_flow_control_count: int,
                 as_dynamic_traffic_flow_control: List[DynamicTrafficFlowControl],
                 e_Cnt_left_adjacent_lane_count: int, as_left_adjacent_lanes: List[AdjacentLane],
                 e_Cnt_right_adjacent_lane_count: int, as_right_adjacent_lanes: List[AdjacentLane],
                 e_Cnt_downstream_lane_count: int, as_downstream_lanes: List[LaneSegmentConnectivity],
                 e_Cnt_upstream_lane_count: int, as_upstream_lanes: List[LaneSegmentConnectivity],
                 e_v_nominal_speed: float, e_Cnt_nominal_path_point_count: int, a_nominal_path_points: np.ndarray,
                 e_Cnt_left_boundary_points_count: int, as_left_boundary_points: List[BoundaryPoint],
                 e_Cnt_right_boundary_points_count: int, as_right_boundary_points: List[BoundaryPoint],
                 e_i_downstream_road_intersection_id: int, e_Cnt_lane_coupling_count: int,
                 as_lane_coupling: List[LaneCoupling]):
        """
        Lane-segment information
        :param e_i_lane_segment_id: ID of this lane-segment
        :param e_i_road_segment_id: ID of the road-segment that this lane-segment belongs to
        :param e_e_lane_type: Type of lane-segment
        :param e_Cnt_static_traffic_flow_control_count: Total number of static traffic-flow-control devices in this lane-segment (not relevant for M0)
        :param as_static_traffic_flow_control: Static traffic-flow-control devices in this lane-segment (not relevant for M0)
        :param e_Cnt_dynamic_traffic_flow_control_count: Total number of dynamic traffic-flow-control devices in this lane-segment (not relevant for M0)
        :param as_dynamic_traffic_flow_control: Dynamic traffic-flow-control devices in this lane-segment (not relevant for M0)
        :param e_Cnt_left_adjacent_lane_count: Total number of lane-segments to the left of this lane-segment
        :param as_left_adjacent_lanes: Lane-segments to the left of this lane-segment
        :param e_Cnt_right_adjacent_lane_count: Total number of lane-segments to the right of this lane-segment
        :param as_right_adjacent_lanes: Lane-segments to the right of this lane-segment
        :param e_Cnt_downstream_lane_count: Total number of lane-segments downstream of this lane-segment
        :param as_downstream_lanes: Lane-segments downstream of this lane-segment
        :param e_Cnt_upstream_lane_count: Total number of lane-segments upstream of this lane-segment
        :param as_upstream_lanes: Lane-segments upstream of this lane-segment
        :param e_v_nominal_speed: Nominal speed (i.e. speed limit) of this lane-segment
        :param e_Cnt_nominal_path_point_count: Total number of points that specify the nominal-path (i.e. center of lane) for this lane-segment
        :param a_nominal_path_points: Points that specify the nominal-path (i.e. center of lane) for this lane-segment.
               Its shape has to be [e_Cnt_nominal_path_point_count X MAX_NOMINAL_PATH_POINT_FIELDS].
        :param e_Cnt_left_boundary_points_count: Total number of points that specify the left-boundary for this lane-segment
        :param as_left_boundary_points: Points that specify the left-boundary for this lane-segment
        :param e_Cnt_right_boundary_points_count: Total number of points that specify the right-boundary for this lane-segment
        :param as_right_boundary_points: Points that specify the right-boundary for this lane-segment
        :param e_i_downstream_road_intersection_id: ID of the Road-Intersection that is immediately downstream from this lane-segment (0 if not applicable)
        :param e_Cnt_lane_coupling_count: Total number of lane-couplings for this lane-segment
        :param as_lane_coupling: Lane-couplings for this lane-segment
        """
        self.e_i_lane_segment_id = e_i_lane_segment_id
        self.e_i_road_segment_id = e_i_road_segment_id
        self.e_e_lane_type = e_e_lane_type
        self.e_Cnt_static_traffic_flow_control_count = e_Cnt_static_traffic_flow_control_count
        self.as_static_traffic_flow_control = as_static_traffic_flow_control
        self.e_Cnt_dynamic_traffic_flow_control_count = e_Cnt_dynamic_traffic_flow_control_count
        self.as_dynamic_traffic_flow_control = as_dynamic_traffic_flow_control
        self.e_Cnt_left_adjacent_lane_count = e_Cnt_left_adjacent_lane_count
        self.as_left_adjacent_lanes = as_left_adjacent_lanes
        self.e_Cnt_right_adjacent_lane_count = e_Cnt_right_adjacent_lane_count
        self.as_right_adjacent_lanes = as_right_adjacent_lanes
        self.e_Cnt_downstream_lane_count = e_Cnt_downstream_lane_count
        self.as_downstream_lanes = as_downstream_lanes
        self.e_Cnt_upstream_lane_count = e_Cnt_upstream_lane_count
        self.as_upstream_lanes = as_upstream_lanes
        self.e_v_nominal_speed = e_v_nominal_speed
        self.e_Cnt_nominal_path_point_count = e_Cnt_nominal_path_point_count
        self.a_nominal_path_points = a_nominal_path_points
        self.e_Cnt_left_boundary_points_count = e_Cnt_left_boundary_points_count
        self.as_left_boundary_points = as_left_boundary_points
        self.e_Cnt_right_boundary_points_count = e_Cnt_right_boundary_points_count
        self.as_right_boundary_points = as_right_boundary_points
        self.e_i_downstream_road_intersection_id = e_i_downstream_road_intersection_id
        self.e_Cnt_lane_coupling_count = e_Cnt_lane_coupling_count
        self.as_lane_coupling = as_lane_coupling

    def serialize(self) -> TsSYSSceneLaneSegment:
        pubsub_msg = TsSYSSceneLaneSegment()

        pubsub_msg.e_i_lane_segment_id = self.e_i_lane_segment_id
        pubsub_msg.e_i_road_segment_id = self.e_i_road_segment_id
        pubsub_msg.e_e_lane_type = self.e_e_lane_type.value

        pubsub_msg.e_Cnt_static_traffic_flow_control_count = self.e_Cnt_static_traffic_flow_control_count
        for i in range(pubsub_msg.e_Cnt_static_traffic_flow_control_count):
            pubsub_msg.as_static_traffic_flow_control[i] = self.as_static_traffic_flow_control[i].serialize()

        pubsub_msg.e_Cnt_dynamic_traffic_flow_control_count = self.e_Cnt_dynamic_traffic_flow_control_count
        for i in range(pubsub_msg.e_Cnt_dynamic_traffic_flow_control_count):
            pubsub_msg.as_dynamic_traffic_flow_control[i] = self.as_dynamic_traffic_flow_control[i].serialize()

        pubsub_msg.e_Cnt_left_adjacent_lane_count = self.e_Cnt_left_adjacent_lane_count
        for i in range(pubsub_msg.e_Cnt_left_adjacent_lane_count):
            pubsub_msg.as_left_adjacent_lanes[i] = self.as_left_adjacent_lanes[i].serialize()

        pubsub_msg.e_Cnt_right_adjacent_lane_count = self.e_Cnt_right_adjacent_lane_count
        for i in range(pubsub_msg.e_Cnt_right_adjacent_lane_count):
            pubsub_msg.as_right_adjacent_lanes[i] = self.as_right_adjacent_lanes[i].serialize()

        pubsub_msg.e_Cnt_downstream_lane_count = self.e_Cnt_downstream_lane_count
        for i in range(pubsub_msg.e_Cnt_downstream_lane_count):
            pubsub_msg.as_downstream_lanes[i] = self.as_downstream_lanes[i].serialize()

        pubsub_msg.e_Cnt_upstream_lane_count = self.e_Cnt_upstream_lane_count
        for i in range(pubsub_msg.e_Cnt_upstream_lane_count):
            pubsub_msg.as_upstream_lanes[i] = self.as_upstream_lanes[i].serialize()

        pubsub_msg.e_v_nominal_speed = self.e_v_nominal_speed

        pubsub_msg.e_Cnt_nominal_path_point_count = self.e_Cnt_nominal_path_point_count
        pubsub_msg.a_nominal_path_points = self.a_nominal_path_points

        pubsub_msg.e_Cnt_left_boundary_points_count = self.e_Cnt_left_boundary_points_count
        for i in range(pubsub_msg.e_Cnt_left_boundary_points_count):
            pubsub_msg.as_left_boundary_points[i] = self.as_left_boundary_points[i].serialize()

        pubsub_msg.e_Cnt_right_boundary_points_count = self.e_Cnt_right_boundary_points_count
        for i in range(pubsub_msg.e_Cnt_right_boundary_points_count):
            pubsub_msg.as_right_boundary_points[i] = self.as_right_boundary_points[i].serialize()

        pubsub_msg.e_i_downstream_road_intersection_id = self.e_i_downstream_road_intersection_id

        pubsub_msg.e_Cnt_lane_coupling_count = self.e_Cnt_lane_coupling_count
        for i in range(pubsub_msg.e_Cnt_lane_coupling_count):
            pubsub_msg.as_lane_coupling[i] = self.as_lane_coupling[i].serialize()

        return pubsub_msg

    @classmethod
    def deserialize(cls, pubsubMsg: TsSYSSceneLaneSegment):
        as_static_traffic_flow_control = list()
        for i in range(pubsubMsg.e_Cnt_static_traffic_flow_control_count):
            as_static_traffic_flow_control.append(
                StaticTrafficFlowControl.deserialize(pubsubMsg.as_static_traffic_flow_control[i]))

        as_dynamic_traffic_flow_control = list()
        for i in range(pubsubMsg.e_Cnt_dynamic_traffic_flow_control_count):
            as_dynamic_traffic_flow_control.append(
                DynamicTrafficFlowControl.deserialize(pubsubMsg.as_dynamic_traffic_flow_control[i]))

        as_left_adjacent_lanes = list()
        for i in range(pubsubMsg.e_Cnt_left_adjacent_lane_count):
            as_left_adjacent_lanes.append(AdjacentLane.deserialize(pubsubMsg.as_left_adjacent_lanes[i]))

        as_right_adjacent_lanes = list()
        for i in range(pubsubMsg.e_Cnt_right_adjacent_lane_count):
            as_right_adjacent_lanes.append(AdjacentLane.deserialize(pubsubMsg.as_right_adjacent_lanes[i]))

        as_downstream_lanes = list()
        for i in range(pubsubMsg.e_Cnt_downstream_lane_count):
            as_downstream_lanes.append(LaneSegmentConnectivity.deserialize(pubsubMsg.as_downstream_lanes[i]))

        as_upstream_lanes = list()
        for i in range(pubsubMsg.e_Cnt_upstream_lane_count):
            as_upstream_lanes.append(LaneSegmentConnectivity.deserialize(pubsubMsg.as_upstream_lanes[i]))

        a_nominal_path_points = pubsubMsg.a_nominal_path_points[:pubsubMsg.e_Cnt_nominal_path_point_count,
                                :MAX_NOMINAL_PATH_POINT_FIELDS]

        as_left_boundary_points = list()
        for i in range(pubsubMsg.e_Cnt_left_boundary_points_count):
            as_left_boundary_points.append(BoundaryPoint.deserialize(pubsubMsg.as_left_boundary_points[i]))

        as_right_boundary_points = list()
        for i in range(pubsubMsg.e_Cnt_right_boundary_points_count):
            as_right_boundary_points.append(BoundaryPoint.deserialize(pubsubMsg.as_right_boundary_points[i]))

        as_lane_coupling = list()
        for i in range(pubsubMsg.e_Cnt_lane_coupling_count):
            as_lane_coupling.append(LaneCoupling.deserialize(pubsubMsg.as_lane_coupling[i]))

<<<<<<< HEAD
        return cls(pubsubMsg.e_i_lane_segment_id, pubsubMsg.e_i_road_segment_id, MapLaneType(pubsubMsg.e_e_lane_type),
=======
        return cls(pubsubMsg.e_i_lane_segment_id, pubsubMsg.e_i_road_segment_id, pubsubMsg.e_e_lane_type,
>>>>>>> 60965489
                   pubsubMsg.e_Cnt_static_traffic_flow_control_count, as_static_traffic_flow_control,
                   pubsubMsg.e_Cnt_dynamic_traffic_flow_control_count, as_dynamic_traffic_flow_control,
                   pubsubMsg.e_Cnt_left_adjacent_lane_count, as_left_adjacent_lanes,
                   pubsubMsg.e_Cnt_right_adjacent_lane_count, as_right_adjacent_lanes,
                   pubsubMsg.e_Cnt_downstream_lane_count, as_downstream_lanes,
                   pubsubMsg.e_Cnt_upstream_lane_count, as_upstream_lanes,
                   pubsubMsg.e_v_nominal_speed,
                   pubsubMsg.e_Cnt_nominal_path_point_count, a_nominal_path_points,
                   pubsubMsg.e_Cnt_left_boundary_points_count, as_left_boundary_points,
                   pubsubMsg.e_Cnt_right_boundary_points_count, as_right_boundary_points,
                   pubsubMsg.e_i_downstream_road_intersection_id,
                   pubsubMsg.e_Cnt_lane_coupling_count, as_lane_coupling)


class DataSceneStatic(PUBSUB_MSG_IMPL):
    e_b_Valid = bool
    s_RecvTimestamp = Timestamp
    s_ComputeTimestamp = Timestamp
    e_l_perception_horizon_front = float
    e_l_perception_horizon_rear = float
    e_Cnt_num_lane_segments = int
    as_scene_lane_segment = List[SceneLaneSegment]
    e_Cnt_num_road_intersections = int
    as_scene_road_intersection = List[SceneRoadIntersection]
    e_Cnt_num_road_segments = int
    as_scene_road_segment = List[SceneRoadSegment]

    def __init__(self, e_b_Valid: bool, s_RecvTimestamp:Timestamp, s_ComputeTimestamp: Timestamp, e_l_perception_horizon_front: float,
                 e_l_perception_horizon_rear: float,
                 e_Cnt_num_lane_segments: int, as_scene_lane_segment: List[SceneLaneSegment],
                 e_Cnt_num_road_intersections: int, as_scene_road_intersection: List[SceneRoadIntersection],
                 e_Cnt_num_road_segments: int, as_scene_road_segment: List[SceneRoadSegment]):
        """
        Scene provider's static scene information
        :param e_b_Valid:
        :param s_ComputeTimestamp:
        :param e_l_perception_horizon_front: (Not relevant for M0)
        :param e_l_perception_horizon_rear: (Not relevant for M0)
        :param e_Cnt_num_lane_segments: Total number of lane-segments in the static scene
        :param as_scene_lane_segment: All lane-segments in the static scene
        :param e_Cnt_num_road_intersections: Total number of road-intersections in the static scene
        :param as_scene_road_intersection: All road-intersections in the static scene
        :param e_Cnt_num_road_segments: Total number of road-segments in the static scene
        :param as_scene_road_segment: All road-segments in the static scene
        """
        self.e_b_Valid = e_b_Valid
        self.s_RecvTimestamp = s_RecvTimestamp
        self.s_ComputeTimestamp = s_ComputeTimestamp
        self.e_l_perception_horizon_front = e_l_perception_horizon_front
        self.e_l_perception_horizon_rear = e_l_perception_horizon_rear
        self.e_Cnt_num_lane_segments = e_Cnt_num_lane_segments
        self.as_scene_lane_segment = as_scene_lane_segment
        self.e_Cnt_num_road_intersections = e_Cnt_num_road_intersections
        self.as_scene_road_intersection = as_scene_road_intersection
        self.e_Cnt_num_road_segments = e_Cnt_num_road_segments
        self.as_scene_road_segment = as_scene_road_segment

    def serialize(self) -> TsSYSDataSceneStatic:
        pubsub_msg = TsSYSDataSceneStatic()

        pubsub_msg.e_b_Valid = self.e_b_Valid
        pubsub_msg.s_RecvTimestamp = self.s_RecvTimestamp.serialize()
        pubsub_msg.s_ComputeTimestamp = self.s_ComputeTimestamp.serialize()
        pubsub_msg.e_l_perception_horizon_front = self.e_l_perception_horizon_front
        pubsub_msg.e_l_perception_horizon_rear = self.e_l_perception_horizon_rear

        pubsub_msg.e_Cnt_num_lane_segments = self.e_Cnt_num_lane_segments
        for i in range(pubsub_msg.e_Cnt_num_lane_segments):
            pubsub_msg.as_scene_lane_segment[i] = self.as_scene_lane_segment[i].serialize()

        pubsub_msg.e_Cnt_num_road_intersections = self.e_Cnt_num_road_intersections
        for i in range(pubsub_msg.e_Cnt_num_road_intersections):
            pubsub_msg.as_scene_road_intersection[i] = self.as_scene_road_intersection[i].serialize()

        pubsub_msg.e_Cnt_num_road_segments = self.e_Cnt_num_road_segments
        for i in range(pubsub_msg.e_Cnt_num_road_segments):
            pubsub_msg.as_scene_road_segment[i] = self.as_scene_road_segment[i].serialize()

        return pubsub_msg

    @classmethod
    def deserialize(cls, pubsubMsg: TsSYSDataSceneStatic):

        lane_segments = list()
        for i in range(pubsubMsg.e_Cnt_num_lane_segments):
            lane_segments.append(SceneLaneSegment.deserialize(pubsubMsg.as_scene_lane_segment[i]))

        road_intersections = list()
        for i in range(pubsubMsg.e_Cnt_num_road_intersections):
            road_intersections.append(SceneRoadIntersection.deserialize(pubsubMsg.as_scene_road_intersection[i]))

        road_segments = list()
        for i in range(pubsubMsg.e_Cnt_num_road_segments):
            road_segments.append(SceneRoadSegment.deserialize(pubsubMsg.as_scene_road_segment[i]))

        return cls(pubsubMsg.e_b_Valid, Timestamp.deserialize(pubsubMsg.s_RecvTimestamp),
                   Timestamp.deserialize(pubsubMsg.s_ComputeTimestamp),
                   pubsubMsg.e_l_perception_horizon_front, pubsubMsg.e_l_perception_horizon_rear,
                   pubsubMsg.e_Cnt_num_lane_segments, lane_segments,
                   pubsubMsg.e_Cnt_num_road_intersections, road_intersections,
                   pubsubMsg.e_Cnt_num_road_segments, road_segments)


class SceneStatic(PUBSUB_MSG_IMPL):
    s_Header = Header
    s_MapOrigin = MapOrigin
    s_Data = DataSceneStatic

    def __init__(self, s_Header: Header, s_MapOrigin: MapOrigin, s_Data: DataSceneStatic):
        self.s_Header = s_Header
        self.s_MapOrigin = s_MapOrigin
        self.s_Data = s_Data

    def serialize(self) -> TsSYSSceneStatic:
        pubsub_msg = TsSYSSceneStatic()
        pubsub_msg.s_Header = self.s_Header.serialize()
        pubsub_msg.s_MapOrigin = self.s_MapOrigin.serialize()
        pubsub_msg.s_Data = self.s_Data.serialize()
        return pubsub_msg

    @classmethod
    def deserialize(cls, pubsubMsg: TsSYSSceneStatic):
        return cls(Header.deserialize(pubsubMsg.s_Header),
                   MapOrigin.deserialize(pubsubMsg.s_MapOrigin),
                   DataSceneStatic.deserialize(pubsubMsg.s_Data))<|MERGE_RESOLUTION|>--- conflicted
+++ resolved
@@ -325,13 +325,8 @@
 
     @classmethod
     def deserialize(cls, pubsubMsg: TsSYSAdjacentLane):
-<<<<<<< HEAD
-        return cls(pubsubMsg.e_Cnt_lane_segment_id, MovingDirection(pubsubMsg.e_e_moving_direction),
-                   MapLaneType(pubsubMsg.e_e_lane_type))
-=======
         return cls(pubsubMsg.e_i_lane_segment_id, pubsubMsg.e_e_moving_direction,
                    pubsubMsg.e_e_lane_type)
->>>>>>> 60965489
 
 
 class LaneSegmentConnectivity(PUBSUB_MSG_IMPL):
@@ -376,11 +371,7 @@
 
     @classmethod
     def deserialize(cls, pubsubMsg: TsSYSBoundaryPoint):
-<<<<<<< HEAD
-        return cls(MapLaneMarkerType(pubsubMsg.e_e_lane_marker_type), pubsubMsg.e_l_s_start, pubsubMsg.e_l_s_end)
-=======
         return cls(pubsubMsg.e_e_lane_marker_type, pubsubMsg.e_l_s_start, pubsubMsg.e_l_s_end)
->>>>>>> 60965489
 
 
 class LaneCoupling(PUBSUB_MSG_IMPL):
@@ -716,11 +707,7 @@
         for i in range(pubsubMsg.e_Cnt_lane_coupling_count):
             as_lane_coupling.append(LaneCoupling.deserialize(pubsubMsg.as_lane_coupling[i]))
 
-<<<<<<< HEAD
-        return cls(pubsubMsg.e_i_lane_segment_id, pubsubMsg.e_i_road_segment_id, MapLaneType(pubsubMsg.e_e_lane_type),
-=======
         return cls(pubsubMsg.e_i_lane_segment_id, pubsubMsg.e_i_road_segment_id, pubsubMsg.e_e_lane_type,
->>>>>>> 60965489
                    pubsubMsg.e_Cnt_static_traffic_flow_control_count, as_static_traffic_flow_control,
                    pubsubMsg.e_Cnt_dynamic_traffic_flow_control_count, as_dynamic_traffic_flow_control,
                    pubsubMsg.e_Cnt_left_adjacent_lane_count, as_left_adjacent_lanes,
