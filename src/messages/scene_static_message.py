--- conflicted
+++ resolved
@@ -1,6 +1,5 @@
 from enum import Enum
 from typing import List
-<<<<<<< HEAD
 from numpy import np
 
 from common_data.interface.py.idl_generated_files.Rte_Types.sub_structures.TsSYS_SceneRoadIntersection import \
@@ -8,15 +7,12 @@
 from common_data.interface.py.idl_generated_files.Rte_Types.sub_structures.TsSYS_SceneRoadSegment import \
     TsSYSSceneRoadSegment
 from common_data.lcm.generatedFiles.gm_lcm import LcmNumpyArray
-from decision_making.src.global_constants import PUBSUB_MSG_IMPL
 from common_data.interface.py.idl_generated_files.Rte_Types.TsSYS_SceneStatic import TsSYSSceneStatic
 from decision_making.src.messages.scene_dynamic_message import Timestamp
-=======
 
 from Rte_Types.sub_structures import TsSYSAdjacentLane, TsSYSLaneManeuver, TsSYSBoundaryPoint, TsSYSLaneCoupling, \
     TsSYSNominalPathPoint, TsSYSStaticTrafficFlowControl, TsSYSDynamicStatus, TsSYSDynamicTrafficFlowControl
 from decision_making.src.global_constants import PUBSUB_MSG_IMPL
->>>>>>> 1e8e5f43
 
 # MAX_SCENE_LANE_SEGMENTS = 128
 # MAX_SCENE_ROAD_INTERSECTIONS = 64
@@ -47,32 +43,6 @@
     Opposing = 2
     Centerlane = 3
 
-class SceneRoadSegment(PUBSUB_MSG_IMPL):
-    e_Cnt_road_segment_id = int
-    e_Cnt_road_id = int
-    e_Cnt_lane_segment_id_count = int
-    a_Cnt_lane_segment_id = List[int]
-    e_e_road_segment_type = MapRoadSegmentType
-    e_Cnt_upstream_segment_count = int
-    a_Cnt_upstream_road_segment_id = List[int]
-    e_Cnt_downstream_segment_count = int
-    a_Cnt_downstream_road_segment_id = List[int]
-
-<<<<<<< HEAD
-    def __init__(self, e_Cnt_road_segment_id, e_Cnt_road_id, e_Cnt_lane_segment_id_count, a_Cnt_lane_segment_id,
-                 e_e_road_segment_type, e_Cnt_upstream_segment_count, a_Cnt_upstream_road_segment_id,
-                 e_Cnt_downstream_segment_count, a_Cnt_downstream_road_segment_id):
-        # type: (int, int, int, List[int], MapRoadSegmentType, int, List[int], int, List[int]) -> None
-        self.e_Cnt_road_segment_id = e_Cnt_road_segment_id
-        self.e_Cnt_road_id = e_Cnt_road_id
-        self.e_Cnt_lane_segment_id_count = e_Cnt_lane_segment_id_count
-        self.a_Cnt_lane_segment_id = a_Cnt_lane_segment_id
-        self.e_e_road_segment_type = e_e_road_segment_type
-        self.e_Cnt_upstream_segment_count = e_Cnt_upstream_segment_count
-        self.a_Cnt_upstream_road_segment_id = a_Cnt_upstream_road_segment_id
-        self.e_Cnt_downstream_segment_count = e_Cnt_downstream_segment_count
-        self.a_Cnt_downstream_road_segment_id = a_Cnt_downstream_road_segment_id
-=======
 class ManeuverType(Enum):
     STRAIGHT_CONNECTION = 0
     LEFT_TURN_CONNECTION = 1
@@ -87,39 +57,8 @@
     LEFT_LANE_CHANGE_CONNECTION = 10
     RIGHT_LANE_CHANGE_CONNECTION = 11
     NO_ALLOWED_CONNECTION = 12
->>>>>>> 1e8e5f43
-
-    def serialize(self):
-        # type: () -> TsSYSSceneRoadSegment
-        pubsub_msg = TsSYSSceneRoadSegment()
-
-<<<<<<< HEAD
-        pubsub_msg.e_Cnt_road_segment_id = self.e_Cnt_road_segment_id
-        pubsub_msg.e_Cnt_road_id = self.e_Cnt_road_id
-
-        pubsub_msg.e_Cnt_lane_segment_id_count = self.e_Cnt_lane_segment_id_count
-        pubsub_msg.a_Cnt_lane_segment_id = LcmNumpyArray()
-        pubsub_msg.a_Cnt_lane_segment_id.num_dimensions = len(self.a_Cnt_lane_segment_id.shape)
-        pubsub_msg.a_Cnt_lane_segment_id.shape = list(self.a_Cnt_lane_segment_id.shape)
-        pubsub_msg.a_Cnt_lane_segment_id.length = self.a_Cnt_lane_segment_id.size
-        pubsub_msg.a_Cnt_lane_segment_id.data = self.a_Cnt_lane_segment_id.flat.__array__().tolist()
-
-        pubsub_msg.e_e_road_segment_type = self.e_e_road_segment_type
-
-        pubsub_msg.e_Cnt_upstream_segment_count = self.e_Cnt_upstream_segment_count
-        pubsub_msg.a_Cnt_upstream_road_segment_id = LcmNumpyArray()
-        pubsub_msg.a_Cnt_upstream_road_segment_id.num_dimensions = len(self.a_Cnt_upstream_road_segment_id.shape)
-        pubsub_msg.a_Cnt_upstream_road_segment_id.shape = list(self.a_Cnt_upstream_road_segment_id.shape)
-        pubsub_msg.a_Cnt_upstream_road_segment_id.length = self.a_Cnt_upstream_road_segment_id.size
-        pubsub_msg.a_Cnt_upstream_road_segment_id.data = self.a_Cnt_upstream_road_segment_id.flat.__array__().tolist()
-
-        pubsub_msg.e_Cnt_downstream_segment_count = self.e_Cnt_downstream_segment_count
-        pubsub_msg.a_Cnt_downstream_road_segment_id = LcmNumpyArray()
-        pubsub_msg.a_Cnt_downstream_road_segment_id.num_dimensions = len(self.a_Cnt_upstream_road_segment_id.shape)
-        pubsub_msg.a_Cnt_downstream_road_segment_id.shape = list(self.a_Cnt_upstream_road_segment_id.shape)
-        pubsub_msg.a_Cnt_downstream_road_segment_id.length = self.a_Cnt_upstream_road_segment_id.size
-        pubsub_msg.a_Cnt_downstream_road_segment_id.data = self.a_Cnt_upstream_road_segment_id.flat.__array__().tolist()
-=======
+
+
 class MapLaneMarkerType(Enum):
 
     MapLaneMarkerType_None                                         = 0
@@ -150,6 +89,214 @@
     MapLaneMarkerType_VirtualInferredLine                          = 25
     MapLaneMarkerType_Unknown                                      = 255
 
+
+class SceneRoadSegment(PUBSUB_MSG_IMPL):
+    e_Cnt_road_segment_id = int
+    e_Cnt_road_id = int
+    e_Cnt_lane_segment_id_count = int
+    a_Cnt_lane_segment_id = List[int]
+    e_e_road_segment_type = MapRoadSegmentType
+    e_Cnt_upstream_segment_count = int
+    a_Cnt_upstream_road_segment_id = List[int]
+    e_Cnt_downstream_segment_count = int
+    a_Cnt_downstream_road_segment_id = List[int]
+
+    def __init__(self, e_Cnt_road_segment_id, e_Cnt_road_id, e_Cnt_lane_segment_id_count, a_Cnt_lane_segment_id,
+                 e_e_road_segment_type, e_Cnt_upstream_segment_count, a_Cnt_upstream_road_segment_id,
+                 e_Cnt_downstream_segment_count, a_Cnt_downstream_road_segment_id):
+        # type: (int, int, int, List[int], MapRoadSegmentType, int, List[int], int, List[int]) -> None
+        self.e_Cnt_road_segment_id = e_Cnt_road_segment_id
+        self.e_Cnt_road_id = e_Cnt_road_id
+        self.e_Cnt_lane_segment_id_count = e_Cnt_lane_segment_id_count
+        self.a_Cnt_lane_segment_id = a_Cnt_lane_segment_id
+        self.e_e_road_segment_type = e_e_road_segment_type
+        self.e_Cnt_upstream_segment_count = e_Cnt_upstream_segment_count
+        self.a_Cnt_upstream_road_segment_id = a_Cnt_upstream_road_segment_id
+        self.e_Cnt_downstream_segment_count = e_Cnt_downstream_segment_count
+        self.a_Cnt_downstream_road_segment_id = a_Cnt_downstream_road_segment_id
+
+    def serialize(self):
+        # type: () -> TsSYSSceneRoadSegment
+        pubsub_msg = TsSYSSceneRoadSegment()
+
+        pubsub_msg.e_Cnt_road_segment_id = self.e_Cnt_road_segment_id
+        pubsub_msg.e_Cnt_road_id = self.e_Cnt_road_id
+
+        pubsub_msg.e_Cnt_lane_segment_id_count = self.e_Cnt_lane_segment_id_count
+        pubsub_msg.a_Cnt_lane_segment_id = LcmNumpyArray()
+        pubsub_msg.a_Cnt_lane_segment_id.num_dimensions = len(self.a_Cnt_lane_segment_id.shape)
+        pubsub_msg.a_Cnt_lane_segment_id.shape = list(self.a_Cnt_lane_segment_id.shape)
+        pubsub_msg.a_Cnt_lane_segment_id.length = self.a_Cnt_lane_segment_id.size
+        pubsub_msg.a_Cnt_lane_segment_id.data = self.a_Cnt_lane_segment_id.flat.__array__().tolist()
+
+        pubsub_msg.e_e_road_segment_type = self.e_e_road_segment_type
+
+        pubsub_msg.e_Cnt_upstream_segment_count = self.e_Cnt_upstream_segment_count
+        pubsub_msg.a_Cnt_upstream_road_segment_id = LcmNumpyArray()
+        pubsub_msg.a_Cnt_upstream_road_segment_id.num_dimensions = len(self.a_Cnt_upstream_road_segment_id.shape)
+        pubsub_msg.a_Cnt_upstream_road_segment_id.shape = list(self.a_Cnt_upstream_road_segment_id.shape)
+        pubsub_msg.a_Cnt_upstream_road_segment_id.length = self.a_Cnt_upstream_road_segment_id.size
+        pubsub_msg.a_Cnt_upstream_road_segment_id.data = self.a_Cnt_upstream_road_segment_id.flat.__array__().tolist()
+
+        pubsub_msg.e_Cnt_downstream_segment_count = self.e_Cnt_downstream_segment_count
+        pubsub_msg.a_Cnt_downstream_road_segment_id = LcmNumpyArray()
+        pubsub_msg.a_Cnt_downstream_road_segment_id.num_dimensions = len(self.a_Cnt_upstream_road_segment_id.shape)
+        pubsub_msg.a_Cnt_downstream_road_segment_id.shape = list(self.a_Cnt_upstream_road_segment_id.shape)
+        pubsub_msg.a_Cnt_downstream_road_segment_id.length = self.a_Cnt_upstream_road_segment_id.size
+        pubsub_msg.a_Cnt_downstream_road_segment_id.data = self.a_Cnt_upstream_road_segment_id.flat.__array__().tolist()
+
+        return pubsub_msg
+
+    @classmethod
+    def deserialize(cls, pubsubMsg):
+        # type: (TsSYSSceneRoadSegment)-> SceneRoadSegment
+        return cls(pubsubMsg.e_Cnt_road_segment_id,
+                   pubsubMsg.e_Cnt_road_id,
+                   pubsubMsg.e_Cnt_lane_segment_id_count,
+                   np.ndarray(shape=tuple(pubsubMsg.a_Cnt_lane_segment_id.shape[
+                                          :pubsubMsg.a_Cnt_lane_segment_id.num_dimensions])
+                              , buffer=np.array(pubsubMsg.a_Cnt_lane_segment_id.data)
+                              , dtype=int),
+                   pubsubMsg.e_e_road_segment_type,
+                   pubsubMsg.e_Cnt_upstream_segment_count,
+                   np.ndarray(shape=tuple(pubsubMsg.a_Cnt_upstream_road_segment_id.shape[
+                                          :pubsubMsg.a_Cnt_upstream_road_segment_id.num_dimensions])
+                              , buffer=np.array(pubsubMsg.a_Cnt_upstream_road_segment_id.data)
+                              , dtype=int),
+                   pubsubMsg.e_Cnt_downstream_segment_count,
+                   np.ndarray(shape=tuple(pubsubMsg.a_Cnt_downstream_road_segment_id.shape[
+                                          :pubsubMsg.a_Cnt_downstream_road_segment_id.num_dimensions])
+                              , buffer=np.array(pubsubMsg.a_Cnt_downstream_road_segment_id.data)
+                              , dtype=int))
+
+
+class SceneRoadIntersection(PUBSUB_MSG_IMPL):
+    e_i_road_intersection_id = int
+    e_Cnt_lane_coupling_count = int
+    a_i_lane_coupling_segment_ids = List[int]
+    e_Cnt_intersection_road_segment_count = int
+    a_i_intersection_road_segment_ids = List[int]
+
+    def __init__(self, e_i_road_intersection_id, e_Cnt_lane_coupling_count, a_i_lane_coupling_segment_ids,
+                 e_Cnt_intersection_road_segment_count, a_i_intersection_road_segment_ids):
+        # type (int, int, List[int], int, List[int]) -> None
+        self.e_i_road_intersection_id = e_i_road_intersection_id
+        self.e_Cnt_lane_coupling_count = e_Cnt_lane_coupling_count
+        self.a_i_lane_coupling_segment_ids = a_i_lane_coupling_segment_ids
+        self.e_Cnt_intersection_road_segment_count = e_Cnt_intersection_road_segment_count
+        self.a_i_intersection_road_segment_ids = a_i_intersection_road_segment_ids
+
+    def serialize(self):
+        # type: () -> TsSYSSceneRoadIntersection
+        pubsub_msg = TsSYSSceneRoadIntersection()
+
+        pubsub_msg.e_i_road_intersection_id = self.e_i_road_intersection_id
+        pubsub_msg.e_Cnt_lane_coupling_count = self.e_Cnt_lane_coupling_count
+        pubsub_msg.a_i_lane_coupling_segment_ids = LcmNumpyArray()
+        pubsub_msg.a_i_lane_coupling_segment_ids.num_dimensions = len(self.a_i_lane_coupling_segment_ids.shape)
+        pubsub_msg.a_i_lane_coupling_segment_ids.shape = list(self.a_i_lane_coupling_segment_ids.shape)
+        pubsub_msg.a_i_lane_coupling_segment_ids.length = self.a_i_lane_coupling_segment_ids.size
+        pubsub_msg.a_i_lane_coupling_segment_ids.data = self.a_i_lane_coupling_segment_ids.flat.__array__().tolist()
+
+        pubsub_msg.e_Cnt_intersection_road_segment_count = self.e_Cnt_intersection_road_segment_count
+        pubsub_msg.a_i_intersection_road_segment_ids = LcmNumpyArray()
+        pubsub_msg.a_i_intersection_road_segment_ids.num_dimensions = len(self.a_i_intersection_road_segment_ids.shape)
+        pubsub_msg.a_i_intersection_road_segment_ids.shape = list(self.a_i_intersection_road_segment_ids.shape)
+        pubsub_msg.a_i_intersection_road_segment_ids.length = self.a_i_intersection_road_segment_ids.size
+        pubsub_msg.a_i_intersection_road_segment_ids.data = self.a_i_intersection_road_segment_ids.flat.__array__().tolist()
+
+        return pubsub_msg
+
+    @classmethod
+    def deserialize(cls, pubsubMsg):
+        # type: (TsSYSSceneRoadIntersection) -> SceneRoadIntersection
+        return cls(pubsubMsg.e_i_road_intersection_id,
+                   pubsubMsg.e_Cnt_lane_coupling_count,
+                   np.ndarray(shape=tuple(pubsubMsg.a_i_lane_coupling_segment_ids.shape[
+                                          :pubsubMsg.a_i_lane_coupling_segment_ids.num_dimensions])
+                              , buffer=np.array(pubsubMsg.a_i_lane_coupling_segment_ids.data)
+                              , dtype=int),
+                   pubsubMsg.e_Cnt_intersection_road_segment_count,
+                   np.ndarray(shape=tuple(pubsubMsg.a_i_intersection_road_segment_ids.shape[
+                                          :pubsubMsg.a_i_intersection_road_segment_ids.num_dimensions])
+                              , buffer=np.array(pubsubMsg.a_i_intersection_road_segment_ids.data)
+                              , dtype=int))
+
+
+class SceneStatic(PUBSUB_MSG_IMPL):
+    e_b_Valid = bool
+    s_ComputeTimestamp = Timestamp
+    e_l_perception_horizon_front = float
+    e_l_perception_horizon_rear = float
+    e_Cnt_num_lane_segments = int
+    as_scene_lane_segment = List[SceneLaneSegment]
+    e_Cnt_num_road_intersections = int
+    as_scene_road_intersection = List[SceneRoadIntersection]
+    e_Cnt_num_road_segments = int
+    as_scene_road_segment = List[SceneRoadSegment]
+
+    def __init__(self, e_b_Valid, s_ComputeTimestamp, e_l_perception_horizon_front, e_l_perception_horizon_rear,
+                 e_Cnt_num_lane_segments, as_scene_lane_segment, e_Cnt_num_road_intersections,
+                 as_scene_road_intersection, e_Cnt_num_road_segments, as_scene_road_segment):
+        # type: (bool, Timestamp, float, float, int, List[SceneLaneSegment], int, List[SceneRoadIntersection], int, List[SceneRoadSegment]) -> None
+        self.e_b_Valid = e_b_Valid
+        self.s_ComputeTimestamp = s_ComputeTimestamp
+        self.e_l_perception_horizon_front = e_l_perception_horizon_front
+        self.e_l_perception_horizon_rear = e_l_perception_horizon_rear
+        self.e_Cnt_num_lane_segments = e_Cnt_num_lane_segments
+        self.as_scene_lane_segment = as_scene_lane_segment
+        self.e_Cnt_num_road_intersections = e_Cnt_num_road_intersections
+        self.as_scene_road_intersection = as_scene_road_intersection
+        self.e_Cnt_num_road_segments = e_Cnt_num_road_segments
+        self.as_scene_road_segment = as_scene_road_segment
+
+    def serialize(self):
+        # type: () -> TsSYSSceneStatic
+        pubsub_msg = TsSYSSceneStatic()
+
+        pubsub_msg.e_b_Valid = self.e_b_Valid
+        pubsub_msg.s_ComputeTimestamp = self.s_ComputeTimestamp.serialize()
+        pubsub_msg.e_l_perception_horizon_front = self.e_l_perception_horizon_front
+        pubsub_msg.e_l_perception_horizon_rear = self.e_l_perception_horizon_rear
+
+        pubsub_msg.e_Cnt_num_lane_segments = self.e_Cnt_num_lane_segments
+        pubsub_msg.as_scene_lane_segment = list()
+        for i in range(pubsub_msg.e_Cnt_num_lane_segments):
+            pubsub_msg.as_scene_lane_segment.append(self.as_scene_lane_segment[i].serialize())
+
+        pubsub_msg.e_Cnt_num_road_intersections = self.e_Cnt_num_road_intersections
+        pubsub_msg.as_scene_road_intersection = list()
+        for i in range(pubsub_msg.e_Cnt_num_road_intersections):
+            pubsub_msg.as_scene_road_intersection.append(self.as_scene_road_intersection[i].serialize())
+
+        pubsub_msg.e_Cnt_num_road_segments = self.e_Cnt_num_road_segments
+        pubsub_msg.as_scene_road_segment = list()
+        for i in range(pubsub_msg.e_Cnt_num_road_segments):
+            pubsub_msg.as_scene_road_segment.append(self.as_scene_road_segment[i].serialize())
+
+        return pubsub_msg
+
+    @classmethod
+    def deserialize(cls, pubsubMsg):
+        # type: (TsSYSSceneStatic) -> SceneStatic
+
+        lane_segments = list()
+        for i in range(pubsubMsg.e_Cnt_num_lane_segments):
+            lane_segments.append(SceneLaneSegment.deserialize(pubsubMsg.as_scene_lane_segment[i]))
+
+        road_intersections = list()
+        for i in range(pubsubMsg.e_Cnt_num_road_intersections):
+            road_intersections.append(SceneRoadIntersection.deserialize(pubsubMsg.as_scene_road_intersection[i]))
+
+        road_segments = list()
+        for i in range(pubsubMsg.e_Cnt_num_road_segments):
+            road_segments.append(SceneRoadSegment.deserialize(pubsubMsg.as_scene_road_segment[i]))
+
+        return cls(pubsubMsg.e_b_Valid, Timestamp.deserialize(pubsubMsg.s_ComputeTimestamp),
+                   pubsubMsg.e_l_perception_horizon_front, pubsubMsg.e_l_perception_horizon_rear,
+                   pubsubMsg.e_Cnt_num_lane_segments, lane_segments,
+                   pubsubMsg.e_Cnt_num_road_intersections, road_intersections,
+                   pubsubMsg.e_Cnt_num_road_segments, road_segments)
 
 class RoadObjectType(Enum):
 
@@ -253,69 +400,11 @@
         pubsub_msg.e_Cnt_lane_segment_id = self.e_Cnt_lane_segment_id
         pubsub_msg.e_e_moving_direction = self.e_e_moving_direction
         pubsub_msg.e_e_lane_type = self.e_e_lane_type
->>>>>>> 1e8e5f43
-
-        return pubsub_msg
-
-    @classmethod
-    def deserialize(cls, pubsubMsg):
-<<<<<<< HEAD
-        # type: (TsSYSSceneRoadSegment)-> SceneRoadSegment
-        return cls(pubsubMsg.e_Cnt_road_segment_id,
-                   pubsubMsg.e_Cnt_road_id,
-                   pubsubMsg.e_Cnt_lane_segment_id_count,
-                   np.ndarray(shape=tuple(pubsubMsg.a_Cnt_lane_segment_id.shape[
-                                          :pubsubMsg.a_Cnt_lane_segment_id.num_dimensions])
-                              , buffer=np.array(pubsubMsg.a_Cnt_lane_segment_id.data)
-                              , dtype=int),
-                   pubsubMsg.e_e_road_segment_type,
-                   pubsubMsg.e_Cnt_upstream_segment_count,
-                   np.ndarray(shape=tuple(pubsubMsg.a_Cnt_upstream_road_segment_id.shape[
-                                          :pubsubMsg.a_Cnt_upstream_road_segment_id.num_dimensions])
-                              , buffer=np.array(pubsubMsg.a_Cnt_upstream_road_segment_id.data)
-                              , dtype=int),
-                   pubsubMsg.e_Cnt_downstream_segment_count,
-                   np.ndarray(shape=tuple(pubsubMsg.a_Cnt_downstream_road_segment_id.shape[
-                                          :pubsubMsg.a_Cnt_downstream_road_segment_id.num_dimensions])
-                              , buffer=np.array(pubsubMsg.a_Cnt_downstream_road_segment_id.data)
-                              , dtype=int))
-
-
-class SceneRoadIntersection(PUBSUB_MSG_IMPL):
-    e_i_road_intersection_id = int
-    e_Cnt_lane_coupling_count = int
-    a_i_lane_coupling_segment_ids = List[int]
-    e_Cnt_intersection_road_segment_count = int
-    a_i_intersection_road_segment_ids = List[int]
-
-    def __init__(self, e_i_road_intersection_id, e_Cnt_lane_coupling_count, a_i_lane_coupling_segment_ids,
-                 e_Cnt_intersection_road_segment_count, a_i_intersection_road_segment_ids):
-        # type (int, int, List[int], int, List[int]) -> None
-        self.e_i_road_intersection_id = e_i_road_intersection_id
-        self.e_Cnt_lane_coupling_count = e_Cnt_lane_coupling_count
-        self.a_i_lane_coupling_segment_ids = a_i_lane_coupling_segment_ids
-        self.e_Cnt_intersection_road_segment_count = e_Cnt_intersection_road_segment_count
-        self.a_i_intersection_road_segment_ids = a_i_intersection_road_segment_ids
-
-    def serialize(self):
-        # type: () -> TsSYSSceneRoadIntersection
-        pubsub_msg = TsSYSSceneRoadIntersection()
-
-        pubsub_msg.e_i_road_intersection_id = self.e_i_road_intersection_id
-        pubsub_msg.e_Cnt_lane_coupling_count = self.e_Cnt_lane_coupling_count
-        pubsub_msg.a_i_lane_coupling_segment_ids = LcmNumpyArray()
-        pubsub_msg.a_i_lane_coupling_segment_ids.num_dimensions = len(self.a_i_lane_coupling_segment_ids.shape)
-        pubsub_msg.a_i_lane_coupling_segment_ids.shape = list(self.a_i_lane_coupling_segment_ids.shape)
-        pubsub_msg.a_i_lane_coupling_segment_ids.length = self.a_i_lane_coupling_segment_ids.size
-        pubsub_msg.a_i_lane_coupling_segment_ids.data = self.a_i_lane_coupling_segment_ids.flat.__array__().tolist()
-
-        pubsub_msg.e_Cnt_intersection_road_segment_count = self.e_Cnt_intersection_road_segment_count
-        pubsub_msg.a_i_intersection_road_segment_ids = LcmNumpyArray()
-        pubsub_msg.a_i_intersection_road_segment_ids.num_dimensions = len(self.a_i_intersection_road_segment_ids.shape)
-        pubsub_msg.a_i_intersection_road_segment_ids.shape = list(self.a_i_intersection_road_segment_ids.shape)
-        pubsub_msg.a_i_intersection_road_segment_ids.length = self.a_i_intersection_road_segment_ids.size
-        pubsub_msg.a_i_intersection_road_segment_ids.data = self.a_i_intersection_road_segment_ids.flat.__array__().tolist()
-=======
+
+        return pubsub_msg
+
+    @classmethod
+    def deserialize(cls, pubsubMsg):
         # type: (TsSYSAdjacentLane)->AdjacentLane
         return cls(pubsubMsg.e_Cnt_lane_segment_id, pubsubMsg.e_e_moving_direction, pubsubMsg.e_e_lane_type)
 
@@ -407,78 +496,11 @@
         pubsub_msg.e_i_downstream_lane_segment_id = self.e_i_downstream_lane_segment_id
         pubsub_msg.e_i_upstream_lane_segment_id = self.e_i_upstream_lane_segment_id
         pubsub_msg.e_e_maneuver_type = self.e_e_maneuver_type
->>>>>>> 1e8e5f43
-
-        return pubsub_msg
-
-    @classmethod
-    def deserialize(cls, pubsubMsg):
-<<<<<<< HEAD
-        # type: (TsSYSSceneRoadIntersection) -> SceneRoadIntersection
-        return cls(pubsubMsg.e_i_road_intersection_id,
-                   pubsubMsg.e_Cnt_lane_coupling_count,
-                   np.ndarray(shape=tuple(pubsubMsg.a_i_lane_coupling_segment_ids.shape[
-                                          :pubsubMsg.a_i_lane_coupling_segment_ids.num_dimensions])
-                              , buffer=np.array(pubsubMsg.a_i_lane_coupling_segment_ids.data)
-                              , dtype=int),
-                   pubsubMsg.e_Cnt_intersection_road_segment_count,
-                   np.ndarray(shape=tuple(pubsubMsg.a_i_intersection_road_segment_ids.shape[
-                                          :pubsubMsg.a_i_intersection_road_segment_ids.num_dimensions])
-                              , buffer=np.array(pubsubMsg.a_i_intersection_road_segment_ids.data)
-                              , dtype=int))
-
-
-class SceneStatic(PUBSUB_MSG_IMPL):
-    e_b_Valid = bool
-    s_ComputeTimestamp = Timestamp
-    e_l_perception_horizon_front = float
-    e_l_perception_horizon_rear = float
-    e_Cnt_num_lane_segments = int
-    as_scene_lane_segment = List[SceneLaneSegment]
-    e_Cnt_num_road_intersections = int
-    as_scene_road_intersection = List[SceneRoadIntersection]
-    e_Cnt_num_road_segments = int
-    as_scene_road_segment = List[SceneRoadSegment]
-
-    def __init__(self, e_b_Valid, s_ComputeTimestamp, e_l_perception_horizon_front, e_l_perception_horizon_rear,
-                 e_Cnt_num_lane_segments, as_scene_lane_segment, e_Cnt_num_road_intersections,
-                 as_scene_road_intersection, e_Cnt_num_road_segments, as_scene_road_segment):
-        # type: (bool, Timestamp, float, float, int, List[SceneLaneSegment], int, List[SceneRoadIntersection], int, List[SceneRoadSegment]) -> None
-        self.e_b_Valid = e_b_Valid
-        self.s_ComputeTimestamp = s_ComputeTimestamp
-        self.e_l_perception_horizon_front = e_l_perception_horizon_front
-        self.e_l_perception_horizon_rear = e_l_perception_horizon_rear
-        self.e_Cnt_num_lane_segments = e_Cnt_num_lane_segments
-        self.as_scene_lane_segment = as_scene_lane_segment
-        self.e_Cnt_num_road_intersections = e_Cnt_num_road_intersections
-        self.as_scene_road_intersection = as_scene_road_intersection
-        self.e_Cnt_num_road_segments = e_Cnt_num_road_segments
-        self.as_scene_road_segment = as_scene_road_segment
-
-    def serialize(self):
-        # type: () -> TsSYSSceneStatic
-        pubsub_msg = TsSYSSceneStatic()
-
-        pubsub_msg.e_b_Valid = self.e_b_Valid
-        pubsub_msg.s_ComputeTimestamp = self.s_ComputeTimestamp.serialize()
-        pubsub_msg.e_l_perception_horizon_front = self.e_l_perception_horizon_front
-        pubsub_msg.e_l_perception_horizon_rear = self.e_l_perception_horizon_rear
-
-        pubsub_msg.e_Cnt_num_lane_segments = self.e_Cnt_num_lane_segments
-        pubsub_msg.as_scene_lane_segment = list()
-        for i in range(pubsub_msg.e_Cnt_num_lane_segments):
-            pubsub_msg.as_scene_lane_segment.append(self.as_scene_lane_segment[i].serialize())
-
-        pubsub_msg.e_Cnt_num_road_intersections = self.e_Cnt_num_road_intersections
-        pubsub_msg.as_scene_road_intersection = list()
-        for i in range(pubsub_msg.e_Cnt_num_road_intersections):
-            pubsub_msg.as_scene_road_intersection.append(self.as_scene_road_intersection[i].serialize())
-
-        pubsub_msg.e_Cnt_num_road_segments = self.e_Cnt_num_road_segments
-        pubsub_msg.as_scene_road_segment = list()
-        for i in range(pubsub_msg.e_Cnt_num_road_segments):
-            pubsub_msg.as_scene_road_segment.append(self.as_scene_road_segment[i].serialize())
-=======
+
+        return pubsub_msg
+
+    @classmethod
+    def deserialize(cls, pubsubMsg):
         # type: (TsSYSLaneCoupling)->LaneCoupling
         return cls(pubsubMsg.e_i_lane_segment_id, pubsubMsg.e_i_road_intersection_id,
                    pubsubMsg.e_i_downstream_lane_segment_id, pubsubMsg.e_i_upstream_lane_segment_id,
@@ -573,33 +595,11 @@
         pubsub_msg.e_e_road_object_type = self.e_e_road_object_type
         pubsub_msg.e_l_station = self.e_l_station
         pubsub_msg.e_Pct_confidence = self.e_Pct_confidence
->>>>>>> 1e8e5f43
-
-        return pubsub_msg
-
-    @classmethod
-    def deserialize(cls, pubsubMsg):
-<<<<<<< HEAD
-        # type: (TsSYSSceneStatic) -> SceneStatic
-
-        lane_segments = list()
-        for i in range(pubsubMsg.e_Cnt_num_lane_segments):
-            lane_segments.append(SceneLaneSegment.deserialize(pubsubMsg.as_scene_lane_segment[i]))
-
-        road_intersections = list()
-        for i in range(pubsubMsg.e_Cnt_num_road_intersections):
-            road_intersections.append(SceneRoadIntersection.deserialize(pubsubMsg.as_scene_road_intersection[i]))
-
-        road_segments = list()
-        for i in range(pubsubMsg.e_Cnt_num_road_segments):
-            road_segments.append(SceneRoadSegment.deserialize(pubsubMsg.as_scene_road_segment[i]))
-
-        return cls(pubsubMsg.e_b_Valid, Timestamp.deserialize(pubsubMsg.s_ComputeTimestamp),
-                   pubsubMsg.e_l_perception_horizon_front, pubsubMsg.e_l_perception_horizon_rear,
-                   pubsubMsg.e_Cnt_num_lane_segments, lane_segments,
-                   pubsubMsg.e_Cnt_num_road_intersections, road_intersections,
-                   pubsubMsg.e_Cnt_num_road_segments, road_segments)
-=======
+
+        return pubsub_msg
+
+    @classmethod
+    def deserialize(cls, pubsubMsg):
         # type: (TsSYSStaticTrafficFlowControl)->StaticTrafficFlowControl
         return cls(pubsubMsg.e_e_road_object_type, pubsubMsg.e_l_station,
                    pubsubMsg.e_Pct_confidence)
@@ -737,6 +737,4 @@
         self.as_right_boundary_points = as_right_boundary_points
         self.e_i_downstream_road_intersection_id = e_i_downstream_road_intersection_id
         self.e_Cnt_lane_coupling_count = e_Cnt_lane_coupling_count
-        self.as_lane_coupling = as_lane_coupling
-    
->>>>>>> 1e8e5f43
+        self.as_lane_coupling = as_lane_coupling