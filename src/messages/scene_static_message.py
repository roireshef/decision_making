--- conflicted
+++ resolved
@@ -228,112 +228,6 @@
                               , dtype=int))
 
 
-<<<<<<< HEAD
-=======
-class DataSceneStatic(PUBSUB_MSG_IMPL):
-    e_b_Valid = bool
-    s_ComputeTimestamp = Timestamp
-    e_l_perception_horizon_front = float
-    e_l_perception_horizon_rear = float
-    e_Cnt_num_lane_segments = int
-    as_scene_lane_segment = List[SceneLaneSegment]
-    e_Cnt_num_road_intersections = int
-    as_scene_road_intersection = List[SceneRoadIntersection]
-    e_Cnt_num_road_segments = int
-    as_scene_road_segment = List[SceneRoadSegment]
-
-    def __init__(self, e_b_Valid, s_ComputeTimestamp, e_l_perception_horizon_front, e_l_perception_horizon_rear,
-                 e_Cnt_num_lane_segments, as_scene_lane_segment, e_Cnt_num_road_intersections,
-                 as_scene_road_intersection, e_Cnt_num_road_segments, as_scene_road_segment):
-        # type: (bool, Timestamp, float, float, int, List[SceneLaneSegment], int, List[SceneRoadIntersection], int, List[SceneRoadSegment]) -> None
-        self.e_b_Valid = e_b_Valid
-        self.s_ComputeTimestamp = s_ComputeTimestamp
-        self.e_l_perception_horizon_front = e_l_perception_horizon_front
-        self.e_l_perception_horizon_rear = e_l_perception_horizon_rear
-        self.e_Cnt_num_lane_segments = e_Cnt_num_lane_segments
-        self.as_scene_lane_segment = as_scene_lane_segment
-        self.e_Cnt_num_road_intersections = e_Cnt_num_road_intersections
-        self.as_scene_road_intersection = as_scene_road_intersection
-        self.e_Cnt_num_road_segments = e_Cnt_num_road_segments
-        self.as_scene_road_segment = as_scene_road_segment
-
-    def serialize(self):
-        # type: () -> TsSYSDataSceneStatic
-        pubsub_msg = TsSYSDataSceneStatic()
-
-        pubsub_msg.e_b_Valid = self.e_b_Valid
-        pubsub_msg.s_ComputeTimestamp = self.s_ComputeTimestamp.serialize()
-        pubsub_msg.e_l_perception_horizon_front = self.e_l_perception_horizon_front
-        pubsub_msg.e_l_perception_horizon_rear = self.e_l_perception_horizon_rear
-
-        pubsub_msg.e_Cnt_num_lane_segments = self.e_Cnt_num_lane_segments
-        pubsub_msg.as_scene_lane_segment = list()
-        for i in range(pubsub_msg.e_Cnt_num_lane_segments):
-            pubsub_msg.as_scene_lane_segment.append(self.as_scene_lane_segment[i].serialize())
-
-        pubsub_msg.e_Cnt_num_road_intersections = self.e_Cnt_num_road_intersections
-        pubsub_msg.as_scene_road_intersection = list()
-        for i in range(pubsub_msg.e_Cnt_num_road_intersections):
-            pubsub_msg.as_scene_road_intersection.append(self.as_scene_road_intersection[i].serialize())
-
-        pubsub_msg.e_Cnt_num_road_segments = self.e_Cnt_num_road_segments
-        pubsub_msg.as_scene_road_segment = list()
-        for i in range(pubsub_msg.e_Cnt_num_road_segments):
-            pubsub_msg.as_scene_road_segment.append(self.as_scene_road_segment[i].serialize())
-
-        return pubsub_msg
-
-    @classmethod
-    def deserialize(cls, pubsubMsg):
-        # type: (TsSYSDataSceneStatic) -> DataSceneStatic
-
-        lane_segments = list()
-        for i in range(pubsubMsg.e_Cnt_num_lane_segments):
-            lane_segments.append(SceneLaneSegment.deserialize(pubsubMsg.as_scene_lane_segment[i]))
-
-        road_intersections = list()
-        for i in range(pubsubMsg.e_Cnt_num_road_intersections):
-            road_intersections.append(SceneRoadIntersection.deserialize(pubsubMsg.as_scene_road_intersection[i]))
-
-        road_segments = list()
-        for i in range(pubsubMsg.e_Cnt_num_road_segments):
-            road_segments.append(SceneRoadSegment.deserialize(pubsubMsg.as_scene_road_segment[i]))
-
-        return cls(pubsubMsg.e_b_Valid, Timestamp.deserialize(pubsubMsg.s_ComputeTimestamp),
-                   pubsubMsg.e_l_perception_horizon_front, pubsubMsg.e_l_perception_horizon_rear,
-                   pubsubMsg.e_Cnt_num_lane_segments, lane_segments,
-                   pubsubMsg.e_Cnt_num_road_intersections, road_intersections,
-                   pubsubMsg.e_Cnt_num_road_segments, road_segments)
-
-
-class SceneStatic(PUBSUB_MSG_IMPL):
-    s_Header = Header
-    s_MapOrigin = MapOrigin
-    s_Data = DataSceneStatic
-
-    def __init__(self, s_Header, s_MapOrigin, s_Data):
-        # type: (Header, MapOrigin, DataSceneStatic) -> None
-        self.s_Header = s_Header
-        self.s_MapOrigin = s_MapOrigin
-        self.s_Data = s_Data
-
-    def serialize(self):
-        # type: () -> TsSYSSceneStatic
-        pubsub_msg = TsSYSSceneStatic()
-        pubsub_msg.s_Header = self.s_Header.serialize()
-        pubsub_msg.s_MapOrigin = self.s_MapOrigin.serialize()
-        pubsub_msg.s_Data = self.s_Data.serialize()
-        return pubsub_msg
-
-    @classmethod
-    def deserialize(cls, pubsubMsg):
-        # type: (TsSYSSceneStatic) -> SceneStatic
-        return cls(Header.deserialize(pubsubMsg.s_Header),
-                   MapOrigin.deserialize(pubsubMsg.s_MapOrigin),
-                   DataSceneStatic.deserialize(pubsubMsg.s_Data))
-
-
->>>>>>> 664671a4
 class RoadObjectType(Enum):
 
     Yield                                               =  0
@@ -825,8 +719,7 @@
         return cls(pubsubMsg.e_e_road_object_type, pubsubMsg.e_l_station, pubsubMsg.e_Cnt_dynamic_status_count,
                    dynamic_statuses)
 
-
-class SceneStatic(PUBSUB_MSG_IMPL):
+class DataSceneStatic(PUBSUB_MSG_IMPL):
     e_b_Valid = bool
     s_ComputeTimestamp = Timestamp
     e_l_perception_horizon_front = float
@@ -854,8 +747,8 @@
         self.as_scene_road_segment = as_scene_road_segment
 
     def serialize(self):
-        # type: () -> TsSYSSceneStatic
-        pubsub_msg = TsSYSSceneStatic()
+        # type: () -> TsSYSDataSceneStatic
+        pubsub_msg = TsSYSDataSceneStatic()
 
         pubsub_msg.e_b_Valid = self.e_b_Valid
         pubsub_msg.s_ComputeTimestamp = self.s_ComputeTimestamp.serialize()
@@ -881,7 +774,7 @@
 
     @classmethod
     def deserialize(cls, pubsubMsg):
-        # type: (TsSYSSceneStatic) -> SceneStatic
+        # type: (TsSYSDataSceneStatic) -> DataSceneStatic
 
         lane_segments = list()
         for i in range(pubsubMsg.e_Cnt_num_lane_segments):
@@ -899,4 +792,31 @@
                    pubsubMsg.e_l_perception_horizon_front, pubsubMsg.e_l_perception_horizon_rear,
                    pubsubMsg.e_Cnt_num_lane_segments, lane_segments,
                    pubsubMsg.e_Cnt_num_road_intersections, road_intersections,
-                   pubsubMsg.e_Cnt_num_road_segments, road_segments)+                   pubsubMsg.e_Cnt_num_road_segments, road_segments)
+
+
+class SceneStatic(PUBSUB_MSG_IMPL):
+    s_Header = Header
+    s_MapOrigin = MapOrigin
+    s_Data = DataSceneStatic
+
+    def __init__(self, s_Header, s_MapOrigin, s_Data):
+        # type: (Header, MapOrigin, DataSceneStatic) -> None
+        self.s_Header = s_Header
+        self.s_MapOrigin = s_MapOrigin
+        self.s_Data = s_Data
+
+    def serialize(self):
+        # type: () -> TsSYSSceneStatic
+        pubsub_msg = TsSYSSceneStatic()
+        pubsub_msg.s_Header = self.s_Header.serialize()
+        pubsub_msg.s_MapOrigin = self.s_MapOrigin.serialize()
+        pubsub_msg.s_Data = self.s_Data.serialize()
+        return pubsub_msg
+
+    @classmethod
+    def deserialize(cls, pubsubMsg):
+        # type: (TsSYSSceneStatic) -> SceneStatic
+        return cls(Header.deserialize(pubsubMsg.s_Header),
+                   MapOrigin.deserialize(pubsubMsg.s_MapOrigin),
+                   DataSceneStatic.deserialize(pubsubMsg.s_Data))
