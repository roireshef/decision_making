from typing import List

import numpy as np

from Rte_Types import TsSYSTrajectoryVisualization
<<<<<<< HEAD
from Rte_Types.sub_structures import TsSYSDataTrajectoryVisualization, TsSYSTimestamp, TsSYSHeader
from Rte_Types.sub_structures.TsSYS_PredictionsVisualization import TsSYSPredictionsVisualization
from decision_making.src.global_constants import PUBSUB_MSG_IMPL
from decision_making.src.messages.common_message import Header


class PredictionsVisualization(PUBSUB_MSG_IMPL):
    def __init__(self, e_object_id: int, a_predictions: np.array):
        self.e_object_id = e_object_id
        self.a_predictions = a_predictions

    def serialize(self) -> TsSYSPredictionsVisualization:
        pubsub_msg = TsSYSPredictionsVisualization()

        pubsub_msg.e_object_id = self.e_object_id
        pubsub_msg.e_Cnt_num_predictions = self.a_predictions.shape[0]
        pubsub_msg.a_predictions = self.a_predictions

=======
from Rte_Types.sub_structures import TsSYSDataTrajectoryVisualization
from Rte_Types.sub_structures.TsSYS_PredictionsVisualization import TsSYSPredictionsVisualization
from decision_making.src.global_constants import PUBSUB_MSG_IMPL
from decision_making.src.messages.scene_common_messages import Header


class PredictionsVisualization(PUBSUB_MSG_IMPL):
    def __init__(self, e_object_id: int, a_predictions: np.array):
        """
        The class contains predicted locations for single dynamic object
        :param e_object_id:
        :param a_predictions: predicted 2D locations of the object
        """
        self.e_object_id = e_object_id
        self.a_predictions = a_predictions

    def serialize(self) -> TsSYSPredictionsVisualization:
        pubsub_msg = TsSYSPredictionsVisualization()

        pubsub_msg.e_object_id = self.e_object_id
        pubsub_msg.e_Cnt_num_predictions = self.a_predictions.shape[0]
        pubsub_msg.a_predictions = self.a_predictions

>>>>>>> a4acc7d6
        return pubsub_msg

    @classmethod
    def deserialize(cls, pubsubMsg: TsSYSPredictionsVisualization):
        return cls(pubsubMsg.e_object_id, pubsubMsg.a_predictions[:pubsubMsg.e_Cnt_num_predictions])


class DataTrajectoryVisualization(PUBSUB_MSG_IMPL):
    def __init__(self, a_trajectories: np.ndarray, as_actors_predictions: List[PredictionsVisualization],
                 e_recipe_description: str):
        """
        Message that holds debug results of WerlingPlanner to be broadcasted to the visualizer
<<<<<<< HEAD
        :param a_trajectories: 3D array of additional trajectories: num_trajectories x trajectory_length x 2
        :param as_actors_predictions: list of predicted objects
        :param e_recipe_description: String for semantic meaning of action
=======
        :param a_trajectories: 3D array of trajectories: num_trajectories x trajectory_length x 2
        :param as_actors_predictions: list of classes of type PredictionsVisualization per dynamic object.
                Each class instance contains predictions for the dynamic object.
        :param e_recipe_description: String for semantic meaning of action. For example:
                                                            "static action to the left with 50 km/h".
>>>>>>> a4acc7d6
        """
        self.a_trajectories = a_trajectories
        self.as_actors_predictions = as_actors_predictions
        self.e_recipe_description = e_recipe_description

    def serialize(self) -> TsSYSDataTrajectoryVisualization:
        pubsub_msg = TsSYSDataTrajectoryVisualization()

        pubsub_msg.e_Cnt_num_points_in_trajectory = self.a_trajectories.shape[1]
        pubsub_msg.e_Cnt_num_trajectories = self.a_trajectories.shape[0]
        pubsub_msg.a_trajectories = self.a_trajectories

        pubsub_msg.e_Cnt_num_actors = len(self.as_actors_predictions)
        for i in range(pubsub_msg.e_Cnt_num_actors):
            pubsub_msg.as_actors_predictions[i] = self.as_actors_predictions[i].serialize()

        pubsub_msg.e_recipe_description = self.e_recipe_description

        return pubsub_msg

    @classmethod
    def deserialize(cls, pubsubMsg: TsSYSDataTrajectoryVisualization):
        return cls(pubsubMsg.a_trajectories[:pubsubMsg.e_Cnt_num_trajectories, :pubsubMsg.e_Cnt_num_points_in_trajectory],
                   [PredictionsVisualization.deserialize(pubsubMsg.as_actors_predictions[i])
                    for i in range(pubsubMsg.e_Cnt_num_actors)],
                   pubsubMsg.e_recipe_description)


class TrajectoryVisualizationMsg(PUBSUB_MSG_IMPL):
    def __init__(self, s_Header: Header, s_Data: DataTrajectoryVisualization):
        self.s_Header = s_Header
        self.s_Data = s_Data

    def serialize(self) -> TsSYSTrajectoryVisualization:
        pubsub_msg = TsSYSTrajectoryVisualization()
        pubsub_msg.s_Header = self.s_Header.serialize()
        pubsub_msg.s_Data = self.s_Data.serialize()
        return pubsub_msg

    @classmethod
    def deserialize(cls, pubsubMsg: TsSYSTrajectoryVisualization):
        return cls(Header.deserialize(pubsubMsg.s_Header), TrajectoryVisualizationMsg.deserialize(pubsubMsg.s_Data))<|MERGE_RESOLUTION|>--- conflicted
+++ resolved
@@ -3,26 +3,6 @@
 import numpy as np
 
 from Rte_Types import TsSYSTrajectoryVisualization
-<<<<<<< HEAD
-from Rte_Types.sub_structures import TsSYSDataTrajectoryVisualization, TsSYSTimestamp, TsSYSHeader
-from Rte_Types.sub_structures.TsSYS_PredictionsVisualization import TsSYSPredictionsVisualization
-from decision_making.src.global_constants import PUBSUB_MSG_IMPL
-from decision_making.src.messages.common_message import Header
-
-
-class PredictionsVisualization(PUBSUB_MSG_IMPL):
-    def __init__(self, e_object_id: int, a_predictions: np.array):
-        self.e_object_id = e_object_id
-        self.a_predictions = a_predictions
-
-    def serialize(self) -> TsSYSPredictionsVisualization:
-        pubsub_msg = TsSYSPredictionsVisualization()
-
-        pubsub_msg.e_object_id = self.e_object_id
-        pubsub_msg.e_Cnt_num_predictions = self.a_predictions.shape[0]
-        pubsub_msg.a_predictions = self.a_predictions
-
-=======
 from Rte_Types.sub_structures import TsSYSDataTrajectoryVisualization
 from Rte_Types.sub_structures.TsSYS_PredictionsVisualization import TsSYSPredictionsVisualization
 from decision_making.src.global_constants import PUBSUB_MSG_IMPL
@@ -46,7 +26,6 @@
         pubsub_msg.e_Cnt_num_predictions = self.a_predictions.shape[0]
         pubsub_msg.a_predictions = self.a_predictions
 
->>>>>>> a4acc7d6
         return pubsub_msg
 
     @classmethod
@@ -59,17 +38,11 @@
                  e_recipe_description: str):
         """
         Message that holds debug results of WerlingPlanner to be broadcasted to the visualizer
-<<<<<<< HEAD
-        :param a_trajectories: 3D array of additional trajectories: num_trajectories x trajectory_length x 2
-        :param as_actors_predictions: list of predicted objects
-        :param e_recipe_description: String for semantic meaning of action
-=======
         :param a_trajectories: 3D array of trajectories: num_trajectories x trajectory_length x 2
         :param as_actors_predictions: list of classes of type PredictionsVisualization per dynamic object.
                 Each class instance contains predictions for the dynamic object.
         :param e_recipe_description: String for semantic meaning of action. For example:
                                                             "static action to the left with 50 km/h".
->>>>>>> a4acc7d6
         """
         self.a_trajectories = a_trajectories
         self.as_actors_predictions = as_actors_predictions
