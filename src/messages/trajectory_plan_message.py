--- conflicted
+++ resolved
@@ -1,184 +1,9 @@
 import numpy as np
 
 from Rte_Types import TsSYSTrajectoryPlan
-<<<<<<< HEAD
-from Rte_Types.sub_structures import TsSYSHeader, TsSYSMapOrigin, TsSYSTimestamp, TsSYSDataTrajectoryPlan
-from common_data.interface.py.utils.serialization_utils import SerializationUtils
-from decision_making.src.global_constants import PUBSUB_MSG_IMPL, TRAJECTORY_NUM_POINTS, TRAJECTORY_WAYPOINT_SIZE
-
-
-class Timestamp(PUBSUB_MSG_IMPL):
-    e_Cnt_Secs = int
-    # TODO: why fractions are int?
-    e_Cnt_FractionSecs = int
-
-    def __init__(self, e_Cnt_Secs, e_Cnt_FractionSecs):
-        # type: (int, int)->None
-        """
-        A data class that corresponds to a parametrization of a sigmoid function
-        :param e_Cnt_Secs: Seconds since 1 January 1900
-        :param e_Cnt_FractionSecs: Fractional seconds
-        """
-        self.e_Cnt_Secs = e_Cnt_Secs
-        self.e_Cnt_FractionSecs = e_Cnt_FractionSecs
-
-    @classmethod
-    def from_seconds(cls, timestamp_in_sec: float):
-        """
-        wraps a timestamp (float, seconds) in a Timestamp message object
-        :param timestamp_in_sec:
-        :return:
-        """
-        timestamp_secs = int(timestamp_in_sec)
-        timestamp_frac = int((timestamp_in_sec % 1) * (1 << 32))
-        return cls(e_Cnt_Secs=timestamp_secs, e_Cnt_FractionSecs=timestamp_frac)
-
-    def serialize(self):
-        # type: () -> TsSYSTimestamp
-        pubsub_msg = TsSYSTimestamp()
-        pubsub_msg.e_Cnt_Secs = self.e_Cnt_Secs
-        pubsub_msg.e_Cnt_FractionSecs = self.e_Cnt_FractionSecs
-        return pubsub_msg
-
-    @classmethod
-    def deserialize(cls, pubsubMsg):
-        # type: (TsSYSTimestamp)->Timestamp
-        return cls(pubsubMsg.e_Cnt_Secs, pubsubMsg.e_Cnt_FractionSecs)
-
-
-class MapOrigin(PUBSUB_MSG_IMPL):
-    e_phi_latitude = float
-    e_phi_longitude = float
-    e_l_altitude = float
-    s_Timestamp = Timestamp
-
-    def __init__(self, e_phi_latitude, e_phi_longitude, e_l_altitude, s_Timestamp):
-        # type: (float, float, float, Timestamp) -> None
-        self.e_phi_latitude = e_phi_latitude
-        self.e_phi_longitude = e_phi_longitude
-        self.e_l_altitude = e_l_altitude
-        self.s_Timestamp = s_Timestamp
-
-    def serialize(self):
-        # type: () -> TsSYSMapOrigin
-        pubsub_msg = TsSYSMapOrigin()
-
-        pubsub_msg.e_phi_latitude = self.e_phi_latitude
-        pubsub_msg.e_phi_longitude = self.e_phi_longitude
-        pubsub_msg.e_l_altitude = self.e_l_altitude
-        pubsub_msg.s_Timestamp = self.s_Timestamp.serialize()
-
-        return pubsub_msg
-
-    @classmethod
-    def deserialize(cls, pubsubMsg):
-        # type: (TsSYSMapOrigin)->MapOrigin
-        return cls(pubsubMsg.e_phi_latitude, pubsubMsg.e_phi_longitude, pubsubMsg.e_l_altitude,
-                   Timestamp.deserialize(pubsubMsg.s_Timestamp))
-
-
-class Header(PUBSUB_MSG_IMPL):
-    e_Cnt_SeqNum = int
-    s_Timestamp = Timestamp
-    e_Cnt_version = int
-
-    def __init__(self, e_Cnt_SeqNum, s_Timestamp, e_Cnt_version):
-        # type: (int, Timestamp, int)->None
-        """
-        Header Information is controlled by Middleware
-        :param e_Cnt_SeqNum: Starts from 0 and increments at every update of this data structure
-        :param s_Timestamp: Timestamp in secs and nano seconds when the data was published
-        :param e_Cnt_version: Version of the topic/service used to identify interface compatability
-        :return:
-        """
-        self.e_Cnt_SeqNum = e_Cnt_SeqNum
-        self.s_Timestamp = s_Timestamp
-        self.e_Cnt_version = e_Cnt_version
-
-    def serialize(self):
-        # type: () -> TsSYSHeader
-        pubsub_msg = TsSYSHeader()
-
-        pubsub_msg.e_Cnt_SeqNum = self.e_Cnt_SeqNum
-        pubsub_msg.s_Timestamp = self.s_Timestamp.serialize()
-        pubsub_msg.e_Cnt_version = self.e_Cnt_version
-
-=======
 from Rte_Types.sub_structures import TsSYSDataTrajectoryPlan
 from decision_making.src.global_constants import PUBSUB_MSG_IMPL, TRAJECTORY_WAYPOINT_SIZE
 from decision_making.src.messages.scene_common_messages import Timestamp, MapOrigin, Header
-
-
-class DataTrajectoryPlan(PUBSUB_MSG_IMPL):
-    s_Timestamp = Timestamp
-    s_MapOrigin = MapOrigin
-    a_TrajectoryWaypoints = np.ndarray
-    e_Cnt_NumValidTrajectoryWaypoints = int
-
-    def __init__(self, s_Timestamp: Timestamp, s_MapOrigin: MapOrigin, a_TrajectoryWaypoints: np.ndarray,
-                 e_Cnt_NumValidTrajectoryWaypoints: int):
-        """
-
-        :param s_Timestamp: Scene time (sensor time) based on which the planner planned the trajectory
-        :param s_MapOrigin: The map origin used to represent the trajectory points according to
-        :param a_TrajectoryWaypoints: A 2d array of desired host-vehicle states (localizations) in the future (100ms difference in time),
-               with the first state being the current state (t=0). The array is implicitly index-able via the enum
-               TeSYS_TrajectoryWaypoint that reflect field names of the last dimension of the array
-        :param e_Cnt_NumValidTrajectoryWaypoints: number of valid points from the former parameter
-        """
-        self.s_Timestamp = s_Timestamp
-        self.s_MapOrigin = s_MapOrigin
-        self.a_TrajectoryWaypoints = a_TrajectoryWaypoints
-        self.e_Cnt_NumValidTrajectoryWaypoints = e_Cnt_NumValidTrajectoryWaypoints
-
-    def serialize(self):
-        # type: () -> TsSYSDataTrajectoryPlan
-        pubsub_msg = TsSYSDataTrajectoryPlan()
-
-        pubsub_msg.s_Timestamp = self.s_Timestamp.serialize()
-        pubsub_msg.s_MapOrigin = self.s_MapOrigin.serialize()
-        pubsub_msg.a_TrajectoryWaypoints = self.a_TrajectoryWaypoints
-        pubsub_msg.e_Cnt_NumValidTrajectoryWaypoints = self.e_Cnt_NumValidTrajectoryWaypoints
-
-        return pubsub_msg
-
-    @classmethod
-    def deserialize(cls, pubsubMsg):
-        # type: (TsSYSDataTrajectoryPlan)->DataTrajectoryPlan
-        return cls(Timestamp.deserialize(pubsubMsg.s_Timestamp),
-                   MapOrigin.deserialize(pubsubMsg.s_MapOrigin),
-                   pubsubMsg.a_TrajectoryWaypoints[:pubsubMsg.e_Cnt_NumValidTrajectoryWaypoints,:TRAJECTORY_WAYPOINT_SIZE],
-                   pubsubMsg.e_Cnt_NumValidTrajectoryWaypoints)
-
-
-class TrajectoryPlan(PUBSUB_MSG_IMPL):
-    s_Header = Header
-    s_Data = DataTrajectoryPlan
-
-    def __init__(self, s_Header: Header, s_Data: DataTrajectoryPlan):
-        """
-
-        :param s_Header:
-        :param s_Data:
-        """
-        self.s_Header = s_Header
-        self.s_Data = s_Data
-
-    def serialize(self):
-        # type: () -> TsSYSTrajectoryPlan
-        pubsub_msg = TsSYSTrajectoryPlan()
-
-        pubsub_msg.s_Header = self.s_Header.serialize()
-        pubsub_msg.s_Data = self.s_Data.serialize()
-
->>>>>>> 4ef07951
-        return pubsub_msg
-
-    @classmethod
-    def deserialize(cls, pubsubMsg):
-<<<<<<< HEAD
-        # type: (TsSYSHeader)->Header
-        return cls(pubsubMsg.e_Cnt_SeqNum, Timestamp.deserialize(pubsubMsg.s_Timestamp), pubsubMsg.e_Cnt_version)
 
 
 class DataTrajectoryPlan(PUBSUB_MSG_IMPL):
@@ -247,8 +72,6 @@
 
     @classmethod
     def deserialize(cls, pubsubMsg):
-=======
->>>>>>> 4ef07951
         # type: (TsSYSTrajectoryPlan)->TrajectoryPlan
         return cls(Header.deserialize(pubsubMsg.s_Header),
                    DataTrajectoryPlan.deserialize(pubsubMsg.s_Data))
