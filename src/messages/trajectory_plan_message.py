--- conflicted
+++ resolved
@@ -5,14 +5,9 @@
 from decision_making.src.global_constants import PUBSUB_MSG_IMPL
 
 
-<<<<<<< HEAD
-class TrajectoryPlanMsg(StrSerializable):
+class TrajectoryPlanMsg(PUBSUB_MSG_IMPL):
     def __init__(self, timestamp: int, trajectory: np.ndarray, current_speed: float):
-=======
-class TrajectoryPlanMsg(PUBSUB_MSG_IMPL):
-    def __init__(self, trajectory, current_speed):
         # type: (np.ndarray, float) -> TrajectoryPlanMsg
->>>>>>> 24afece3
         """
         A discrete representation of the trajectory to follow - passed from TrajectoryPlanner to Controller
         :param timestamp: ego's timestamp on which the trajectory is based. Used for giving the controller a reference
@@ -44,18 +39,10 @@
         return lcm_msg
 
     @classmethod
-<<<<<<< HEAD
     def deserialize(cls, lcmMsg: LcmTrajectoryData):
+        # type: (LcmTrajectoryData) -> TrajectoryPlanMsg
         return cls(lcmMsg.timestamp,
                    np.ndarray(shape=tuple(lcmMsg.trajectory.shape)
                               , buffer=np.array(lcmMsg.trajectory.data)
                               , dtype=float)
-                   , lcmMsg.current_speed)
-=======
-    def deserialize(cls, lcmMsg):
-        # type: (LcmTrajectoryData) -> TrajectoryPlanMsg
-        return cls(np.ndarray(shape = tuple(lcmMsg.trajectory.shape)
-                            , buffer = np.array(lcmMsg.trajectory.data)
-                            , dtype = float)
-                 , lcmMsg.current_speed)
->>>>>>> 24afece3
+                   , lcmMsg.current_speed)