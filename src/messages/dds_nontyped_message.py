--- conflicted
+++ resolved
@@ -35,22 +35,6 @@
         :param message: dict containing all fields of the class
         :return: object of type cls, constructed with the arguments from message
         """
-<<<<<<< HEAD
-        message_copy = message.copy()
-        message_copy.pop('type', None)
-        for key, val in message_copy.items():
-            if isinstance(val, dict):   # instance was created from a class
-                real_type = locate(val['type'])
-                if issubclass(real_type, np.ndarray):
-                    message_copy[key] = np.array(val['array']).reshape(tuple(val['shape']))
-                elif issubclass(real_type, list):
-                    message_copy[key] = list(map(lambda d: locate(d['type']).deserialize(d), val['iterable']))
-                elif issubclass(real_type, Enum):
-                    message_copy[key] = real_type[val['name']]
-                elif issubclass(real_type, DDSMsg):
-                    message_copy[key] = real_type.deserialize(val)
-        return cls(**message_copy)
-=======
         try:
             message_copy = message.copy()
             message_copy.pop('type', None)
@@ -61,10 +45,11 @@
                         message_copy[key] = np.array(val['array']).reshape(tuple(val['shape']))
                     elif issubclass(real_type, list):
                         message_copy[key] = list(map(lambda d: locate(d['type']).deserialize(d), val['iterable']))
+                    elif issubclass(real_type, Enum):
+                        message_copy[key] = real_type[val['name']]
                     elif issubclass(real_type, DDSMsg):
                         message_copy[key] = real_type.deserialize(val)
             return cls(**message_copy)
         except:
             raise MsgDeserializationError("Deserialization error: could not deserialize into " +
-                                          cls.__class__.__name__ + " from " + str(message))
->>>>>>> 6a54c308
+                                          cls.__class__.__name__ + " from " + str(message))