--- conflicted
+++ resolved
@@ -21,11 +21,7 @@
     def __init__(self, left_lane_cost: SigmoidFunctionParams, right_lane_cost: SigmoidFunctionParams,
                  left_road_cost: SigmoidFunctionParams, right_road_cost: SigmoidFunctionParams,
                  left_shoulder_cost: SigmoidFunctionParams, right_shoulder_cost: SigmoidFunctionParams,
-<<<<<<< HEAD
-                 obstacle_cost: SigmoidFunctionParams, dist_from_ref_sq_cost_coef: float,
-=======
                  obstacle_cost: SigmoidFunctionParams,
->>>>>>> c3a39864
                  dist_from_goal_lon_sq_cost: float, dist_from_goal_lat_sq_cost: float,
                  dist_from_goal_yaw_sq_cost: float, dist_from_goal_vel_sq_cost: float,
                  velocity_limits: np.ndarray, acceleration_limits: np.ndarray):
@@ -58,10 +54,6 @@
         self.right_shoulder_cost = right_shoulder_cost
         self.left_road_cost = left_road_cost
         self.right_road_cost = right_road_cost
-<<<<<<< HEAD
-        self.dist_from_ref_sq_cost_coef = dist_from_ref_sq_cost_coef
-=======
->>>>>>> c3a39864
         self.dist_from_goal_lon_sq_cost = dist_from_goal_lon_sq_cost
         self.dist_from_goal_lat_sq_cost = dist_from_goal_lat_sq_cost
         self.dist_from_goal_yaw_sq_cost = dist_from_goal_yaw_sq_cost
