import numpy as np

<<<<<<< HEAD
from common_data.interface.py.idl_generated_files.Rte_Types.sub_structures.LcmNonTypedNumpyArray import LcmNonTypedNumpyArray
from common_data.interface.py.idl_generated_files.Rte_Types.sub_structures.LcmSigmoidFunctionParams import LcmSigmoidFunctionParams
from common_data.interface.py.idl_generated_files.Rte_Types.sub_structures.LcmTrajectoryCostParams import LcmTrajectoryCostParams
from common_data.interface.py.idl_generated_files.Rte_Types import LcmTrajectoryParameters
=======
from common_data.interface.py.idl_generated_files.Rte_Types import LcmTrajectoryParameters
from common_data.interface.py.idl_generated_files.Rte_Types.sub_structures.LcmSigmoidFunctionParams import \
    LcmSigmoidFunctionParams
from common_data.interface.py.idl_generated_files.Rte_Types.sub_structures.LcmTrajectoryCostParams import \
    LcmTrajectoryCostParams
>>>>>>> 1aaa1c86
from decision_making.src.global_constants import PUBSUB_MSG_IMPL
from decision_making.src.planning.trajectory.trajectory_planning_strategy import TrajectoryPlanningStrategy
from decision_making.src.planning.types import C_V, Limits
from decision_making.src.planning.utils.frenet_serret_frame import FrenetSerret2DFrame
from decision_making.src.planning.utils.generalized_frenet_serret_frame import GeneralizedFrenetSerretFrame


class SigmoidFunctionParams(PUBSUB_MSG_IMPL):
    """ Members annotations for python 2 compliant classes """
    w = float
    k = float
    offset = float

    def __init__(self, w, k, offset):
        # type: (float, float, float)->None
        """
        A data class that corresponds to a parametrization of a sigmoid function
        :param w: considering sigmoid is: f(x) = w / (1 + exp(k * (x-offset)))
        :param k: considering sigmoid is: f(x) = w / (1 + exp(k * (x-offset)))
        :param offset: considering sigmoid is: f(x) = w / (1 + exp(k * (x-offset)))
        """
        self.w = w
        self.k = k
        self.offset = offset

    def serialize(self):
        # type: () -> LcmSigmoidFunctionParams
        lcm_msg = LcmSigmoidFunctionParams()

        lcm_msg.w = self.w
        lcm_msg.k = self.k
        lcm_msg.offset = self.offset

        return lcm_msg

    @classmethod
    def deserialize(cls, lcmMsg):
        # type: (LcmSigmoidFunctionParams)->SigmoidFunctionParams
        return cls(lcmMsg.w, lcmMsg.k, lcmMsg.offset)


class TrajectoryCostParams(PUBSUB_MSG_IMPL):
    """ Members annotations for python 2 compliant classes """
    obstacle_cost_x = SigmoidFunctionParams
    obstacle_cost_y = SigmoidFunctionParams
    left_lane_cost = SigmoidFunctionParams
    right_lane_cost = SigmoidFunctionParams
    left_shoulder_cost = SigmoidFunctionParams
    right_shoulder_cost = SigmoidFunctionParams
    left_road_cost = SigmoidFunctionParams
    right_road_cost = SigmoidFunctionParams
    dist_from_goal_cost = SigmoidFunctionParams
    dist_from_goal_lat_factor = float
    lon_jerk_cost = float
    lat_jerk_cost = float
    velocity_limits = Limits
    lon_acceleration_limits = Limits
    lat_acceleration_limits = Limits

    def __init__(self, obstacle_cost_x, obstacle_cost_y, left_lane_cost, right_lane_cost, left_shoulder_cost,
                 right_shoulder_cost, left_road_cost, right_road_cost, dist_from_goal_cost, dist_from_goal_lat_factor,
                 lon_jerk_cost, lat_jerk_cost,
                 velocity_limits, lon_acceleration_limits, lat_acceleration_limits):
        # type:(SigmoidFunctionParams,SigmoidFunctionParams,SigmoidFunctionParams,SigmoidFunctionParams,SigmoidFunctionParams,SigmoidFunctionParams,SigmoidFunctionParams,SigmoidFunctionParams,SigmoidFunctionParams,float,float,float,Limits,Limits,Limits)->None
        """
        This class holds all the parameters used to build the cost function of the trajectory planner.
        It is dynamically set and sent by the behavioral planner.
        Important: there is an AMBIGUITY in the offset parameter of the SIGMOID function.
            - In the lane/shoulder/road case: the offset parameter defines the (fixed) lateral distance
                in [m] between the reference trajectory and the lane/shoulder/road
            - In the objects case: the offset parameter defines a (fixed) dilation in [m] of an object
                (i.e. the offset of the sigmoid border from the objects's bounding box, both in the
                length and width).
                This can be used to keep a certain margin from any object, specifically useful when
                treating the ego vehicle as a point in space, and dilating the other objects by it's width.
        :param obstacle_cost_x: defines the longitudinal sigmoid cost of obstacles
        :param obstacle_cost_y: defines the lateral sigmoid cost of obstacles
        :param left_lane_cost: defines the sigmoid cost of the left-side of the current lane
        :param right_lane_cost: defines the sigmoid cost of the right-side of the current lane
        :param left_shoulder_cost: defines the sigmoid cost of the left-shoulder of the road (physical boundary)
        :param right_shoulder_cost: defines the sigmoid cost of the right-shoulder of the road (physical boundary)
        :param left_road_cost: defines the sigmoid cost of the left-side of the road
        :param right_road_cost: defines the sigmoid cost of the right-side of the road
        :param dist_from_goal_cost: cost of distance from the target is a sigmoid.
        :param dist_from_goal_lat_factor: Weight of latitude vs. longitude in the dist from goal cost.
        :param lon_jerk_cost: longitudinal jerk cost
        :param lat_jerk_cost: lateral jerk cost
        :param velocity_limits: Limits of allowed velocity in [m/sec]
        :param lon_acceleration_limits: Limits of allowed longitudinal acceleration in [m/sec^2]
        :param lat_acceleration_limits: Limits of allowed signed lateral acceleration in [m/sec^2]
        """
        self.obstacle_cost_x = obstacle_cost_x
        self.obstacle_cost_y = obstacle_cost_y
        self.left_lane_cost = left_lane_cost
        self.right_lane_cost = right_lane_cost
        self.left_shoulder_cost = left_shoulder_cost
        self.right_shoulder_cost = right_shoulder_cost
        self.left_road_cost = left_road_cost
        self.right_road_cost = right_road_cost
        self.dist_from_goal_cost = dist_from_goal_cost
        self.dist_from_goal_lat_factor = dist_from_goal_lat_factor
        self.lon_jerk_cost = lon_jerk_cost
        self.lat_jerk_cost = lat_jerk_cost
        self.velocity_limits = velocity_limits
        self.lon_acceleration_limits = lon_acceleration_limits
        self.lat_acceleration_limits = lat_acceleration_limits

    def serialize(self):
        # type: ()-> LcmTrajectoryCostParams
        lcm_msg = LcmTrajectoryCostParams()

        lcm_msg.obstacle_cost_x = self.obstacle_cost_x.serialize()
        lcm_msg.obstacle_cost_y = self.obstacle_cost_y.serialize()
        lcm_msg.left_lane_cost = self.left_lane_cost.serialize()
        lcm_msg.right_lane_cost = self.right_lane_cost.serialize()
        lcm_msg.left_shoulder_cost = self.left_shoulder_cost.serialize()
        lcm_msg.right_shoulder_cost = self.right_shoulder_cost.serialize()
        lcm_msg.left_road_cost = self.left_road_cost.serialize()
        lcm_msg.right_road_cost = self.right_road_cost.serialize()
        lcm_msg.dist_from_goal_cost = self.dist_from_goal_cost.serialize()
        lcm_msg.dist_from_goal_lat_factor = self.dist_from_goal_lat_factor
        lcm_msg.lon_jerk_cost = self.lon_jerk_cost
        lcm_msg.lat_jerk_cost = self.lat_jerk_cost
        lcm_msg.velocity_limits = self.velocity_limits
        lcm_msg.lon_acceleration_limits = self.lon_acceleration_limits
        lcm_msg.lat_acceleration_limits = self.lat_acceleration_limits

        return lcm_msg

    @classmethod
    def deserialize(cls, lcmMsg):
        # type: (LcmTrajectoryCostParams)-> TrajectoryCostParams
        return cls(SigmoidFunctionParams.deserialize(lcmMsg.obstacle_cost_x)
                 , SigmoidFunctionParams.deserialize(lcmMsg.obstacle_cost_y)
                 , SigmoidFunctionParams.deserialize(lcmMsg.left_lane_cost)
                 , SigmoidFunctionParams.deserialize(lcmMsg.right_lane_cost)
                 , SigmoidFunctionParams.deserialize(lcmMsg.left_shoulder_cost)
                 , SigmoidFunctionParams.deserialize(lcmMsg.right_shoulder_cost)
                 , SigmoidFunctionParams.deserialize(lcmMsg.left_road_cost)
                 , SigmoidFunctionParams.deserialize(lcmMsg.right_road_cost)
                 , SigmoidFunctionParams.deserialize(lcmMsg.dist_from_goal_cost)
                 , lcmMsg.dist_from_goal_lat_factor
                 , lcmMsg.lon_jerk_cost
                 , lcmMsg.lat_jerk_cost
                 , lcmMsg.velocity_limits
                 , lcmMsg.lon_acceleration_limits
                 , lcmMsg.lat_acceleration_limits)


class TrajectoryParams(PUBSUB_MSG_IMPL):
    """ Members annotations for python 2 compliant classes """
    strategy = TrajectoryPlanningStrategy
    reference_route = FrenetSerret2DFrame
    target_state = np.ndarray
    cost_params = TrajectoryCostParams
    time = float

    def __init__(self, strategy, reference_route, target_state, cost_params, time, bp_time):
        # type: (TrajectoryPlanningStrategy, FrenetSerret2DFrame, np.ndarray, TrajectoryCostParams, float)->None
        """
        The struct used for communicating the behavioral plan to the trajectory planner.
        :param reference_route: the frenet frame of the reference route (often the center of lane)
        :param target_state: the vector-representation of the target state to plan ego motion towards
        :param cost_params: list of parameters for the cost function of trajectory planner.
        :param strategy: trajectory planning strategy.
        :param time: trajectory planning time-frame
        """
        self.reference_route = reference_route
        self.target_state = target_state
        self.cost_params = cost_params
        self.strategy = strategy
        self.time = time
        self.bp_time = bp_time

    def __str__(self):
        return str(self.to_dict(left_out_fields=['reference_route']))

    @property
    def desired_velocity(self):
        return self.target_state[C_V]

    def serialize(self):
        # type: ()->LcmTrajectoryParameters
        lcm_msg = LcmTrajectoryParameters()

        lcm_msg.strategy = self.strategy.value

        lcm_msg.reference_route = self.reference_route.serialize()

        lcm_msg.target_state = self.target_state
        lcm_msg.cost_params = self.cost_params.serialize()

        lcm_msg.time = self.time
        lcm_msg.bp_time = self.bp_time

        return lcm_msg

    @classmethod
    def deserialize(cls, lcmMsg):
        # type: (LcmTrajectoryParameters)->TrajectoryParams
        return cls(TrajectoryPlanningStrategy(lcmMsg.strategy)
<<<<<<< HEAD
                 , FrenetSerret2DFrame.deserialize(lcmMsg.reference_route)
=======
                 , GeneralizedFrenetSerretFrame.deserialize(lcmMsg.reference_route)
>>>>>>> 1aaa1c86
                 , lcmMsg.target_state
                 , TrajectoryCostParams.deserialize(lcmMsg.cost_params)
                 , lcmMsg.time
                 , lcmMsg.bp_time)
<|MERGE_RESOLUTION|>--- conflicted
+++ resolved
@@ -1,17 +1,10 @@
 import numpy as np
 
-<<<<<<< HEAD
-from common_data.interface.py.idl_generated_files.Rte_Types.sub_structures.LcmNonTypedNumpyArray import LcmNonTypedNumpyArray
-from common_data.interface.py.idl_generated_files.Rte_Types.sub_structures.LcmSigmoidFunctionParams import LcmSigmoidFunctionParams
-from common_data.interface.py.idl_generated_files.Rte_Types.sub_structures.LcmTrajectoryCostParams import LcmTrajectoryCostParams
-from common_data.interface.py.idl_generated_files.Rte_Types import LcmTrajectoryParameters
-=======
 from common_data.interface.py.idl_generated_files.Rte_Types import LcmTrajectoryParameters
 from common_data.interface.py.idl_generated_files.Rte_Types.sub_structures.LcmSigmoidFunctionParams import \
     LcmSigmoidFunctionParams
 from common_data.interface.py.idl_generated_files.Rte_Types.sub_structures.LcmTrajectoryCostParams import \
     LcmTrajectoryCostParams
->>>>>>> 1aaa1c86
 from decision_making.src.global_constants import PUBSUB_MSG_IMPL
 from decision_making.src.planning.trajectory.trajectory_planning_strategy import TrajectoryPlanningStrategy
 from decision_making.src.planning.types import C_V, Limits
@@ -213,11 +206,7 @@
     def deserialize(cls, lcmMsg):
         # type: (LcmTrajectoryParameters)->TrajectoryParams
         return cls(TrajectoryPlanningStrategy(lcmMsg.strategy)
-<<<<<<< HEAD
-                 , FrenetSerret2DFrame.deserialize(lcmMsg.reference_route)
-=======
                  , GeneralizedFrenetSerretFrame.deserialize(lcmMsg.reference_route)
->>>>>>> 1aaa1c86
                  , lcmMsg.target_state
                  , TrajectoryCostParams.deserialize(lcmMsg.cost_params)
                  , lcmMsg.time
