--- conflicted
+++ resolved
@@ -200,30 +200,13 @@
         pubsub_msg.a_TargetState = self.target_state
         pubsub_msg.s_CostParams = self.cost_params.serialize()
 
-<<<<<<< HEAD
-        lcm_msg.target_time = self.target_time
-        lcm_msg.trajectory_end_time = self.trajectory_end_time
-        lcm_msg.bp_time = self.bp_time
-=======
         pubsub_msg.e_t_TargetTime = self.target_time
         pubsub_msg.e_t_TrajectoryEndTime = self.trajectory_end_time
         pubsub_msg.e_Cnt_BPTime = self.bp_time
->>>>>>> 1d2c3658
 
         return pubsub_msg
 
     @classmethod
-<<<<<<< HEAD
-    def deserialize(cls, lcmMsg):
-        # type: (LcmTrajectoryParameters)->TrajectoryParams
-        return cls(TrajectoryPlanningStrategy(lcmMsg.strategy)
-                   , GeneralizedFrenetSerretFrame.deserialize(lcmMsg.reference_route)
-                   , lcmMsg.target_state
-                   , TrajectoryCostParams.deserialize(lcmMsg.cost_params)
-                   , lcmMsg.target_time
-                   , lcmMsg.trajectory_end_time
-                   , lcmMsg.bp_time)
-=======
     def deserialize(cls, pubsubMsg):
         # type: (TsSYSTrajectoryParameters)->TrajectoryParams
         return cls(TrajectoryPlanningStrategy(pubsubMsg.e_e_Strategy)
@@ -232,5 +215,4 @@
                    , TrajectoryCostParams.deserialize(pubsubMsg.s_CostParams)
                    , pubsubMsg.e_t_TargetTime
                    , pubsubMsg.e_t_TrajectoryEndTime
-                   , pubsubMsg.e_Cnt_BPTime)
->>>>>>> 1d2c3658
+                   , pubsubMsg.e_Cnt_BPTime)