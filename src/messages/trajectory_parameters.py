--- conflicted
+++ resolved
@@ -39,18 +39,12 @@
     def __init__(self, left_lane_cost: SigmoidFunctionParams, right_lane_cost: SigmoidFunctionParams,
                  left_road_cost: SigmoidFunctionParams, right_road_cost: SigmoidFunctionParams,
                  left_shoulder_cost: SigmoidFunctionParams, right_shoulder_cost: SigmoidFunctionParams,
-<<<<<<< HEAD
                  obstacle_cost_x: SigmoidFunctionParams,
                  obstacle_cost_y: SigmoidFunctionParams,
                  dist_from_goal_cost: SigmoidFunctionParams,
                  dist_from_goal_lat_factor: float,
-                 velocity_limits: Limits, acceleration_limits: Limits):
-=======
-                 obstacle_cost: SigmoidFunctionParams,
-                 dist_from_goal_lon_sq_cost: float, dist_from_goal_lat_sq_cost: float,
-                 dist_from_ref_sq_cost: float, velocity_limits: Limits,
+                 velocity_limits: Limits,
                  lon_acceleration_limits: Limits, lat_acceleration_limits: Limits):
->>>>>>> f7e976df
         """
         This class holds all the parameters used to build the cost function of the trajectory planner.
         It is dynamically set and sent by the behavioral planner.
@@ -77,13 +71,8 @@
         :param lon_acceleration_limits: Limits of allowed longitudinal acceleration in [m/sec^2]
         :param lat_acceleration_limits: Limits of allowed signed lateral acceleration in [m/sec^2]
         """
-<<<<<<< HEAD
-
         self.obstacle_cost_x = obstacle_cost_x
         self.obstacle_cost_y = obstacle_cost_y
-=======
-        self.obstacle_cost = obstacle_cost
->>>>>>> f7e976df
         self.left_lane_cost = left_lane_cost
         self.right_lane_cost = right_lane_cost
         self.left_shoulder_cost = left_shoulder_cost
