import numpy as np

from common_data.lcm.generatedFiles.gm_lcm import LcmNumpyArray
from common_data.lcm.generatedFiles.gm_lcm import LcmSigmoidFunctionParams
from common_data.lcm.generatedFiles.gm_lcm import LcmTrajectoryCostParams
from common_data.lcm.generatedFiles.gm_lcm import LcmTrajectoryParameters
from decision_making.src.global_constants import PUBSUB_MSG_IMPL
from decision_making.src.planning.trajectory.trajectory_planning_strategy import TrajectoryPlanningStrategy
from decision_making.src.planning.types import C_V, Limits


class SigmoidFunctionParams(PUBSUB_MSG_IMPL):
    ''' Members annotations for python 2 compliant classes '''
    w = float
    k = float
    offset = float

    def __init__(self, w, k, offset):
        # type: (float, float, float)->None
        """
        A data class that corresponds to a parametrization of a sigmoid function
        :param w: considering sigmoid is: f(x) = w / (1 + exp(k * (x-offset)))
        :param k: considering sigmoid is: f(x) = w / (1 + exp(k * (x-offset)))
        :param offset: considering sigmoid is: f(x) = w / (1 + exp(k * (x-offset)))
        """
        self.w = w
        self.k = k
        self.offset = offset

    def serialize(self):
        # type: () -> LcmSigmoidFunctionParams
        lcm_msg = LcmSigmoidFunctionParams()

        lcm_msg.w = self.w
        lcm_msg.k = self.k
        lcm_msg.offset = self.offset

        return lcm_msg

    @classmethod
    def deserialize(cls, lcmMsg):
        # type: (LcmSigmoidFunctionParams)->SigmoidFunctionParams
        return cls(lcmMsg.w, lcmMsg.k, lcmMsg.offset)


class TrajectoryCostParams(PUBSUB_MSG_IMPL):
    ''' Members annotations for python 2 compliant classes '''
    obstacle_cost_x = SigmoidFunctionParams
    obstacle_cost_y = SigmoidFunctionParams
    left_lane_cost = SigmoidFunctionParams
    right_lane_cost = SigmoidFunctionParams
    left_shoulder_cost = SigmoidFunctionParams
    right_shoulder_cost = SigmoidFunctionParams
    left_road_cost = SigmoidFunctionParams
    right_road_cost = SigmoidFunctionParams
    dist_from_goal_cost = SigmoidFunctionParams
    dist_from_goal_lat_factor = float
    velocity_limits = Limits
    lon_acceleration_limits = Limits
    lat_acceleration_limits = Limits


    def __init__(self, obstacle_cost_x, obstacle_cost_y, left_lane_cost, right_lane_cost, left_shoulder_cost,
                 right_shoulder_cost, left_road_cost, right_road_cost, dist_from_goal_cost, dist_from_goal_lat_factor,
                 velocity_limits, lon_acceleration_limits, lat_acceleration_limits):
        # type:(SigmoidFunctionParams,SigmoidFunctionParams,SigmoidFunctionParams,SigmoidFunctionParams,SigmoidFunctionParams,SigmoidFunctionParams,SigmoidFunctionParams,SigmoidFunctionParams,SigmoidFunctionParams,float,Limits,Limits,Limits)->None
        """
        This class holds all the parameters used to build the cost function of the trajectory planner.
        It is dynamically set and sent by the behavioral planner.
        Important: there is an AMBIGUITY in the offset parameter of the SIGMOID function.
            - In the lane/shoulder/road case: the offset parameter defines the (fixed) lateral distance
                in [m] between the reference trajectory and the lane/shoulder/road
            - In the objects case: the offset parameter defines a (fixed) dilation in [m] of an object
                (i.e. the offset of the sigmoid border from the objects's bounding box, both in the
                length and width).
                This can be used to keep a certain margin from any object, specifically useful when
                treating the ego vehicle as a point in space, and dilating the other objects by it's width.
        :param obstacle_cost_x: defines the longitudinal sigmoid cost of obstacles
        :param obstacle_cost_y: defines the lateral sigmoid cost of obstacles
        :param left_lane_cost: defines the sigmoid cost of the left-side of the current lane
        :param right_lane_cost: defines the sigmoid cost of the right-side of the current lane
        :param left_shoulder_cost: defines the sigmoid cost of the left-shoulder of the road (physical boundary)
        :param right_shoulder_cost: defines the sigmoid cost of the right-shoulder of the road (physical boundary)
        :param left_road_cost: defines the sigmoid cost of the left-side of the road
        :param right_road_cost: defines the sigmoid cost of the right-side of the road
        :param dist_from_goal_cost: cost of distance from the target is a sigmoid.
        :param dist_from_goal_lat_factor: Weight of latitude vs. longitude in the dist from goal cost.
        :param velocity_limits: Limits of allowed velocity in [m/sec]
        :param lon_acceleration_limits: Limits of allowed longitudinal acceleration in [m/sec^2]
        :param lat_acceleration_limits: Limits of allowed signed lateral acceleration in [m/sec^2]
        """
        self.obstacle_cost_x = obstacle_cost_x
        self.obstacle_cost_y = obstacle_cost_y
        self.left_lane_cost = left_lane_cost
        self.right_lane_cost = right_lane_cost
        self.left_shoulder_cost = left_shoulder_cost
        self.right_shoulder_cost = right_shoulder_cost
        self.left_road_cost = left_road_cost
        self.right_road_cost = right_road_cost
        self.dist_from_goal_cost = dist_from_goal_cost
        self.dist_from_goal_lat_factor = dist_from_goal_lat_factor
        self.velocity_limits = velocity_limits
        self.lon_acceleration_limits = lon_acceleration_limits
        self.lat_acceleration_limits = lat_acceleration_limits

    def serialize(self):
        # type: ()-> LcmTrajectoryCostParams
        lcm_msg = LcmTrajectoryCostParams()

        lcm_msg.obstacle_cost_x = self.obstacle_cost_x.serialize()
        lcm_msg.obstacle_cost_y = self.obstacle_cost_y.serialize()
        lcm_msg.left_lane_cost = self.left_lane_cost.serialize()
        lcm_msg.right_lane_cost = self.right_lane_cost.serialize()
        lcm_msg.left_shoulder_cost = self.left_shoulder_cost.serialize()
        lcm_msg.right_shoulder_cost = self.right_shoulder_cost.serialize()
        lcm_msg.left_road_cost = self.left_road_cost.serialize()
        lcm_msg.right_road_cost = self.right_road_cost.serialize()
        lcm_msg.dist_from_goal_cost = self.dist_from_goal_cost.serialize()
        lcm_msg.dist_from_goal_lat_factor = self.dist_from_goal_lat_factor

        lcm_msg.velocity_limits = LcmNumpyArray()
        lcm_msg.velocity_limits.num_dimensions = len(self.velocity_limits.shape)
        lcm_msg.velocity_limits.shape = list(self.velocity_limits.shape)
        lcm_msg.velocity_limits.length = self.velocity_limits.size
        lcm_msg.velocity_limits.data = self.velocity_limits.flat.__array__().tolist()

        lcm_msg.lon_acceleration_limits = LcmNumpyArray()
        lcm_msg.lon_acceleration_limits.num_dimensions = len(self.lon_acceleration_limits.shape)
        lcm_msg.lon_acceleration_limits.shape = list(self.lon_acceleration_limits.shape)
        lcm_msg.lon_acceleration_limits.length = self.lon_acceleration_limits.size
        lcm_msg.lon_acceleration_limits.data = self.lon_acceleration_limits.flat.__array__().tolist()

        lcm_msg.lat_acceleration_limits = LcmNumpyArray()
        lcm_msg.lat_acceleration_limits.num_dimensions = len(self.lat_acceleration_limits.shape)
        lcm_msg.lat_acceleration_limits.shape = list(self.lat_acceleration_limits.shape)
        lcm_msg.lat_acceleration_limits.length = self.lat_acceleration_limits.size
        lcm_msg.lat_acceleration_limits.data = self.lat_acceleration_limits.flat.__array__().tolist()

        return lcm_msg

    @classmethod
    def deserialize(cls, lcmMsg):
        # type: (LcmTrajectoryCostParams)-> TrajectoryCostParams
        return cls(SigmoidFunctionParams.deserialize(lcmMsg.obstacle_cost_x)
                 , SigmoidFunctionParams.deserialize(lcmMsg.obstacle_cost_y)
                 , SigmoidFunctionParams.deserialize(lcmMsg.left_lane_cost)
                 , SigmoidFunctionParams.deserialize(lcmMsg.right_lane_cost)
                 , SigmoidFunctionParams.deserialize(lcmMsg.left_shoulder_cost)
                 , SigmoidFunctionParams.deserialize(lcmMsg.right_shoulder_cost)
                 , SigmoidFunctionParams.deserialize(lcmMsg.left_road_cost)
                 , SigmoidFunctionParams.deserialize(lcmMsg.right_road_cost)
                 , SigmoidFunctionParams.deserialize(lcmMsg.dist_from_goal_cost)
                 , lcmMsg.dist_from_goal_lat_factor
                 , np.ndarray(shape = tuple(lcmMsg.velocity_limits.shape)
                            , buffer = np.array(lcmMsg.velocity_limits.data)
                            , dtype = float)
                 , np.ndarray(shape = tuple(lcmMsg.lon_acceleration_limits.shape)
                            , buffer = np.array(lcmMsg.lon_acceleration_limits.data)
                            , dtype = float)
                 , np.ndarray(shape = tuple(lcmMsg.lat_acceleration_limits.shape)
                            , buffer = np.array(lcmMsg.lat_acceleration_limits.data)
                            , dtype = float))


class TrajectoryParams(PUBSUB_MSG_IMPL):
<<<<<<< HEAD
    ''' Members annotations for python 2 compliant classes '''
    strategy = TrajectoryPlanningStrategy
    reference_route = np.ndarray
    target_state = np.ndarray
    cost_params = TrajectoryCostParams
    time = float

    def __init__(self, strategy, reference_route, target_state, cost_params, time):
        # type: (TrajectoryPlanningStrategy, np.ndarray, np.ndarray, TrajectoryCostParams, float)->None
=======
    def __init__(self, strategy, reference_route, target_state, cost_params, time, reset_acceleration=False):
        # type: (TrajectoryPlanningStrategy, np.ndarray, np.ndarray, TrajectoryCostParams, float, bool)->None
>>>>>>> ac9806a4
        """
        The struct used for communicating the behavioral plan to the trajectory planner.
        :param reference_route: a reference route points (often the center of lane)
        :param target_state: the vector-representation of the target state to plan ego motion towards
        :param cost_params: list of parameters for the cost function of trajectory planner.
        :param strategy: trajectory planning strategy.
        :param time: trajectory planning time-frame
        """
        self.reference_route = reference_route
        self.target_state = target_state
        self.cost_params = cost_params
        self.strategy = strategy
        self.time = time
        self.reset_acceleration = reset_acceleration

    @property
    def desired_velocity(self):
        return self.target_state[C_V]

    def serialize(self):
        # type: ()->LcmTrajectoryParameters
        lcm_msg = LcmTrajectoryParameters()

        lcm_msg.strategy = self.strategy.value

        lcm_msg.reference_route = LcmNumpyArray()
        lcm_msg.reference_route.num_dimensions = len(self.reference_route.shape)
        lcm_msg.reference_route.shape = list(self.reference_route.shape)
        lcm_msg.reference_route.length = self.reference_route.size
        lcm_msg.reference_route.data = self.reference_route.flat.__array__().tolist()

        lcm_msg.target_state = LcmNumpyArray()
        lcm_msg.target_state.num_dimensions = len(self.target_state.shape)
        lcm_msg.target_state.shape = list(self.target_state.shape)
        lcm_msg.target_state.length = self.target_state.size
        lcm_msg.target_state.data = self.target_state.flat.__array__().tolist()

        lcm_msg.cost_params = self.cost_params.serialize()

        lcm_msg.time = self.time

        lcm_msg.reset_acceleration = self.reset_acceleration

        return lcm_msg

    @classmethod
    def deserialize(cls, lcmMsg):
        # type: (LcmTrajectoryParameters)->TrajectoryParams
        return cls(TrajectoryPlanningStrategy(lcmMsg.strategy)
                 , np.ndarray(shape = tuple(lcmMsg.reference_route.shape)
                            , buffer = np.array(lcmMsg.reference_route.data)
                            , dtype = float)
                 , np.ndarray(shape = tuple(lcmMsg.target_state.shape)
                            , buffer = np.array(lcmMsg.target_state.data)
                            , dtype = float)
                 , TrajectoryCostParams.deserialize(lcmMsg.cost_params)
                 , lcmMsg.time
                 , lcmMsg.reset_acceleration)
<|MERGE_RESOLUTION|>--- conflicted
+++ resolved
@@ -163,20 +163,16 @@
 
 
 class TrajectoryParams(PUBSUB_MSG_IMPL):
-<<<<<<< HEAD
     ''' Members annotations for python 2 compliant classes '''
     strategy = TrajectoryPlanningStrategy
     reference_route = np.ndarray
     target_state = np.ndarray
     cost_params = TrajectoryCostParams
     time = float
-
-    def __init__(self, strategy, reference_route, target_state, cost_params, time):
-        # type: (TrajectoryPlanningStrategy, np.ndarray, np.ndarray, TrajectoryCostParams, float)->None
-=======
+    reset_acceleration = bool
+
     def __init__(self, strategy, reference_route, target_state, cost_params, time, reset_acceleration=False):
         # type: (TrajectoryPlanningStrategy, np.ndarray, np.ndarray, TrajectoryCostParams, float, bool)->None
->>>>>>> ac9806a4
         """
         The struct used for communicating the behavioral plan to the trajectory planner.
         :param reference_route: a reference route points (often the center of lane)
