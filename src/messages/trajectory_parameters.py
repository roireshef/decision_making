import numpy as np

from decision_making.src.messages.str_serializable import StrSerializable
from decision_making.src.planning.types import C_V, Limits
from decision_making.src.planning.trajectory.trajectory_planning_strategy import TrajectoryPlanningStrategy

from common_data.lcm.generatedFiles.gm_lcm import LcmTrajectoryParameters
from common_data.lcm.generatedFiles.gm_lcm import LcmSigmoidFunctionParams
from common_data.lcm.generatedFiles.gm_lcm import LcmTrajectoryCostParams
from common_data.lcm.generatedFiles.gm_lcm import LcmNumpyArray

class SigmoidFunctionParams(StrSerializable):
    def __init__(self, w: float, k: float, offset: float):
        """
        A data class that corresponds to a parametrization of a sigmoid function
        :param w: considering sigmoid is: f(x) = w / (1 + exp(k * (x-offset)))
        :param k: considering sigmoid is: f(x) = w / (1 + exp(k * (x-offset)))
        :param offset: considering sigmoid is: f(x) = w / (1 + exp(k * (x-offset)))
        """
        self.w = w
        self.k = k
        self.offset = offset

    def serialize(self) -> LcmSigmoidFunctionParams:
        lcm_msg = LcmSigmoidFunctionParams()

        lcm_msg.w = self.w
        lcm_msg.k = self.k
        lcm_msg.offset = self.offset

        return lcm_msg

    @classmethod
    def deserialize(cls, lcmMsg: LcmSigmoidFunctionParams):
        return cls(lcmMsg.w, lcmMsg.k, lcmMsg.offset)


class TrajectoryCostParams(StrSerializable):
    def __init__(self, left_lane_cost: SigmoidFunctionParams, right_lane_cost: SigmoidFunctionParams,
                 left_road_cost: SigmoidFunctionParams, right_road_cost: SigmoidFunctionParams,
                 left_shoulder_cost: SigmoidFunctionParams, right_shoulder_cost: SigmoidFunctionParams,
                 obstacle_cost_x: SigmoidFunctionParams,
                 obstacle_cost_y: SigmoidFunctionParams,
<<<<<<< HEAD
                 dist_from_goal_lon_sq_cost: float, dist_from_goal_lat_sq_cost: float,
                 lon_jerk_cost: float, lat_jerk_cost: float,
=======
                 dist_from_goal_cost: SigmoidFunctionParams,
                 dist_from_goal_lat_factor: float,
>>>>>>> 49300b67
                 velocity_limits: Limits, acceleration_limits: Limits):
        """
        This class holds all the parameters used to build the cost function of the trajectory planner.
        It is dynamically set and sent by the behavioral planner.
        Important: there is an AMBIGUITY in the offset parameter of the SIGMOID function.
            - In the lane/shoulder/road case: the offset parameter defines the (fixed) lateral distance
                in [m] between the reference trajectory and the lane/shoulder/road
            - In the objects case: the offset parameter defines a (fixed) dilation in [m] of an object
                (i.e. the offset of the sigmoid border from the objects's bounding box, both in the
                length and width).
                This can be used to keep a certain margin from any object, specifically useful when
                treating the ego vehicle as a point in space, and dilating the other objects by it's width.
        :param left_lane_cost: defines the sigmoid cost of the left-side of the current lane
        :param right_lane_cost: defines the sigmoid cost of the right-side of the current lane
        :param left_road_cost: defines the sigmoid cost of the left-side of the road
        :param right_road_cost: defines the sigmoid cost of the right-side of the road
        :param left_shoulder_cost: defines the sigmoid cost of the left-shoulder of the road (physical boundary)
        :param right_shoulder_cost: defines the sigmoid cost of the right-shoulder of the road (physical boundary)
        :param obstacle_cost_x: defines the longitudinal sigmoid cost of obstacles
        :param obstacle_cost_y: defines the lateral sigmoid cost of obstacles
        :param dist_from_goal_lon_sq_cost: cost of distance from the target longitude is C(x) = a*x^2, this is a.
        :param dist_from_goal_lat_sq_cost: cost of distance from the target latitude is C(x) = a*x^2, this is a.
        :param lon_jerk_cost: longitudinal jerk cost
        :param lat_jerk_cost: lateral jerk cost
        :param velocity_limits: Limits of allowed velocity in [m/sec]
        :param acceleration_limits: Limits of allowed acceleration in [m/sec^2]
        """

        self.obstacle_cost_x = obstacle_cost_x
        self.obstacle_cost_y = obstacle_cost_y
        self.left_lane_cost = left_lane_cost
        self.right_lane_cost = right_lane_cost
        self.left_shoulder_cost = left_shoulder_cost
        self.right_shoulder_cost = right_shoulder_cost
        self.left_road_cost = left_road_cost
        self.right_road_cost = right_road_cost
<<<<<<< HEAD
        self.dist_from_goal_lon_sq_cost = dist_from_goal_lon_sq_cost
        self.dist_from_goal_lat_sq_cost = dist_from_goal_lat_sq_cost
        self.lon_jerk_cost = lon_jerk_cost
        self.lat_jerk_cost = lat_jerk_cost
=======
        self.dist_from_goal_cost = dist_from_goal_cost
        self.dist_from_goal_lat_factor = dist_from_goal_lat_factor
>>>>>>> 49300b67
        self.velocity_limits = velocity_limits
        self.acceleration_limits = acceleration_limits

    def serialize(self) -> LcmTrajectoryCostParams:
        lcm_msg = LcmTrajectoryCostParams()

        lcm_msg.obstacle_cost_x = self.obstacle_cost_x.serialize()
        lcm_msg.obstacle_cost_y = self.obstacle_cost_y.serialize()
        lcm_msg.left_lane_cost = self.left_lane_cost.serialize()
        lcm_msg.right_lane_cost = self.right_lane_cost.serialize()
        lcm_msg.left_shoulder_cost = self.left_shoulder_cost.serialize()
        lcm_msg.right_shoulder_cost = self.right_shoulder_cost.serialize()
        lcm_msg.left_road_cost = self.left_road_cost.serialize()
        lcm_msg.right_road_cost = self.right_road_cost.serialize()
<<<<<<< HEAD

        lcm_msg.dist_from_goal_lon_sq_cost = self.dist_from_goal_lon_sq_cost
        lcm_msg.dist_from_goal_lat_sq_cost = self.dist_from_goal_lat_sq_cost
        lcm_msg.lon_jerk_cost = self.lon_jerk_cost
        lcm_msg.lat_jerk_cost = self.lat_jerk_cost
=======
        lcm_msg.dist_from_goal_cost = self.dist_from_goal_cost.serialize()
        lcm_msg.dist_from_goal_lat_factor = self.dist_from_goal_lat_factor
>>>>>>> 49300b67

        lcm_msg.velocity_limits = LcmNumpyArray()
        lcm_msg.velocity_limits.num_dimensions = len(self.velocity_limits.shape)
        lcm_msg.velocity_limits.shape = list(self.velocity_limits.shape)
        lcm_msg.velocity_limits.length = self.velocity_limits.size
        lcm_msg.velocity_limits.data = self.velocity_limits.flat.__array__().tolist()

        lcm_msg.acceleration_limits = LcmNumpyArray()
        lcm_msg.acceleration_limits.num_dimensions = len(self.acceleration_limits.shape)
        lcm_msg.acceleration_limits.shape = list(self.acceleration_limits.shape)
        lcm_msg.acceleration_limits.length = self.acceleration_limits.size
        lcm_msg.acceleration_limits.data = self.acceleration_limits.flat.__array__().tolist()

        return lcm_msg

    @classmethod
    def deserialize(cls, lcmMsg: LcmTrajectoryCostParams):
        return cls(SigmoidFunctionParams.deserialize(lcmMsg.obstacle_cost_x)
                 , SigmoidFunctionParams.deserialize(lcmMsg.obstacle_cost_y)
                 , SigmoidFunctionParams.deserialize(lcmMsg.left_lane_cost)
                 , SigmoidFunctionParams.deserialize(lcmMsg.right_lane_cost)
                 , SigmoidFunctionParams.deserialize(lcmMsg.left_shoulder_cost)
                 , SigmoidFunctionParams.deserialize(lcmMsg.right_shoulder_cost)
                 , SigmoidFunctionParams.deserialize(lcmMsg.left_road_cost)
                 , SigmoidFunctionParams.deserialize(lcmMsg.right_road_cost)
<<<<<<< HEAD
                 , lcmMsg.dist_from_goal_lon_sq_cost
                 , lcmMsg.dist_from_goal_lat_sq_cost
                 , lcmMsg.lon_jerk_cost
                 , lcmMsg.lat_jerk_cost
        , np.ndarray(shape = tuple(lcmMsg.velocity_limits.shape)
=======
                 , SigmoidFunctionParams.deserialize(lcmMsg.dist_from_goal_cost)
                 , lcmMsg.dist_from_goal_lat_factor
                 , np.ndarray(shape = tuple(lcmMsg.velocity_limits.shape)
>>>>>>> 49300b67
                            , buffer = np.array(lcmMsg.velocity_limits.data)
                            , dtype = float)
                 , np.ndarray(shape = tuple(lcmMsg.acceleration_limits.shape)
                            , buffer = np.array(lcmMsg.acceleration_limits.data)
                            , dtype = float))

class TrajectoryParams(StrSerializable):
    def __init__(self, strategy: TrajectoryPlanningStrategy, reference_route: np.ndarray,
                 target_state: np.ndarray, cost_params: TrajectoryCostParams, time: float):
        """
        The struct used for communicating the behavioral plan to the trajectory planner.
        :param reference_route: a reference route (often the center of lane). A numpy array of the shape [-1, 2] where
        each row is a point (x, y) relative to the ego-coordinate-frame.
        :param target_state: A 1D numpy array of the desired ego-state to plan towards, represented in current
        ego-coordinate-frame
        :param cost_params: list of parameters for the cost function of trajectory planner.
        :param strategy: trajectory planning strategy.
        :param time: trajectory planning time-frame
        """
        self.reference_route = reference_route
        self.target_state = target_state
        self.cost_params = cost_params
        self.strategy = strategy
        self.time = time

    @property
    def desired_velocity(self):
        return self.target_state[C_V]

    def serialize(self) -> LcmTrajectoryParameters:
        lcm_msg = LcmTrajectoryParameters()

        lcm_msg.strategy = self.strategy.value

        lcm_msg.reference_route = LcmNumpyArray()
        lcm_msg.reference_route.num_dimensions = len(self.reference_route.shape)
        lcm_msg.reference_route.shape = list(self.reference_route.shape)
        lcm_msg.reference_route.length = self.reference_route.size
        lcm_msg.reference_route.data = self.reference_route.flat.__array__().tolist()

        lcm_msg.target_state = LcmNumpyArray()
        lcm_msg.target_state.num_dimensions = len(self.target_state.shape)
        lcm_msg.target_state.shape = list(self.target_state.shape)
        lcm_msg.target_state.length = self.target_state.size
        lcm_msg.target_state.data = self.target_state.flat.__array__().tolist()

        lcm_msg.cost_params = self.cost_params.serialize()

        lcm_msg.time = self.time

        return lcm_msg

    @classmethod
    def deserialize(cls, lcmMsg: LcmTrajectoryParameters):
        return cls(TrajectoryPlanningStrategy(lcmMsg.strategy)
                 , np.ndarray(shape = tuple(lcmMsg.reference_route.shape)
                            , buffer = np.array(lcmMsg.reference_route.data)
                            , dtype = float)
                 , np.ndarray(shape = tuple(lcmMsg.target_state.shape)
                            , buffer = np.array(lcmMsg.target_state.data)
                            , dtype = float)
                 , TrajectoryCostParams.deserialize(lcmMsg.cost_params)
                 , lcmMsg.time)
<|MERGE_RESOLUTION|>--- conflicted
+++ resolved
@@ -41,13 +41,9 @@
                  left_shoulder_cost: SigmoidFunctionParams, right_shoulder_cost: SigmoidFunctionParams,
                  obstacle_cost_x: SigmoidFunctionParams,
                  obstacle_cost_y: SigmoidFunctionParams,
-<<<<<<< HEAD
-                 dist_from_goal_lon_sq_cost: float, dist_from_goal_lat_sq_cost: float,
-                 lon_jerk_cost: float, lat_jerk_cost: float,
-=======
                  dist_from_goal_cost: SigmoidFunctionParams,
                  dist_from_goal_lat_factor: float,
->>>>>>> 49300b67
+                 lon_jerk_cost: float, lat_jerk_cost: float,
                  velocity_limits: Limits, acceleration_limits: Limits):
         """
         This class holds all the parameters used to build the cost function of the trajectory planner.
@@ -68,8 +64,8 @@
         :param right_shoulder_cost: defines the sigmoid cost of the right-shoulder of the road (physical boundary)
         :param obstacle_cost_x: defines the longitudinal sigmoid cost of obstacles
         :param obstacle_cost_y: defines the lateral sigmoid cost of obstacles
-        :param dist_from_goal_lon_sq_cost: cost of distance from the target longitude is C(x) = a*x^2, this is a.
-        :param dist_from_goal_lat_sq_cost: cost of distance from the target latitude is C(x) = a*x^2, this is a.
+        :param dist_from_goal_cost: cost of distance from the target longitude is C(x) = a*x^2, this is a.
+        :param dist_from_goal_lat_factor: cost of distance from the target latitude is C(x) = a*x^2, this is a.
         :param lon_jerk_cost: longitudinal jerk cost
         :param lat_jerk_cost: lateral jerk cost
         :param velocity_limits: Limits of allowed velocity in [m/sec]
@@ -84,15 +80,10 @@
         self.right_shoulder_cost = right_shoulder_cost
         self.left_road_cost = left_road_cost
         self.right_road_cost = right_road_cost
-<<<<<<< HEAD
-        self.dist_from_goal_lon_sq_cost = dist_from_goal_lon_sq_cost
-        self.dist_from_goal_lat_sq_cost = dist_from_goal_lat_sq_cost
+        self.dist_from_goal_cost = dist_from_goal_cost
+        self.dist_from_goal_lat_factor = dist_from_goal_lat_factor
         self.lon_jerk_cost = lon_jerk_cost
         self.lat_jerk_cost = lat_jerk_cost
-=======
-        self.dist_from_goal_cost = dist_from_goal_cost
-        self.dist_from_goal_lat_factor = dist_from_goal_lat_factor
->>>>>>> 49300b67
         self.velocity_limits = velocity_limits
         self.acceleration_limits = acceleration_limits
 
@@ -107,16 +98,10 @@
         lcm_msg.right_shoulder_cost = self.right_shoulder_cost.serialize()
         lcm_msg.left_road_cost = self.left_road_cost.serialize()
         lcm_msg.right_road_cost = self.right_road_cost.serialize()
-<<<<<<< HEAD
-
-        lcm_msg.dist_from_goal_lon_sq_cost = self.dist_from_goal_lon_sq_cost
-        lcm_msg.dist_from_goal_lat_sq_cost = self.dist_from_goal_lat_sq_cost
+        lcm_msg.dist_from_goal_cost = self.dist_from_goal_cost.serialize()
+        lcm_msg.dist_from_goal_lat_factor = self.dist_from_goal_lat_factor
         lcm_msg.lon_jerk_cost = self.lon_jerk_cost
         lcm_msg.lat_jerk_cost = self.lat_jerk_cost
-=======
-        lcm_msg.dist_from_goal_cost = self.dist_from_goal_cost.serialize()
-        lcm_msg.dist_from_goal_lat_factor = self.dist_from_goal_lat_factor
->>>>>>> 49300b67
 
         lcm_msg.velocity_limits = LcmNumpyArray()
         lcm_msg.velocity_limits.num_dimensions = len(self.velocity_limits.shape)
@@ -142,17 +127,11 @@
                  , SigmoidFunctionParams.deserialize(lcmMsg.right_shoulder_cost)
                  , SigmoidFunctionParams.deserialize(lcmMsg.left_road_cost)
                  , SigmoidFunctionParams.deserialize(lcmMsg.right_road_cost)
-<<<<<<< HEAD
-                 , lcmMsg.dist_from_goal_lon_sq_cost
-                 , lcmMsg.dist_from_goal_lat_sq_cost
+                 , SigmoidFunctionParams.deserialize(lcmMsg.dist_from_goal_cost)
+                 , lcmMsg.dist_from_goal_lat_factor
                  , lcmMsg.lon_jerk_cost
                  , lcmMsg.lat_jerk_cost
-        , np.ndarray(shape = tuple(lcmMsg.velocity_limits.shape)
-=======
-                 , SigmoidFunctionParams.deserialize(lcmMsg.dist_from_goal_cost)
-                 , lcmMsg.dist_from_goal_lat_factor
                  , np.ndarray(shape = tuple(lcmMsg.velocity_limits.shape)
->>>>>>> 49300b67
                             , buffer = np.array(lcmMsg.velocity_limits.data)
                             , dtype = float)
                  , np.ndarray(shape = tuple(lcmMsg.acceleration_limits.shape)
