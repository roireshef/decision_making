import numpy as np
<<<<<<< HEAD
from typing import Union, Optional
=======
from typing import Union
>>>>>>> bc2a43de
from decision_making.src.exceptions import RoadNotFound, raises
from decision_making.src.messages.dds_nontyped_message import DDSNonTypedMsg


class NavigationPlanMsg(DDSNonTypedMsg):
    """
        This class hold the navigation plan.
        It also implements function (required by MapAPI) that iterate over the roads list in the navigation plan.
        Important assumption: we assume that road_ids is a UNIQUE list, containing each value only once.
    """
    def __init__(self, road_ids):
        # type: (List[int]) -> None
        """
        Initialization of the navigation plan. This is an initial implementation which contains only a list o road ids.
        :param road_ids: List of road ids corresponding to the map.
        """
        self.road_ids = np.array(road_ids)

    @raises(RoadNotFound)
<<<<<<< HEAD
    def get_road_index_in_plan(self, road_id, start=None, end=None):
        # type:  (int, Optional[int], Optional[Int]) -> int
        """
        Given a road_id, returns the index of this road_id in the navigation plan
        :param road_id: the request road_id to look for in the plan
        :param start: optional. starting index to look from in the plan (inclusive)
        :param end: optional. ending index to look up to in the plan (inclusive)
        :return: index of road_id in the plan
        """
        try:
            if start is None:
                start = 0
            if end is None:
                end = len(self.road_ids)
            return np.where(self.road_ids[start:(end+1)] == road_id)[0][0] + start
        except IndexError:
            raise RoadNotFound("Road ID {} is not in clipped [{}, {}] plan's road-IDs [{}]"
                               .format(road_id, start, end, self.road_ids[start:(end+1)]))
=======
    def get_road_index_in_plan(self, road_id):
        # type:  (int) -> int
        """
        Given a road_id, returns the index of this road_id in the navigation plan
        :param road_id: the request road_id to look for in the plan
        :return: index of road_id in the plan
        """
        try:
            return np.where(self.road_ids == road_id)[0][0]
        except IndexError:
            raise RoadNotFound("Road ID %d is not in plan's road-IDs [%s]", road_id, str(self.road_ids))
>>>>>>> bc2a43de

    @raises(RoadNotFound)
    def get_next_road(self, road_id):
        # type:  (int) -> int
        """
        Given a road_id, returns the next road_id in the navigation plan
        :param road_id: the current road_id
        :return: the next road_id in the navigation plan, None if the road has no next or does not exist in the plan
        """
        try:
            plan_index = self.get_road_index_in_plan(road_id)
            next_road_id = self.road_ids[plan_index + 1]
            return next_road_id
        except (IndexError, RoadNotFound) as e:
            raise RoadNotFound("Navigation: Can't find the next road_id to #" + str(road_id) + " in plan " +
                               str(self.road_ids) + ". " + str(e))

    @raises(RoadNotFound)
    def get_previous_road(self, road_id):
        # type:  (int) -> int
        """
        Given a road_id, returns the previous road_id in the navigation plan
        :param road_id: the current road_id
        :return: the previous road_id in the navigation plan, None if the road_id has no prev or does not exist in the plan
        """
        try:
            plan_index = self.get_road_index_in_plan(road_id)
            prev_road_id = self.road_ids[plan_index - 1]
            return prev_road_id
        except (IndexError, RoadNotFound) as e:
<<<<<<< HEAD
            raise RoadNotFound("Navigation: Can't find the previous road_id to #" + str(road_id) + " in plan " +
=======
            raise RoadNotFound("Navigation: Can't find the prev road_id to #" + str(road_id) + " in plan " +
>>>>>>> bc2a43de
                               str(self.road_ids) + ". " + str(e))
<|MERGE_RESOLUTION|>--- conflicted
+++ resolved
@@ -1,9 +1,5 @@
 import numpy as np
-<<<<<<< HEAD
-from typing import Union, Optional
-=======
-from typing import Union
->>>>>>> bc2a43de
+from typing import Optional, List
 from decision_making.src.exceptions import RoadNotFound, raises
 from decision_making.src.messages.dds_nontyped_message import DDSNonTypedMsg
 
@@ -23,9 +19,8 @@
         self.road_ids = np.array(road_ids)
 
     @raises(RoadNotFound)
-<<<<<<< HEAD
     def get_road_index_in_plan(self, road_id, start=None, end=None):
-        # type:  (int, Optional[int], Optional[Int]) -> int
+        # type:  (int, Optional[int], Optional[int]) -> int
         """
         Given a road_id, returns the index of this road_id in the navigation plan
         :param road_id: the request road_id to look for in the plan
@@ -42,19 +37,6 @@
         except IndexError:
             raise RoadNotFound("Road ID {} is not in clipped [{}, {}] plan's road-IDs [{}]"
                                .format(road_id, start, end, self.road_ids[start:(end+1)]))
-=======
-    def get_road_index_in_plan(self, road_id):
-        # type:  (int) -> int
-        """
-        Given a road_id, returns the index of this road_id in the navigation plan
-        :param road_id: the request road_id to look for in the plan
-        :return: index of road_id in the plan
-        """
-        try:
-            return np.where(self.road_ids == road_id)[0][0]
-        except IndexError:
-            raise RoadNotFound("Road ID %d is not in plan's road-IDs [%s]", road_id, str(self.road_ids))
->>>>>>> bc2a43de
 
     @raises(RoadNotFound)
     def get_next_road(self, road_id):
@@ -85,9 +67,5 @@
             prev_road_id = self.road_ids[plan_index - 1]
             return prev_road_id
         except (IndexError, RoadNotFound) as e:
-<<<<<<< HEAD
             raise RoadNotFound("Navigation: Can't find the previous road_id to #" + str(road_id) + " in plan " +
-=======
-            raise RoadNotFound("Navigation: Can't find the prev road_id to #" + str(road_id) + " in plan " +
->>>>>>> bc2a43de
                                str(self.road_ids) + ". " + str(e))
