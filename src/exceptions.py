--- conflicted
+++ resolved
@@ -39,12 +39,10 @@
 class TrajectoryPlanningException(Exception):
     pass
 
-<<<<<<< HEAD
 class NoValidTrajectoriesFound(TrajectoryPlanningException):
-=======
+    pass
 
 class CartesianLimitsViolated(TrajectoryPlanningException):
->>>>>>> 9656fa55
     pass
 
 class CartesianLimitsViolated(TrajectoryPlanningException):
