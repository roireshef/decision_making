import six
from abc import ABCMeta


class MultipleObjectsWithRequestedID(Exception):
    pass


class TimeAlignmentPredictionHorizonTooLong(Exception):
    pass


class ObjectHasNegativeVelocityError(Exception):
    pass


class ResourcesNotUpToDateException(Exception):
    pass


class PredictObjectInPastTimes(Exception):
    pass


class MsgDeserializationError(Exception):
    pass


class MsgSerializationError(Exception):
    pass


class StateHasNotArrivedYet(Warning):
    pass


# TRAJECTORY PLANNING
@six.add_metaclass(ABCMeta)
class TrajectoryPlanningException(Exception):
    pass


class CartesianLimitsViolated(TrajectoryPlanningException):
    pass


class FrenetLimitsViolated(TrajectoryPlanningException):
    pass


# BEHAVIORAL PLANNING
@six.add_metaclass(ABCMeta)
class BehavioralPlanningException(Exception):
    pass


class ActionOutOfSpec(BehavioralPlanningException):
    pass


class InvalidAction(BehavioralPlanningException):
    pass


class VehicleOutOfRoad(BehavioralPlanningException):
    pass


class NoValidLanesFound(BehavioralPlanningException):
    pass


class SceneModelIsEmpty(Exception):
    pass


# BEHAVIORAL PLANNING
@six.add_metaclass(ABCMeta)
class MappingException(Exception):
    pass


class UpstreamLaneNotFound(MappingException):
    pass


class DownstreamLaneNotFound(MappingException):
    pass


class NavigationPlanTooShort(MappingException):
    pass


class NavigationPlanDoesNotFitMap(MappingException):
    pass

class ValidLaneAheadTooShort(MappingException):
    pass

class MultipleDownstreamLanes(MappingException):
    pass


class RoadNotFound(MappingException):
    pass


class LaneNotFound(MappingException):
    pass


<<<<<<< HEAD
class LaneCostNotFound(MappingException):
    pass


class EquivalentStationNotFound(MappingException):
=======
class IDAppearsMoreThanOnce(MappingException):
>>>>>>> 8fe9073a
    pass


class ConstraintFilterHaltWithValue(Exception):
    """
    This is raised internally within ConstraintFilter when halt (stopping the filter without completing the entire execution)
     is needed (with value)
    """
    def __init__(self, value: bool):
        self._value = value

    @property
    def value(self) -> bool:
        return self._value


class NoActionsLeftForBPError(Exception):
    pass


class OutOfSegmentBack(Exception):
    pass


class OutOfSegmentFront(Exception):
    pass


class EgoStationBeyondLaneLength(MappingException):
    pass


# ROUTE PLANNING
@six.add_metaclass(ABCMeta)
class RoutePlanningException(Exception):
    pass


class RepeatedRoadSegments(RoutePlanningException):
    pass


class EgoRoadSegmentNotFound(RoutePlanningException):
    pass


class EgoLaneOccupancyCostIncorrect(RoutePlanningException):
    pass


class RoadSegmentLaneSegmentMismatch(RoutePlanningException):
    pass


class MissingInputInformation(RoutePlanningException):
    pass


class NavigationSceneDataMismatch(RoutePlanningException):
    pass


class LaneSegmentDataNotFound(RoutePlanningException):
    pass


class RoadSegmentDataNotFound(RoutePlanningException):
    pass


class LaneAttributeNotFound(RoutePlanningException):
    pass


class DownstreamLaneDataNotFound(RoutePlanningException):
    pass


def raises(*e):
    """
    A decorator that determines that a function may raise a specific exception
    """
    def decorator(func):
        def wrapper(*args, **kwargs):
            return func(*args, **kwargs)
        return wrapper
    return decorator<|MERGE_RESOLUTION|>--- conflicted
+++ resolved
@@ -110,15 +110,15 @@
     pass
 
 
-<<<<<<< HEAD
 class LaneCostNotFound(MappingException):
     pass
 
 
 class EquivalentStationNotFound(MappingException):
-=======
+    pass
+
+
 class IDAppearsMoreThanOnce(MappingException):
->>>>>>> 8fe9073a
     pass
 
 
