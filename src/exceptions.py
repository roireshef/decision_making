--- conflicted
+++ resolved
@@ -108,20 +108,14 @@
     pass
 
 
-<<<<<<< HEAD
 class NoActionsLeftForBPError(Exception):
     pass
 
 
 class ConstraintFilterHaltWithValue(Exception):
     """
-    This is raised internally within ConstraintFilter when halt is needed (with value)
-=======
-class ConstraintFilterHaltWithValue(Exception):
-    """
     This is raised internally within ConstraintFilter when halt (stopping the filter without completing the entire execution)
      is needed (with value)
->>>>>>> c758a0c6
     """
     def __init__(self, value: bool):
         self._value = value
@@ -130,10 +124,7 @@
     def value(self) -> bool:
         return self._value
 
-<<<<<<< HEAD
 
-=======
->>>>>>> c758a0c6
 class OutOfSegmentBack(Exception):
     pass
 
