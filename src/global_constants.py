import numpy as np

from decision_making.src.messages.str_serializable import StrSerializable
from decision_making.src.planning.utils.numpy_utils import UniformGrid

# General constants
EPS = np.finfo(np.float32).eps
MPH_TO_MPS = 2.23694


# Communication Layer

# PubSub message class implementation for all DM messages
PUBSUB_MSG_IMPL = StrSerializable


# Behavioral Planner

# [m] high-level behavioral planner lookahead distance
PLANNING_LOOKAHEAD_DIST = 100.0

# [m] Maximum forward horizon for building Generalized Frenet Frames
MAX_FORWARD_HORIZON = 600.0

# [m] Maximum backward horizon for building Generalized Frenet Frames
MAX_BACKWARD_HORIZON = 100.0

# [m] distance to the end of a partial GFF at which the vehicle must not be in
PARTIAL_GFF_END_PADDING = 5.0

# The necessary lateral margin in [m] that needs to be taken in order to assume that it is not in car's way
LATERAL_SAFETY_MARGIN_FROM_OBJECT = 0.0

# Prefer left or right split when the costs are the same
PREFER_LEFT_SPLIT_OVER_RIGHT_SPLIT = False

# After a change of TP costs run the following test:
# test_werlingPlanner.test_werlingPlanner_testCostsShaping_saveImagesForVariousScenarios

# Trajectory cost parameters
OBSTACLE_SIGMOID_COST = 1.0 * 1e5           # cost around obstacles (sigmoid)
OBSTACLE_SIGMOID_K_PARAM = 9.0              # sigmoid k (slope) param of objects on road

DEVIATION_FROM_LANE_COST = 0.07             # cost of deviation from lane (sigmoid)
LANE_SIGMOID_K_PARAM = 4                    # sigmoid k (slope) param of going out-of-lane-center

DEVIATION_TO_SHOULDER_COST = 1.0 * 1e2      # cost of deviation to shoulders (sigmoid)
SHOULDER_SIGMOID_K_PARAM = 8.0              # sigmoid k (slope) param of going out-of-shoulder
SHOULDER_SIGMOID_OFFSET = 0.2               # offset param m of going out-of-shoulder: cost = w/(1+e^(k*(m+x)))

DEVIATION_FROM_ROAD_COST = 1.0 * 1e3        # cost of deviation from road (sigmoid)
ROAD_SIGMOID_K_PARAM = 20                   # sigmoid k (slope) param of going out-of-road

DEVIATION_FROM_GOAL_LAT_LON_RATIO = 3       # ratio between lateral and longitudinal deviation costs from the goal
DEVIATION_FROM_GOAL_COST = 2.5 * 1e2        # cost of longitudinal deviation from the goal
GOAL_SIGMOID_K_PARAM = 0.5                  # sigmoid k (slope) param of going out-of-goal
GOAL_SIGMOID_OFFSET = 7                     # offset param m of going out-of-goal: cost = w/(1+e^(k*(m-d)))

LARGE_DISTANCE_FROM_SHOULDER = 1e8          # a large value indicating being very far from road shoulders (so we don't
                                            # penalize on that).

LON_JERK_COST_WEIGHT = 1.0                  # cost of longitudinal jerk
LAT_JERK_COST_WEIGHT = 1.0                  # cost of lateral jerk

# [m/sec] speed to plan towards by default in BP
# original velocities in [mph] are converted into [m/s]
BEHAVIORAL_PLANNING_DEFAULT_DESIRED_SPEED = 75/MPH_TO_MPS # TODO - get this value from the map

# [m/sec] the addition to BEHAVIORAL_PLANNING_DEFAULT_DESIRED_SPEED for TP
# we allow higher desired velocity in TP than in BP because TP & BP are not synchronized
TP_DESIRED_VELOCITY_DEVIATION = 1

# [m/s] min & max velocity limits are additional parameters for TP and for Static Recipe enumeration
# original velocities in [mph] are converted into [m/s]
VELOCITY_LIMITS = np.array([0.0, 80/MPH_TO_MPS])
VELOCITY_STEP = 5/MPH_TO_MPS

# Planning horizon for the TP query sent by BP [sec]
# Used for grid search in the [T_MIN, T_MAX] range with resolution of T_RES
BP_ACTION_T_LIMITS = np.array([0.0, 20.0])

# Behavioral planner action-specification weights for longitudinal jerk vs lateral jerk vs time of action
BP_JERK_S_JERK_D_TIME_WEIGHTS = np.array([
    [1, 0.15, 0.1],
    [0.2, 0.15, 0.1],
    [0.015, 0.15, 0.1]
])

# Longitudinal Acceleration Limits [m/sec^2]
LON_ACC_LIMITS = np.array([-5.5, 3.0])  # taken from SuperCruise presentation

# Latitudinal Acceleration Limits [m/sec^2]
LAT_ACC_LIMITS = np.array([-2, 2])

# BP has more strict lateral acceleration limits than TP. BP_LAT_ACC_STRICT_COEF is the ratio between BP and TP limits
BP_LAT_ACC_STRICT_COEF = 0.9

# Headway [sec] from a leading vehicle, used for specification target and safety checks accordingly
SPECIFICATION_HEADWAY = 1.5
SAFETY_HEADWAY = 0.7  # Should correspond to assumed delay in response (end-to-end)

# Additional margin to keep from leading vehicle, in addition to the headway, used for specification target and
# safety checks accordingly
LONGITUDINAL_SPECIFY_MARGIN_FROM_OBJECT = 5.0
LONGITUDINAL_SAFETY_MARGIN_FROM_OBJECT = 3.0
LONGITUDINAL_SPECIFY_MARGIN_FROM_STOP_BAR = 1.0

# [m/sec] Minimal difference of velocities to justify an overtake
MIN_OVERTAKE_VEL = 3.5

# [m/sec] zero speed
ZERO_SPEED = 0.0

# [m] road sign length
ROAD_SIGN_LENGTH = 0

# define acceptable distance [m] between stop_bar and stop_sign to be considered as related
CLOSE_ENOUGH = 3.0

# [m] The margin that we take from the front/read of the vehicle to define the front/rear partitions
LON_MARGIN_FROM_EGO = 1

# Uniform grids for BP Filters
FILTER_A_0_GRID = UniformGrid(LON_ACC_LIMITS, 0.5)
FILTER_V_0_GRID = UniformGrid(np.array([0.0, 34]), 0.5)  # [m/sec] # TODO: use VELOCITY_LIMITS?
FILTER_V_T_GRID = UniformGrid(np.array([0.0, 34]), 0.5)  # [m/sec] # TODO: use VELOCITY_LIMITS?
FILTER_S_T_GRID = UniformGrid(np.array([-10, 110]), 1)  # TODO: use BEHAVIORAL_PLANNING_LOOKAHEAD_DIST?

# Step size for indexes in beyond spec filters
BEYOND_SPEC_INDEX_STEP = 4

# Min distance threshold ahead to raise takeover flag
MIN_DISTANCE_TO_SET_TAKEOVER_FLAG = 30
# Time threshold to raise takeover flag
TIME_THRESHOLD_TO_SET_TAKEOVER_FLAG = 5


# Trajectory Planner #

# [m] Resolution for the interpolation of the reference route
TRAJECTORY_ARCLEN_RESOLUTION = 0.5

# [seconds] Resolution for the visualization of predicted dynamic objects
VISUALIZATION_PREDICTION_RESOLUTION = 1.0

# Curve interpolation type (order)
TRAJECTORY_CURVE_SPLINE_FIT_ORDER = 4

# Desired resolution of map [m], used for accuracy test on Frenet-Serret transformations
ROAD_MAP_REQUIRED_RES = 5

# [m] Cost function clips higher distances before exponentiation
EXP_CLIP_TH = 50.0

# Number of (best) trajectories to publish to visualization
MAX_VIS_TRAJECTORIES_NUMBER = 64

# Number of points in trajectories for sending out to visualization (currently VizTool freezes when there are too much)
MAX_NUM_POINTS_FOR_VIZ = 60

# [m] "Negligible distance" threshold between the desired location and the actual location between two TP planning
# iterations. If the distance is lower than this threshold, the TP plans the trajectory as if the ego vehicle is
# currently in the desired location and not in its actual location.
NEGLIGIBLE_DISPOSITION_LON = 1.5  # longitudinal (ego's heading direction) difference threshold
NEGLIGIBLE_DISPOSITION_LAT = 0.5    # lateral (ego's side direction) difference threshold

# [sec] Time-Resolution for the trajectory's discrete points that are sent to the controller
TRAJECTORY_TIME_RESOLUTION = 0.1

# Number of trajectory points to send out (to controller) from the TP - including the current state of ego
TRAJECTORY_NUM_POINTS = 15

# Waypoints requirements from IDL
TRAJECTORY_WAYPOINT_SIZE = 11
MAX_TRAJECTORY_WAYPOINTS = 100

# [sec] Minimum required time horizon for trajectory (including padding)
MINIMUM_REQUIRED_TRAJECTORY_TIME_HORIZON = 2.5

# TODO: set real values from map / perception
# Road shoulders width in [m]
ROAD_SHOULDERS_WIDTH = 1.5

# Amount of error in fitting points to map curve, smaller means using more spline polynomials for the fit (and smaller
# error). This factor is the maximum mean square error (per point) allowed. For example, 0.0001 mean that the
# max. standard deviation is 1 [cm] so the max. squared standard deviation is 10e-4.
SPLINE_POINT_DEVIATION = 0.0001


# Werling Planner #

# [sec] Time-Resolution for planning
WERLING_TIME_RESOLUTION = 0.1

# [m] Range for grid search in werling planner (long. position)
SX_OFFSET_MIN, SX_OFFSET_MAX = 0, 0

# [m] Range for grid search in werling planner (long. velocity)
SV_OFFSET_MIN, SV_OFFSET_MAX = 0, 0

# [m] Range for grid search in werling planner (lat. position)
DX_OFFSET_MIN, DX_OFFSET_MAX = 0, 0

# Linspace number of steps in the constraints parameters grid-search
SX_STEPS, SV_STEPS, DX_STEPS = 1, 1, 1

# Linspace number of steps in latitudinal horizon planning time (from Td_low_bound to Ts)
TD_STEPS = 1

# Minimal T_d (time-horizon for the lateral movement) - in units of WerlingPlanner.dt
TD_MIN_DT = 3

# negative close to zero trajectory velocity, which may be replaced by zero velocity
CLOSE_TO_ZERO_NEGATIVE_VELOCITY = -0.1

# close to zero velocity, which may be considered as zero velocity (used by frenet->cartesian conversion)
# Don't decrease the value 0.01, since otherwise frenet->cartesian conversion creates state with too high curvature.
NEGLIGIBLE_VELOCITY = 0.01

# Frenet-Serret Conversions #

# [1/m] Curvature threshold for the GD step (if value is smaller than this value, there is no step executed)
TINY_CURVATURE = 1e-4

# [1/m] maximal trajectory curvature, based on the minimal turning radius, which is defined in a basic car's spec
# A typical turning radius = 5 m, then MAX_CURVATURE = 0.2.
MAX_CURVATURE = 0.2

# [m/sec^2] when acceleration is not specified - TP uses this as goal acceleration
DEFAULT_ACCELERATION = 0.0

# [-+1/m] when curvature is not specified - TP uses this as goal curvature
DEFAULT_CURVATURE = 0.0

# FixedTrajectoryPlanner.plan performs sleep with time = mean + max(0, N(0, std))
FIXED_TRAJECTORY_PLANNER_SLEEP_MEAN = 0.15
FIXED_TRAJECTORY_PLANNER_SLEEP_STD = 0.2


# Route Planner #
LANE_ATTRIBUTE_CONFIDENCE_THRESHOLD = 0.7

# Indices for the route plan cost tuple
LANE_OCCUPANCY_COST_IND = 0
LANE_END_COST_IND = 1
<<<<<<< HEAD

# Maximum value for RP's lane end and occupancy costs
# Lane end cost = MAX_COST --> Do not leave the road segment in this lane
# Lane occupancy cost = MAX_COST --> Do not drive in this lane
MAX_COST = 1.0

# Minimum value for RP's lane end and occupancy costs
# Lane end cost = MIN_COST --> There is no penalty for being in this lane as we transition to the next road segment
# Lane occupancy cost = MIN_COST --> We are allowed to drive in this lane
MIN_COST = 0.0

# Tunable parameter that defines the cost at which a lane is no longer considered to be valid. For example, a lane may
# have an end or occupancy cost equal to 0.99, and it may be desirable to not consider it as a valid lane. This is
# different from the actual maximum cost (= MAX_COST).
SATURATED_COST = 1.0

=======
>>>>>>> a147cb20

# State #

# TODO: set real values
# [m] Bounding box size around ego vehicle
EGO_LENGTH, EGO_WIDTH, EGO_HEIGHT = 5.0, 2.0, 2.0

# The id of the ego object
EGO_ID = 0

# [m] Default height for objects - State Module
DEFAULT_OBJECT_Z_VALUE = 0.

# Cutoff thershold to avoid negative velocities. Hack.
VELOCITY_MINIMAL_THRESHOLD = 0.001

# Whether we filter out dynamic objects that are not on the road
# Request by perception for viewing recordings in non-mapped areas.
# Since SP is assumed to handle filtering out off-road objects, this is currently in use only in prediction.
FILTER_OFF_ROAD_OBJECTS = False

### DM Manager configuration ###
BEHAVIORAL_PLANNING_MODULE_PERIOD = 0.3
TRAJECTORY_PLANNING_MODULE_PERIOD = 0.1
ROUTE_PLANNING_MODULE_PERIOD = 1


#### NAMES OF MODULES FOR LOGGING ####
DM_MANAGER_NAME_FOR_LOGGING = "DM Manager"
ROUTE_PLANNING_NAME_FOR_LOGGING = "Route Planning"
BEHAVIORAL_PLANNING_NAME_FOR_LOGGING = "Behavioral Planning"
BEHAVIORAL_PLANNING_NAME_FOR_METRICS = "BP"
TRAJECTORY_PLANNING_NAME_FOR_LOGGING = "Trajectory Planning"
TRAJECTORY_PLANNING_NAME_FOR_METRICS = "TP"
ROUTE_PLANNING_NAME_FOR_LOGGING = "Route Planning"
ROUTE_PLANNING_NAME_FOR_METRICS = "RP"

#### MetricLogger
METRIC_LOGGER_DELIMITER = '_'

##### Log messages
# TODO: update decision_making_sim messages
LOG_MSG_TRAJECTORY_PLANNER_MISSION_PARAMS = "Received mission params"
LOG_MSG_SCENE_STATIC_RECEIVED = "Received SceneStatic message with Timestamp: "
LOG_MSG_SCENE_DYNAMIC_RECEIVED = "Received SceneDynamic message with Timestamp: "
LOG_MSG_TRAJECTORY_PLANNER_TRAJECTORY_MSG = "Publishing Trajectory"
LOG_MSG_BEHAVIORAL_PLANNER_OUTPUT = "BehavioralPlanningFacade output is"
LOG_MSG_ROUTE_PLANNER_OUTPUT = "RoutePlanningFacade output is"
LOG_MSG_BEHAVIORAL_PLANNER_SEMANTIC_ACTION = "Chosen behavioral semantic action is"
LOG_MSG_BEHAVIORAL_PLANNER_ACTION_SPEC = "Chosen action specification is"
LOG_MSG_TRAJECTORY_PLANNER_NUM_TRAJECTORIES = "TP has found %d valid trajectories to choose from"
LOG_MSG_RECEIVED_STATE = "Received state"
LOG_MSG_TRAJECTORY_PLANNER_IMPL_TIME = "TrajectoryPlanningFacade._periodic_action_impl time"
LOG_MSG_BEHAVIORAL_PLANNER_IMPL_TIME = "BehavioralFacade._periodic_action_impl time"
LOG_MSG_ROUTE_PLANNER_IMPL_TIME = "ROUTE Facade._periodic_action_impl time"
LOG_INVALID_TRAJECTORY_SAMPLING_TIME = "LocalizationUtils.is_actual_state_close_to_expected_state timestamp to sample is " \
                                       "%f while trajectory time range is [%f, %f]"
LOG_MSG_TRAJECTORY_PLAN_FROM_DESIRED = "TrajectoryPlanningFacade planning from desired location (desired frenet: %s, actual frenet: %s)"
LOG_MSG_TRAJECTORY_PLAN_FROM_ACTUAL = "TrajectoryPlanningFacade planning from actual location (actual frenet: %s)"
LOG_MSG_BEHAVIORAL_GRID = "BehavioralGrid"

# Resolution of car timestamps in sec
TIMESTAMP_RESOLUTION_IN_SEC = 1e-9

PG_SPLIT_PICKLE_FILE_NAME = 'PG_split.pkl'
PG_PICKLE_FILE_NAME = 'PG.pkl'
ACCEL_TOWARDS_VEHICLE_SCENE_STATIC_PICKLE_FILE_NAME = 'accel_scene_static.pkl'
ACCEL_TOWARDS_VEHICLE_SCENE_DYNAMIC_PICKLE_FILE_NAME = 'accel_scene_dynamic.pkl'
OVAL_WITH_SPLITS_FILE_NAME = 'oval_with_splits.pkl'<|MERGE_RESOLUTION|>--- conflicted
+++ resolved
@@ -243,7 +243,6 @@
 # Indices for the route plan cost tuple
 LANE_OCCUPANCY_COST_IND = 0
 LANE_END_COST_IND = 1
-<<<<<<< HEAD
 
 # Maximum value for RP's lane end and occupancy costs
 # Lane end cost = MAX_COST --> Do not leave the road segment in this lane
@@ -260,8 +259,6 @@
 # different from the actual maximum cost (= MAX_COST).
 SATURATED_COST = 1.0
 
-=======
->>>>>>> a147cb20
 
 # State #
 
