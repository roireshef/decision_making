--- conflicted
+++ resolved
@@ -16,11 +16,7 @@
 # Behavioral Planner
 
 # [m] high-level behavioral planner lookahead distance
-<<<<<<< HEAD
-BEHAVIORAL_PLANNING_LOOKAHEAD_DIST = 60.0
-=======
 BEHAVIORAL_PLANNING_LOOKAHEAD_DIST = 50.0
->>>>>>> 8208cca5
 
 # When retrieving the lookahead path of a given dynamic object, we will multiply the path length
 # by the following ratio in order to avoid extrapolation when resampling the path (due to path sampling
@@ -80,13 +76,6 @@
 
 # Planning horizon for the TP query sent by BP [sec]
 # Used for grid search in the [T_MIN, T_MAX] range with resolution of T_RES
-<<<<<<< HEAD
-BP_ACTION_T_LIMITS = np.array([3.0, 20.0])
-BP_ACTION_T_RES = 0.1
-
-# Behavioral planner action-specification weights for longitudinal jerk vs lateral jerk vs time of action
-BP_JERK_S_JERK_D_TIME_WEIGHTS = np.array([4, 6, 3])
-=======
 BP_ACTION_T_LIMITS = np.array([2.0, 20.0])
 BP_ACTION_T_RES = 0.05
 
@@ -96,7 +85,6 @@
     [2, 0.05, 0.1],
     [0.01, 0.05, 0.1]
 ])
->>>>>>> 8208cca5
 
 # Longitudinal Acceleration Limits [m/sec^2]
 LON_ACC_LIMITS = np.array([-4.0, 3.0])  # taken from SuperCruise presentation
@@ -106,11 +94,7 @@
 
 # Assumed response delay on road [sec]
 # Used to compute safe distance from other agents on road
-<<<<<<< HEAD
-SAFE_DIST_TIME_DELAY = 2.0
-=======
 SAFE_DIST_TIME_DELAY = 2.5
->>>>>>> 8208cca5
 
 # Semantic Grid indices
 SEMANTIC_CELL_LON_FRONT, SEMANTIC_CELL_LON_SAME, SEMANTIC_CELL_LON_REAR = 1, 0, -1
@@ -252,11 +236,8 @@
 LOG_MSG_TRAJECTORY_PLANNER_MISSION_PARAMS = "Received mission params"
 LOG_MSG_TRAJECTORY_PLANNER_TRAJECTORY_MSG = "Publishing Trajectory"
 LOG_MSG_BEHAVIORAL_PLANNER_OUTPUT = "BehavioralPlanningFacade output is"
-<<<<<<< HEAD
-=======
 LOG_MSG_BEHAVIORAL_PLANNER_SEMANTIC_ACTION = "Chosen behavioral semantic action is"
 LOG_MSG_BEHAVIORAL_PLANNER_ACTION_SPEC = "Chosen action specification is"
->>>>>>> 8208cca5
 LOG_MSG_TRAJECTORY_PLANNER_NUM_TRAJECTORIES = "TP has found %d valid trajectories to choose from"
 LOG_MSG_RECEIVED_STATE = "Received state"
 LOG_MSG_STATE_MODULE_PUBLISH_STATE = "publishing state"
