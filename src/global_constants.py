import numpy as np

from decision_making.src.messages.str_serializable import StrSerializable
from decision_making.src.planning.utils.numpy_utils import UniformGrid

# General constants
UNKNOWN_DEFAULT_VAL = 0.0
EPS = np.finfo(np.float32).eps

# Communication Layer

# PubSub message class implementation for all DM messages
PUBSUB_MSG_IMPL = StrSerializable


# Behavioral Planner

# [m] high-level behavioral planner lookahead distance
PLANNING_LOOKAHEAD_DIST = 100.0

# [m] When BP sends to TP the reference route, this parameter specifies how much margins (backward and forward) should
# it take.
REFERENCE_ROUTE_MARGINS = PLANNING_LOOKAHEAD_DIST

# When retrieving the lookahead path of a given dynamic object, we will multiply the path length
# by the following ratio in order to avoid extrapolation when resampling the path (due to path sampling
# and linearization errors)
PREDICTION_LOOKAHEAD_COMPENSATION_RATIO = 1.2

# [m] Maximal horizon distance for building Generalized Frenet Frames
MAX_HORIZON_DISTANCE = 600

# The necessary lateral margin in [m] that needs to be taken in order to assume that it is not in car's way
LATERAL_SAFETY_MARGIN_FROM_OBJECT = 0.0

# A lower and upper thresholds on the longitudinal offset between object and ego.
# Any object out of this scope won't be accounted in the behavioral planning process
# currently unused
MAX_PLANNING_DISTANCE_BACKWARD = -20.0
MAX_PLANNING_DISTANCE_FORWARD = 80.0

# Planning horizon in [sec]: prediction horizon in the behavioral planner
BEHAVIORAL_PLANNING_HORIZON = 7.0
BEHAVIORAL_PLANNING_TRAJECTORY_HORIZON = 2.0

# Planning resolution in [sec].
# Used for prediction resolution, i.e. the resolution of states along the path to be used for acda computations:
# This may have an effect on efficiency if the acda computation is costly.
BEHAVIORAL_PLANNING_TIME_RESOLUTION = 0.1


# After a change of TP costs run the following test:
# test_werlingPlanner.test_werlingPlanner_testCostsShaping_saveImagesForVariousScenarios

# Trajectory cost parameters
OBSTACLE_SIGMOID_COST = 1.0 * 1e5           # cost around obstacles (sigmoid)
OBSTACLE_SIGMOID_K_PARAM = 9.0              # sigmoid k (slope) param of objects on road

DEVIATION_FROM_LANE_COST = 0.07             # cost of deviation from lane (sigmoid)
LANE_SIGMOID_K_PARAM = 4                    # sigmoid k (slope) param of going out-of-lane-center

DEVIATION_TO_SHOULDER_COST = 1.0 * 1e2      # cost of deviation to shoulders (sigmoid)
SHOULDER_SIGMOID_K_PARAM = 8.0              # sigmoid k (slope) param of going out-of-shoulder
SHOULDER_SIGMOID_OFFSET = 0.2               # offset param m of going out-of-shoulder: cost = w/(1+e^(k*(m+x)))

DEVIATION_FROM_ROAD_COST = 1.0 * 1e3        # cost of deviation from road (sigmoid)
ROAD_SIGMOID_K_PARAM = 20                   # sigmoid k (slope) param of going out-of-road

DEVIATION_FROM_GOAL_LAT_LON_RATIO = 3       # ratio between lateral and longitudinal deviation costs from the goal
DEVIATION_FROM_GOAL_COST = 2.5 * 1e2        # cost of longitudinal deviation from the goal
GOAL_SIGMOID_K_PARAM = 0.5                  # sigmoid k (slope) param of going out-of-goal
GOAL_SIGMOID_OFFSET = 7                     # offset param m of going out-of-goal: cost = w/(1+e^(k*(m-d)))

LON_JERK_COST_WEIGHT = 1.0                  # cost of longitudinal jerk
LAT_JERK_COST_WEIGHT = 1.0                  # cost of lateral jerk

# [m/sec] speed to plan towards by default in BP
BEHAVIORAL_PLANNING_DEFAULT_DESIRED_SPEED = 90/3.6  # TODO - get this value from the map

# [m/s] min & max velocity limits are additional parameters for TP and for Static Recipe enumeration
VELOCITY_LIMITS = np.array([0.0, 100/3.6])
VELOCITY_STEP = 10/3.6

# Planning horizon for the TP query sent by BP [sec]
BP_ACTION_T_LIMITS = np.array([2.0, 15.0])

# Behavioral planner action-specification weights for longitudinal jerk vs lateral jerk vs time of action
BP_JERK_S_JERK_D_TIME_WEIGHTS = np.array([
    [12, 0.15, 0.1],
    [2, 0.15, 0.1],
    [0.01, 0.15, 0.1]
])

# behavioral planner action-specification weights for longitudinal jerk vs lateral jerk vs time of static actions
BP_JERK_S_JERK_D_TIME_WEIGHTS_FOLLOW_LANE = np.array([
    [6.000, 0.15, 0.1],
    [1.600, 0.15, 0.1],
    [0.015, 0.15, 0.1]
])

# Longitudinal Acceleration Limits [m/sec^2]
LON_ACC_LIMITS = np.array([-5.5, 3.0])  # taken from SuperCruise presentation

# Latitudinal Acceleration Limits [m/sec^2]
LAT_ACC_LIMITS = np.array([-4.0, 4.0])

<<<<<<< HEAD
# Assumed response delay on road [sec]
# Used to compute safe distance from other agents on road
SPECIFICATION_MARGIN_TIME_DELAY = 2

# Headway [sec] from a leading vehicle, used for specification target (1) and safety checks (2)
=======
# Headway [sec] from a leading vehicle, used for specification target and safety checks accordingly
>>>>>>> bb7bcc28
SPECIFICATION_HEADWAY = 1.5
#SAFETY_HEADWAY = 0.7  # Should correspond to assumed delay in response (end-to-end)
SAFETY_HEADWAY = 1.0  # Should correspond to assumed delay in response (end-to-end)

# Additional margin to keep from leading vehicle, in addition to the headway, used for specification target and
# safety checks accordingly
LONGITUDINAL_SPECIFY_MARGIN_FROM_OBJECT = 5.0
LONGITUDINAL_SAFETY_MARGIN_FROM_OBJECT = 3.0

# [m/sec] Minimal difference of velocities to justify an overtake
MIN_OVERTAKE_VEL = 3.5

# [m] The margin that we take from the front/read of the vehicle to define the front/rear partitions
LON_MARGIN_FROM_EGO = 1

# Uniform grids for BP Filters
#FILTER_A_0_GRID = UniformGrid(LON_ACC_LIMITS, 0.5)
FILTER_A_0_GRID = UniformGrid(np.array([4.0,3.0]), 0.5) # Changed
FILTER_V_0_GRID = UniformGrid(np.array([0.0, 34]), 0.5)  # [m/sec] # TODO: use VELOCITY_LIMITS?
FILTER_V_T_GRID = UniformGrid(np.array([0.0, 34]), 0.5)  # [m/sec] # TODO: use VELOCITY_LIMITS?
FILTER_S_T_GRID = UniformGrid(np.array([-10, 110]), 1)  # TODO: use BEHAVIORAL_PLANNING_LOOKAHEAD_DIST?


# Trajectory Planner #

# [m] length of reference trajectory provided by behavioral planner
REFERENCE_TRAJECTORY_LENGTH = 30.0

# [m] Resolution for the interpolation of the reference route
TRAJECTORY_ARCLEN_RESOLUTION = 0.5

# [seconds] Resolution for the visualization of predicted dynamic objects
VISUALIZATION_PREDICTION_RESOLUTION = 1.0

# Time to remember object after it disappears from perception (in nanoseconds)
OBJECT_HISTORY_TIMEOUT = 1000*1000*1000*2

# Curve interpolation type (order)
TRAJECTORY_CURVE_SPLINE_FIT_ORDER = 4

# [m] Do not consider obstacles that are distant than this threshold
TRAJECTORY_OBSTACLE_LOOKAHEAD = 200.0

# Desired resolution of map [m], used for accuracy test on Frenet-Serret transformations
ROAD_MAP_REQUIRED_RES = 5

# [m] Cost function clips higher distances before exponentiation
EXP_CLIP_TH = 50.0

# Number of (best) trajectories to publish to visualization
MAX_VIS_TRAJECTORIES_NUMBER = 64

# Number of points in trajectories for sending out to visualization (currently VizTool freezes when there are too much)
MAX_NUM_POINTS_FOR_VIZ = 60

# in meters, to be used as an argument in the resample_curve method
DOWNSAMPLE_STEP_FOR_REF_ROUTE_VISUALIZATION = 2

# [m] "Negligible distance" threshold between the desired location and the actual location between two TP planning
# iterations. If the distance is lower than this threshold, the TP plans the trajectory as if the ego vehicle is
# currently in the desired location and not in its actual location.
NEGLIGIBLE_DISPOSITION_LON = 1.5  # longitudinal (ego's heading direction) difference threshold
NEGLIGIBLE_DISPOSITION_LAT = 0.5    # lateral (ego's side direction) difference threshold

# TODO: remove this (duplicate of WERLING_TIME_RESOLUTION)
# [sec] Time-Resolution for the trajectory's discrete points that are sent to the controller
TRAJECTORY_TIME_RESOLUTION = 0.1

# Number of trajectory points to send out (to controller) from the TP - including the current state of ego
TRAJECTORY_NUM_POINTS = 10

# Waypoints requirements from IDL
TRAJECTORY_WAYPOINT_SIZE = 11
MAX_TRAJECTORY_WAYPOINTS = 100

# Werling Planner #

# [sec] Time-Resolution for planning
WERLING_TIME_RESOLUTION = 0.1

# [m] Range for grid search in werling planner (long. position)
SX_OFFSET_MIN, SX_OFFSET_MAX = 0, 0

# [m] Range for grid search in werling planner (long. velocity)
SV_OFFSET_MIN, SV_OFFSET_MAX = 0, 0

# [m] Range for grid search in werling planner (lat. position)
DX_OFFSET_MIN, DX_OFFSET_MAX = 0, 0

# Linspace number of steps in the constraints parameters grid-search
SX_STEPS, SV_STEPS, DX_STEPS = 1, 1, 1

# Linspace number of steps in latitudinal horizon planning time (from Td_low_bound to Ts)
TD_STEPS = 1

# Minimal T_d (time-horizon for the lateral movement) - in units of WerlingPlanner.dt
TD_MIN_DT = 3

# Frenet-Serret Conversions #

# [1/m] Curvature threshold for the GD step (if value is smaller than this value, there is no step executed)
TINY_CURVATURE = 10e-5

# [m/sec^2] when acceleration is not specified - TP uses this as goal acceleration
DEFAULT_ACCELERATION = 0.0

# [-+1/m] when curvature is not specified - TP uses this as goal curvature
DEFAULT_CURVATURE = 0.0

# FixedTrajectoryPlanner.plan performs sleep with time = mean + max(0, N(0, std))
FIXED_TRAJECTORY_PLANNER_SLEEP_MEAN = 0.15
FIXED_TRAJECTORY_PLANNER_SLEEP_STD = 0.2


# State #

# TODO: set real values
# [m] Bounding box size around ego vehicle
EGO_LENGTH, EGO_WIDTH, EGO_HEIGHT = 5.0, 2.0, 2.0

# [m] The distance from ego frame origin to ego rear
EGO_ORIGIN_LON_FROM_CENTER = 1.5

#The id of the ego object
EGO_ID = 0

# [m] Default height for objects - State Module
DEFAULT_OBJECT_Z_VALUE = 0.

#Cutoff thershold to avoid negative velocities. Hack.
VELOCITY_MINIMAL_THRESHOLD = 0.001

# Whether we filter out dynamic objects that are not on the road
# Request by perception for viewing recordings in non-mapped areas.
# Since SP is assumed to handle filtering out off-road objects, this is currently in use only in prediction.
FILTER_OFF_ROAD_OBJECTS = False

### DM Manager configuration ###
BEHAVIORAL_PLANNING_MODULE_PERIOD = 0.3
TRAJECTORY_PLANNING_MODULE_PERIOD = 0.1

#### NAMES OF MODULES FOR LOGGING ####
MAP_NAME_FOR_LOGGING = "Map API"
DM_MANAGER_NAME_FOR_LOGGING = "DM Manager"
NAVIGATION_PLANNING_NAME_FOR_LOGGING = "Navigation Planning"
NAVIGATION_PLANNING_NAME_FOR_METRICS = "NP"
BEHAVIORAL_PLANNING_NAME_FOR_LOGGING = "Behavioral Planning"
BEHAVIORAL_PLANNING_NAME_FOR_METRICS = "BP"
BEHAVIORAL_STATE_NAME_FOR_LOGGING = "Behavioral State"
BEHAVIORAL_POLICY_NAME_FOR_LOGGING = "Behavioral Policy"
ACDA_NAME_FOR_LOGGING = "ACDA Module"
TRAJECTORY_PLANNING_NAME_FOR_LOGGING = "Trajectory Planning"
TRAJECTORY_PLANNING_NAME_FOR_METRICS = "TP"
STATE_MODULE_NAME_FOR_LOGGING = "State Module"
RVIZ_MODULE_NAME_FOR_LOGGING = "Rviz Module"


#### MetricLogger
METRIC_LOGGER_DELIMITER= '_'

##### Log messages
# TODO: update decision_making_sim messages
LOG_MSG_TRAJECTORY_PLANNER_MISSION_PARAMS = "Received mission params"
LOG_MSG_SCENE_STATIC_RECEIVED = "Received SceneStatic message with Timestamp: "
LOG_MSG_TRAJECTORY_PLANNER_TRAJECTORY_MSG = "Publishing Trajectory"
LOG_MSG_BEHAVIORAL_PLANNER_OUTPUT = "BehavioralPlanningFacade output is"
LOG_MSG_BEHAVIORAL_PLANNER_SEMANTIC_ACTION = "Chosen behavioral semantic action is"
LOG_MSG_BEHAVIORAL_PLANNER_ACTION_SPEC = "Chosen action specification is"
LOG_MSG_TRAJECTORY_PLANNER_NUM_TRAJECTORIES = "TP has found %d valid trajectories to choose from"
LOG_MSG_RECEIVED_STATE = "Received state"
LOG_MSG_STATE_MODULE_PUBLISH_STATE = "Publishing State"
LOG_MSG_STATE_MODULE_PUBLISH_DYNAMIC_SCENE = "Publishing Scene"
LOG_MSG_TRAJECTORY_PLANNER_IMPL_TIME = "TrajectoryPlanningFacade._periodic_action_impl time"
LOG_MSG_BEHAVIORAL_PLANNER_IMPL_TIME = "BehavioralFacade._periodic_action_impl time"
LOG_INVALID_TRAJECTORY_SAMPLING_TIME = "LocalizationUtils.is_actual_state_close_to_expected_state timestamp to sample is " \
                                       "%f while trajectory time range is [%f, %f]"
LOG_MSG_TRAJECTORY_PLAN_FROM_DESIRED = "TrajectoryPlanningFacade planning from desired location (desired frenet: %s, actual frenet: %s)"
LOG_MSG_TRAJECTORY_PLAN_FROM_ACTUAL = "TrajectoryPlanningFacade planning from actual location (actual frenet: %s)"



# Resolution of car timestamps in sec
TIMESTAMP_RESOLUTION_IN_SEC = 1e-9<|MERGE_RESOLUTION|>--- conflicted
+++ resolved
@@ -104,15 +104,8 @@
 # Latitudinal Acceleration Limits [m/sec^2]
 LAT_ACC_LIMITS = np.array([-4.0, 4.0])
 
-<<<<<<< HEAD
-# Assumed response delay on road [sec]
-# Used to compute safe distance from other agents on road
-SPECIFICATION_MARGIN_TIME_DELAY = 2
 
 # Headway [sec] from a leading vehicle, used for specification target (1) and safety checks (2)
-=======
-# Headway [sec] from a leading vehicle, used for specification target and safety checks accordingly
->>>>>>> bb7bcc28
 SPECIFICATION_HEADWAY = 1.5
 #SAFETY_HEADWAY = 0.7  # Should correspond to assumed delay in response (end-to-end)
 SAFETY_HEADWAY = 1.0  # Should correspond to assumed delay in response (end-to-end)
