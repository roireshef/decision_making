--- conflicted
+++ resolved
@@ -91,14 +91,6 @@
 # TODO: deprecated - should be replaced or removed as it is replaced by LAT_ACC_LIMITS_BY_K
 LAT_ACC_LIMITS = np.array([-2, 2])
 
-<<<<<<< HEAD
-# TODO: Decrease these values to 0.6, which is the actual requirement, when we're able to handle not finding a more conservative trajectory
-# Relative Latitudinal Acceleration Limits [m/sec^2] for lane change
-REL_LAT_ACC_LIMITS = np.array([-1.0, 1.0])
-
-# Set to True if filtering trajectories by relative lat. accel. limits is desired; otherwise, False. Note that this has to be in a list.
-USE_REL_LAT_ACCEL_FILTER_IN_TP = [True]
-=======
 # Latitudinal Acceleration Limits [m/sec^2] by radius. This table represents a piecewise linear function that maps
 # radius of turn to the corresponding lateral acceleration limit to test against. Each tuple in the table consists of
 # the following ("from" radius, "to" radius, ...) to represent the radius range,
@@ -114,7 +106,13 @@
                                 (150, 200, 2.2, 2.1),
                                 (200, 275, 2.1, 2),
                                 (275, np.inf, 2, 2)])
->>>>>>> ee95c9f8
+
+# TODO: Decrease these values to 0.6, which is the actual requirement, when we're able to handle not finding a more conservative trajectory
+# Relative Latitudinal Acceleration Limits [m/sec^2] for lane change
+REL_LAT_ACC_LIMITS = np.array([-1.0, 1.0])
+
+# Set to True if filtering trajectories by relative lat. accel. limits is desired; otherwise, False. Note that this has to be in a list.
+USE_REL_LAT_ACCEL_FILTER_IN_TP = [True]
 
 # BP has more strict lateral acceleration limits than TP. BP_LAT_ACC_STRICT_COEF is the ratio between BP and TP limits
 BP_LAT_ACC_STRICT_COEF = 1.0
@@ -168,7 +166,9 @@
 REQUIRED_HEADWAY_FOR_CALM_DYNAMIC_ACTION = 1.4
 REQUIRED_HEADWAY_FOR_STANDARD_DYNAMIC_ACTION = 1.2
 
-<<<<<<< HEAD
+SPEEDING_VIOLATION_TIME_TH = 3.0  # in [seconds]. Speeding violation allowed time from START of action.
+SPEEDING_SPEED_TH = 2.0 / 3.6  # in [m/s]. Allowed magnitude of speeding violation.
+
 # [sec], Time that has to pass after the turn signal is turned on before considering a lane change
 LANE_CHANGE_DELAY = 1.0
 
@@ -184,10 +184,6 @@
 
 # [rad], Minimum relative heading to consider a lane change complete
 MIN_REL_HEADING_FOR_LANE_CHANGE_COMPLETE = 0.25
-=======
-SPEEDING_VIOLATION_TIME_TH = 3.0  # in [seconds]. Speeding violation allowed time from START of action.
-SPEEDING_SPEED_TH = 2.0 / 3.6  # in [m/s]. Allowed magnitude of speeding violation.
->>>>>>> ee95c9f8
 
 # Trajectory Planner #
 
