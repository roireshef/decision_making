import numpy as np

from decision_making.src.messages.str_serializable import StrSerializable
from decision_making.src.planning.utils.numpy_utils import UniformGrid

# General constants
UNKNOWN_DEFAULT_VAL = 0.0
EPS = np.finfo(np.float32).eps

# Communication Layer

# PubSub message class implementation for all DM messages
PUBSUB_MSG_IMPL = StrSerializable


# Behavioral Planner

# [m] high-level behavioral planner lookahead distance
PLANNING_LOOKAHEAD_DIST = 100.0

# [m] When BP sends to TP the reference route, this parameter specifies how much margins (backward and forward) should
# it take.
REFERENCE_ROUTE_MARGINS = PLANNING_LOOKAHEAD_DIST

# When retrieving the lookahead path of a given dynamic object, we will multiply the path length
# by the following ratio in order to avoid extrapolation when resampling the path (due to path sampling
# and linearization errors)
PREDICTION_LOOKAHEAD_COMPENSATION_RATIO = 1.2

# [m] Maximal horizon distance for building Generalized Frenet Frames
<<<<<<< HEAD
MAX_HORIZON_DISTANCE = 500
=======
MAX_HORIZON_DISTANCE = 400
>>>>>>> 1496e0b8

# The necessary lateral margin in [m] that needs to be taken in order to assume that it is not in car's way
LATERAL_SAFETY_MARGIN_FROM_OBJECT = 0.0
LONGITUDINAL_SAFETY_MARGIN_FROM_OBJECT = 2.0

# A lower and upper thresholds on the longitudinal offset between object and ego.
# Any object out of this scope won't be accounted in the behavioral planning process
# currently unused
MAX_PLANNING_DISTANCE_BACKWARD = -20.0
MAX_PLANNING_DISTANCE_FORWARD = 80.0

# Planning horizon in [sec]: prediction horizon in the behavioral planner
BEHAVIORAL_PLANNING_HORIZON = 7.0
BEHAVIORAL_PLANNING_TRAJECTORY_HORIZON = 2.0

# Planning resolution in [sec].
# Used for prediction resolution, i.e. the resolution of states along the path to be used for acda computations:
# This may have an effect on efficiency if the acda computation is costly.
BEHAVIORAL_PLANNING_TIME_RESOLUTION = 0.1


# After a change of TP costs run the following test:
# test_werlingPlanner.test_werlingPlanner_testCostsShaping_saveImagesForVariousScenarios

# Trajectory cost parameters
OBSTACLE_SIGMOID_COST = 1.0 * 1e5           # cost around obstacles (sigmoid)
OBSTACLE_SIGMOID_K_PARAM = 9.0              # sigmoid k (slope) param of objects on road

DEVIATION_FROM_LANE_COST = 0.07             # cost of deviation from lane (sigmoid)
LANE_SIGMOID_K_PARAM = 4                    # sigmoid k (slope) param of going out-of-lane-center

DEVIATION_TO_SHOULDER_COST = 1.0 * 1e2      # cost of deviation to shoulders (sigmoid)
SHOULDER_SIGMOID_K_PARAM = 8.0              # sigmoid k (slope) param of going out-of-shoulder
SHOULDER_SIGMOID_OFFSET = 0.2               # offset param m of going out-of-shoulder: cost = w/(1+e^(k*(m+x)))

DEVIATION_FROM_ROAD_COST = 1.0 * 1e3        # cost of deviation from road (sigmoid)
ROAD_SIGMOID_K_PARAM = 20                   # sigmoid k (slope) param of going out-of-road

DEVIATION_FROM_GOAL_LAT_LON_RATIO = 3       # ratio between lateral and longitudinal deviation costs from the goal
DEVIATION_FROM_GOAL_COST = 2.5 * 1e2        # cost of longitudinal deviation from the goal
GOAL_SIGMOID_K_PARAM = 0.5                  # sigmoid k (slope) param of going out-of-goal
GOAL_SIGMOID_OFFSET = 7                     # offset param m of going out-of-goal: cost = w/(1+e^(k*(m-d)))

LON_JERK_COST_WEIGHT = 1.0                  # cost of longitudinal jerk
LAT_JERK_COST_WEIGHT = 1.0                  # cost of lateral jerk

# [m/sec] speed to plan towards by default in BP
BEHAVIORAL_PLANNING_DEFAULT_DESIRED_SPEED = 14.0  # TODO - get this value from the map

# [m/s] min & max velocity limits are additional parameters for TP and for Static Recipe enumeration
VELOCITY_LIMITS = np.array([0.0, 20])
VELOCITY_STEP = 10/3.6

# Planning horizon for the TP query sent by BP [sec]
# Used for grid search in the [T_MIN, T_MAX] range with resolution of T_RES
BP_ACTION_T_LIMITS = np.array([2.0, 20.0])

# Behavioral planner action-specification weights for longitudinal jerk vs lateral jerk vs time of action
BP_JERK_S_JERK_D_TIME_WEIGHTS = np.array([
    [12, 0.15, 0.1],
    [2, 0.15, 0.1],
    [0.01, 0.15, 0.1]
])

# Longitudinal Acceleration Limits [m/sec^2]
LON_ACC_LIMITS = np.array([-4.0, 3.0])  # taken from SuperCruise presentation

# Latitudinal Acceleration Limits [m/sec^2]
LAT_ACC_LIMITS = np.array([-4.0, 4.0])

# Assumed response delay on road [sec]
# Used to compute safe distance from other agents on road
SPECIFICATION_MARGIN_TIME_DELAY = 2
SAFETY_MARGIN_TIME_DELAY = 1


# [m/sec] Minimal difference of velocities to justify an overtake
MIN_OVERTAKE_VEL = 3.5

# [m] The margin that we take from the front/read of the vehicle to define the front/rear partitions
LON_MARGIN_FROM_EGO = 1

# Uniform grids for BP Filters
FILTER_A_0_GRID = UniformGrid(LON_ACC_LIMITS, 0.5)
FILTER_V_0_GRID = UniformGrid(np.array([0.0, 34]), 0.5)  # [m/sec] # TODO: use VELOCITY_LIMITS?
FILTER_V_T_GRID = UniformGrid(np.array([0.0, 34]), 0.5)  # [m/sec] # TODO: use VELOCITY_LIMITS?
FILTER_S_T_GRID = UniformGrid(np.array([-10, 110]), 1)  # TODO: use BEHAVIORAL_PLANNING_LOOKAHEAD_DIST?

# Trajectory Planner #

# [m] length of reference trajectory provided by behavioral planner
REFERENCE_TRAJECTORY_LENGTH = 30.0

# [m] Resolution for the interpolation of the reference route
TRAJECTORY_ARCLEN_RESOLUTION = 0.5

# [seconds] Resolution for the visualization of predicted dynamic objects
VISUALIZATION_PREDICTION_RESOLUTION = 1.0

# Time to remember object after it disappears from perception (in nanoseconds)
OBJECT_HISTORY_TIMEOUT = 1000*1000*1000*2

# Curve interpolation type (order)
TRAJECTORY_CURVE_SPLINE_FIT_ORDER = 4

# [m] Do not consider obstacles that are distant than this threshold
TRAJECTORY_OBSTACLE_LOOKAHEAD = 200.0

# Desired resolution of map [m], used for accuracy test on Frenet-Serret transformations
ROAD_MAP_REQUIRED_RES = 5

# [m] Cost function clips higher distances before exponentiation
EXP_CLIP_TH = 50.0

# Number of (best) trajectories to publish to visualization
MAX_VIS_TRAJECTORIES_NUMBER = 64

# Number of points in trajectories for sending out to visualization (currently VizTool freezes when there are too much)
MAX_NUM_POINTS_FOR_VIZ = 60

# in meters, to be used as an argument in the resample_curve method
DOWNSAMPLE_STEP_FOR_REF_ROUTE_VISUALIZATION = 2

# [m] "Negligible distance" threshold between the desired location and the actual location between two TP planning
# iterations. If the distance is lower than this threshold, the TP plans the trajectory as is the ego vehicle is
# currently in the desired location and not in its actual location.
NEGLIGIBLE_DISPOSITION_LON = 1.5  # longitudinal (ego's heading direction) difference threshold
NEGLIGIBLE_DISPOSITION_LAT = 0.5  # lateral (ego's side direction) difference threshold

# [sec] Time-Resolution for the trajectory's discrete points that are sent to the controller
TRAJECTORY_TIME_RESOLUTION = 0.1

# Number of trajectory points to send out (to controller) from the TP - including the current state of ego
TRAJECTORY_NUM_POINTS = 10

# Waypoints requirements from IDL
TRAJECTORY_WAYPOINT_SIZE = 11
MAX_TRAJECTORY_WAYPOINTS = 100

# lane_id of reference route; used in map_state.lane_id of objects whose map_state is calculated w.r.t. reference_route
REFERENCE_ROUTE_LANE_ID = 0

# Werling Planner #

# [sec] Time-Resolution for planning
WERLING_TIME_RESOLUTION = 0.1

# [m] Range for grid search in werling planner (long. position)
SX_OFFSET_MIN, SX_OFFSET_MAX = -8, 0

# [m] Range for grid search in werling planner (long. velocity)
SV_OFFSET_MIN, SV_OFFSET_MAX = 0, 0

# [m] Range for grid search in werling planner (lat. position)
DX_OFFSET_MIN, DX_OFFSET_MAX = -1.6, 1.6

# Linspace number of steps in the constraints parameters grid-search
SX_STEPS, SV_STEPS, DX_STEPS = 5, 1, 9

# Linspace number of steps in latitudinal horizon planning time (from Td_low_bound to Ts)
TD_STEPS = 6

# Minimal T_d (time-horizon for the lateral movement) - in units of WerlingPlanner.dt
TD_MIN_DT = 3

# Frenet-Serret Conversions #

# [1/m] Curvature threshold for the GD step (if value is smaller than this value, there is no step executed)
TINY_CURVATURE = 10e-5

# [m/sec^2] when acceleration is not specified - TP uses this as goal acceleration
DEFAULT_ACCELERATION = 0.0

# [-+1/m] when curvature is not specified - TP uses this as goal curvature
DEFAULT_CURVATURE = 0.0

# FixedTrajectoryPlanner.plan performs sleep with time = mean + max(0, N(0, std))
FIXED_TRAJECTORY_PLANNER_SLEEP_MEAN = 0.15
FIXED_TRAJECTORY_PLANNER_SLEEP_STD = 0.2


# State #

# TODO: set real values
# [m] Bounding box size around ego vehicle
EGO_LENGTH, EGO_WIDTH, EGO_HEIGHT = 5.0, 2.0, 2.0

# [m] The distance from ego frame origin to ego rear
EGO_ORIGIN_LON_FROM_CENTER = 1.5

#The id of the ego object
EGO_ID = 0

# [m] Default height for objects - State Module
DEFAULT_OBJECT_Z_VALUE = 0.

#Cutoff thershold to avoid negative velocities. Hack.
VELOCITY_MINIMAL_THRESHOLD = 0.001

# Whether we filter out dynamic objects that are not on the road
# Request by perception for viewing recordings in non-mapped areas.
# Since SP is assumed to handle filtering out off-road objects, this is currently in use only in prediction.
FILTER_OFF_ROAD_OBJECTS = False

### DM Manager configuration ###
BEHAVIORAL_PLANNING_MODULE_PERIOD = 0.5
TRAJECTORY_PLANNING_MODULE_PERIOD = 0.2

#### NAMES OF MODULES FOR LOGGING ####
MAP_NAME_FOR_LOGGING = "Map API"
DM_MANAGER_NAME_FOR_LOGGING = "DM Manager"
NAVIGATION_PLANNING_NAME_FOR_LOGGING = "Navigation Planning"
NAVIGATION_PLANNING_NAME_FOR_METRICS = "NP"
BEHAVIORAL_PLANNING_NAME_FOR_LOGGING = "Behavioral Planning"
BEHAVIORAL_PLANNING_NAME_FOR_METRICS = "BP"
BEHAVIORAL_STATE_NAME_FOR_LOGGING = "Behavioral State"
BEHAVIORAL_POLICY_NAME_FOR_LOGGING = "Behavioral Policy"
ACDA_NAME_FOR_LOGGING = "ACDA Module"
TRAJECTORY_PLANNING_NAME_FOR_LOGGING = "Trajectory Planning"
TRAJECTORY_PLANNING_NAME_FOR_METRICS = "TP"
STATE_MODULE_NAME_FOR_LOGGING = "State Module"
RVIZ_MODULE_NAME_FOR_LOGGING = "Rviz Module"


#### MetricLogger
METRIC_LOGGER_DELIMITER= '_'

##### Log messages
# TODO: update decision_making_sim messages
LOG_MSG_TRAJECTORY_PLANNER_MISSION_PARAMS = "Received mission params"
LOG_MSG_SCENE_STATIC_RECEIVED = "Received SceneStatic message with Timestamp: "
LOG_MSG_TRAJECTORY_PLANNER_TRAJECTORY_MSG = "Publishing Trajectory"
LOG_MSG_BEHAVIORAL_PLANNER_OUTPUT = "BehavioralPlanningFacade output is"
LOG_MSG_BEHAVIORAL_PLANNER_SEMANTIC_ACTION = "Chosen behavioral semantic action is"
LOG_MSG_BEHAVIORAL_PLANNER_ACTION_SPEC = "Chosen action specification is"
LOG_MSG_TRAJECTORY_PLANNER_NUM_TRAJECTORIES = "TP has found %d valid trajectories to choose from"
LOG_MSG_RECEIVED_STATE = "Received state"
LOG_MSG_STATE_MODULE_PUBLISH_STATE = "Publishing State"
LOG_MSG_STATE_MODULE_PUBLISH_DYNAMIC_SCENE = "Publishing Scene"
LOG_MSG_TRAJECTORY_PLANNER_IMPL_TIME = "TrajectoryPlanningFacade._periodic_action_impl time"
LOG_MSG_BEHAVIORAL_PLANNER_IMPL_TIME = "BehavioralFacade._periodic_action_impl time"
LOG_INVALID_TRAJECTORY_SAMPLING_TIME = "LocalizationUtils.is_actual_state_close_to_expected_state timestamp to sample is " \
                                       "%f while trajectory time range is [%f, %f]"
LOG_MSG_TRAJECTORY_PLAN_FROM_DESIRED = "TrajectoryPlanningFacade planning from desired location (desired frenet: %s, actual frenet: %s)"
LOG_MSG_TRAJECTORY_PLAN_FROM_ACTUAL = "TrajectoryPlanningFacade planning from actual location (actual frenet: %s)"



# Resolution of car timestamps in sec
TIMESTAMP_RESOLUTION_IN_SEC = 1e-9<|MERGE_RESOLUTION|>--- conflicted
+++ resolved
@@ -28,11 +28,7 @@
 PREDICTION_LOOKAHEAD_COMPENSATION_RATIO = 1.2
 
 # [m] Maximal horizon distance for building Generalized Frenet Frames
-<<<<<<< HEAD
 MAX_HORIZON_DISTANCE = 500
-=======
-MAX_HORIZON_DISTANCE = 400
->>>>>>> 1496e0b8
 
 # The necessary lateral margin in [m] that needs to be taken in order to assume that it is not in car's way
 LATERAL_SAFETY_MARGIN_FROM_OBJECT = 0.0
@@ -171,9 +167,6 @@
 # Waypoints requirements from IDL
 TRAJECTORY_WAYPOINT_SIZE = 11
 MAX_TRAJECTORY_WAYPOINTS = 100
-
-# lane_id of reference route; used in map_state.lane_id of objects whose map_state is calculated w.r.t. reference_route
-REFERENCE_ROUTE_LANE_ID = 0
 
 # Werling Planner #
 
