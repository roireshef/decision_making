import numpy as np

from decision_making.src.messages.str_serializable import StrSerializable
from decision_making.src.planning.utils.numpy_utils import UniformGrid

# General constants
EPS = np.finfo(np.float32).eps
MPH_TO_MPS = 2.23694

# Communication Layer

# PubSub message class implementation for all DM messages
PUBSUB_MSG_IMPL = StrSerializable

# Behavioral Planner

# [m] high-level behavioral planner lookahead distance
PLANNING_LOOKAHEAD_DIST = 150.0

# [m] Maximum forward horizon for building Generalized Frenet Frames
MAX_FORWARD_HORIZON = 600.0

# [m] Maximum backward horizon for building Generalized Frenet Frames
MAX_BACKWARD_HORIZON = 100.0

# [m] distance to the end of a partial GFF at which the vehicle must not be in
PARTIAL_GFF_END_PADDING = 5.0

# The necessary lateral margin in [m] that needs to be taken in order to assume that it is not in car's way
LATERAL_SAFETY_MARGIN_FROM_OBJECT = 0.0

# Prefer left or right split when the costs are the same
PREFER_LEFT_SPLIT_OVER_RIGHT_SPLIT = False

# After a change of TP costs run the following test:
# test_werlingPlanner.test_werlingPlanner_testCostsShaping_saveImagesForVariousScenarios

# Trajectory cost parameters
OBSTACLE_SIGMOID_COST = 1.0 * 1e5  # cost around obstacles (sigmoid)
OBSTACLE_SIGMOID_K_PARAM = 9.0  # sigmoid k (slope) param of objects on road

DEVIATION_FROM_LANE_COST = 0.07  # cost of deviation from lane (sigmoid)
LANE_SIGMOID_K_PARAM = 4  # sigmoid k (slope) param of going out-of-lane-center

DEVIATION_TO_SHOULDER_COST = 1.0 * 1e2  # cost of deviation to shoulders (sigmoid)
SHOULDER_SIGMOID_K_PARAM = 8.0  # sigmoid k (slope) param of going out-of-shoulder
SHOULDER_SIGMOID_OFFSET = 0.2  # offset param m of going out-of-shoulder: cost = w/(1+e^(k*(m+x)))

DEVIATION_FROM_ROAD_COST = 1.0 * 1e3  # cost of deviation from road (sigmoid)
ROAD_SIGMOID_K_PARAM = 20  # sigmoid k (slope) param of going out-of-road

DEVIATION_FROM_GOAL_LAT_LON_RATIO = 3  # ratio between lateral and longitudinal deviation costs from the goal
DEVIATION_FROM_GOAL_COST = 2.5 * 1e2  # cost of longitudinal deviation from the goal
GOAL_SIGMOID_K_PARAM = 0.5  # sigmoid k (slope) param of going out-of-goal
GOAL_SIGMOID_OFFSET = 7  # offset param m of going out-of-goal: cost = w/(1+e^(k*(m-d)))

LARGE_DISTANCE_FROM_SHOULDER = 1e8  # a large value indicating being very far from road shoulders (so we don't
# penalize on that).

LON_JERK_COST_WEIGHT = 1.0  # cost of longitudinal jerk
LAT_JERK_COST_WEIGHT = 1.0  # cost of lateral jerk

<<<<<<< HEAD
=======
# [m/sec] speed to plan towards by default in BP
# original velocities in [mph] are converted into [m/s]
BEHAVIORAL_PLANNING_DEFAULT_DESIRED_SPEED = 75 / MPH_TO_MPS  # TODO - get this value from the map

# [m/sec] the addition to BEHAVIORAL_PLANNING_DEFAULT_DESIRED_SPEED for TP
# we allow higher desired velocity in TP than in BP because TP & BP are not synchronized
TP_DESIRED_VELOCITY_DEVIATION = 1
>>>>>>> f5d6cb0a

# [m/s] min & max velocity limits are additional parameters for TP and for Static Recipe enumeration
# original velocities in [mph] are converted into [m/s]
VELOCITY_LIMITS = np.array([0.0, 80 / MPH_TO_MPS])
VELOCITY_STEP = 5 / MPH_TO_MPS

# Planning horizon for the TP query sent by BP [sec]
# Used for grid search in the [T_MIN, T_MAX] range with resolution of T_RES
BP_ACTION_T_LIMITS = np.array([0.0, 20.0])

# Behavioral planner action-specification weights for longitudinal jerk vs lateral jerk vs time of action
BP_JERK_S_JERK_D_TIME_WEIGHTS = np.array([
    [1, 0.15, 0.1],
    [0.2, 0.15, 0.1],
    [0.015, 0.15, 0.1]
])

# Longitudinal Acceleration Limits [m/sec^2]
LON_ACC_LIMITS = np.array([-5.5, 3.0])  # taken from SuperCruise presentation

# Lateral Acceleration Limits [m/sec^2]
# TODO: deprecated - should be replaced or removed as it is replaced by LAT_ACC_LIMITS_BY_K
LAT_ACC_LIMITS = np.array([-2, 2])

# Latitudinal Acceleration Limits [m/sec^2] by radius. This table represents a piecewise linear function that maps
# radius of turn to the corresponding lateral acceleration limit to test against. Each tuple in the table consists of
# the following ("from" radius, "to" radius, ...) to represent the radius range,
# and (..., "from" acceleration limit, "to" acceleration limit). Within every range we extrapolate linearly between the
# "from"/"to" acceleration limits.
# NOTE: it's important to have a slope of 0 for the last tuple if it includes np.inf !!
LAT_ACC_LIMITS_BY_K = np.array([(0, 6, 3, 3),
                                (6, 25, 3, 2.8),
                                (25, 50, 2.8, 2.55),
                                (50, 75, 2.55, 2.4),
                                (75, 100, 2.4, 2.32),
                                (100, 150, 2.32, 2.2),
                                (150, 200, 2.2, 2.1),
                                (200, 275, 2.1, 2),
                                (275, np.inf, 2, 2)])

# BP has more strict lateral acceleration limits than TP. BP_LAT_ACC_STRICT_COEF is the ratio between BP and TP limits
BP_LAT_ACC_STRICT_COEF = 1.0
TP_LAT_ACC_STRICT_COEF = 1.1

# Headway [sec] from a leading vehicle, used for specification target and safety checks accordingly
SPECIFICATION_HEADWAY = 1.5
SAFETY_HEADWAY = 0.7  # Should correspond to assumed delay in response (end-to-end)

# Additional margin to keep from leading vehicle, in addition to the headway, used for specification target and
# safety checks accordingly
LONGITUDINAL_SPECIFY_MARGIN_FROM_OBJECT = 5.0
LONGITUDINAL_SAFETY_MARGIN_FROM_OBJECT = 3.0
LONGITUDINAL_SPECIFY_MARGIN_FROM_STOP_BAR = 1.0

# [m/sec] Minimal difference of velocities to justify an overtake
MIN_OVERTAKE_VEL = 3.5

# [m/sec] zero speed
ZERO_SPEED = 0.0

# [m] road sign length
ROAD_SIGN_LENGTH = 0

# define acceptable distance [m] between stop_bar and stop_sign to be considered as related
CLOSE_ENOUGH = 3.0

# [m] The margin that we take from the front/read of the vehicle to define the front/rear partitions
LON_MARGIN_FROM_EGO = 1

# Uniform grids for BP Filters
FILTER_A_0_GRID = UniformGrid(LON_ACC_LIMITS, 0.5)
FILTER_V_0_GRID = UniformGrid(np.array([0.0, 34]), 0.5)  # [m/sec] # TODO: use VELOCITY_LIMITS?
FILTER_V_T_GRID = UniformGrid(np.array([0.0, 34]), 0.5)  # [m/sec] # TODO: use VELOCITY_LIMITS?
FILTER_S_T_GRID = UniformGrid(np.array([-10, 110]), 1)  # TODO: use BEHAVIORAL_PLANNING_LOOKAHEAD_DIST?

# Step size for indexes in beyond spec filters
BEYOND_SPEC_INDEX_STEP = 4

# Min distance threshold ahead to raise takeover flag
MIN_DISTANCE_TO_SET_TAKEOVER_FLAG = 30
# Time threshold to raise takeover flag
TIME_THRESHOLD_TO_SET_TAKEOVER_FLAG = 5

# Used by TargetActionSpace.modify_target_speed_if_ego_is_faster_than_target() to calculate the speed reduction of the target for the action spec
SLOW_DOWN_FACTOR = 0.5
# Used by TargetActionSpace.modify_target_speed_if_ego_is_faster_than_target() to calculate the lower bound on the speed
# reduction of the target for the action spec. Set to a lower value to account for the fact that deceleration is not immediate
MAX_IMMEDIATE_DECEL = - LON_ACC_LIMITS[0] - 1
# Headway to select calm/aggressive dynamic action. Must be larger than SAFETY_HEADWAY
REQUIRED_HEADWAY_FOR_CALM_DYNAMIC_ACTION = 1.4
REQUIRED_HEADWAY_FOR_STANDARD_DYNAMIC_ACTION = 1.2

SPEEDING_VIOLATION_TIME_TH = 3.0  # in [seconds]. Speeding violation allowed time from START of action.
SPEEDING_SPEED_TH = 2.0 / 3.6  # in [m/s]. Allowed magnitude of speeding violation.

# Trajectory Planner #

# [m] Resolution for the interpolation of the reference route
TRAJECTORY_ARCLEN_RESOLUTION = 0.5

# [seconds] Resolution for the visualization of predicted dynamic objects
VISUALIZATION_PREDICTION_RESOLUTION = 1.0

# Curve interpolation type (order)
TRAJECTORY_CURVE_SPLINE_FIT_ORDER = 4

# Desired resolution of map [m], used for accuracy test on Frenet-Serret transformations
ROAD_MAP_REQUIRED_RES = 5

# [m] Cost function clips higher distances before exponentiation
EXP_CLIP_TH = 50.0

# Number of (best) trajectories to publish to visualization
MAX_VIS_TRAJECTORIES_NUMBER = 64

# Number of points in trajectories for sending out to visualization (currently VizTool freezes when there are too much)
MAX_NUM_POINTS_FOR_VIZ = 60

# [m] "Negligible distance" threshold between the desired location and the actual location between two TP planning
# iterations. If the distance is lower than this threshold, the TP plans the trajectory as if the ego vehicle is
# currently in the desired location and not in its actual location.
NEGLIGIBLE_DISPOSITION_LON = 1.5  # longitudinal (ego's heading direction) difference threshold
NEGLIGIBLE_DISPOSITION_LAT = 0.5  # lateral (ego's side direction) difference threshold

# limits for allowing tracking mode. During tracking we maintain a fixed speed trajectory with the speed the target.
# May want to consider replacing with ego speed, so that speed is constant
TRACKING_DISTANCE_DISPOSITION_LIMIT = 0.1  # in [m]
TRACKING_VELOCITY_DISPOSITION_LIMIT = 0.1  # in [m/s]
TRACKING_ACCELERATION_DISPOSITION_LIMIT = 0.05  # in [m/s^2]

# [sec] Time-Resolution for the trajectory's discrete points that are sent to the controller
TRAJECTORY_TIME_RESOLUTION = 0.1

# Number of trajectory points to send out (to controller) from the TP - including the current state of ego
# TODO: check safety in BP along the whole padded trajectory (see MINIMUM_REQUIRED_TRAJECTORY_TIME_HORIZON)
TRAJECTORY_NUM_POINTS = 50

# Waypoints requirements from IDL
TRAJECTORY_WAYPOINT_SIZE = 11
MAX_TRAJECTORY_WAYPOINTS = 100

# [sec] Minimum required time horizon for trajectory (including padding)
# TODO: make it consistent with TRAJECTORY_NUM_POINTS
MINIMUM_REQUIRED_TRAJECTORY_TIME_HORIZON = 3.

# TODO: set real values from map / perception
# Road shoulders width in [m]
ROAD_SHOULDERS_WIDTH = 1.5

# Amount of error in fitting points to map curve, smaller means using more spline polynomials for the fit (and smaller
# error). This factor is the maximum mean square error (per point) allowed. For example, 0.0001 mean that the
# max. standard deviation is 1 [cm] so the max. squared standard deviation is 10e-4.
SPLINE_POINT_DEVIATION = 0.0001

# [m] occupancy grid resolution for encoding lane merge state
LANE_MERGE_STATE_OCCUPANCY_GRID_RESOLUTION = 4.5
# [m] the horizon from ego in each side of the main road in occupancy grid of lane merge state
LANE_MERGE_STATE_OCCUPANCY_GRID_ONESIDED_LENGTH = 150
# [m] maximum forward horizon from a lane merge on the ego road for engaging the lane-merge policy
LANE_MERGE_STATE_FAR_AWAY_DISTANCE = 300
# [m/sec] maximal velocity of actors and in action space
LANE_MERGE_ACTION_SPACE_MAX_VELOCITY = 25
# [m/sec] velocity resolution in action space
LANE_MERGE_ACTION_SPACE_VELOCITY_RESOLUTION = 5

# Werling Planner #

# [sec] Time-Resolution for planning
WERLING_TIME_RESOLUTION = 0.1

# [m] Range for grid search in werling planner (long. position)
SX_OFFSET_MIN, SX_OFFSET_MAX = 0, 0

# [m] Range for grid search in werling planner (long. velocity)
SV_OFFSET_MIN, SV_OFFSET_MAX = 0, 0

# [m] Range for grid search in werling planner (lat. position)
DX_OFFSET_MIN, DX_OFFSET_MAX = 0, 0

# Linspace number of steps in the constraints parameters grid-search
SX_STEPS, SV_STEPS, DX_STEPS = 1, 1, 1

# Linspace number of steps in latitudinal horizon planning time (from Td_low_bound to Ts)
TD_STEPS = 1

# Minimal T_d (time-horizon for the lateral movement) - in units of WerlingPlanner.dt
TD_MIN_DT = 3

# negative close to zero trajectory velocity, which may be replaced by zero velocity
CLOSE_TO_ZERO_NEGATIVE_VELOCITY = -0.1

# close to zero velocity, which may be considered as zero velocity (used by frenet->cartesian conversion)
# Don't decrease the value 0.01, since otherwise frenet->cartesian conversion creates state with too high curvature.
NEGLIGIBLE_VELOCITY = 0.01

# Frenet-Serret Conversions #

# [1/m] Curvature threshold for the GD step (if value is smaller than this value, there is no step executed)
TINY_CURVATURE = 1e-4

# [1/m] maximal trajectory curvature, based on the minimal turning radius, which is defined in a basic car's spec
# A typical turning radius = 5 m, then MAX_CURVATURE = 0.2.
MAX_CURVATURE = 0.2

# [m/sec^2] when acceleration is not specified - TP uses this as goal acceleration
DEFAULT_ACCELERATION = 0.0

# [-+1/m] when curvature is not specified - TP uses this as goal curvature
DEFAULT_CURVATURE = 0.0

# FixedTrajectoryPlanner.plan performs sleep with time = mean + max(0, N(0, std))
FIXED_TRAJECTORY_PLANNER_SLEEP_MEAN = 0.15
FIXED_TRAJECTORY_PLANNER_SLEEP_STD = 0.2

# Route Planner #
LANE_ATTRIBUTE_CONFIDENCE_THRESHOLD = 0.7

# Indices for the route plan cost tuple
LANE_OCCUPANCY_COST_IND = 0
LANE_END_COST_IND = 1

# Maximum value for RP's lane end and occupancy costs
# Lane end cost = MAX_COST --> Do not leave the road segment in this lane
# Lane occupancy cost = MAX_COST --> Do not drive in this lane
MAX_COST = 1.0

# Minimum value for RP's lane end and occupancy costs
# Lane end cost = MIN_COST --> There is no penalty for being in this lane as we transition to the next road segment
# Lane occupancy cost = MIN_COST --> We are allowed to drive in this lane
MIN_COST = 0.0

# Tunable parameter that defines the cost at which a lane is no longer considered to be valid. For example, a lane may
# have an end or occupancy cost equal to 0.99, and it may be desirable to not consider it as a valid lane. This is
# different from the actual maximum cost (= MAX_COST).
SATURATED_COST = 1.0

# Discount factor used to limit the effect of backpropagating downstream lane end costs
BACKPROP_DISCOUNT_FACTOR = 0.75

# Threshold at which a backpropagated lane end cost will just be set equal to MIN_COST
BACKPROP_COST_THRESHOLD = 0.001

# State #

# TODO: set real values
# [m] Bounding box size around ego vehicle
EGO_LENGTH, EGO_WIDTH, EGO_HEIGHT = 5.0, 2.0, 2.0

# The id of the ego object
EGO_ID = 0

# [m] Default height for objects - State Module
DEFAULT_OBJECT_Z_VALUE = 0.

# Cutoff thershold to avoid negative velocities. Hack.
VELOCITY_MINIMAL_THRESHOLD = 0.001

# Whether we filter out dynamic objects that are not on the road
# Request by perception for viewing recordings in non-mapped areas.
# Since SP is assumed to handle filtering out off-road objects, this is currently in use only in prediction.
FILTER_OFF_ROAD_OBJECTS = False

### DM Manager configuration ###
BEHAVIORAL_PLANNING_MODULE_PERIOD = 0.3
TRAJECTORY_PLANNING_MODULE_PERIOD = 0.1
ROUTE_PLANNING_MODULE_PERIOD = 1

#### NAMES OF MODULES FOR LOGGING ####
DM_MANAGER_NAME_FOR_LOGGING = "DM Manager"
BEHAVIORAL_PLANNING_NAME_FOR_LOGGING = "Behavioral Planning"
BEHAVIORAL_PLANNING_NAME_FOR_METRICS = "BP"
TRAJECTORY_PLANNING_NAME_FOR_LOGGING = "Trajectory Planning"
TRAJECTORY_PLANNING_NAME_FOR_METRICS = "TP"
ROUTE_PLANNING_NAME_FOR_LOGGING = "Route Planning"
ROUTE_PLANNING_NAME_FOR_METRICS = "RP"

#### MetricLogger
METRIC_LOGGER_DELIMITER = '_'

##### Log messages
# TODO: update decision_making_sim messages
LOG_MSG_TRAJECTORY_PLANNER_MISSION_PARAMS = "Received mission params"
LOG_MSG_SCENE_STATIC_RECEIVED = "Received SceneStatic message with Timestamp: "
LOG_MSG_SCENE_DYNAMIC_RECEIVED = "Received SceneDynamic message with Timestamp: "
LOG_MSG_CONTROL_STATUS = "Received ControlStatus message with Timestamp: "
LOG_MSG_TRAJECTORY_PLANNER_TRAJECTORY_MSG = "Publishing Trajectory"
LOG_MSG_BEHAVIORAL_PLANNER_OUTPUT = "BehavioralPlanningFacade output is"
LOG_MSG_ROUTE_PLANNER_OUTPUT = "RoutePlanningFacade output is"
LOG_MSG_BEHAVIORAL_PLANNER_SEMANTIC_ACTION = "Chosen behavioral semantic action is"
LOG_MSG_BEHAVIORAL_PLANNER_ACTION_SPEC = "Chosen action specification is"
LOG_MSG_TRAJECTORY_PLANNER_NUM_TRAJECTORIES = "TP has found %d valid trajectories to choose from"
LOG_MSG_RECEIVED_STATE = "Received state"
LOG_MSG_TRAJECTORY_PLANNER_IMPL_TIME = "TrajectoryPlanningFacade._periodic_action_impl time"
LOG_MSG_BEHAVIORAL_PLANNER_IMPL_TIME = "BehavioralFacade._periodic_action_impl time"
LOG_MSG_ROUTE_PLANNER_IMPL_TIME = "ROUTE Facade._periodic_action_impl time"
LOG_INVALID_TRAJECTORY_SAMPLING_TIME = "LocalizationUtils.is_actual_state_close_to_expected_state timestamp to sample is " \
                                       "%f while trajectory time range is [%f, %f]"
LOG_MSG_TRAJECTORY_PLAN_FROM_DESIRED = "TrajectoryPlanningFacade planning from desired location (desired frenet: %s, actual frenet: %s)"
LOG_MSG_TRAJECTORY_PLAN_FROM_ACTUAL = "TrajectoryPlanningFacade planning from actual location (actual frenet: %s)"
LOG_MSG_BEHAVIORAL_GRID = "BehavioralGrid"
LOG_MSG_PROFILER_PREFIX = "DMProfiler Stats: "

# Resolution of car timestamps in sec
TIMESTAMP_RESOLUTION_IN_SEC = 1e-9

PG_SPLIT_PICKLE_FILE_NAME = 'PG_split.pkl'
PG_PICKLE_FILE_NAME = 'PG.pkl'
ACCEL_TOWARDS_VEHICLE_SCENE_STATIC_PICKLE_FILE_NAME = 'accel_scene_static.pkl'
ACCEL_TOWARDS_VEHICLE_SCENE_DYNAMIC_PICKLE_FILE_NAME = 'accel_scene_dynamic.pkl'
OVAL_WITH_SPLITS_FILE_NAME = 'oval_with_splits.pkl'<|MERGE_RESOLUTION|>--- conflicted
+++ resolved
@@ -60,16 +60,6 @@
 LON_JERK_COST_WEIGHT = 1.0  # cost of longitudinal jerk
 LAT_JERK_COST_WEIGHT = 1.0  # cost of lateral jerk
 
-<<<<<<< HEAD
-=======
-# [m/sec] speed to plan towards by default in BP
-# original velocities in [mph] are converted into [m/s]
-BEHAVIORAL_PLANNING_DEFAULT_DESIRED_SPEED = 75 / MPH_TO_MPS  # TODO - get this value from the map
-
-# [m/sec] the addition to BEHAVIORAL_PLANNING_DEFAULT_DESIRED_SPEED for TP
-# we allow higher desired velocity in TP than in BP because TP & BP are not synchronized
-TP_DESIRED_VELOCITY_DEVIATION = 1
->>>>>>> f5d6cb0a
 
 # [m/s] min & max velocity limits are additional parameters for TP and for Static Recipe enumeration
 # original velocities in [mph] are converted into [m/s]
