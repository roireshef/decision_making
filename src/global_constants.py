--- conflicted
+++ resolved
@@ -44,7 +44,7 @@
 # [m] "Negligible distance" threshold between the desired location and the actual location between two TP planning
 # iterations. If the distance is lower than this threshold, the TP plans the trajectory as is the ego vehicle is
 # currently in the desired location and not in its actual location.
-# TODO: fix real values for thresholds. those high values are just for testing
+# TODO: fix real values for thresholds (after tuning controller)
 NEGLIGIBLE_DISPOSITION_LON = 10  # longitudinal (ego's heading direction) difference threshold
 NEGLIGIBLE_DISPOSITION_LAT = 3  # lateral (ego's side direction) difference threshold
 
@@ -72,19 +72,16 @@
 # Linspace number of steps in the constraints parameters grid-search
 SX_STEPS, SV_STEPS, DX_STEPS = 15, 1, 5
 
-<<<<<<< HEAD
+# Frenet-Serret Conversions #
+
+# [1/m] Curvature threshold for the GD step (if value is smaller than this value, there is no step executed)
+TINY_CURVATURE = 10e-5
+
 # [m/sec^2] when acceleration is not specified - TP uses this as goal acceleration
 DEFAULT_ACCELERATION = 0.0
 
 # [-+1/m] when curvature is not specified - TP uses this as goal curvature
 DEFAULT_CURVATURE = 0.0
-=======
-# Frenet-Serret Conversions #
-
-# [1/m] Curvature threshold for the GD step (if value is smaller than this value, there is no step executed)
-TINY_CURVATURE = 10e-5
->>>>>>> aa20c698
-
 # State #
 
 # TODO: set real values
