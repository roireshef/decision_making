import numpy as np

from decision_making.src.messages.str_serializable import StrSerializable
from decision_making.src.planning.utils.numpy_utils import UniformGrid

# General constants
EPS = np.finfo(np.float32).eps

# Communication Layer

# PubSub message class implementation for all DM messages
PUBSUB_MSG_IMPL = StrSerializable


# Behavioral Planner

# [m] high-level behavioral planner lookahead distance
PLANNING_LOOKAHEAD_DIST = 100.0

# [m] Maximal horizon distance for building Generalized Frenet Frames
MAX_HORIZON_DISTANCE = 400

# The necessary lateral margin in [m] that needs to be taken in order to assume that it is not in car's way
LATERAL_SAFETY_MARGIN_FROM_OBJECT = 0.0

# After a change of TP costs run the following test:
# test_werlingPlanner.test_werlingPlanner_testCostsShaping_saveImagesForVariousScenarios

# Trajectory cost parameters
OBSTACLE_SIGMOID_COST = 1.0 * 1e5           # cost around obstacles (sigmoid)
OBSTACLE_SIGMOID_K_PARAM = 9.0              # sigmoid k (slope) param of objects on road

DEVIATION_FROM_LANE_COST = 0.07             # cost of deviation from lane (sigmoid)
LANE_SIGMOID_K_PARAM = 4                    # sigmoid k (slope) param of going out-of-lane-center

DEVIATION_TO_SHOULDER_COST = 1.0 * 1e2      # cost of deviation to shoulders (sigmoid)
SHOULDER_SIGMOID_K_PARAM = 8.0              # sigmoid k (slope) param of going out-of-shoulder
SHOULDER_SIGMOID_OFFSET = 0.2               # offset param m of going out-of-shoulder: cost = w/(1+e^(k*(m+x)))

DEVIATION_FROM_ROAD_COST = 1.0 * 1e3        # cost of deviation from road (sigmoid)
ROAD_SIGMOID_K_PARAM = 20                   # sigmoid k (slope) param of going out-of-road

DEVIATION_FROM_GOAL_LAT_LON_RATIO = 3       # ratio between lateral and longitudinal deviation costs from the goal
DEVIATION_FROM_GOAL_COST = 2.5 * 1e2        # cost of longitudinal deviation from the goal
GOAL_SIGMOID_K_PARAM = 0.5                  # sigmoid k (slope) param of going out-of-goal
GOAL_SIGMOID_OFFSET = 7                     # offset param m of going out-of-goal: cost = w/(1+e^(k*(m-d)))

LARGE_DISTANCE_FROM_SHOULDER = 1e8          # a large value indicating being very far from road shoulders (so we don't
                                            # penalize on that).

LON_JERK_COST_WEIGHT = 1.0                  # cost of longitudinal jerk
LAT_JERK_COST_WEIGHT = 1.0                  # cost of lateral jerk

# [m/sec] speed to plan towards by default in BP
BEHAVIORAL_PLANNING_DEFAULT_DESIRED_SPEED = 90/3.6  # TODO - get this value from the map

# [m/s] min & max velocity limits are additional parameters for TP and for Static Recipe enumeration
VELOCITY_LIMITS = np.array([0.0, 100/3.6])
VELOCITY_STEP = 10/3.6

# Planning horizon for the TP query sent by BP [sec]
# Used for grid search in the [T_MIN, T_MAX] range with resolution of T_RES
BP_ACTION_T_LIMITS = np.array([0.0, 15.0])

# Behavioral planner action-specification weights for longitudinal jerk vs lateral jerk vs time of action
BP_JERK_S_JERK_D_TIME_WEIGHTS = np.array([
    [12, 0.15, 0.1],
    [2, 0.15, 0.1],
    [0.01, 0.15, 0.1]
])

# Longitudinal Acceleration Limits [m/sec^2]
LON_ACC_LIMITS = np.array([-5.5, 3.0])  # taken from SuperCruise presentation

# Latitudinal Acceleration Limits [m/sec^2]
LAT_ACC_LIMITS = np.array([-4.0, 4.0])

# Headway [sec] from a leading vehicle, used for specification target and safety checks accordingly
SPECIFICATION_HEADWAY = 1.5
SAFETY_HEADWAY = 0.7  # Should correspond to assumed delay in response (end-to-end)

# Additional margin to keep from leading vehicle, in addition to the headway, used for specification target and
# safety checks accordingly
LONGITUDINAL_SPECIFY_MARGIN_FROM_OBJECT = 5.0
LONGITUDINAL_SAFETY_MARGIN_FROM_OBJECT = 3.0

# [m/sec] Minimal difference of velocities to justify an overtake
MIN_OVERTAKE_VEL = 3.5

# [m] The margin that we take from the front/read of the vehicle to define the front/rear partitions
LON_MARGIN_FROM_EGO = 1

# Uniform grids for BP Filters
FILTER_A_0_GRID = UniformGrid(LON_ACC_LIMITS, 0.5)
FILTER_V_0_GRID = UniformGrid(np.array([0.0, 34]), 0.5)  # [m/sec] # TODO: use VELOCITY_LIMITS?
FILTER_V_T_GRID = UniformGrid(np.array([0.0, 34]), 0.5)  # [m/sec] # TODO: use VELOCITY_LIMITS?
FILTER_S_T_GRID = UniformGrid(np.array([-10, 110]), 1)  # TODO: use BEHAVIORAL_PLANNING_LOOKAHEAD_DIST?

# Trajectory Planner #

# [m] Resolution for the interpolation of the reference route
TRAJECTORY_ARCLEN_RESOLUTION = 0.5

# [seconds] Resolution for the visualization of predicted dynamic objects
VISUALIZATION_PREDICTION_RESOLUTION = 1.0

# Curve interpolation type (order)
TRAJECTORY_CURVE_SPLINE_FIT_ORDER = 4

# Desired resolution of map [m], used for accuracy test on Frenet-Serret transformations
ROAD_MAP_REQUIRED_RES = 5

# [m] Cost function clips higher distances before exponentiation
EXP_CLIP_TH = 50.0

# Number of (best) trajectories to publish to visualization
MAX_VIS_TRAJECTORIES_NUMBER = 64

# Number of points in trajectories for sending out to visualization (currently VizTool freezes when there are too much)
MAX_NUM_POINTS_FOR_VIZ = 60

# [m] "Negligible distance" threshold between the desired location and the actual location between two TP planning
# iterations. If the distance is lower than this threshold, the TP plans the trajectory as if the ego vehicle is
# currently in the desired location and not in its actual location.
NEGLIGIBLE_DISPOSITION_LON = 1.5  # longitudinal (ego's heading direction) difference threshold
NEGLIGIBLE_DISPOSITION_LAT = 0.5    # lateral (ego's side direction) difference threshold

# [sec] Time-Resolution for the trajectory's discrete points that are sent to the controller
TRAJECTORY_TIME_RESOLUTION = 0.1

# Number of trajectory points to send out (to controller) from the TP - including the current state of ego
TRAJECTORY_NUM_POINTS = 10

# Waypoints requirements from IDL
TRAJECTORY_WAYPOINT_SIZE = 11
MAX_TRAJECTORY_WAYPOINTS = 100

# [sec] Minimum required time horizon for trajectory (including padding)
MINIMUM_REQUIRED_TRAJECTORY_TIME_HORIZON = 2.0

<<<<<<< HEAD
=======
# TODO: set real values from map / perception
# Road shoulders width in [m]
ROAD_SHOULDERS_WIDTH = 1.5

# Amount of error in fitting points to map curve, smaller means using more spline polynomials for the fit (and smaller
# error). This factor is the maximum mean square error (per point) allowed. For example, 0.0001 mean that the
# max. standard deviation is 1 [cm] so the max. squared standard deviation is 10e-4.
SPLINE_POINT_DEVIATION = 0.0001


>>>>>>> 1d2c3658
# Werling Planner #

# [sec] Time-Resolution for planning
WERLING_TIME_RESOLUTION = 0.1

# [m] Range for grid search in werling planner (long. position)
SX_OFFSET_MIN, SX_OFFSET_MAX = 0, 0

# [m] Range for grid search in werling planner (long. velocity)
SV_OFFSET_MIN, SV_OFFSET_MAX = 0, 0

# [m] Range for grid search in werling planner (lat. position)
DX_OFFSET_MIN, DX_OFFSET_MAX = 0, 0

# Linspace number of steps in the constraints parameters grid-search
SX_STEPS, SV_STEPS, DX_STEPS = 1, 1, 1

# Linspace number of steps in latitudinal horizon planning time (from Td_low_bound to Ts)
TD_STEPS = 1

# Minimal T_d (time-horizon for the lateral movement) - in units of WerlingPlanner.dt
TD_MIN_DT = 3

# negative close to zero trajectory velocity, which may be replaced by zero velocity
CLOSE_TO_ZERO_NEGATIVE_VELOCITY = -0.1

# Frenet-Serret Conversions #

# [1/m] Curvature threshold for the GD step (if value is smaller than this value, there is no step executed)
TINY_CURVATURE = 10e-5

# [m/sec^2] when acceleration is not specified - TP uses this as goal acceleration
DEFAULT_ACCELERATION = 0.0

# [-+1/m] when curvature is not specified - TP uses this as goal curvature
DEFAULT_CURVATURE = 0.0

# FixedTrajectoryPlanner.plan performs sleep with time = mean + max(0, N(0, std))
FIXED_TRAJECTORY_PLANNER_SLEEP_MEAN = 0.15
FIXED_TRAJECTORY_PLANNER_SLEEP_STD = 0.2


# State #

# TODO: set real values
# [m] Bounding box size around ego vehicle
EGO_LENGTH, EGO_WIDTH, EGO_HEIGHT = 5.0, 2.0, 2.0

# The id of the ego object
EGO_ID = 0

# [m] Default height for objects - State Module
DEFAULT_OBJECT_Z_VALUE = 0.

# Cutoff thershold to avoid negative velocities. Hack.
VELOCITY_MINIMAL_THRESHOLD = 0.001

# Whether we filter out dynamic objects that are not on the road
# Request by perception for viewing recordings in non-mapped areas.
# Since SP is assumed to handle filtering out off-road objects, this is currently in use only in prediction.
FILTER_OFF_ROAD_OBJECTS = False

### DM Manager configuration ###
BEHAVIORAL_PLANNING_MODULE_PERIOD = 0.3
TRAJECTORY_PLANNING_MODULE_PERIOD = 0.1

#### NAMES OF MODULES FOR LOGGING ####
DM_MANAGER_NAME_FOR_LOGGING = "DM Manager"
NAVIGATION_PLANNING_NAME_FOR_LOGGING = "Navigation Planning"
BEHAVIORAL_PLANNING_NAME_FOR_LOGGING = "Behavioral Planning"
BEHAVIORAL_PLANNING_NAME_FOR_METRICS = "BP"
TRAJECTORY_PLANNING_NAME_FOR_LOGGING = "Trajectory Planning"
TRAJECTORY_PLANNING_NAME_FOR_METRICS = "TP"
STATE_MODULE_NAME_FOR_LOGGING = "State Module"

#### MetricLogger
METRIC_LOGGER_DELIMITER = '_'

##### Log messages
# TODO: update decision_making_sim messages
LOG_MSG_TRAJECTORY_PLANNER_MISSION_PARAMS = "Received mission params"
LOG_MSG_SCENE_STATIC_RECEIVED = "Received SceneStatic message with Timestamp: "
LOG_MSG_TRAJECTORY_PLANNER_TRAJECTORY_MSG = "Publishing Trajectory"
LOG_MSG_BEHAVIORAL_PLANNER_OUTPUT = "BehavioralPlanningFacade output is"
LOG_MSG_BEHAVIORAL_PLANNER_SEMANTIC_ACTION = "Chosen behavioral semantic action is"
LOG_MSG_BEHAVIORAL_PLANNER_ACTION_SPEC = "Chosen action specification is"
LOG_MSG_TRAJECTORY_PLANNER_NUM_TRAJECTORIES = "TP has found %d valid trajectories to choose from"
LOG_MSG_RECEIVED_STATE = "Received state"
LOG_MSG_STATE_MODULE_PUBLISH_STATE = "Publishing State"
LOG_MSG_TRAJECTORY_PLANNER_IMPL_TIME = "TrajectoryPlanningFacade._periodic_action_impl time"
LOG_MSG_BEHAVIORAL_PLANNER_IMPL_TIME = "BehavioralFacade._periodic_action_impl time"
LOG_INVALID_TRAJECTORY_SAMPLING_TIME = "LocalizationUtils.is_actual_state_close_to_expected_state timestamp to sample is " \
                                       "%f while trajectory time range is [%f, %f]"
LOG_MSG_TRAJECTORY_PLAN_FROM_DESIRED = "TrajectoryPlanningFacade planning from desired location (desired frenet: %s, actual frenet: %s)"
LOG_MSG_TRAJECTORY_PLAN_FROM_ACTUAL = "TrajectoryPlanningFacade planning from actual location (actual frenet: %s)"

# Resolution of car timestamps in sec
TIMESTAMP_RESOLUTION_IN_SEC = 1e-9

PG_SPLIT_PICKLE_FILE_NAME = 'PG_split.pkl'
PG_PICKLE_FILE_NAME = 'PG.pkl'<|MERGE_RESOLUTION|>--- conflicted
+++ resolved
@@ -138,8 +138,6 @@
 # [sec] Minimum required time horizon for trajectory (including padding)
 MINIMUM_REQUIRED_TRAJECTORY_TIME_HORIZON = 2.0
 
-<<<<<<< HEAD
-=======
 # TODO: set real values from map / perception
 # Road shoulders width in [m]
 ROAD_SHOULDERS_WIDTH = 1.5
@@ -150,7 +148,6 @@
 SPLINE_POINT_DEVIATION = 0.0001
 
 
->>>>>>> 1d2c3658
 # Werling Planner #
 
 # [sec] Time-Resolution for planning
