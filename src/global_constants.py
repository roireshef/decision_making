import numpy as np

from decision_making.src.messages.str_serializable import StrSerializable

# General constants

UNKNOWN_DEFAULT_VAL = 0.0


# Communication Layer

# PubSub message class implementation for all DM messages
PUBSUB_MSG_IMPL = StrSerializable


# Behavioral Planner

# [m] high-level behavioral planner lookahead distance
BEHAVIORAL_PLANNING_LOOKAHEAD_DIST = 80.0

# When retrieving the lookahead path of a given dynamic object, we will multiply the path length
# by the following ratio in order to avoid extrapolation when resampling the path (due to path sampling
# and linearization errors)
PREDICTION_LOOKAHEAD_COMPENSATION_RATIO = 1.2

# The necessary lateral margin in [m] that needs to be taken in order to assume that it is not in car's way
LATERAL_SAFETY_MARGIN_FROM_OBJECT = 0.0

# A lower and upper thresholds on the longitudinal offset between object and ego.
# Any object out of this scope won't be accounted in the behavioral planning process
# currently unused
MAX_PLANNING_DISTANCE_BACKWARD = -20.0
MAX_PLANNING_DISTANCE_FORWARD = 80.0

# Planning horizon in [sec]: prediction horizon in the behavioral planner
BEHAVIORAL_PLANNING_HORIZON = 7.0
BEHAVIORAL_PLANNING_TRAJECTORY_HORIZON = 2.0

# Planning resolution in [sec].
# Used for prediction resolution, i.e. the resolution of states along the path to be used for acda computations:
# This may have an effect on efficiency if the acda computation is costly.
BEHAVIORAL_PLANNING_TIME_RESOLUTION = 0.1

# Trajectory cost parameters
OBSTACLE_SIGMOID_COST = 1.0 * 1e4           # cost around obstacles (sigmoid)
OBSTACLE_SIGMOID_K_PARAM = 5.5              # sigmoid k (slope) param of objects on road

DEVIATION_FROM_LANE_COST = 20               # cost of deviation from lane (sigmoid)
LANE_SIGMOID_K_PARAM = 4                    # sigmoid k (slope) param of going out-of-lane-center

DEVIATION_TO_SHOULDER_COST = 3.0 * 1e2      # cost of deviation to shoulders (sigmoid)
SHOULDER_SIGMOID_K_PARAM = 6                # sigmoid k (slope) param of going out-of-shoulder
SHOULDER_SIGMOID_OFFSET = 0.2               # offset param m of going out-of-shoulder: cost = w/(1+e^(k*(m+x)))

DEVIATION_FROM_ROAD_COST = 1.0 * 1e4        # cost of deviation from road (sigmoid)
ROAD_SIGMOID_K_PARAM = 20                   # sigmoid k (slope) param of going out-of-road

DEVIATION_FROM_GOAL_LAT_FACTOR = 4          # ratio between lateral and longitudinal deviation costs from the goal
DEVIATION_FROM_GOAL_COST = 1.0 * 1e2        # cost of longitudinal deviation from the goal
GOAL_SIGMOID_K_PARAM = 0.5                  # sigmoid k (slope) param of going out-of-goal
GOAL_SIGMOID_OFFSET = 7                     # offset param m of going out-of-goal: cost = w/(1+e^(k*(m-d)))

# [m/sec] speed to plan towards by default in BP
BEHAVIORAL_PLANNING_DEFAULT_DESIRED_SPEED = 14.0  # TODO - get this value from the map

# [m/s] min & max velocity limits are additional parameters for TP
VELOCITY_LIMITS = np.array([0.0, 20.0])

# Planning horizon for the TP query sent by BP [sec]
# Used for grid search in the [T_MIN, T_MAX] range with resolution of T_RES
BP_SPECIFICATION_T_MIN = 2.0
BP_SPECIFICATION_T_MAX = 20.0
BP_SPECIFICATION_T_RES = 0.2

# Longitudinal Acceleration Limits [m/sec^2]
LON_ACC_LIMITS = np.array([-8.0, 3.0])  # taken from SuperCruise presentation
A_LON_EPS = 2.0

# Latitudinal Acceleration Limits [m/sec^2]
LAT_ACC_LIMITS = np.array([-3.0, 3.0])

# Assumed response delay on road [sec]
# Used to compute safe distance from other agents on road
SAFE_DIST_TIME_DELAY = 1.0

# Semantic Grid indices
SEMANTIC_CELL_LON_FRONT, SEMANTIC_CELL_LON_SAME, SEMANTIC_CELL_LON_REAR = 1, 0, -1
SEMANTIC_CELL_LAT_LEFT, SEMANTIC_CELL_LAT_SAME, SEMANTIC_CELL_LAT_RIGHT = 1, 0, -1

# [m/sec] Minimal difference of velocities to justify an overtake
MIN_OVERTAKE_VEL = 3

# [m] The margin that we take from the front/read of the vehicle to define the front/rear partitions
LON_MARGIN_FROM_EGO = 1


# Trajectory Planner #

# [m] length of reference trajectory provided by behavioral planner
REFERENCE_TRAJECTORY_LENGTH = 30.0

# [m] Resolution for the interpolation of the reference route
<<<<<<< HEAD
TRAJECTORY_ARCLEN_RESOLUTION = 1
=======
TRAJECTORY_ARCLEN_RESOLUTION = 0.5
>>>>>>> 19084697

# [seconds] Resolution for the visualization of predicted dynamic objects
VISUALIZATION_PREDICTION_RESOLUTION = 1.0

# Time to remember object after it disappears from perception (in nanoseconds)
OBJECT_HISTORY_TIMEOUT = 1000*1000*1000*2

# Curve interpolation type (order)
TRAJECTORY_CURVE_INTERP_TYPE = 'quadratic'

# [m] Do not consider obstacles that are distant than this threshold
TRAJECTORY_OBSTACLE_LOOKAHEAD = 200.0

# [m] Cost function clips higher distances before exponentiation
EXP_CLIP_TH = 50.0

# Number of (best) trajectories to publish to visualization
NUM_ALTERNATIVE_TRAJECTORIES = 75

# Number of points in trajectories for sending out to visualization (currently VizTool freezes when there are too much)
MAX_NUM_POINTS_FOR_VIZ = 60

# in meters, to be used as an argument in the resample_curve method
DOWNSAMPLE_STEP_FOR_REF_ROUTE_VISUALIZATION = 0.5

# [m] "Negligible distance" threshold between the desired location and the actual location between two TP planning
# iterations. If the distance is lower than this threshold, the TP plans the trajectory as is the ego vehicle is
# currently in the desired location and not in its actual location.
# TODO: fix real values for thresholds (after tuning controller)
NEGLIGIBLE_DISPOSITION_LON = 3  # longitudinal (ego's heading direction) difference threshold
NEGLIGIBLE_DISPOSITION_LAT = 3  # lateral (ego's side direction) difference threshold

# [sec] Time-Resolution for the trajectory's discrete points that are sent to the controller
TRAJECTORY_TIME_RESOLUTION = 0.1

# Number of trajectory points to send out (to controller) from the TP
TRAJECTORY_NUM_POINTS = 10


# Werling Planner #

# [sec] Time-Resolution for planning
WERLING_TIME_RESOLUTION = 0.1

# [m] Range for grid search in werling planner (long. position)
SX_OFFSET_MIN, SX_OFFSET_MAX = -15, 0.1

# [m] Range for grid search in werling planner (long. velocity)
SV_OFFSET_MIN, SV_OFFSET_MAX = 0, 0

# [m] Range for grid search in werling planner (lat. position)
DX_OFFSET_MIN, DX_OFFSET_MAX = -3, 3

# Linspace number of steps in the constraints parameters grid-search
SX_STEPS, SV_STEPS, DX_STEPS = 10, 1, 7

# Frenet-Serret Conversions #

# [1/m] Curvature threshold for the GD step (if value is smaller than this value, there is no step executed)
TINY_CURVATURE = 10e-5

# [m/sec^2] when acceleration is not specified - TP uses this as goal acceleration
DEFAULT_ACCELERATION = 0.0

# [-+1/m] when curvature is not specified - TP uses this as goal curvature
DEFAULT_CURVATURE = 0.0


# State #

# TODO: set real values
# [m] Bounding box size around ego vehicle
EGO_LENGTH, EGO_WIDTH, EGO_HEIGHT = 5.0, 2.0, 2.0

# [m] The distance from ego frame origin to ego rear
EGO_ORIGIN_LON_FROM_REAR = 4

#The id of the ego object
EGO_ID = 0

# [m] Default height for objects - State Module
DEFAULT_OBJECT_Z_VALUE = 0.

# Whether we filter out dynamic objects that are not on the road
# Request by perception for viewing recordings in non-mapped areas.
# SHOULD ALWAYS BE TRUE FOR NORMAL DM FLOW
FILTER_OFF_ROAD_OBJECTS = True

### DM Manager configuration ###
BEHAVIORAL_PLANNING_MODULE_PERIOD = 1.0
TRAJECTORY_PLANNING_MODULE_PERIOD = 0.2

#### NAMES OF MODULES FOR LOGGING ####
MAP_NAME_FOR_LOGGING = "Map API"
DM_MANAGER_NAME_FOR_LOGGING = "DM Manager"
NAVIGATION_PLANNING_NAME_FOR_LOGGING = "Navigation Planning"
BEHAVIORAL_PLANNING_NAME_FOR_LOGGING = "Behavioral Planning"
BEHAVIORAL_STATE_NAME_FOR_LOGGING = "Behavioral State"
BEHAVIORAL_POLICY_NAME_FOR_LOGGING = "Behavioral Policy"
ACDA_NAME_FOR_LOGGING = "ACDA Module"
TRAJECTORY_PLANNING_NAME_FOR_LOGGING = "Trajectory Planning"
STATE_MODULE_NAME_FOR_LOGGING = "State Module"
<|MERGE_RESOLUTION|>--- conflicted
+++ resolved
@@ -100,11 +100,7 @@
 REFERENCE_TRAJECTORY_LENGTH = 30.0
 
 # [m] Resolution for the interpolation of the reference route
-<<<<<<< HEAD
-TRAJECTORY_ARCLEN_RESOLUTION = 1
-=======
 TRAJECTORY_ARCLEN_RESOLUTION = 0.5
->>>>>>> 19084697
 
 # [seconds] Resolution for the visualization of predicted dynamic objects
 VISUALIZATION_PREDICTION_RESOLUTION = 1.0
