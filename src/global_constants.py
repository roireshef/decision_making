--- conflicted
+++ resolved
@@ -60,16 +60,11 @@
 GOAL_SIGMOID_K_PARAM = 0.5                  # sigmoid k (slope) param of going out-of-goal
 GOAL_SIGMOID_OFFSET = 7                     # offset param m of going out-of-goal: cost = w/(1+e^(k*(m-d)))
 
-<<<<<<< HEAD
 LON_JERK_COST = 1.0 * 1e-1                  # cost of longitudinal jerk
 LAT_JERK_COST = 1.0 * 1e-1                  # cost of lateral jerk
 
-# [m/s] min & max velocity limits are additional parameters for TP
-VELOCITY_LIMITS = np.array([0.0, 60.0])
-=======
 # [m/sec] speed to plan towards by default in BP
 BEHAVIORAL_PLANNING_DEFAULT_DESIRED_SPEED = 14.0  # TODO - get this value from the map
->>>>>>> 5c5f15b6
 
 # [m/s] min & max velocity limits are additional parameters for TP
 VELOCITY_LIMITS = np.array([0.0, 20.0])
@@ -154,11 +149,7 @@
 WERLING_TIME_RESOLUTION = 0.1
 
 # [m] Range for grid search in werling planner (long. position)
-<<<<<<< HEAD
-SX_OFFSET_MIN, SX_OFFSET_MAX = -15, 0.1
-=======
 SX_OFFSET_MIN, SX_OFFSET_MAX = -15, 1.1
->>>>>>> 5c5f15b6
 
 # [m] Range for grid search in werling planner (long. velocity)
 SV_OFFSET_MIN, SV_OFFSET_MAX = 0, 0
