--- conflicted
+++ resolved
@@ -226,10 +226,6 @@
 LOG_MSG_TRAJECTORY_PLAN_FROM_DESIRED = "TrajectoryPlanningFacade planning from desired location (desired frenet: %s, actual frenet: %s)"
 LOG_MSG_TRAJECTORY_PLAN_FROM_ACTUAL = "TrajectoryPlanningFacade planning from actual location (actual frenet: %s)"
 
-<<<<<<< HEAD
-
-=======
->>>>>>> 56fd6eca
 # Resolution of car timestamps in sec
 TIMESTAMP_RESOLUTION_IN_SEC = 1e-9
 
