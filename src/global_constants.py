import os

# Behavioral Planner

# [m] high-level behavioral planner lookahead distance
BEHAVIORAL_PLANNING_LOOKAHEAD_DIST = 60.0
# TODO - get this value from the map
BEHAVIORAL_PLANNING_DEFAULT_SPEED_LIMIT = 14.0

# When retrieving the lookahead path of a given dynamic object, we will multiply the path length
# by the following ratio in order to avoid extrapolation when resampling the path (due to path sampling
# and linearization errors)
PREDICTION_LOOKAHEAD_COMPENSATION_RATIO = 1.1

# Trajectory Planner #

# [m] length of reference trajectory provided by behavioral planner
REFERENCE_TRAJECTORY_LENGTH = 30.0

# [m] extra margin (backwards) for the reference-route generation for TP
REFERENCE_TRAJECTORY_MARGIN = PREDICTION_LOOKAHEAD_COMPENSATION_RATIO / 2

# [m] Resolution for the interpolation of the reference route
TRAJECTORY_ARCLEN_RESOLUTION = 0.1

# [seconds] Resolution for the visualization of predicted dynamic objects
VISUALIZATION_PREDICTION_RESOLUTION = 1.0

# Time to remember object after it disappears from perception (in nanoseconds)
OBJECT_HISTORY_TIMEOUT = 1000*1000*1000*2

# Curve interpolation type (order)
TRAJECTORY_CURVE_INTERP_TYPE = 'quadratic'

# [m] Do not consider obstacles that are distant than this threshold
TRAJECTORY_OBSTACLE_LOOKAHEAD = 200.0

# [m] Cost function clips higher distances before exponentiation
EXP_CLIP_TH = 50.0

# Number of (best) trajectories to publish to visualization
NUM_ALTERNATIVE_TRAJECTORIES = 10

# [m] "Negligible distance" threshold between the desired location and the actual location between two TP planning
# iterations. If the distance is lower than this threshold, the TP plans the trajectory as is the ego vehicle is
# currently in the desired location and not in its actual location.
# TODO: fix real values for thresholds. those high values are just for testing
NEGLIGIBLE_DISPOSITION_LON = 10  # longitudinal (ego's heading direction) difference threshold
NEGLIGIBLE_DISPOSITION_LAT = 3  # lateral (ego's side direction) difference threshold

# [sec] Time-Resolution for the trajectory's discrete points that are sent to the controller
TRAJECTORY_TIME_RESOLUTION = 0.1

# Number of trajectory points to send out (to controller) from the TP
TRAJECTORY_NUM_POINTS = 10

# Werling Planner #

# [sec] Time-Resolution for planning
WERLING_TIME_RESOLUTION = 0.1

# [m] Range for grid search in werling planner (long. position)
SX_OFFSET_MIN, SX_OFFSET_MAX = -3, 0.1

# [m] Range for grid search in werling planner (long. velocity)
SV_OFFSET_MIN, SV_OFFSET_MAX = 0, 0

# [m] Range for grid search in werling planner (lat. position)
# TODO: set lateral offsets
DX_OFFSET_MIN, DX_OFFSET_MAX = -1, 1

# Linspace number of steps in the constraints parameters grid-search
SX_STEPS, SV_STEPS, DX_STEPS = 15, 1, 5

# State #

# TODO: set real values
# [m] Bounding box size around ego vehicle
EGO_LENGTH, EGO_WIDTH, EGO_HEIGHT = 5.0, 2.0, 2.0

<<<<<<< HEAD
# [m/sec^2] when acceleration is not specified - TP uses this as goal acceleration
DEFAULT_ACCELERATION = 0.0

# [-+1/m] when curvature is not specified - TP uses this as goal curvature
DEFAULT_CURVATURE = 0.0
=======
# [m] The distance from ego frame origin to ego rear
EGO_ORIGIN_LON_FROM_REAR = 4
>>>>>>> 8500dab5

#The id of the ego object
EGO_ID = 0

# [m] Default height for objects - State Module
DEFAULT_OBJECT_Z_VALUE = 0.

### DM Manager configuration ###
BEHAVIORAL_PLANNING_MODULE_PERIOD = 1.0
TRAJECTORY_PLANNING_MODULE_PERIOD = 0.2

#### NAMES OF MODULES FOR LOGGING ####
MAP_NAME_FOR_LOGGING = "Map API"
DM_MANAGER_NAME_FOR_LOGGING = "DM Manager"
NAVIGATION_PLANNING_NAME_FOR_LOGGING = "Navigation Planning"
BEHAVIORAL_PLANNING_NAME_FOR_LOGGING = "Behavioral Planning"
BEHAVIORAL_STATE_NAME_FOR_LOGGING = "Behavioral State"
BEHAVIORAL_POLICY_NAME_FOR_LOGGING = "Behavioral Policy"
ACDA_NAME_FOR_LOGGING = "ACDA Module"
TRAJECTORY_PLANNING_NAME_FOR_LOGGING = "Trajectory Planning"
STATE_MODULE_NAME_FOR_LOGGING = "State Module"
<|MERGE_RESOLUTION|>--- conflicted
+++ resolved
@@ -18,7 +18,7 @@
 REFERENCE_TRAJECTORY_LENGTH = 30.0
 
 # [m] extra margin (backwards) for the reference-route generation for TP
-REFERENCE_TRAJECTORY_MARGIN = PREDICTION_LOOKAHEAD_COMPENSATION_RATIO / 2
+#REFERENCE_TRAJECTORY_MARGIN = PREDICTION_LOOKAHEAD_COMPENSATION_RATIO / 2
 
 # [m] Resolution for the interpolation of the reference route
 TRAJECTORY_ARCLEN_RESOLUTION = 0.1
@@ -72,22 +72,20 @@
 # Linspace number of steps in the constraints parameters grid-search
 SX_STEPS, SV_STEPS, DX_STEPS = 15, 1, 5
 
+# [m/sec^2] when acceleration is not specified - TP uses this as goal acceleration
+DEFAULT_ACCELERATION = 0.0
+
+# [-+1/m] when curvature is not specified - TP uses this as goal curvature
+DEFAULT_CURVATURE = 0.0
+
 # State #
 
 # TODO: set real values
 # [m] Bounding box size around ego vehicle
 EGO_LENGTH, EGO_WIDTH, EGO_HEIGHT = 5.0, 2.0, 2.0
 
-<<<<<<< HEAD
-# [m/sec^2] when acceleration is not specified - TP uses this as goal acceleration
-DEFAULT_ACCELERATION = 0.0
-
-# [-+1/m] when curvature is not specified - TP uses this as goal curvature
-DEFAULT_CURVATURE = 0.0
-=======
 # [m] The distance from ego frame origin to ego rear
 EGO_ORIGIN_LON_FROM_REAR = 4
->>>>>>> 8500dab5
 
 #The id of the ego object
 EGO_ID = 0
