import numpy as np

from decision_making.src.messages.str_serializable import StrSerializable

# General constants

UNKNOWN_DEFAULT_VAL = 0.0
EPS = np.finfo(np.float32).eps

# Communication Layer

# PubSub message class implementation for all DM messages
PUBSUB_MSG_IMPL = StrSerializable


# Behavioral Planner

# [m] high-level behavioral planner lookahead distance
BEHAVIORAL_PLANNING_LOOKAHEAD_DIST = 200.0

# When retrieving the lookahead path of a given dynamic object, we will multiply the path length
# by the following ratio in order to avoid extrapolation when resampling the path (due to path sampling
# and linearization errors)
PREDICTION_LOOKAHEAD_COMPENSATION_RATIO = 1.2

# The necessary lateral margin in [m] that needs to be taken in order to assume that it is not in car's way
LATERAL_SAFETY_MARGIN_FROM_OBJECT = 0.0
LONGITUDINAL_SAFETY_MARGIN_FROM_OBJECT = 2.0

# A lower and upper thresholds on the longitudinal offset between object and ego.
# Any object out of this scope won't be accounted in the behavioral planning process
# currently unused
MAX_PLANNING_DISTANCE_BACKWARD = -20.0
MAX_PLANNING_DISTANCE_FORWARD = 80.0

# Planning horizon in [sec]: prediction horizon in the behavioral planner
BEHAVIORAL_PLANNING_HORIZON = 7.0
BEHAVIORAL_PLANNING_TRAJECTORY_HORIZON = 2.0

# Planning resolution in [sec].
# Used for prediction resolution, i.e. the resolution of states along the path to be used for acda computations:
# This may have an effect on efficiency if the acda computation is costly.
BEHAVIORAL_PLANNING_TIME_RESOLUTION = 0.1


# After a change of TP costs run the following test:
# test_werlingPlanner.test_werlingPlanner_testCostsShaping_saveImagesForVariousScenarios

# Trajectory cost parameters
OBSTACLE_SIGMOID_COST = 1.0 * 1e5           # cost around obstacles (sigmoid)
OBSTACLE_SIGMOID_K_PARAM = 9.0              # sigmoid k (slope) param of objects on road

DEVIATION_FROM_LANE_COST = 0.07             # cost of deviation from lane (sigmoid)
LANE_SIGMOID_K_PARAM = 4                    # sigmoid k (slope) param of going out-of-lane-center

DEVIATION_TO_SHOULDER_COST = 1.0 * 1e2      # cost of deviation to shoulders (sigmoid)
SHOULDER_SIGMOID_K_PARAM = 8.0              # sigmoid k (slope) param of going out-of-shoulder
SHOULDER_SIGMOID_OFFSET = 0.2               # offset param m of going out-of-shoulder: cost = w/(1+e^(k*(m+x)))

DEVIATION_FROM_ROAD_COST = 1.0 * 1e3        # cost of deviation from road (sigmoid)
ROAD_SIGMOID_K_PARAM = 20                   # sigmoid k (slope) param of going out-of-road

DEVIATION_FROM_GOAL_LAT_LON_RATIO = 3       # ratio between lateral and longitudinal deviation costs from the goal
DEVIATION_FROM_GOAL_COST = 2.5 * 1e2        # cost of longitudinal deviation from the goal
GOAL_SIGMOID_K_PARAM = 0.5                  # sigmoid k (slope) param of going out-of-goal
GOAL_SIGMOID_OFFSET = 7                     # offset param m of going out-of-goal: cost = w/(1+e^(k*(m-d)))

LON_JERK_COST_WEIGHT = 1.0                         # cost of longitudinal jerk
LAT_JERK_COST_WEIGHT = 1.0                         # cost of lateral jerk

EFFICIENCY_COST_WEIGHT = 0.6                # cost of zero velocity on one trajectory point
EFFICIENCY_COST_DERIV_ZERO_DESIRED_RATIO = 3  # ratio UNDER_C'(0) / UNDER_C'(v_desired)
RIGHT_LANE_COST_WEIGHT = 0.005              # cost of using non-right lane on one trajectory point

# [m/sec] speed to plan towards by default in BP
BEHAVIORAL_PLANNING_DEFAULT_DESIRED_SPEED = 14.0  # TODO - get this value from the map

# [m/s] min & max velocity limits are additional parameters for TP
VELOCITY_LIMITS = np.array([0.0, 20.0])  # TODO - get this value from the map

# Planning horizon for the TP query sent by BP [sec]
# Used for grid search in the [T_MIN, T_MAX] range with resolution of T_RES
BP_ACTION_T_LIMITS = np.array([2.0, 20.0])
BP_ACTION_T_RES = 0.05

# Behavioral planner action-specification weights for longitudinal jerk vs lateral jerk vs time of action
BP_JERK_S_JERK_D_TIME_WEIGHTS = np.array([
    [12, 0.15, 0.1],
    [2, 0.15, 0.1],
    [0.01, 0.15, 0.1]
])

# Longitudinal Acceleration Limits [m/sec^2]
LON_ACC_LIMITS = np.array([-8.0, 3.0])  # taken from SuperCruise presentation

# Latitudinal Acceleration Limits [m/sec^2]
LAT_ACC_LIMITS = np.array([-4.0, 4.0])

# Assumed response delay on road [sec]
# Used to compute safe distance from other agents on road
<<<<<<< HEAD
SAFE_DIST_TIME_DELAY = 2.0
=======
SAFE_DIST_TIME_DELAY = 2
>>>>>>> de57a712

# [m/sec] Minimal difference of velocities to justify an overtake
MIN_OVERTAKE_VEL = 3.5

# [m] The margin that we take from the front/read of the vehicle to define the front/rear partitions
LON_MARGIN_FROM_EGO = 1

# [m/s^2] accelerations for different aggressiveness levels
AGGRESSIVENESS_TO_LON_ACC = np.array([1, 1.5, 2.25])
AGGRESSIVENESS_TO_LAT_ACC = np.array([0.5, 0.7, 1])

# conversion factor from acceleration to comfort cost
LON_ACC_TO_JERK_FACTOR = 0.2
LAT_ACC_TO_JERK_FACTOR = 0.2

# [sec] performance metrics for BP minimal plan time
BP_METRICS_TIME_HORIZON = 20

# performance metrics for BP: lane deviation cost weight
BP_METRICS_LANE_DEVIATION_COST_WEIGHT = 0.15

# performance metrics for BP: missing goal cost
BP_MISSING_GOAL_COST = 100

# [m/sec] when target velocity of vel_profile is greater than the desired velocity,
# ego moves a bit faster (by this delta) than the target in order to reach it.
BP_MAX_VELOCITY_TOLERANCE = 1.

# Trajectory Planner #

# [m] length of reference trajectory provided by behavioral planner
REFERENCE_TRAJECTORY_LENGTH = 30.0

# [m] Resolution for the interpolation of the reference route
TRAJECTORY_ARCLEN_RESOLUTION = 0.5

# [seconds] Resolution for the visualization of predicted dynamic objects
VISUALIZATION_PREDICTION_RESOLUTION = 1.0

# Time to remember object after it disappears from perception (in nanoseconds)
OBJECT_HISTORY_TIMEOUT = 1000*1000*1000*2

# Curve interpolation type (order)
TRAJECTORY_CURVE_SPLINE_FIT_ORDER = 4

# [m] Do not consider obstacles that are distant than this threshold
TRAJECTORY_OBSTACLE_LOOKAHEAD = 200.0

# Desired resolution of map [m], used for accuracy test on Frenet-Serret transformations
ROAD_MAP_REQUIRED_RES = 5

# [m] Cost function clips higher distances before exponentiation
EXP_CLIP_TH = 50.0

# Number of (best) trajectories to publish to visualization
NUM_ALTERNATIVE_TRAJECTORIES = 50

# Number of points in trajectories for sending out to visualization (currently VizTool freezes when there are too much)
MAX_NUM_POINTS_FOR_VIZ = 60

# in meters, to be used as an argument in the resample_curve method
DOWNSAMPLE_STEP_FOR_REF_ROUTE_VISUALIZATION = 0.5

# [m] "Negligible distance" threshold between the desired location and the actual location between two TP planning
# iterations. If the distance is lower than this threshold, the TP plans the trajectory as is the ego vehicle is
# currently in the desired location and not in its actual location.
NEGLIGIBLE_DISPOSITION_LON = 1.5  # longitudinal (ego's heading direction) difference threshold
NEGLIGIBLE_DISPOSITION_LAT = 0.5  # lateral (ego's side direction) difference threshold

# [sec] Time-Resolution for the trajectory's discrete points that are sent to the controller
TRAJECTORY_TIME_RESOLUTION = 0.1

# Number of trajectory points to send out (to controller) from the TP - including the current state of ego
TRAJECTORY_NUM_POINTS = 10

# Werling Planner #

# [sec] Time-Resolution for planning
WERLING_TIME_RESOLUTION = 0.1

# [m] Range for grid search in werling planner (long. position)
SX_OFFSET_MIN, SX_OFFSET_MAX = -8, 0

# [m] Range for grid search in werling planner (long. velocity)
SV_OFFSET_MIN, SV_OFFSET_MAX = 0, 0

# [m] Range for grid search in werling planner (lat. position)
DX_OFFSET_MIN, DX_OFFSET_MAX = -1.6, 1.6

# Linspace number of steps in the constraints parameters grid-search
SX_STEPS, SV_STEPS, DX_STEPS = 5, 1, 9

# Linspace number of steps in latitudinal horizon planning time (from Td_low_bound to Ts)
TD_STEPS = 6

# Minimal T_d (time-horizon for the lateral movement) - in units of WerlingPlanner.dt
TD_MIN_DT = 3

# Frenet-Serret Conversions #

# [1/m] Curvature threshold for the GD step (if value is smaller than this value, there is no step executed)
TINY_CURVATURE = 10e-5

# [m/sec^2] when acceleration is not specified - TP uses this as goal acceleration
DEFAULT_ACCELERATION = 0.0

# [-+1/m] when curvature is not specified - TP uses this as goal curvature
DEFAULT_CURVATURE = 0.0

# FixedTrajectoryPlanner.plan performs sleep with time = mean + max(0, N(0, std))
FIXED_TRAJECTORY_PLANNER_SLEEP_MEAN = 0.15
FIXED_TRAJECTORY_PLANNER_SLEEP_STD = 0.2


# State #

# TODO: set real values
# [m] Bounding box size around ego vehicle
EGO_LENGTH, EGO_WIDTH, EGO_HEIGHT = 5.0, 2.0, 2.0

# [m] The distance from ego frame origin to ego rear
EGO_ORIGIN_LON_FROM_CENTER = 1.5

#The id of the ego object
EGO_ID = 0

# [m] Default height for objects - State Module
DEFAULT_OBJECT_Z_VALUE = 0.

# Whether we filter out dynamic objects that are not on the road
# Request by perception for viewing recordings in non-mapped areas.
# SHOULD ALWAYS BE TRUE FOR NORMAL DM FLOW
FILTER_OFF_ROAD_OBJECTS = True

### DM Manager configuration ###
BEHAVIORAL_PLANNING_MODULE_PERIOD = 0.5
TRAJECTORY_PLANNING_MODULE_PERIOD = 0.2

#### NAMES OF MODULES FOR LOGGING ####
MAP_NAME_FOR_LOGGING = "Map API"
DM_MANAGER_NAME_FOR_LOGGING = "DM Manager"
NAVIGATION_PLANNING_NAME_FOR_LOGGING = "Navigation Planning"
BEHAVIORAL_PLANNING_NAME_FOR_LOGGING = "Behavioral Planning"
BEHAVIORAL_STATE_NAME_FOR_LOGGING = "Behavioral State"
BEHAVIORAL_POLICY_NAME_FOR_LOGGING = "Behavioral Policy"
ACDA_NAME_FOR_LOGGING = "ACDA Module"
TRAJECTORY_PLANNING_NAME_FOR_LOGGING = "Trajectory Planning"
STATE_MODULE_NAME_FOR_LOGGING = "State Module"
RVIZ_MODULE_NAME_FOR_LOGGING = "Rviz Module"



##### Log messages
# TODO: update decision_making_sim messages
LOG_MSG_TRAJECTORY_PLANNER_MISSION_PARAMS = "Received mission params"
LOG_MSG_TRAJECTORY_PLANNER_TRAJECTORY_MSG = "Publishing Trajectory"
LOG_MSG_BEHAVIORAL_PLANNER_OUTPUT = "BehavioralPlanningFacade output is"
LOG_MSG_BEHAVIORAL_PLANNER_SEMANTIC_ACTION = "Chosen behavioral semantic action is"
LOG_MSG_BEHAVIORAL_PLANNER_ACTION_SPEC = "Chosen action specification is"
LOG_MSG_TRAJECTORY_PLANNER_NUM_TRAJECTORIES = "TP has found %d valid trajectories to choose from"
LOG_MSG_RECEIVED_STATE = "Received state"
LOG_MSG_STATE_MODULE_PUBLISH_STATE = "publishing state"
LOG_MSG_TRAJECTORY_PLANNER_IMPL_TIME = "TrajectoryPlanningFacade._periodic_action_impl time"
LOG_MSG_BEHAVIORAL_PLANNER_IMPL_TIME = "BehavioralFacade._periodic_action_impl time"

# Resolution of car timestamps in sec
TIMESTAMP_RESOLUTION_IN_SEC = 1e-9

# Maximal prediction horizon in [sec] for short-time alignment predictor
TIME_ALIGNMENT_PREDICTOR_MAX_HORIZON = 0.4<|MERGE_RESOLUTION|>--- conflicted
+++ resolved
@@ -98,11 +98,7 @@
 
 # Assumed response delay on road [sec]
 # Used to compute safe distance from other agents on road
-<<<<<<< HEAD
 SAFE_DIST_TIME_DELAY = 2.0
-=======
-SAFE_DIST_TIME_DELAY = 2
->>>>>>> de57a712
 
 # [m/sec] Minimal difference of velocities to justify an overtake
 MIN_OVERTAKE_VEL = 3.5
