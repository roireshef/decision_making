--- conflicted
+++ resolved
@@ -66,11 +66,7 @@
 
 # Behavioral planner action-specification weights for longitudinal jerk vs lateral jerk vs time of action
 BP_JERK_S_JERK_D_TIME_WEIGHTS = np.array([
-<<<<<<< HEAD
-    [4, 0.15, 0.1],
-=======
     [1, 0.15, 0.1],
->>>>>>> 67c8ddb7
     [0.2, 0.15, 0.1],
     [0.015, 0.15, 0.1]
 ])
