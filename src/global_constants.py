import numpy as np

from decision_making.src.messages.str_serializable import StrSerializable
from decision_making.src.planning.utils.numpy_utils import UniformGrid

# General constants
UNKNOWN_DEFAULT_VAL = 0.0
EPS = np.finfo(np.float32).eps

# Communication Layer

# PubSub message class implementation for all DM messages
PUBSUB_MSG_IMPL = StrSerializable


# Behavioral Planner

# [m] high-level behavioral planner lookahead distance
PLANNING_LOOKAHEAD_DIST = 100.0

# [m] When BP sends to TP the reference route, this parameter specifies how much margins (backward and forward) should
# it take.
REFERENCE_ROUTE_MARGINS = PLANNING_LOOKAHEAD_DIST

# When retrieving the lookahead path of a given dynamic object, we will multiply the path length
# by the following ratio in order to avoid extrapolation when resampling the path (due to path sampling
# and linearization errors)
PREDICTION_LOOKAHEAD_COMPENSATION_RATIO = 1.2

# [m] Maximal horizon distance for building Generalized Frenet Frames
MAX_HORIZON_DISTANCE = 600

# The necessary lateral margin in [m] that needs to be taken in order to assume that it is not in car's way
LATERAL_SAFETY_MARGIN_FROM_OBJECT = 0.0

# A lower and upper thresholds on the longitudinal offset between object and ego.
# Any object out of this scope won't be accounted in the behavioral planning process
# currently unused
MAX_PLANNING_DISTANCE_BACKWARD = -20.0
MAX_PLANNING_DISTANCE_FORWARD = 80.0

# Planning horizon in [sec]: prediction horizon in the behavioral planner
BEHAVIORAL_PLANNING_HORIZON = 7.0
BEHAVIORAL_PLANNING_TRAJECTORY_HORIZON = 2.0

# Planning resolution in [sec].
# Used for prediction resolution, i.e. the resolution of states along the path to be used for acda computations:
# This may have an effect on efficiency if the acda computation is costly.
BEHAVIORAL_PLANNING_TIME_RESOLUTION = 0.1


# After a change of TP costs run the following test:
# test_werlingPlanner.test_werlingPlanner_testCostsShaping_saveImagesForVariousScenarios

# Trajectory cost parameters
OBSTACLE_SIGMOID_COST = 1.0 * 1e5           # cost around obstacles (sigmoid)
OBSTACLE_SIGMOID_K_PARAM = 9.0              # sigmoid k (slope) param of objects on road

DEVIATION_FROM_LANE_COST = 0.07             # cost of deviation from lane (sigmoid)
LANE_SIGMOID_K_PARAM = 4                    # sigmoid k (slope) param of going out-of-lane-center

DEVIATION_TO_SHOULDER_COST = 1.0 * 1e2      # cost of deviation to shoulders (sigmoid)
SHOULDER_SIGMOID_K_PARAM = 8.0              # sigmoid k (slope) param of going out-of-shoulder
SHOULDER_SIGMOID_OFFSET = 0.2               # offset param m of going out-of-shoulder: cost = w/(1+e^(k*(m+x)))

DEVIATION_FROM_ROAD_COST = 1.0 * 1e3        # cost of deviation from road (sigmoid)
ROAD_SIGMOID_K_PARAM = 20                   # sigmoid k (slope) param of going out-of-road

DEVIATION_FROM_GOAL_LAT_LON_RATIO = 3       # ratio between lateral and longitudinal deviation costs from the goal
DEVIATION_FROM_GOAL_COST = 2.5 * 1e2        # cost of longitudinal deviation from the goal
GOAL_SIGMOID_K_PARAM = 0.5                  # sigmoid k (slope) param of going out-of-goal
GOAL_SIGMOID_OFFSET = 7                     # offset param m of going out-of-goal: cost = w/(1+e^(k*(m-d)))

LON_JERK_COST_WEIGHT = 1.0                  # cost of longitudinal jerk
LAT_JERK_COST_WEIGHT = 1.0                  # cost of lateral jerk

# [m/sec] speed to plan towards by default in BP
BEHAVIORAL_PLANNING_DEFAULT_DESIRED_SPEED = 90/3.6  # TODO - get this value from the map

# [m/s] min & max velocity limits are additional parameters for TP and for Static Recipe enumeration
VELOCITY_LIMITS = np.array([0.0, 100/3.6])
VELOCITY_STEP = 10/3.6

# Planning horizon for the TP query sent by BP [sec]
BP_ACTION_T_LIMITS = np.array([2.0, 15.0])

# Behavioral planner action-specification weights for longitudinal jerk vs lateral jerk vs time of action
BP_JERK_S_JERK_D_TIME_WEIGHTS = np.array([
    [12, 0.15, 0.1],
    [2, 0.15, 0.1],
    [0.01, 0.15, 0.1]
])

# behavioral planner action-specification weights for longitudinal jerk vs lateral jerk vs time of static actions
BP_JERK_S_JERK_D_TIME_WEIGHTS_FOLLOW_LANE = np.array([
    [6.000, 0.15, 0.1],
    [1.600, 0.15, 0.1],
    [0.015, 0.15, 0.1]
])

# Longitudinal Acceleration Limits [m/sec^2]
LON_ACC_LIMITS = np.array([-5.5, 3.0])  # taken from SuperCruise presentation

# Latitudinal Acceleration Limits [m/sec^2]
LAT_ACC_LIMITS = np.array([-4.0, 4.0])

# Headway [sec] from a leading vehicle, used for specification target (1) and safety checks (2)
SPECIFICATION_HEADWAY = 1.5
SAFETY_HEADWAY = 0.7  # Should correspond to assumed delay in response (end-to-end)

<<<<<<< HEAD
LONGITUDINAL_SAFETY_MARGIN_FROM_OBJECT = 3.0
LONGITUDINAL_SPECIFY_MARGIN_FROM_OBJECT = 5.0
=======
# Additional margin to keep from leading vehicle, in addition to the headway, used for specification target (1)
# and safety checks(2)
LONGITUDINAL_SPECIFY_MARGIN_FROM_OBJECT = 5.0
LONGITUDINAL_SAFETY_MARGIN_FROM_OBJECT = 3.0
>>>>>>> 9656fa55

# [m/sec] Minimal difference of velocities to justify an overtake
MIN_OVERTAKE_VEL = 3.5

# [m] The margin that we take from the front/read of the vehicle to define the front/rear partitions
LON_MARGIN_FROM_EGO = 1

# Uniform grids for BP Filters
FILTER_A_0_GRID = UniformGrid(LON_ACC_LIMITS, 0.5)
FILTER_V_0_GRID = UniformGrid(np.array([0.0, 34]), 0.5)  # [m/sec] # TODO: use VELOCITY_LIMITS?
FILTER_V_T_GRID = UniformGrid(np.array([0.0, 34]), 0.5)  # [m/sec] # TODO: use VELOCITY_LIMITS?
FILTER_S_T_GRID = UniformGrid(np.array([-10, 110]), 1)  # TODO: use BEHAVIORAL_PLANNING_LOOKAHEAD_DIST?

# Trajectory Planner #

# [m] length of reference trajectory provided by behavioral planner
REFERENCE_TRAJECTORY_LENGTH = 30.0

# [m] Resolution for the interpolation of the reference route
TRAJECTORY_ARCLEN_RESOLUTION = 0.5

# [seconds] Resolution for the visualization of predicted dynamic objects
VISUALIZATION_PREDICTION_RESOLUTION = 1.0

# Time to remember object after it disappears from perception (in nanoseconds)
OBJECT_HISTORY_TIMEOUT = 1000*1000*1000*2

# Curve interpolation type (order)
TRAJECTORY_CURVE_SPLINE_FIT_ORDER = 4

# [m] Do not consider obstacles that are distant than this threshold
TRAJECTORY_OBSTACLE_LOOKAHEAD = 200.0

# Desired resolution of map [m], used for accuracy test on Frenet-Serret transformations
ROAD_MAP_REQUIRED_RES = 5

# [m] Cost function clips higher distances before exponentiation
EXP_CLIP_TH = 50.0

# Number of (best) trajectories to publish to visualization
MAX_VIS_TRAJECTORIES_NUMBER = 64

# Number of points in trajectories for sending out to visualization (currently VizTool freezes when there are too much)
MAX_NUM_POINTS_FOR_VIZ = 60

# in meters, to be used as an argument in the resample_curve method
DOWNSAMPLE_STEP_FOR_REF_ROUTE_VISUALIZATION = 2

# [m] "Negligible distance" threshold between the desired location and the actual location between two TP planning
# iterations. If the distance is lower than this threshold, the TP plans the trajectory as if the ego vehicle is
# currently in the desired location and not in its actual location.
NEGLIGIBLE_DISPOSITION_LON = 1.5  # longitudinal (ego's heading direction) difference threshold
NEGLIGIBLE_DISPOSITION_LAT = 0.5    # lateral (ego's side direction) difference threshold

# [sec] Time-Resolution for the trajectory's discrete points that are sent to the controller
TRAJECTORY_TIME_RESOLUTION = 0.1

# Number of trajectory points to send out (to controller) from the TP - including the current state of ego
TRAJECTORY_NUM_POINTS = 10

# Waypoints requirements from IDL
TRAJECTORY_WAYPOINT_SIZE = 11
MAX_TRAJECTORY_WAYPOINTS = 100

# Werling Planner #

# [sec] Time-Resolution for planning
WERLING_TIME_RESOLUTION = 0.1

# [m] Range for grid search in werling planner (long. position)
SX_OFFSET_MIN, SX_OFFSET_MAX = 0, 0

# [m] Range for grid search in werling planner (long. velocity)
SV_OFFSET_MIN, SV_OFFSET_MAX = 0, 0

# [m] Range for grid search in werling planner (lat. position)
DX_OFFSET_MIN, DX_OFFSET_MAX = 0, 0

# Linspace number of steps in the constraints parameters grid-search
SX_STEPS, SV_STEPS, DX_STEPS = 1, 1, 1

# Linspace number of steps in latitudinal horizon planning time (from Td_low_bound to Ts)
TD_STEPS = 1

# Minimal T_d (time-horizon for the lateral movement) - in units of WerlingPlanner.dt
TD_MIN_DT = 3

# Frenet-Serret Conversions #

# [1/m] Curvature threshold for the GD step (if value is smaller than this value, there is no step executed)
TINY_CURVATURE = 10e-5

# [m/sec^2] when acceleration is not specified - TP uses this as goal acceleration
DEFAULT_ACCELERATION = 0.0

# [-+1/m] when curvature is not specified - TP uses this as goal curvature
DEFAULT_CURVATURE = 0.0

# FixedTrajectoryPlanner.plan performs sleep with time = mean + max(0, N(0, std))
FIXED_TRAJECTORY_PLANNER_SLEEP_MEAN = 0.15
FIXED_TRAJECTORY_PLANNER_SLEEP_STD = 0.2


# State #

# TODO: set real values
# [m] Bounding box size around ego vehicle
EGO_LENGTH, EGO_WIDTH, EGO_HEIGHT = 5.0, 2.0, 2.0

# [m] The distance from ego frame origin to ego rear
EGO_ORIGIN_LON_FROM_CENTER = 1.5

#The id of the ego object
EGO_ID = 0

# [m] Default height for objects - State Module
DEFAULT_OBJECT_Z_VALUE = 0.

#Cutoff thershold to avoid negative velocities. Hack.
VELOCITY_MINIMAL_THRESHOLD = 0.001

# Whether we filter out dynamic objects that are not on the road
# Request by perception for viewing recordings in non-mapped areas.
# Since SP is assumed to handle filtering out off-road objects, this is currently in use only in prediction.
FILTER_OFF_ROAD_OBJECTS = False

### DM Manager configuration ###
BEHAVIORAL_PLANNING_MODULE_PERIOD = 0.3
TRAJECTORY_PLANNING_MODULE_PERIOD = 0.1

#### NAMES OF MODULES FOR LOGGING ####
MAP_NAME_FOR_LOGGING = "Map API"
DM_MANAGER_NAME_FOR_LOGGING = "DM Manager"
NAVIGATION_PLANNING_NAME_FOR_LOGGING = "Navigation Planning"
NAVIGATION_PLANNING_NAME_FOR_METRICS = "NP"
BEHAVIORAL_PLANNING_NAME_FOR_LOGGING = "Behavioral Planning"
BEHAVIORAL_PLANNING_NAME_FOR_METRICS = "BP"
BEHAVIORAL_STATE_NAME_FOR_LOGGING = "Behavioral State"
BEHAVIORAL_POLICY_NAME_FOR_LOGGING = "Behavioral Policy"
ACDA_NAME_FOR_LOGGING = "ACDA Module"
TRAJECTORY_PLANNING_NAME_FOR_LOGGING = "Trajectory Planning"
TRAJECTORY_PLANNING_NAME_FOR_METRICS = "TP"
STATE_MODULE_NAME_FOR_LOGGING = "State Module"
RVIZ_MODULE_NAME_FOR_LOGGING = "Rviz Module"


#### MetricLogger
METRIC_LOGGER_DELIMITER= '_'

##### Log messages
# TODO: update decision_making_sim messages
LOG_MSG_TRAJECTORY_PLANNER_MISSION_PARAMS = "Received mission params"
LOG_MSG_SCENE_STATIC_RECEIVED = "Received SceneStatic message with Timestamp: "
LOG_MSG_TRAJECTORY_PLANNER_TRAJECTORY_MSG = "Publishing Trajectory"
LOG_MSG_BEHAVIORAL_PLANNER_OUTPUT = "BehavioralPlanningFacade output is"
LOG_MSG_BEHAVIORAL_PLANNER_SEMANTIC_ACTION = "Chosen behavioral semantic action is"
LOG_MSG_BEHAVIORAL_PLANNER_ACTION_SPEC = "Chosen action specification is"
LOG_MSG_TRAJECTORY_PLANNER_NUM_TRAJECTORIES = "TP has found %d valid trajectories to choose from"
LOG_MSG_RECEIVED_STATE = "Received state"
LOG_MSG_STATE_MODULE_PUBLISH_STATE = "Publishing State"
LOG_MSG_STATE_MODULE_PUBLISH_DYNAMIC_SCENE = "Publishing Scene"
LOG_MSG_TRAJECTORY_PLANNER_IMPL_TIME = "TrajectoryPlanningFacade._periodic_action_impl time"
LOG_MSG_BEHAVIORAL_PLANNER_IMPL_TIME = "BehavioralFacade._periodic_action_impl time"
LOG_INVALID_TRAJECTORY_SAMPLING_TIME = "LocalizationUtils.is_actual_state_close_to_expected_state timestamp to sample is " \
                                       "%f while trajectory time range is [%f, %f]"
LOG_MSG_TRAJECTORY_PLAN_FROM_DESIRED = "TrajectoryPlanningFacade planning from desired location (desired frenet: %s, actual frenet: %s)"
LOG_MSG_TRAJECTORY_PLAN_FROM_ACTUAL = "TrajectoryPlanningFacade planning from actual location (actual frenet: %s)"



# Resolution of car timestamps in sec
TIMESTAMP_RESOLUTION_IN_SEC = 1e-9<|MERGE_RESOLUTION|>--- conflicted
+++ resolved
@@ -104,19 +104,19 @@
 # Latitudinal Acceleration Limits [m/sec^2]
 LAT_ACC_LIMITS = np.array([-4.0, 4.0])
 
+# Assumed response delay on road [sec]
+# Used to compute safe distance from other agents on road
+SPECIFICATION_MARGIN_TIME_DELAY = 2
+
 # Headway [sec] from a leading vehicle, used for specification target (1) and safety checks (2)
 SPECIFICATION_HEADWAY = 1.5
-SAFETY_HEADWAY = 0.7  # Should correspond to assumed delay in response (end-to-end)
-
-<<<<<<< HEAD
-LONGITUDINAL_SAFETY_MARGIN_FROM_OBJECT = 3.0
-LONGITUDINAL_SPECIFY_MARGIN_FROM_OBJECT = 5.0
-=======
+#SAFETY_HEADWAY = 0.7  # Should correspond to assumed delay in response (end-to-end)
+SAFETY_HEADWAY = 1.0  # Should correspond to assumed delay in response (end-to-end)
+
 # Additional margin to keep from leading vehicle, in addition to the headway, used for specification target (1)
 # and safety checks(2)
 LONGITUDINAL_SPECIFY_MARGIN_FROM_OBJECT = 5.0
 LONGITUDINAL_SAFETY_MARGIN_FROM_OBJECT = 3.0
->>>>>>> 9656fa55
 
 # [m/sec] Minimal difference of velocities to justify an overtake
 MIN_OVERTAKE_VEL = 3.5
@@ -125,10 +125,12 @@
 LON_MARGIN_FROM_EGO = 1
 
 # Uniform grids for BP Filters
-FILTER_A_0_GRID = UniformGrid(LON_ACC_LIMITS, 0.5)
+#FILTER_A_0_GRID = UniformGrid(LON_ACC_LIMITS, 0.5)
+FILTER_A_0_GRID = UniformGrid(np.array([4.0,3.0]), 0.5) # Changed
 FILTER_V_0_GRID = UniformGrid(np.array([0.0, 34]), 0.5)  # [m/sec] # TODO: use VELOCITY_LIMITS?
 FILTER_V_T_GRID = UniformGrid(np.array([0.0, 34]), 0.5)  # [m/sec] # TODO: use VELOCITY_LIMITS?
 FILTER_S_T_GRID = UniformGrid(np.array([-10, 110]), 1)  # TODO: use BEHAVIORAL_PLANNING_LOOKAHEAD_DIST?
+
 
 # Trajectory Planner #
 
@@ -171,6 +173,7 @@
 NEGLIGIBLE_DISPOSITION_LON = 1.5  # longitudinal (ego's heading direction) difference threshold
 NEGLIGIBLE_DISPOSITION_LAT = 0.5    # lateral (ego's side direction) difference threshold
 
+# TODO: remove this (duplicate of WERLING_TIME_RESOLUTION)
 # [sec] Time-Resolution for the trajectory's discrete points that are sent to the controller
 TRAJECTORY_TIME_RESOLUTION = 0.1
 
