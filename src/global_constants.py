import numpy as np

from decision_making.src.planning.utils.numpy_utils import UniformGrid

# General constants
EPS = np.finfo(np.float32).eps
MPH_TO_MPS = 2.23694

# Behavioral Planner

# [m] high-level behavioral planner lookahead distance
PLANNING_LOOKAHEAD_DIST = 150.0

# [m] Maximum forward horizon for building Generalized Frenet Frames
MAX_FORWARD_HORIZON = 600.0

# [m] Maximum backward horizon for building Generalized Frenet Frames
MAX_BACKWARD_HORIZON = 100.0

# [m] distance to the end of a partial GFF at which the vehicle must not be in
PARTIAL_GFF_END_PADDING = 5.0

# The necessary lateral margin in [m] that needs to be taken in order to assume that it is not in car's way
LATERAL_SAFETY_MARGIN_FROM_OBJECT = 0.0

# Prefer left or right split when the costs are the same
PREFER_LEFT_SPLIT_OVER_RIGHT_SPLIT = False

# After a change of TP costs run the following test:
# test_werlingPlanner.test_werlingPlanner_testCostsShaping_saveImagesForVariousScenarios

# Trajectory cost parameters
OBSTACLE_SIGMOID_COST = 1.0 * 1e5           # cost around obstacles (sigmoid)
OBSTACLE_SIGMOID_K_PARAM = 9.0              # sigmoid k (slope) param of objects on road

DEVIATION_FROM_LANE_COST = 0.07             # cost of deviation from lane (sigmoid)
LANE_SIGMOID_K_PARAM = 4                    # sigmoid k (slope) param of going out-of-lane-center

DEVIATION_TO_SHOULDER_COST = 1.0 * 1e2      # cost of deviation to shoulders (sigmoid)
SHOULDER_SIGMOID_K_PARAM = 8.0              # sigmoid k (slope) param of going out-of-shoulder
SHOULDER_SIGMOID_OFFSET = 0.2               # offset param m of going out-of-shoulder: cost = w/(1+e^(k*(m+x)))

DEVIATION_FROM_ROAD_COST = 1.0 * 1e3        # cost of deviation from road (sigmoid)
ROAD_SIGMOID_K_PARAM = 20                   # sigmoid k (slope) param of going out-of-road

DEVIATION_FROM_GOAL_LAT_LON_RATIO = 3       # ratio between lateral and longitudinal deviation costs from the goal
DEVIATION_FROM_GOAL_COST = 2.5 * 1e2        # cost of longitudinal deviation from the goal
GOAL_SIGMOID_K_PARAM = 0.5                  # sigmoid k (slope) param of going out-of-goal
GOAL_SIGMOID_OFFSET = 7                     # offset param m of going out-of-goal: cost = w/(1+e^(k*(m-d)))

LARGE_DISTANCE_FROM_SHOULDER = 1e8          # a large value indicating being very far from road shoulders (so we don't
                                            # penalize on that).

LON_JERK_COST_WEIGHT = 1.0                  # cost of longitudinal jerk
LAT_JERK_COST_WEIGHT = 1.0                  # cost of lateral jerk


# [m/s] min & max velocity limits are additional parameters for TP and for Static Recipe enumeration
# original velocities in [mph] are converted into [m/s]
VELOCITY_LIMITS = np.array([0.0, 90/MPH_TO_MPS])
VELOCITY_STEP = 5/MPH_TO_MPS

# Planning horizon for the TP query sent by BP [sec]
# Used for grid search in the [T_MIN, T_MAX] range with resolution of T_RES
BP_ACTION_T_LIMITS = np.array([0.0, 20.0])

# Behavioral planner action-specification weights for longitudinal jerk vs lateral jerk vs time of action
BP_JERK_S_JERK_D_TIME_WEIGHTS = np.array([
    [1, 0.15, 0.1],
    [0.2, 0.15, 0.1],
    [0.015, 0.15, 0.1]
])

# Longitudinal Acceleration Limits [m/sec^2]
LON_ACC_LIMITS = np.array([-5.5, 3.0])  # taken from SuperCruise presentation

# Lateral Acceleration Limits [m/sec^2]
# TODO: deprecated - should be replaced or removed as it is replaced by LAT_ACC_LIMITS_BY_K
LAT_ACC_LIMITS = np.array([-2, 2])

# Latitudinal Acceleration Limits [m/sec^2] by radius. This table represents a piecewise linear function that maps
# radius of turn to the corresponding lateral acceleration limit to test against. Each tuple in the table consists of
# the following ("from" radius, "to" radius, ...) to represent the radius range,
# and (..., "from" acceleration limit, "to" acceleration limit). Within every range we extrapolate linearly between the
# "from"/"to" acceleration limits.
# NOTE: it's important to have a slope of 0 for the last tuple if it includes np.inf !!
LAT_ACC_LIMITS_BY_K = np.array([(0, 6, 3, 3),
                                (6, 25, 3, 2.8),
                                (25, 50, 2.8, 2.55),
                                (50, 75, 2.55, 2.4),
                                (75, 100, 2.4, 2.32),
                                (100, 150, 2.32, 2.2),
                                (150, 200, 2.2, 2.1),
                                (200, 275, 2.1, 2),
                                (275, np.inf, 2, 2)])

# [m/sec^2] lateral acceleration limits during lane change
LAT_ACC_LIMITS_LANE_CHANGE = np.array([-3, 3])

# Relative Latitudinal Acceleration Limits [m/sec^2] for lane change
REL_LAT_ACC_LIMITS = np.array([-0.6, 0.6])

# BP has more strict lateral acceleration limits than TP. BP_LAT_ACC_STRICT_COEF is the ratio between BP and TP limits
BP_LAT_ACC_STRICT_COEF = 1.0
TP_LAT_ACC_STRICT_COEF = 1.1

# Headway [sec] from a leading vehicle, used for specification target and safety checks accordingly
SPECIFICATION_HEADWAY = 1.5
SAFETY_HEADWAY = 0.7  # Should correspond to assumed delay in response (end-to-end)

# Headway [sec] specification target from a leading vehicle, set by the Gap Setting selected by the user
# [close, medium, far]
GAP_SETTING_HEADWAY = np.array([1.0, 1.5, 2.0])

# Comfort area headway zone [sec] around the GAP_SETTING_HEADWAY where the ego is allowed to "float" in order to maintain speed
# [close, medium, far]
GAP_SETTING_COMFORT_HDW_MIN = np.array([-0.1, -0.2, -0.3])
GAP_SETTING_COMFORT_HDW_MAX = np.array([0.3, 0.2, 0.1])

# Gap margin as a function of speed in order to maintain a time based following ratio at low speeds
# [[Speeds (m/s)], [Close], [Medium], [Far]]
<<<<<<< HEAD
GAP_SETTING_MARGIN_BY_SPEED = [[0.0, 0.5, 4.0, 10.0, 13.9, 19.4, 25.0, 33.3, 41.7, 55.6],
                               [3.0, 2.95, 2.4, 1.42, 1.0, 0.68, 0.47, 0.0, 0.0, 0.0],
                               [3.0, 2.9, 2.42, 1.88, 1.4, 1.3, 1.05, 0.71, 0.4, 0.0],
                               [3.0, 2.9, 2.45, 1.78, 1.14, 1.0, 0.7, 0.3, 0.0, 0.0]]
=======
GAP_SETTING_MARGIN_BY_SPEED  = [[0.0, 0.5, 4.0, 10.0, 13.9, 19.4, 25.0, 33.3, 41.7, 55.6],
                                [3.0, 2.95, 2.4, 1.42, 1.0, 0.68, 0.47,  0.0,  0.0,  0.0],
                                [3.0, 2.9, 2.42, 1.88, 1.4,  1.3, 1.05, 0.71,  0.4,  0.0],
                                [3.0, 2.9, 2.45, 1.78, 1.14, 1.0,  0.7,  0.3,  0.0,  0.0]]
>>>>>>> cb33b80d

# Additional margin to keep from leading vehicle, in addition to the headway, used for specification target and
# safety checks accordingly
LONGITUDINAL_SPECIFY_MARGIN_FROM_OBJECT = 5.0
LONGITUDINAL_SAFETY_MARGIN_FROM_OBJECT = 3.0
LONGITUDINAL_SPECIFY_MARGIN_FROM_STOP_BAR = 1.0

# Additional distance after stop bar, where vehicle still considers bar as active, until DIM is active
DIM_MARGIN_TO_STOP_BAR = 10.0

# Deceleration thresholds as defined by the system requirements
SPEED_THRESHOLDS = np.array([3, 6, 9, 12, 14, 100])  # in [m/s]
TIME_THRESHOLDS = np.array([7, 8, 10, 13, 15, 19.8])  # in [s]

# [m/sec] Minimal difference of velocities to justify an overtake
MIN_OVERTAKE_VEL = 3.5

# [m/sec] zero speed
ZERO_SPEED = 0.0

# [m] road sign length
ROAD_SIGN_LENGTH = 0

# define acceptable distance [m] between stop_bar and stop_sign to be considered as related
CLOSE_ENOUGH = 3.0

# [m] The margin that we take from the front/read of the vehicle to define the front/rear partitions
LON_MARGIN_FROM_EGO = 1

# Uniform grids for BP Filters
FILTER_A_0_GRID = UniformGrid(LON_ACC_LIMITS, 0.5)
FILTER_V_0_GRID = UniformGrid(VELOCITY_LIMITS, 0.5)  # [m/sec]
FILTER_V_T_GRID = UniformGrid(VELOCITY_LIMITS, 0.5)  # [m/sec]
FILTER_S_T_GRID = UniformGrid(np.array([-10, 110]), 1)  # TODO: use BEHAVIORAL_PLANNING_LOOKAHEAD_DIST?

# Step size for indexes in beyond spec filters
BEYOND_SPEC_INDEX_STEP = 4

# Min distance threshold ahead to raise takeover flag
MIN_DISTANCE_TO_SET_TAKEOVER_FLAG = 80
# Time threshold to raise takeover flag
TIME_THRESHOLD_TO_SET_TAKEOVER_FLAG = 12

# Used by TargetActionSpace.modify_target_speed_if_ego_is_faster_than_target() to calculate the speed reduction of the target for the action spec
SLOW_DOWN_FACTOR = 0.5
# Used by TargetActionSpace.modify_target_speed_if_ego_is_faster_than_target() to calculate the lower bound on the speed
# reduction of the target for the action spec. Set to a lower value to account for the fact that deceleration is not immediate
MAX_IMMEDIATE_DECEL = - LON_ACC_LIMITS[0] - 1
# Headway to select calm/aggressive dynamic action. Must be larger than SAFETY_HEADWAY
REQUIRED_HEADWAY_FOR_CALM_DYNAMIC_ACTION = 1.4
REQUIRED_HEADWAY_FOR_STANDARD_DYNAMIC_ACTION = 1.2

SPEEDING_VIOLATION_TIME_TH = 3.0  # in [seconds]. Speeding violation allowed time from START of action.
SPEEDING_SPEED_TH = 2.0 / 3.6  # in [m/s]. Allowed magnitude of speeding violation.

# [sec], Time that has to pass after the turn signal is turned on before considering a lane change
LANE_CHANGE_DELAY = 1.0

# [sec], Time completion target for lane changes
LANE_CHANGE_TIME_COMPLETION_TARGET = 6.0

# [sec], Minimum time allowed for lane change actions. This time will override the lane change specification time towards the end of the
# lane change.
MIN_LANE_CHANGE_ACTION_TIME = 0.2

# [m], Maximum distance from lane center to consider a lane change complete
MAX_OFFSET_FOR_LANE_CHANGE_COMPLETE = 0.35

# [rad], Maximum relative heading to consider a lane change complete
MAX_REL_HEADING_FOR_LANE_CHANGE_COMPLETE = 0.25

# [%], Threshold at which a lane change will be aborted if the maneuver completion percentage is under this value
LANE_CHANGE_ABORT_THRESHOLD = 20.0

# Trajectory Planner #

# [m] Resolution for the interpolation of the reference route
TRAJECTORY_ARCLEN_RESOLUTION = 0.5

# [seconds] Resolution for the visualization of predicted dynamic objects
VISUALIZATION_PREDICTION_RESOLUTION = 1.0

# Curve interpolation type (order)
TRAJECTORY_CURVE_SPLINE_FIT_ORDER = 4

# Desired resolution of map [m], used for accuracy test on Frenet-Serret transformations
ROAD_MAP_REQUIRED_RES = 5

# [m] Cost function clips higher distances before exponentiation
EXP_CLIP_TH = 50.0

# Number of (best) trajectories to publish to visualization
MAX_VIS_TRAJECTORIES_NUMBER = 64

# Number of points in trajectories for sending out to visualization (currently VizTool freezes when there are too much)
MAX_NUM_POINTS_FOR_VIZ = 60

# [m] "Negligible distance" threshold between the desired location and the actual location between two TP planning
# iterations. If the distance is lower than this threshold, the TP plans the trajectory as if the ego vehicle is
# currently in the desired location and not in its actual location.
REPLANNING_LON = 1.5  # longitudinal (ego's heading direction) difference threshold
REPLANNING_LAT = 0.5  # lateral (ego's side direction) difference threshold
# TODO: remove this
NEGLIGIBLE_DISPOSITION_LON = 0  # longitudinal (ego's heading direction) difference threshold
NEGLIGIBLE_DISPOSITION_LAT = 0  # lateral (ego's side direction) difference threshold

# limits for allowing tracking mode. During tracking we maintain a fixed speed trajectory with the speed the target.
# May want to consider replacing with ego speed, so that speed is constant
TRACKING_DISTANCE_DISPOSITION_LIMIT = 0.1       # in [m]
TRACKING_VELOCITY_DISPOSITION_LIMIT = 0.1       # in [m/s]
TRACKING_ACCELERATION_DISPOSITION_LIMIT = 0.05  # in [m/s^2]

# [sec] Time-Resolution for the trajectory's discrete points that are sent to the controller
TRAJECTORY_TIME_RESOLUTION = 0.1

# Number of trajectory points to send out (to controller) from the TP - including the current state of ego
# TODO: check safety in BP along the whole padded trajectory (see MINIMUM_REQUIRED_TRAJECTORY_TIME_HORIZON)
TRAJECTORY_NUM_POINTS = 50

# Waypoints requirements from IDL
TRAJECTORY_WAYPOINT_SIZE = 11
MAX_TRAJECTORY_WAYPOINTS = 200

# [sec] Minimum required time horizon for trajectory (including padding)
# TODO: make it consistent with TRAJECTORY_NUM_POINTS
MINIMUM_REQUIRED_TRAJECTORY_TIME_HORIZON = 3.

# TODO: set real values from map / perception
# Road shoulders width in [m]
ROAD_SHOULDERS_WIDTH = 1.5

# Amount of error in fitting points to map curve, smaller means using more spline polynomials for the fit (and smaller
# error). This factor is the maximum mean square error (per point) allowed. For example, 0.0001 mean that the
# max. standard deviation is 1 [cm] so the max. squared standard deviation is 10e-4.
SPLINE_POINT_DEVIATION = 0.0001

# [m] occupancy grid resolution for encoding lane merge state
LANE_MERGE_STATE_OCCUPANCY_GRID_RESOLUTION = 4.5
# [m] the horizon from ego in each side of the main road in occupancy grid of lane merge state
LANE_MERGE_STATE_OCCUPANCY_GRID_ONESIDED_LENGTH = 150
# [m] maximum forward horizon from a lane merge on the ego road for engaging the lane-merge policy
LANE_MERGE_STATE_FAR_AWAY_DISTANCE = 300
# [m/sec] maximal velocity of actors and in action space
LANE_MERGE_ACTION_SPACE_MAX_VELOCITY = 25
# [m/sec] velocity of empty cells on actors grid
LANE_MERGE_ACTION_SPACE_EMPTY_CELL_VELOCITY = 25
# [m/sec] velocity resolution in action space
LANE_MERGE_ACTION_SPACE_VELOCITY_RESOLUTION = 5

# [m/sec] maximal velocity from which DIM may be performed
DRIVER_INITIATED_MOTION_VELOCITY_LIMIT = 0.1
# [sec] maximal time to reach the next stop bar (keeping current ego velocity)
DRIVER_INITIATED_MOTION_MAX_TIME_TO_STOP_BAR = 5
# [m] how far to look for the next stop bar to perform DIM
DRIVER_INITIATED_MOTION_STOP_BAR_HORIZON = 5
# acceleration pedal strength in [0..1]
DRIVER_INITIATED_MOTION_PEDAL_THRESH = 0.05
# [sec] time period of sufficient throttle pedal
DRIVER_INITIATED_MOTION_PEDAL_TIME = 0.5
# [sec] time period DIM is active after driver released the pedal
DRIVER_INITIATED_MOTION_TIMEOUT = 10
# indices of tuple
STOP_BAR_IND, STOP_BAR_DISTANCE_IND = 0, 1

# Werling Planner #

# [sec] Time-Resolution for planning
WERLING_TIME_RESOLUTION = 0.1

# [m] Range for grid search in werling planner (long. position)
SX_OFFSET_MIN, SX_OFFSET_MAX = 0, 0

# [m] Range for grid search in werling planner (long. velocity)
SV_OFFSET_MIN, SV_OFFSET_MAX = 0, 0

# [m] Range for grid search in werling planner (lat. position)
DX_OFFSET_MIN, DX_OFFSET_MAX = 0, 0

# Linspace number of steps in the constraints parameters grid-search
SX_STEPS, SV_STEPS, DX_STEPS = 1, 1, 1

# Linspace number of steps in latitudinal horizon planning time (from Td_low_bound to Ts)
TD_STEPS = 1

# Minimal T_d (time-horizon for the lateral movement) - in units of WerlingPlanner.dt
TD_MIN_DT = 3

# negative close to zero trajectory velocity, which may be replaced by zero velocity
CLOSE_TO_ZERO_NEGATIVE_VELOCITY = -0.1

# close to zero velocity, which may be considered as zero velocity (used by frenet->cartesian conversion)
# Don't decrease the value 0.01, since otherwise frenet->cartesian conversion creates state with too high curvature.
NEGLIGIBLE_VELOCITY = 0.01

# Frenet-Serret Conversions #

# [1/m] Curvature threshold for the GD step (if value is smaller than this value, there is no step executed)
TINY_CURVATURE = 1e-4

# [1/m] maximal trajectory curvature, based on the minimal turning radius, which is defined in a basic car's spec
# A typical turning radius = 5 m, then MAX_CURVATURE = 0.2.
MAX_CURVATURE = 0.2

# [m/sec^2] when acceleration is not specified - TP uses this as goal acceleration
DEFAULT_ACCELERATION = 0.0

# [-+1/m] when curvature is not specified - TP uses this as goal curvature
DEFAULT_CURVATURE = 0.0

# FixedTrajectoryPlanner.plan performs sleep with time = mean + max(0, N(0, std))
FIXED_TRAJECTORY_PLANNER_SLEEP_MEAN = 0.15
FIXED_TRAJECTORY_PLANNER_SLEEP_STD = 0.2

# Route Planner #
LANE_ATTRIBUTE_CONFIDENCE_THRESHOLD = 0.7

# Indices for the route plan cost tuple
LANE_OCCUPANCY_COST_IND = 0
LANE_END_COST_IND = 1

# Maximum value for RP's lane end and occupancy costs
# Lane end cost = MAX_COST --> Do not leave the road segment in this lane
# Lane occupancy cost = MAX_COST --> Do not drive in this lane
MAX_COST = 1.0

# Minimum value for RP's lane end and occupancy costs
# Lane end cost = MIN_COST --> There is no penalty for being in this lane as we transition to the next road segment
# Lane occupancy cost = MIN_COST --> We are allowed to drive in this lane
MIN_COST = 0.0

# Tunable parameter that defines the cost at which a lane is no longer considered to be valid. For example, a lane may
# have an end or occupancy cost equal to 0.99, and it may be desirable to not consider it as a valid lane. This is
# different from the actual maximum cost (= MAX_COST).
SATURATED_COST = 1.0

# Discount factor used to limit the effect of backpropagating downstream lane end costs
BACKPROP_DISCOUNT_FACTOR = 0.75

# Threshold at which a backpropagated lane end cost will just be set equal to MIN_COST
BACKPROP_COST_THRESHOLD = 0.001

# State #

# TODO: set real values
# [m] Bounding box size around ego vehicle
EGO_LENGTH, EGO_WIDTH, EGO_HEIGHT = 5.0, 2.0, 2.0

# The id of the ego object
EGO_ID = 0

# [m] Default height for objects - State Module
DEFAULT_OBJECT_Z_VALUE = 0.

# Cutoff thershold to avoid negative velocities. Hack.
VELOCITY_MINIMAL_THRESHOLD = 0.001

# Whether we filter out dynamic objects that are not on the road
# Request by perception for viewing recordings in non-mapped areas.
# Since SP is assumed to handle filtering out off-road objects, this is currently in use only in prediction.
FILTER_OFF_ROAD_OBJECTS = False

### DM Manager configuration ###
BEHAVIORAL_PLANNING_MODULE_PERIOD = 0.3
TRAJECTORY_PLANNING_MODULE_PERIOD = 0.1
ROUTE_PLANNING_MODULE_PERIOD = 1

#### NAMES OF MODULES FOR LOGGING ####
DM_MANAGER_NAME_FOR_LOGGING = "DM Manager"
BEHAVIORAL_PLANNING_NAME_FOR_LOGGING = "Behavioral Planning"
BEHAVIORAL_PLANNING_NAME_FOR_METRICS = "BP"
TRAJECTORY_PLANNING_NAME_FOR_LOGGING = "Trajectory Planning"
TRAJECTORY_PLANNING_NAME_FOR_METRICS = "TP"
ROUTE_PLANNING_NAME_FOR_LOGGING = "Route Planning"
ROUTE_PLANNING_NAME_FOR_METRICS = "RP"

#### State Machine Visualizers
DIM_VISUALIZER_NAME = 'DIM_VISUALIZER'
LC_VISUALIZER_NAME = 'LC_VISUALIZER'

#### MetricLogger
METRIC_LOGGER_DELIMITER = '_'

##### Log messages
# TODO: update decision_making_sim messages
LOG_MSG_TRAJECTORY_PLANNER_MISSION_PARAMS = "Received mission params"
LOG_MSG_SCENE_STATIC_RECEIVED = "Received SceneStatic message with Timestamp: "
LOG_MSG_SCENE_DYNAMIC_RECEIVED = "Received SceneDynamic message with Timestamp: "
LOG_MSG_CONTROL_STATUS = "Received ControlStatus message with Timestamp: "
LOG_MSG_TRAJECTORY_PLANNER_TRAJECTORY_MSG = "Publishing Trajectory"
LOG_MSG_BEHAVIORAL_PLANNER_OUTPUT = "BehavioralPlanningFacade output is"
LOG_MSG_ROUTE_PLANNER_OUTPUT = "RoutePlanningFacade output is"
LOG_MSG_BEHAVIORAL_PLANNER_SEMANTIC_ACTION = "Chosen behavioral semantic action is"
LOG_MSG_BEHAVIORAL_PLANNER_ACTION_SPEC = "Chosen action specification is"
LOG_MSG_TRAJECTORY_PLANNER_NUM_TRAJECTORIES = "TP has found %d valid trajectories to choose from"
LOG_MSG_RECEIVED_STATE = "Received state"
LOG_MSG_TRAJECTORY_PLANNER_IMPL_TIME = "TrajectoryPlanningFacade._periodic_action_impl time"
LOG_MSG_BEHAVIORAL_PLANNER_IMPL_TIME = "BehavioralFacade._periodic_action_impl time"
LOG_MSG_ROUTE_PLANNER_IMPL_TIME = "ROUTE Facade._periodic_action_impl time"
LOG_INVALID_TRAJECTORY_SAMPLING_TIME = "LocalizationUtils.is_actual_state_close_to_expected_state timestamp to sample is " \
                                       "%f while trajectory time range is [%f, %f]"
LOG_MSG_TRAJECTORY_PLAN_FROM_DESIRED = "TrajectoryPlanningFacade planning from desired location (desired frenet: %s, actual frenet: %s)"
LOG_MSG_TRAJECTORY_PLAN_FROM_ACTUAL = "TrajectoryPlanningFacade planning from actual location (actual frenet: %s)"
LOG_MSG_BEHAVIORAL_GRID = "BehavioralGrid"
LOG_MSG_PROFILER_PREFIX = "DMProfiler Stats: "

# Resolution of car timestamps in sec
TIMESTAMP_RESOLUTION_IN_SEC = 1e-9

PG_SPLIT_PICKLE_FILE_NAME = 'PG_split.pkl'
PG_PICKLE_FILE_NAME = 'PG.pkl'
ACCEL_TOWARDS_VEHICLE_SCENE_STATIC_PICKLE_FILE_NAME = 'accel_scene_static.pkl'
ACCEL_TOWARDS_VEHICLE_SCENE_DYNAMIC_PICKLE_FILE_NAME = 'accel_scene_dynamic.pkl'
OVAL_WITH_SPLITS_FILE_NAME = 'oval_with_splits.pkl'
OBJ_INTRUDING_IN_LANE_SCENE_STATIC_PICKLE_FILE_NAME = 'obj_corner_intruding_scene_static.pkl'
OBJ_INTRUDING_IN_LANE_SCENE_DYNAMIC_PICKLE_FILE_NAME = 'obj_corner_intruding_scene_dynamic.pkl'<|MERGE_RESOLUTION|>--- conflicted
+++ resolved
@@ -119,17 +119,10 @@
 
 # Gap margin as a function of speed in order to maintain a time based following ratio at low speeds
 # [[Speeds (m/s)], [Close], [Medium], [Far]]
-<<<<<<< HEAD
-GAP_SETTING_MARGIN_BY_SPEED = [[0.0, 0.5, 4.0, 10.0, 13.9, 19.4, 25.0, 33.3, 41.7, 55.6],
-                               [3.0, 2.95, 2.4, 1.42, 1.0, 0.68, 0.47, 0.0, 0.0, 0.0],
-                               [3.0, 2.9, 2.42, 1.88, 1.4, 1.3, 1.05, 0.71, 0.4, 0.0],
-                               [3.0, 2.9, 2.45, 1.78, 1.14, 1.0, 0.7, 0.3, 0.0, 0.0]]
-=======
 GAP_SETTING_MARGIN_BY_SPEED  = [[0.0, 0.5, 4.0, 10.0, 13.9, 19.4, 25.0, 33.3, 41.7, 55.6],
                                 [3.0, 2.95, 2.4, 1.42, 1.0, 0.68, 0.47,  0.0,  0.0,  0.0],
                                 [3.0, 2.9, 2.42, 1.88, 1.4,  1.3, 1.05, 0.71,  0.4,  0.0],
                                 [3.0, 2.9, 2.45, 1.78, 1.14, 1.0,  0.7,  0.3,  0.0,  0.0]]
->>>>>>> cb33b80d
 
 # Additional margin to keep from leading vehicle, in addition to the headway, used for specification target and
 # safety checks accordingly
