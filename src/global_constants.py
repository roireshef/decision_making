import numpy as np

from decision_making.src.messages.str_serializable import StrSerializable

# General constants

UNKNOWN_DEFAULT_VAL = 0.0


# Communication Layer

# PubSub message class implementation for all DM messages
PUBSUB_MSG_IMPL = StrSerializable


# Behavioral Planner

# [m] high-level behavioral planner lookahead distance
BEHAVIORAL_PLANNING_LOOKAHEAD_DIST = 80.0

# When retrieving the lookahead path of a given dynamic object, we will multiply the path length
# by the following ratio in order to avoid extrapolation when resampling the path (due to path sampling
# and linearization errors)
PREDICTION_LOOKAHEAD_COMPENSATION_RATIO = 1.2

# The necessary lateral margin in [m] that needs to be taken in order to assume that it is not in car's way
LATERAL_SAFETY_MARGIN_FROM_OBJECT = 0.1

# A lower and upper thresholds on the longitudinal offset between object and ego.
# Any object out of this scope won't be accounted in the behavioral planning process
# currently unused
MAX_PLANNING_DISTANCE_BACKWARD = -20.0
MAX_PLANNING_DISTANCE_FORWARD = 80.0

# Planning horizon in [sec]: prediction horizon in the behavioral planner
BEHAVIORAL_PLANNING_HORIZON = 7.0
BEHAVIORAL_PLANNING_TRAJECTORY_HORIZON = 2.0

# Planning resolution in [sec].
# Used for prediction resolution, i.e. the resolution of states along the path to be used for acda computations:
# This may have an effect on efficiency if the acda computation is costly.
BEHAVIORAL_PLANNING_TIME_RESOLUTION = 0.1

# Trajectory cost parameters
INFINITE_SIGMOID_COST = 2.0 * 1e2           # cost around obstacles (sigmoid)
DEVIATION_FROM_ROAD_COST = 1.0 * 1e2        # cost of deviation from road (sigmoid)
DEVIATION_TO_SHOULDER_COST = 1.0 * 1e2      # cost of deviation to shoulders (sigmoid)
OUT_OF_LANE_COST = 0.0                      # cost of deviation from lane (sigmoid)
ROAD_SIGMOID_K_PARAM = 1000.0               # sigmoid k (slope) param of going out-of-road
OBJECTS_SIGMOID_K_PARAM = 20.0              # sigmoid k (slope) param of objects on road
DEVIATION_FROM_GOAL_LON_COST = 1.0 * 1e2    # cost of squared longitudinal deviation from the goal
DEVIATION_FROM_GOAL_LAT_COST = 1.5 * 1e2    # cost of squared lateral deviation from the goal
DEVIATION_FROM_REF_ROUTE_COST = 0.0         # cost of squared deviation from the route path

<<<<<<< HEAD
=======
# [m/sec] speed to plan towards by default in BP
BEHAVIORAL_PLANNING_DEFAULT_DESIRED_SPEED = 14.0  # TODO - get this value from the map

# [m/s] min & max velocity limits are additional parameters for TP
VELOCITY_LIMITS = np.array([0.0, 20.0])

>>>>>>> 957311a4
# Planning horizon for the TP query sent by BP [sec]
# Used for grid search in the [T_MIN, T_MAX] range with resolution of T_RES
BP_SPECIFICATION_T_MIN = 2.0
BP_SPECIFICATION_T_MAX = 20.0
BP_SPECIFICATION_T_RES = 0.2

# [m/s] min & max velocity limits are additional parameters for TP
VELOCITY_LIMITS = np.array([0.0, 30.0])

# Longitudinal Acceleration Limits [m/sec^2]
LON_ACC_LIMITS = np.array([-3.0, 3.0])
A_LON_EPS = 2.0

# Latitudinal Acceleration Limits [m/sec^2]
LAT_ACC_LIMITS = np.array([-3.0, 3.0])

# Assumed response delay on road [sec]
# Used to compute safe distance from other agents on road
SAFE_DIST_TIME_DELAY = 1.0

# Semantic Grid indices
SEMANTIC_CELL_LON_FRONT, SEMANTIC_CELL_LON_SAME, SEMANTIC_CELL_LON_REAR = 1, 0, -1
SEMANTIC_CELL_LAT_LEFT, SEMANTIC_CELL_LAT_SAME, SEMANTIC_CELL_LAT_RIGHT = 1, 0, -1

# [m/sec] Minimal difference of velocities to justify an overtake
MIN_OVERTAKE_VEL = 3

# [m] The margin that we take from the front/read of the vehicle to define the front/rear partitions
LON_MARGIN_FROM_EGO = 1


# Trajectory Planner #

# [m] length of reference trajectory provided by behavioral planner
REFERENCE_TRAJECTORY_LENGTH = 30.0

# [m] Resolution for the interpolation of the reference route
TRAJECTORY_ARCLEN_RESOLUTION = 0.5

# [seconds] Resolution for the visualization of predicted dynamic objects
VISUALIZATION_PREDICTION_RESOLUTION = 1.0

# Time to remember object after it disappears from perception (in nanoseconds)
OBJECT_HISTORY_TIMEOUT = 1000*1000*1000*2

# Curve interpolation type (order)
TRAJECTORY_CURVE_INTERP_TYPE = 'quadratic'

# [m] Do not consider obstacles that are distant than this threshold
TRAJECTORY_OBSTACLE_LOOKAHEAD = 200.0

# [m] Cost function clips higher distances before exponentiation
EXP_CLIP_TH = 50.0

# Number of (best) trajectories to publish to visualization
NUM_ALTERNATIVE_TRAJECTORIES = 10

# Number of points in trajectories for sending out to visualization (currently VizTool freezes when there are too much)
MAX_NUM_POINTS_FOR_VIZ = 30

# in meters, to be used as an argument in the resample_curve method
DOWNSAMPLE_STEP_FOR_REF_ROUTE_VISUALIZATION = 0.5

# [m] "Negligible distance" threshold between the desired location and the actual location between two TP planning
# iterations. If the distance is lower than this threshold, the TP plans the trajectory as is the ego vehicle is
# currently in the desired location and not in its actual location.
# TODO: fix real values for thresholds (after tuning controller)
NEGLIGIBLE_DISPOSITION_LON = 3  # longitudinal (ego's heading direction) difference threshold
NEGLIGIBLE_DISPOSITION_LAT = 3  # lateral (ego's side direction) difference threshold

# [sec] Time-Resolution for the trajectory's discrete points that are sent to the controller
TRAJECTORY_TIME_RESOLUTION = 0.1

# Number of trajectory points to send out (to controller) from the TP
TRAJECTORY_NUM_POINTS = 10


# Werling Planner #

# [sec] Time-Resolution for planning
WERLING_TIME_RESOLUTION = 0.1

# [m] Range for grid search in werling planner (long. position)
SX_OFFSET_MIN, SX_OFFSET_MAX = -3, 1.1

# [m] Range for grid search in werling planner (long. velocity)
SV_OFFSET_MIN, SV_OFFSET_MAX = 0, 0

# [m] Range for grid search in werling planner (lat. position)
DX_OFFSET_MIN, DX_OFFSET_MAX = -1, 1

# Linspace number of steps in the constraints parameters grid-search
SX_STEPS, SV_STEPS, DX_STEPS = 15, 1, 5

# Frenet-Serret Conversions #

# [1/m] Curvature threshold for the GD step (if value is smaller than this value, there is no step executed)
TINY_CURVATURE = 10e-5

# [m/sec^2] when acceleration is not specified - TP uses this as goal acceleration
DEFAULT_ACCELERATION = 0.0

# [-+1/m] when curvature is not specified - TP uses this as goal curvature
DEFAULT_CURVATURE = 0.0


# State #

# TODO: set real values
# [m] Bounding box size around ego vehicle
EGO_LENGTH, EGO_WIDTH, EGO_HEIGHT = 5.0, 2.0, 2.0

# [m] The distance from ego frame origin to ego rear
EGO_ORIGIN_LON_FROM_REAR = 4

#The id of the ego object
EGO_ID = 0

# [m] Default height for objects - State Module
DEFAULT_OBJECT_Z_VALUE = 0.

### DM Manager configuration ###
BEHAVIORAL_PLANNING_MODULE_PERIOD = 1.0
TRAJECTORY_PLANNING_MODULE_PERIOD = 0.2

#### NAMES OF MODULES FOR LOGGING ####
MAP_NAME_FOR_LOGGING = "Map API"
DM_MANAGER_NAME_FOR_LOGGING = "DM Manager"
NAVIGATION_PLANNING_NAME_FOR_LOGGING = "Navigation Planning"
BEHAVIORAL_PLANNING_NAME_FOR_LOGGING = "Behavioral Planning"
BEHAVIORAL_STATE_NAME_FOR_LOGGING = "Behavioral State"
BEHAVIORAL_POLICY_NAME_FOR_LOGGING = "Behavioral Policy"
ACDA_NAME_FOR_LOGGING = "ACDA Module"
TRAJECTORY_PLANNING_NAME_FOR_LOGGING = "Trajectory Planning"
STATE_MODULE_NAME_FOR_LOGGING = "State Module"
<|MERGE_RESOLUTION|>--- conflicted
+++ resolved
@@ -52,23 +52,17 @@
 DEVIATION_FROM_GOAL_LAT_COST = 1.5 * 1e2    # cost of squared lateral deviation from the goal
 DEVIATION_FROM_REF_ROUTE_COST = 0.0         # cost of squared deviation from the route path
 
-<<<<<<< HEAD
-=======
 # [m/sec] speed to plan towards by default in BP
 BEHAVIORAL_PLANNING_DEFAULT_DESIRED_SPEED = 14.0  # TODO - get this value from the map
 
 # [m/s] min & max velocity limits are additional parameters for TP
 VELOCITY_LIMITS = np.array([0.0, 20.0])
 
->>>>>>> 957311a4
 # Planning horizon for the TP query sent by BP [sec]
 # Used for grid search in the [T_MIN, T_MAX] range with resolution of T_RES
 BP_SPECIFICATION_T_MIN = 2.0
 BP_SPECIFICATION_T_MAX = 20.0
 BP_SPECIFICATION_T_RES = 0.2
-
-# [m/s] min & max velocity limits are additional parameters for TP
-VELOCITY_LIMITS = np.array([0.0, 30.0])
 
 # Longitudinal Acceleration Limits [m/sec^2]
 LON_ACC_LIMITS = np.array([-3.0, 3.0])
