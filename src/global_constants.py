import numpy as np

from decision_making.src.messages.str_serializable import StrSerializable
from decision_making.src.planning.utils.numpy_utils import UniformGrid

# General constants
UNKNOWN_DEFAULT_VAL = 0.0
EPS = np.finfo(np.float32).eps

# Communication Layer

# PubSub message class implementation for all DM messages
PUBSUB_MSG_IMPL = StrSerializable


# Behavioral Planner

# [m] high-level behavioral planner lookahead distance
PLANNING_LOOKAHEAD_DIST = 100.0

# [m] When BP sends to TP the reference route, this parameter specifies how much margins (backward and forward) should
# it take.
REFERENCE_ROUTE_MARGINS = PLANNING_LOOKAHEAD_DIST

# When retrieving the lookahead path of a given dynamic object, we will multiply the path length
# by the following ratio in order to avoid extrapolation when resampling the path (due to path sampling
# and linearization errors)
PREDICTION_LOOKAHEAD_COMPENSATION_RATIO = 1.2

# [m] Maximal horizon distance for building Generalized Frenet Frames
MAX_HORIZON_DISTANCE = 400

# The necessary lateral margin in [m] that needs to be taken in order to assume that it is not in car's way
LATERAL_SAFETY_MARGIN_FROM_OBJECT = 0.0

# A lower and upper thresholds on the longitudinal offset between object and ego.
# Any object out of this scope won't be accounted in the behavioral planning process
# currently unused
MAX_PLANNING_DISTANCE_BACKWARD = -20.0
MAX_PLANNING_DISTANCE_FORWARD = 80.0

# Planning horizon in [sec]: prediction horizon in the behavioral planner
BEHAVIORAL_PLANNING_HORIZON = 7.0
BEHAVIORAL_PLANNING_TRAJECTORY_HORIZON = 2.0

# Planning resolution in [sec].
# Used for prediction resolution, i.e. the resolution of states along the path to be used for acda computations:
# This may have an effect on efficiency if the acda computation is costly.
BEHAVIORAL_PLANNING_TIME_RESOLUTION = 0.1


# After a change of TP costs run the following test:
# test_werlingPlanner.test_werlingPlanner_testCostsShaping_saveImagesForVariousScenarios

# Trajectory cost parameters
OBSTACLE_SIGMOID_COST = 1.0 * 1e5           # cost around obstacles (sigmoid)
OBSTACLE_SIGMOID_K_PARAM = 9.0              # sigmoid k (slope) param of objects on road

DEVIATION_FROM_LANE_COST = 0.07             # cost of deviation from lane (sigmoid)
LANE_SIGMOID_K_PARAM = 4                    # sigmoid k (slope) param of going out-of-lane-center

DEVIATION_TO_SHOULDER_COST = 1.0 * 1e2      # cost of deviation to shoulders (sigmoid)
SHOULDER_SIGMOID_K_PARAM = 8.0              # sigmoid k (slope) param of going out-of-shoulder
SHOULDER_SIGMOID_OFFSET = 0.2               # offset param m of going out-of-shoulder: cost = w/(1+e^(k*(m+x)))

DEVIATION_FROM_ROAD_COST = 1.0 * 1e3        # cost of deviation from road (sigmoid)
ROAD_SIGMOID_K_PARAM = 20                   # sigmoid k (slope) param of going out-of-road

DEVIATION_FROM_GOAL_LAT_LON_RATIO = 3       # ratio between lateral and longitudinal deviation costs from the goal
DEVIATION_FROM_GOAL_COST = 2.5 * 1e2        # cost of longitudinal deviation from the goal
GOAL_SIGMOID_K_PARAM = 0.5                  # sigmoid k (slope) param of going out-of-goal
GOAL_SIGMOID_OFFSET = 7                     # offset param m of going out-of-goal: cost = w/(1+e^(k*(m-d)))

LON_JERK_COST_WEIGHT = 1.0                  # cost of longitudinal jerk
LAT_JERK_COST_WEIGHT = 1.0                  # cost of lateral jerk

# [m/sec] speed to plan towards by default in BP
BEHAVIORAL_PLANNING_DEFAULT_DESIRED_SPEED = 90/3.6  # TODO - get this value from the map

# [m/s] min & max velocity limits are additional parameters for TP and for Static Recipe enumeration
VELOCITY_LIMITS = np.array([0.0, 100/3.6])
VELOCITY_STEP = 10/3.6

# Planning horizon for the TP query sent by BP [sec]
<<<<<<< HEAD
BP_ACTION_T_LIMITS = np.array([2.0, 15.0])
=======
# Used for grid search in the [T_MIN, T_MAX] range with resolution of T_RES
BP_ACTION_T_LIMITS = np.array([0.0, 20.0])
>>>>>>> 653eb0c8

# Behavioral planner action-specification weights for longitudinal jerk vs lateral jerk vs time of action
BP_JERK_S_JERK_D_TIME_WEIGHTS = np.array([
    [12, 0.15, 0.1],
    [2, 0.15, 0.1],
    [0.01, 0.15, 0.1]
])

# Longitudinal Acceleration Limits [m/sec^2]
LON_ACC_LIMITS = np.array([-5.5, 3.0])  # taken from SuperCruise presentation

# Latitudinal Acceleration Limits [m/sec^2]
LAT_ACC_LIMITS = np.array([-4.0, 4.0])

# Headway [sec] from a leading vehicle, used for specification target and safety checks accordingly
SPECIFICATION_HEADWAY = 1.5
SAFETY_HEADWAY = 0.7  # Should correspond to assumed delay in response (end-to-end)

# Additional margin to keep from leading vehicle, in addition to the headway, used for specification target and
# safety checks accordingly
LONGITUDINAL_SPECIFY_MARGIN_FROM_OBJECT = 5.0
LONGITUDINAL_SAFETY_MARGIN_FROM_OBJECT = 3.0

# [m/sec] Minimal difference of velocities to justify an overtake
MIN_OVERTAKE_VEL = 3.5

# [m] The margin that we take from the front/read of the vehicle to define the front/rear partitions
LON_MARGIN_FROM_EGO = 1

# Uniform grids for BP Filters
FILTER_A_0_GRID = UniformGrid(LON_ACC_LIMITS, 0.5)
FILTER_V_0_GRID = UniformGrid(np.array([0.0, 34]), 0.5)  # [m/sec] # TODO: use VELOCITY_LIMITS?
FILTER_V_T_GRID = UniformGrid(np.array([0.0, 34]), 0.5)  # [m/sec] # TODO: use VELOCITY_LIMITS?
FILTER_S_T_GRID = UniformGrid(np.array([-10, 110]), 1)  # TODO: use BEHAVIORAL_PLANNING_LOOKAHEAD_DIST?

# Trajectory Planner #

# [m] length of reference trajectory provided by behavioral planner
REFERENCE_TRAJECTORY_LENGTH = 30.0

# [m] Resolution for the interpolation of the reference route
TRAJECTORY_ARCLEN_RESOLUTION = 0.5

# [seconds] Resolution for the visualization of predicted dynamic objects
VISUALIZATION_PREDICTION_RESOLUTION = 1.0

# Time to remember object after it disappears from perception (in nanoseconds)
OBJECT_HISTORY_TIMEOUT = 1000*1000*1000*2

# Curve interpolation type (order)
TRAJECTORY_CURVE_SPLINE_FIT_ORDER = 4

# [m] Do not consider obstacles that are distant than this threshold
TRAJECTORY_OBSTACLE_LOOKAHEAD = 200.0

# Desired resolution of map [m], used for accuracy test on Frenet-Serret transformations
ROAD_MAP_REQUIRED_RES = 5

# [m] Cost function clips higher distances before exponentiation
EXP_CLIP_TH = 50.0

# Number of (best) trajectories to publish to visualization
MAX_VIS_TRAJECTORIES_NUMBER = 64

# Number of points in trajectories for sending out to visualization (currently VizTool freezes when there are too much)
MAX_NUM_POINTS_FOR_VIZ = 60

# in meters, to be used as an argument in the resample_curve method
DOWNSAMPLE_STEP_FOR_REF_ROUTE_VISUALIZATION = 2

# [m] "Negligible distance" threshold between the desired location and the actual location between two TP planning
# iterations. If the distance is lower than this threshold, the TP plans the trajectory as if the ego vehicle is
# currently in the desired location and not in its actual location.
NEGLIGIBLE_DISPOSITION_LON = 1.5  # longitudinal (ego's heading direction) difference threshold
NEGLIGIBLE_DISPOSITION_LAT = 0.5    # lateral (ego's side direction) difference threshold

# [sec] Time-Resolution for the trajectory's discrete points that are sent to the controller
TRAJECTORY_TIME_RESOLUTION = 0.1

# Number of trajectory points to send out (to controller) from the TP - including the current state of ego
TRAJECTORY_NUM_POINTS = 10

# Waypoints requirements from IDL
TRAJECTORY_WAYPOINT_SIZE = 11
MAX_TRAJECTORY_WAYPOINTS = 100

# [sec] Minimum required time horizon for trajectory (including padding)
MINIMUM_REQUIRED_TRAJECTORY_TIME_HORIZON = 2.0

# Werling Planner #

# [sec] Time-Resolution for planning
WERLING_TIME_RESOLUTION = 0.1

# [m] Range for grid search in werling planner (long. position)
SX_OFFSET_MIN, SX_OFFSET_MAX = 0, 0

# [m] Range for grid search in werling planner (long. velocity)
SV_OFFSET_MIN, SV_OFFSET_MAX = 0, 0

# [m] Range for grid search in werling planner (lat. position)
DX_OFFSET_MIN, DX_OFFSET_MAX = 0, 0

# Linspace number of steps in the constraints parameters grid-search
SX_STEPS, SV_STEPS, DX_STEPS = 1, 1, 1

# Linspace number of steps in latitudinal horizon planning time (from Td_low_bound to Ts)
TD_STEPS = 1

# Minimal T_d (time-horizon for the lateral movement) - in units of WerlingPlanner.dt
TD_MIN_DT = 3

# Frenet-Serret Conversions #

# [1/m] Curvature threshold for the GD step (if value is smaller than this value, there is no step executed)
TINY_CURVATURE = 10e-5

# [m/sec^2] when acceleration is not specified - TP uses this as goal acceleration
DEFAULT_ACCELERATION = 0.0

# [-+1/m] when curvature is not specified - TP uses this as goal curvature
DEFAULT_CURVATURE = 0.0

# FixedTrajectoryPlanner.plan performs sleep with time = mean + max(0, N(0, std))
FIXED_TRAJECTORY_PLANNER_SLEEP_MEAN = 0.15
FIXED_TRAJECTORY_PLANNER_SLEEP_STD = 0.2


# State #

# TODO: set real values
# [m] Bounding box size around ego vehicle
EGO_LENGTH, EGO_WIDTH, EGO_HEIGHT = 5.0, 2.0, 2.0

# [m] The distance from ego frame origin to ego rear
EGO_ORIGIN_LON_FROM_CENTER = 1.5

#The id of the ego object
EGO_ID = 0

# [m] Default height for objects - State Module
DEFAULT_OBJECT_Z_VALUE = 0.

#Cutoff thershold to avoid negative velocities. Hack.
VELOCITY_MINIMAL_THRESHOLD = 0.001

# Whether we filter out dynamic objects that are not on the road
# Request by perception for viewing recordings in non-mapped areas.
# Since SP is assumed to handle filtering out off-road objects, this is currently in use only in prediction.
FILTER_OFF_ROAD_OBJECTS = False

### DM Manager configuration ###
BEHAVIORAL_PLANNING_MODULE_PERIOD = 0.3
TRAJECTORY_PLANNING_MODULE_PERIOD = 0.1

#### NAMES OF MODULES FOR LOGGING ####
MAP_NAME_FOR_LOGGING = "Map API"
DM_MANAGER_NAME_FOR_LOGGING = "DM Manager"
NAVIGATION_PLANNING_NAME_FOR_LOGGING = "Navigation Planning"
NAVIGATION_PLANNING_NAME_FOR_METRICS = "NP"
BEHAVIORAL_PLANNING_NAME_FOR_LOGGING = "Behavioral Planning"
BEHAVIORAL_PLANNING_NAME_FOR_METRICS = "BP"
BEHAVIORAL_STATE_NAME_FOR_LOGGING = "Behavioral State"
BEHAVIORAL_POLICY_NAME_FOR_LOGGING = "Behavioral Policy"
ACDA_NAME_FOR_LOGGING = "ACDA Module"
TRAJECTORY_PLANNING_NAME_FOR_LOGGING = "Trajectory Planning"
TRAJECTORY_PLANNING_NAME_FOR_METRICS = "TP"
STATE_MODULE_NAME_FOR_LOGGING = "State Module"
RVIZ_MODULE_NAME_FOR_LOGGING = "Rviz Module"


#### MetricLogger
METRIC_LOGGER_DELIMITER= '_'

##### Log messages
# TODO: update decision_making_sim messages
LOG_MSG_TRAJECTORY_PLANNER_MISSION_PARAMS = "Received mission params"
LOG_MSG_SCENE_STATIC_RECEIVED = "Received SceneStatic message with Timestamp: "
LOG_MSG_TRAJECTORY_PLANNER_TRAJECTORY_MSG = "Publishing Trajectory"
LOG_MSG_BEHAVIORAL_PLANNER_OUTPUT = "BehavioralPlanningFacade output is"
LOG_MSG_BEHAVIORAL_PLANNER_SEMANTIC_ACTION = "Chosen behavioral semantic action is"
LOG_MSG_BEHAVIORAL_PLANNER_ACTION_SPEC = "Chosen action specification is"
LOG_MSG_TRAJECTORY_PLANNER_NUM_TRAJECTORIES = "TP has found %d valid trajectories to choose from"
LOG_MSG_RECEIVED_STATE = "Received state"
LOG_MSG_STATE_MODULE_PUBLISH_STATE = "Publishing State"
LOG_MSG_STATE_MODULE_PUBLISH_DYNAMIC_SCENE = "Publishing Scene"
LOG_MSG_TRAJECTORY_PLANNER_IMPL_TIME = "TrajectoryPlanningFacade._periodic_action_impl time"
LOG_MSG_BEHAVIORAL_PLANNER_IMPL_TIME = "BehavioralFacade._periodic_action_impl time"
LOG_INVALID_TRAJECTORY_SAMPLING_TIME = "LocalizationUtils.is_actual_state_close_to_expected_state timestamp to sample is " \
                                       "%f while trajectory time range is [%f, %f]"
LOG_MSG_TRAJECTORY_PLAN_FROM_DESIRED = "TrajectoryPlanningFacade planning from desired location (desired frenet: %s, actual frenet: %s)"
LOG_MSG_TRAJECTORY_PLAN_FROM_ACTUAL = "TrajectoryPlanningFacade planning from actual location (actual frenet: %s)"



# Resolution of car timestamps in sec
TIMESTAMP_RESOLUTION_IN_SEC = 1e-9<|MERGE_RESOLUTION|>--- conflicted
+++ resolved
@@ -82,12 +82,8 @@
 VELOCITY_STEP = 10/3.6
 
 # Planning horizon for the TP query sent by BP [sec]
-<<<<<<< HEAD
-BP_ACTION_T_LIMITS = np.array([2.0, 15.0])
-=======
 # Used for grid search in the [T_MIN, T_MAX] range with resolution of T_RES
-BP_ACTION_T_LIMITS = np.array([0.0, 20.0])
->>>>>>> 653eb0c8
+BP_ACTION_T_LIMITS = np.array([0.0, 15.0])
 
 # Behavioral planner action-specification weights for longitudinal jerk vs lateral jerk vs time of action
 BP_JERK_S_JERK_D_TIME_WEIGHTS = np.array([
