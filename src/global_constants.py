import numpy as np

from decision_making.src.messages.str_serializable import StrSerializable
from decision_making.src.planning.utils.numpy_utils import UniformGrid

# General constants
EPS = np.finfo(np.float32).eps
MPH_TO_MPS = 2.23694

# Communication Layer

# PubSub message class implementation for all DM messages
PUBSUB_MSG_IMPL = StrSerializable

# Behavioral Planner

# [m] high-level behavioral planner lookahead distance
PLANNING_LOOKAHEAD_DIST = 150.0

# [m] Maximum forward horizon for building Generalized Frenet Frames
MAX_FORWARD_HORIZON = 600.0

# [m] Maximum backward horizon for building Generalized Frenet Frames
MAX_BACKWARD_HORIZON = 100.0

# [m] distance to the end of a partial GFF at which the vehicle must not be in
PARTIAL_GFF_END_PADDING = 5.0

# The necessary lateral margin in [m] that needs to be taken in order to assume that it is not in car's way
LATERAL_SAFETY_MARGIN_FROM_OBJECT = 0.0

# Prefer left or right split when the costs are the same
PREFER_LEFT_SPLIT_OVER_RIGHT_SPLIT = False

# After a change of TP costs run the following test:
# test_werlingPlanner.test_werlingPlanner_testCostsShaping_saveImagesForVariousScenarios

# Trajectory cost parameters
OBSTACLE_SIGMOID_COST = 1.0 * 1e5  # cost around obstacles (sigmoid)
OBSTACLE_SIGMOID_K_PARAM = 9.0  # sigmoid k (slope) param of objects on road

DEVIATION_FROM_LANE_COST = 0.07  # cost of deviation from lane (sigmoid)
LANE_SIGMOID_K_PARAM = 4  # sigmoid k (slope) param of going out-of-lane-center

DEVIATION_TO_SHOULDER_COST = 1.0 * 1e2  # cost of deviation to shoulders (sigmoid)
SHOULDER_SIGMOID_K_PARAM = 8.0  # sigmoid k (slope) param of going out-of-shoulder
SHOULDER_SIGMOID_OFFSET = 0.2  # offset param m of going out-of-shoulder: cost = w/(1+e^(k*(m+x)))

DEVIATION_FROM_ROAD_COST = 1.0 * 1e3  # cost of deviation from road (sigmoid)
ROAD_SIGMOID_K_PARAM = 20  # sigmoid k (slope) param of going out-of-road

DEVIATION_FROM_GOAL_LAT_LON_RATIO = 3  # ratio between lateral and longitudinal deviation costs from the goal
DEVIATION_FROM_GOAL_COST = 2.5 * 1e2  # cost of longitudinal deviation from the goal
GOAL_SIGMOID_K_PARAM = 0.5  # sigmoid k (slope) param of going out-of-goal
GOAL_SIGMOID_OFFSET = 7  # offset param m of going out-of-goal: cost = w/(1+e^(k*(m-d)))

LARGE_DISTANCE_FROM_SHOULDER = 1e8  # a large value indicating being very far from road shoulders (so we don't
# penalize on that).

LON_JERK_COST_WEIGHT = 1.0  # cost of longitudinal jerk
LAT_JERK_COST_WEIGHT = 1.0  # cost of lateral jerk

# [m/sec] speed to plan towards by default in BP
# original velocities in [mph] are converted into [m/s]
<<<<<<< HEAD
BEHAVIORAL_PLANNING_DEFAULT_DESIRED_SPEED = 85/MPH_TO_MPS # TODO - get this value from the map
=======
BEHAVIORAL_PLANNING_DEFAULT_DESIRED_SPEED = 75 / MPH_TO_MPS  # TODO - get this value from the map
>>>>>>> f5d6cb0a

# [m/sec] the addition to BEHAVIORAL_PLANNING_DEFAULT_DESIRED_SPEED for TP
# we allow higher desired velocity in TP than in BP because TP & BP are not synchronized
TP_DESIRED_VELOCITY_DEVIATION = 1

# [m/s] min & max velocity limits are additional parameters for TP and for Static Recipe enumeration
# original velocities in [mph] are converted into [m/s]
<<<<<<< HEAD
VELOCITY_LIMITS = np.array([0.0, 90/MPH_TO_MPS])
VELOCITY_STEP = 5/MPH_TO_MPS
=======
VELOCITY_LIMITS = np.array([0.0, 80 / MPH_TO_MPS])
VELOCITY_STEP = 5 / MPH_TO_MPS
>>>>>>> f5d6cb0a

# Planning horizon for the TP query sent by BP [sec]
# Used for grid search in the [T_MIN, T_MAX] range with resolution of T_RES
BP_ACTION_T_LIMITS = np.array([0.0, 20.0])

# Behavioral planner action-specification weights for longitudinal jerk vs lateral jerk vs time of action
BP_JERK_S_JERK_D_TIME_WEIGHTS = np.array([
    [1, 0.15, 0.1],
    [0.2, 0.15, 0.1],
    [0.015, 0.15, 0.1]
])

# Longitudinal Acceleration Limits [m/sec^2]
LON_ACC_LIMITS = np.array([-5.5, 3.0])  # taken from SuperCruise presentation

# Lateral Acceleration Limits [m/sec^2]
# TODO: deprecated - should be replaced or removed as it is replaced by LAT_ACC_LIMITS_BY_K
LAT_ACC_LIMITS = np.array([-2, 2])

# Latitudinal Acceleration Limits [m/sec^2] by radius. This table represents a piecewise linear function that maps
# radius of turn to the corresponding lateral acceleration limit to test against. Each tuple in the table consists of
# the following ("from" radius, "to" radius, ...) to represent the radius range,
# and (..., "from" acceleration limit, "to" acceleration limit). Within every range we extrapolate linearly between the
# "from"/"to" acceleration limits.
# NOTE: it's important to have a slope of 0 for the last tuple if it includes np.inf !!
LAT_ACC_LIMITS_BY_K = np.array([(0, 6, 3, 3),
                                (6, 25, 3, 2.8),
                                (25, 50, 2.8, 2.55),
                                (50, 75, 2.55, 2.4),
                                (75, 100, 2.4, 2.32),
                                (100, 150, 2.32, 2.2),
                                (150, 200, 2.2, 2.1),
                                (200, 275, 2.1, 2),
                                (275, np.inf, 2, 2)])

# BP has more strict lateral acceleration limits than TP. BP_LAT_ACC_STRICT_COEF is the ratio between BP and TP limits
BP_LAT_ACC_STRICT_COEF = 1.0
TP_LAT_ACC_STRICT_COEF = 1.1

# Headway [sec] from a leading vehicle, used for specification target and safety checks accordingly
SPECIFICATION_HEADWAY = 1.5
SAFETY_HEADWAY = 0.7  # Should correspond to assumed delay in response (end-to-end)

# Additional margin to keep from leading vehicle, in addition to the headway, used for specification target and
# safety checks accordingly
LONGITUDINAL_SPECIFY_MARGIN_FROM_OBJECT = 5.0
LONGITUDINAL_SAFETY_MARGIN_FROM_OBJECT = 3.0
LONGITUDINAL_SPECIFY_MARGIN_FROM_STOP_BAR = 1.0

# [m/sec] Minimal difference of velocities to justify an overtake
MIN_OVERTAKE_VEL = 3.5

# [m/sec] zero speed
ZERO_SPEED = 0.0

# [m] road sign length
ROAD_SIGN_LENGTH = 0

# define acceptable distance [m] between stop_bar and stop_sign to be considered as related
CLOSE_ENOUGH = 3.0

# [m] The margin that we take from the front/read of the vehicle to define the front/rear partitions
LON_MARGIN_FROM_EGO = 1

# Uniform grids for BP Filters
FILTER_A_0_GRID = UniformGrid(LON_ACC_LIMITS, 0.5)
FILTER_V_0_GRID = UniformGrid(np.array([0.0, 34]), 0.5)  # [m/sec] # TODO: use VELOCITY_LIMITS?
FILTER_V_T_GRID = UniformGrid(np.array([0.0, 34]), 0.5)  # [m/sec] # TODO: use VELOCITY_LIMITS?
FILTER_S_T_GRID = UniformGrid(np.array([-10, 110]), 1)  # TODO: use BEHAVIORAL_PLANNING_LOOKAHEAD_DIST?

# Step size for indexes in beyond spec filters
BEYOND_SPEC_INDEX_STEP = 4

# Min distance threshold ahead to raise takeover flag
MIN_DISTANCE_TO_SET_TAKEOVER_FLAG = 30
# Time threshold to raise takeover flag
TIME_THRESHOLD_TO_SET_TAKEOVER_FLAG = 5

# Used by TargetActionSpace.modify_target_speed_if_ego_is_faster_than_target() to calculate the speed reduction of the target for the action spec
SLOW_DOWN_FACTOR = 0.5
# Used by TargetActionSpace.modify_target_speed_if_ego_is_faster_than_target() to calculate the lower bound on the speed
# reduction of the target for the action spec. Set to a lower value to account for the fact that deceleration is not immediate
MAX_IMMEDIATE_DECEL = - LON_ACC_LIMITS[0] - 1
# Headway to select calm/aggressive dynamic action. Must be larger than SAFETY_HEADWAY
REQUIRED_HEADWAY_FOR_CALM_DYNAMIC_ACTION = 1.4
REQUIRED_HEADWAY_FOR_STANDARD_DYNAMIC_ACTION = 1.2

SPEEDING_VIOLATION_TIME_TH = 3.0  # in [seconds]. Speeding violation allowed time from START of action.
SPEEDING_SPEED_TH = 2.0 / 3.6  # in [m/s]. Allowed magnitude of speeding violation.

# Trajectory Planner #

# [m] Resolution for the interpolation of the reference route
TRAJECTORY_ARCLEN_RESOLUTION = 0.5

# [seconds] Resolution for the visualization of predicted dynamic objects
VISUALIZATION_PREDICTION_RESOLUTION = 1.0

# Curve interpolation type (order)
TRAJECTORY_CURVE_SPLINE_FIT_ORDER = 4

# Desired resolution of map [m], used for accuracy test on Frenet-Serret transformations
ROAD_MAP_REQUIRED_RES = 5

# [m] Cost function clips higher distances before exponentiation
EXP_CLIP_TH = 50.0

# Number of (best) trajectories to publish to visualization
MAX_VIS_TRAJECTORIES_NUMBER = 64

# Number of points in trajectories for sending out to visualization (currently VizTool freezes when there are too much)
MAX_NUM_POINTS_FOR_VIZ = 60

# [m] "Negligible distance" threshold between the desired location and the actual location between two TP planning
# iterations. If the distance is lower than this threshold, the TP plans the trajectory as if the ego vehicle is
# currently in the desired location and not in its actual location.
NEGLIGIBLE_DISPOSITION_LON = 1.5  # longitudinal (ego's heading direction) difference threshold
NEGLIGIBLE_DISPOSITION_LAT = 0.5  # lateral (ego's side direction) difference threshold

# limits for allowing tracking mode. During tracking we maintain a fixed speed trajectory with the speed the target.
# May want to consider replacing with ego speed, so that speed is constant
TRACKING_DISTANCE_DISPOSITION_LIMIT = 0.1  # in [m]
TRACKING_VELOCITY_DISPOSITION_LIMIT = 0.1  # in [m/s]
TRACKING_ACCELERATION_DISPOSITION_LIMIT = 0.05  # in [m/s^2]

# [sec] Time-Resolution for the trajectory's discrete points that are sent to the controller
TRAJECTORY_TIME_RESOLUTION = 0.1

# Number of trajectory points to send out (to controller) from the TP - including the current state of ego
# TODO: check safety in BP along the whole padded trajectory (see MINIMUM_REQUIRED_TRAJECTORY_TIME_HORIZON)
TRAJECTORY_NUM_POINTS = 50

# Waypoints requirements from IDL
TRAJECTORY_WAYPOINT_SIZE = 11
MAX_TRAJECTORY_WAYPOINTS = 100

# [sec] Minimum required time horizon for trajectory (including padding)
# TODO: make it consistent with TRAJECTORY_NUM_POINTS
MINIMUM_REQUIRED_TRAJECTORY_TIME_HORIZON = 3.

# TODO: set real values from map / perception
# Road shoulders width in [m]
ROAD_SHOULDERS_WIDTH = 1.5

# Amount of error in fitting points to map curve, smaller means using more spline polynomials for the fit (and smaller
# error). This factor is the maximum mean square error (per point) allowed. For example, 0.0001 mean that the
# max. standard deviation is 1 [cm] so the max. squared standard deviation is 10e-4.
SPLINE_POINT_DEVIATION = 0.0001

# [m] occupancy grid resolution for encoding lane merge state
LANE_MERGE_STATE_OCCUPANCY_GRID_RESOLUTION = 4.5
# [m] the horizon from ego in each side of the main road in occupancy grid of lane merge state
LANE_MERGE_STATE_OCCUPANCY_GRID_ONESIDED_LENGTH = 150
# [m] maximum forward horizon from a lane merge on the ego road for engaging the lane-merge policy
LANE_MERGE_STATE_FAR_AWAY_DISTANCE = 300
# [m/sec] maximal velocity of actors and in action space
LANE_MERGE_ACTION_SPACE_MAX_VELOCITY = 25
# [m/sec] velocity resolution in action space
LANE_MERGE_ACTION_SPACE_VELOCITY_RESOLUTION = 5

# Werling Planner #

# [sec] Time-Resolution for planning
WERLING_TIME_RESOLUTION = 0.1

# [m] Range for grid search in werling planner (long. position)
SX_OFFSET_MIN, SX_OFFSET_MAX = 0, 0

# [m] Range for grid search in werling planner (long. velocity)
SV_OFFSET_MIN, SV_OFFSET_MAX = 0, 0

# [m] Range for grid search in werling planner (lat. position)
DX_OFFSET_MIN, DX_OFFSET_MAX = 0, 0

# Linspace number of steps in the constraints parameters grid-search
SX_STEPS, SV_STEPS, DX_STEPS = 1, 1, 1

# Linspace number of steps in latitudinal horizon planning time (from Td_low_bound to Ts)
TD_STEPS = 1

# Minimal T_d (time-horizon for the lateral movement) - in units of WerlingPlanner.dt
TD_MIN_DT = 3

# negative close to zero trajectory velocity, which may be replaced by zero velocity
CLOSE_TO_ZERO_NEGATIVE_VELOCITY = -0.1

# close to zero velocity, which may be considered as zero velocity (used by frenet->cartesian conversion)
# Don't decrease the value 0.01, since otherwise frenet->cartesian conversion creates state with too high curvature.
NEGLIGIBLE_VELOCITY = 0.01

# Frenet-Serret Conversions #

# [1/m] Curvature threshold for the GD step (if value is smaller than this value, there is no step executed)
TINY_CURVATURE = 1e-4

# [1/m] maximal trajectory curvature, based on the minimal turning radius, which is defined in a basic car's spec
# A typical turning radius = 5 m, then MAX_CURVATURE = 0.2.
MAX_CURVATURE = 0.2

# [m/sec^2] when acceleration is not specified - TP uses this as goal acceleration
DEFAULT_ACCELERATION = 0.0

# [-+1/m] when curvature is not specified - TP uses this as goal curvature
DEFAULT_CURVATURE = 0.0

# FixedTrajectoryPlanner.plan performs sleep with time = mean + max(0, N(0, std))
FIXED_TRAJECTORY_PLANNER_SLEEP_MEAN = 0.15
FIXED_TRAJECTORY_PLANNER_SLEEP_STD = 0.2

# Route Planner #
LANE_ATTRIBUTE_CONFIDENCE_THRESHOLD = 0.7

# Indices for the route plan cost tuple
LANE_OCCUPANCY_COST_IND = 0
LANE_END_COST_IND = 1

# Maximum value for RP's lane end and occupancy costs
# Lane end cost = MAX_COST --> Do not leave the road segment in this lane
# Lane occupancy cost = MAX_COST --> Do not drive in this lane
MAX_COST = 1.0

# Minimum value for RP's lane end and occupancy costs
# Lane end cost = MIN_COST --> There is no penalty for being in this lane as we transition to the next road segment
# Lane occupancy cost = MIN_COST --> We are allowed to drive in this lane
MIN_COST = 0.0

# Tunable parameter that defines the cost at which a lane is no longer considered to be valid. For example, a lane may
# have an end or occupancy cost equal to 0.99, and it may be desirable to not consider it as a valid lane. This is
# different from the actual maximum cost (= MAX_COST).
SATURATED_COST = 1.0

# Discount factor used to limit the effect of backpropagating downstream lane end costs
BACKPROP_DISCOUNT_FACTOR = 0.75

# Threshold at which a backpropagated lane end cost will just be set equal to MIN_COST
BACKPROP_COST_THRESHOLD = 0.001

# State #

# TODO: set real values
# [m] Bounding box size around ego vehicle
EGO_LENGTH, EGO_WIDTH, EGO_HEIGHT = 5.0, 2.0, 2.0

# The id of the ego object
EGO_ID = 0

# [m] Default height for objects - State Module
DEFAULT_OBJECT_Z_VALUE = 0.

# Cutoff thershold to avoid negative velocities. Hack.
VELOCITY_MINIMAL_THRESHOLD = 0.001

# Whether we filter out dynamic objects that are not on the road
# Request by perception for viewing recordings in non-mapped areas.
# Since SP is assumed to handle filtering out off-road objects, this is currently in use only in prediction.
FILTER_OFF_ROAD_OBJECTS = False

### DM Manager configuration ###
BEHAVIORAL_PLANNING_MODULE_PERIOD = 0.3
TRAJECTORY_PLANNING_MODULE_PERIOD = 0.1
ROUTE_PLANNING_MODULE_PERIOD = 1

#### NAMES OF MODULES FOR LOGGING ####
DM_MANAGER_NAME_FOR_LOGGING = "DM Manager"
BEHAVIORAL_PLANNING_NAME_FOR_LOGGING = "Behavioral Planning"
BEHAVIORAL_PLANNING_NAME_FOR_METRICS = "BP"
TRAJECTORY_PLANNING_NAME_FOR_LOGGING = "Trajectory Planning"
TRAJECTORY_PLANNING_NAME_FOR_METRICS = "TP"
ROUTE_PLANNING_NAME_FOR_LOGGING = "Route Planning"
ROUTE_PLANNING_NAME_FOR_METRICS = "RP"

#### MetricLogger
METRIC_LOGGER_DELIMITER = '_'

##### Log messages
# TODO: update decision_making_sim messages
LOG_MSG_TRAJECTORY_PLANNER_MISSION_PARAMS = "Received mission params"
LOG_MSG_SCENE_STATIC_RECEIVED = "Received SceneStatic message with Timestamp: "
LOG_MSG_SCENE_DYNAMIC_RECEIVED = "Received SceneDynamic message with Timestamp: "
LOG_MSG_CONTROL_STATUS = "Received ControlStatus message with Timestamp: "
LOG_MSG_TRAJECTORY_PLANNER_TRAJECTORY_MSG = "Publishing Trajectory"
LOG_MSG_BEHAVIORAL_PLANNER_OUTPUT = "BehavioralPlanningFacade output is"
LOG_MSG_ROUTE_PLANNER_OUTPUT = "RoutePlanningFacade output is"
LOG_MSG_BEHAVIORAL_PLANNER_SEMANTIC_ACTION = "Chosen behavioral semantic action is"
LOG_MSG_BEHAVIORAL_PLANNER_ACTION_SPEC = "Chosen action specification is"
LOG_MSG_TRAJECTORY_PLANNER_NUM_TRAJECTORIES = "TP has found %d valid trajectories to choose from"
LOG_MSG_RECEIVED_STATE = "Received state"
LOG_MSG_TRAJECTORY_PLANNER_IMPL_TIME = "TrajectoryPlanningFacade._periodic_action_impl time"
LOG_MSG_BEHAVIORAL_PLANNER_IMPL_TIME = "BehavioralFacade._periodic_action_impl time"
LOG_MSG_ROUTE_PLANNER_IMPL_TIME = "ROUTE Facade._periodic_action_impl time"
LOG_INVALID_TRAJECTORY_SAMPLING_TIME = "LocalizationUtils.is_actual_state_close_to_expected_state timestamp to sample is " \
                                       "%f while trajectory time range is [%f, %f]"
LOG_MSG_TRAJECTORY_PLAN_FROM_DESIRED = "TrajectoryPlanningFacade planning from desired location (desired frenet: %s, actual frenet: %s)"
LOG_MSG_TRAJECTORY_PLAN_FROM_ACTUAL = "TrajectoryPlanningFacade planning from actual location (actual frenet: %s)"
LOG_MSG_BEHAVIORAL_GRID = "BehavioralGrid"
LOG_MSG_PROFILER_PREFIX = "DMProfiler Stats: "

# Resolution of car timestamps in sec
TIMESTAMP_RESOLUTION_IN_SEC = 1e-9

PG_SPLIT_PICKLE_FILE_NAME = 'PG_split.pkl'
PG_PICKLE_FILE_NAME = 'PG.pkl'
ACCEL_TOWARDS_VEHICLE_SCENE_STATIC_PICKLE_FILE_NAME = 'accel_scene_static.pkl'
ACCEL_TOWARDS_VEHICLE_SCENE_DYNAMIC_PICKLE_FILE_NAME = 'accel_scene_dynamic.pkl'
OVAL_WITH_SPLITS_FILE_NAME = 'oval_with_splits.pkl'<|MERGE_RESOLUTION|>--- conflicted
+++ resolved
@@ -62,11 +62,7 @@
 
 # [m/sec] speed to plan towards by default in BP
 # original velocities in [mph] are converted into [m/s]
-<<<<<<< HEAD
 BEHAVIORAL_PLANNING_DEFAULT_DESIRED_SPEED = 85/MPH_TO_MPS # TODO - get this value from the map
-=======
-BEHAVIORAL_PLANNING_DEFAULT_DESIRED_SPEED = 75 / MPH_TO_MPS  # TODO - get this value from the map
->>>>>>> f5d6cb0a
 
 # [m/sec] the addition to BEHAVIORAL_PLANNING_DEFAULT_DESIRED_SPEED for TP
 # we allow higher desired velocity in TP than in BP because TP & BP are not synchronized
@@ -74,13 +70,8 @@
 
 # [m/s] min & max velocity limits are additional parameters for TP and for Static Recipe enumeration
 # original velocities in [mph] are converted into [m/s]
-<<<<<<< HEAD
 VELOCITY_LIMITS = np.array([0.0, 90/MPH_TO_MPS])
 VELOCITY_STEP = 5/MPH_TO_MPS
-=======
-VELOCITY_LIMITS = np.array([0.0, 80 / MPH_TO_MPS])
-VELOCITY_STEP = 5 / MPH_TO_MPS
->>>>>>> f5d6cb0a
 
 # Planning horizon for the TP query sent by BP [sec]
 # Used for grid search in the [T_MIN, T_MAX] range with resolution of T_RES
