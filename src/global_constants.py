import numpy as np

from decision_making.src.messages.str_serializable import StrSerializable

# General constants
from decision_making.src.planning.types import LIMIT_MAX

UNKNOWN_DEFAULT_VAL = 0.0
EPS = np.finfo(np.float32).eps

# Communication Layer

# PubSub message class implementation for all DM messages
PUBSUB_MSG_IMPL = StrSerializable


# Behavioral Planner

# [m] high-level behavioral planner lookahead distance
<<<<<<< HEAD
BEHAVIORAL_PLANNING_LOOKAHEAD_DIST = 200.0
=======
BEHAVIORAL_PLANNING_LOOKAHEAD_DIST = 90.0
>>>>>>> cf821b52

# When retrieving the lookahead path of a given dynamic object, we will multiply the path length
# by the following ratio in order to avoid extrapolation when resampling the path (due to path sampling
# and linearization errors)
PREDICTION_LOOKAHEAD_COMPENSATION_RATIO = 1.2

# The necessary lateral margin in [m] that needs to be taken in order to assume that it is not in car's way
LATERAL_SAFETY_MARGIN_FROM_OBJECT = 0.0
LONGITUDINAL_SAFETY_MARGIN_FROM_OBJECT = 2.0

# A lower and upper thresholds on the longitudinal offset between object and ego.
# Any object out of this scope won't be accounted in the behavioral planning process
# currently unused
MAX_PLANNING_DISTANCE_BACKWARD = -20.0
MAX_PLANNING_DISTANCE_FORWARD = 80.0

# Planning horizon in [sec]: prediction horizon in the behavioral planner
BEHAVIORAL_PLANNING_HORIZON = 7.0
BEHAVIORAL_PLANNING_TRAJECTORY_HORIZON = 2.0

# Planning resolution in [sec].
# Used for prediction resolution, i.e. the resolution of states along the path to be used for acda computations:
# This may have an effect on efficiency if the acda computation is costly.
BEHAVIORAL_PLANNING_TIME_RESOLUTION = 0.1


# After a change of TP costs run the following test:
# test_werlingPlanner.test_werlingPlanner_testCostsShaping_saveImagesForVariousScenarios

# Trajectory cost parameters
OBSTACLE_SIGMOID_COST = 1.0 * 1e5           # cost around obstacles (sigmoid)
OBSTACLE_SIGMOID_K_PARAM = 9.0              # sigmoid k (slope) param of objects on road

DEVIATION_FROM_LANE_COST = 0.07             # cost of deviation from lane (sigmoid)
LANE_SIGMOID_K_PARAM = 4                    # sigmoid k (slope) param of going out-of-lane-center

DEVIATION_TO_SHOULDER_COST = 1.0 * 1e2      # cost of deviation to shoulders (sigmoid)
SHOULDER_SIGMOID_K_PARAM = 8.0              # sigmoid k (slope) param of going out-of-shoulder
SHOULDER_SIGMOID_OFFSET = 0.2               # offset param m of going out-of-shoulder: cost = w/(1+e^(k*(m+x)))

DEVIATION_FROM_ROAD_COST = 1.0 * 1e3        # cost of deviation from road (sigmoid)
ROAD_SIGMOID_K_PARAM = 20                   # sigmoid k (slope) param of going out-of-road

DEVIATION_FROM_GOAL_LAT_LON_RATIO = 3       # ratio between lateral and longitudinal deviation costs from the goal
DEVIATION_FROM_GOAL_COST = 2.5 * 1e2        # cost of longitudinal deviation from the goal
GOAL_SIGMOID_K_PARAM = 0.5                  # sigmoid k (slope) param of going out-of-goal
GOAL_SIGMOID_OFFSET = 7                     # offset param m of going out-of-goal: cost = w/(1+e^(k*(m-d)))

LON_JERK_COST_WEIGHT = 1.0                         # cost of longitudinal jerk
LAT_JERK_COST_WEIGHT = 1.0                         # cost of lateral jerk

EFFICIENCY_COST_WEIGHT = 0.6                # cost of zero velocity on one trajectory point
EFFICIENCY_COST_DERIV_ZERO_DESIRED_RATIO = 2  # ratio UNDER_C'(0) / UNDER_C'(v_desired)
RIGHT_LANE_COST_WEIGHT = 0.005              # cost of using non-right lane on one trajectory point

# [m/sec] speed to plan towards by default in BP
BEHAVIORAL_PLANNING_DEFAULT_DESIRED_SPEED = 14.0  # TODO - get this value from the map

# [m/s] min & max velocity limits are additional parameters for TP
<<<<<<< HEAD
VELOCITY_LIMITS = np.array([0.0, 20.0])  # TODO - get this value from the map
=======
VELOCITY_LIMITS = np.array([0.0, 34.0])
>>>>>>> cf821b52

# Planning horizon for the TP query sent by BP [sec]
# Used for grid search in the [T_MIN, T_MAX] range with resolution of T_RES
BP_ACTION_T_LIMITS = np.array([2.0, 20.0])
BP_ACTION_T_RES = 0.0001

# Behavioral planner action-specification weights for longitudinal jerk vs lateral jerk vs time of action
BP_JERK_S_JERK_D_TIME_WEIGHTS = np.array([
    [12, 0.15, 0.1],
    [2, 0.15, 0.1],
    [0.01, 0.15, 0.1]
])

# Longitudinal Acceleration Limits [m/sec^2]
LON_ACC_LIMITS = np.array([-8.0, 3.0])  # taken from SuperCruise presentation

# Latitudinal Acceleration Limits [m/sec^2]
LAT_ACC_LIMITS = np.array([-4.0, 4.0])

# Assumed response delay on road [sec]
# Used to compute safe distance from other agents on road
SAFE_DIST_TIME_DELAY = 2.0
AV_TIME_DELAY = 0.8  # TODO: may be increased when TP will work with RSS

# [m/sec] Minimal difference of velocities to justify an overtake
MIN_OVERTAKE_VEL = 3

# [m] The margin that we take from the front/read of the vehicle to define the front/rear partitions
LON_MARGIN_FROM_EGO = 1

# [m/s^2] accelerations for different aggressiveness levels
AGGRESSIVENESS_TO_LON_ACC = np.array([1, 1.5, 2.25])
AGGRESSIVENESS_TO_LAT_ACC = np.array([0.5, 0.7, 1])

# conversion factor from acceleration to comfort cost
LON_ACC_TO_JERK_FACTOR = 0.2
LAT_ACC_TO_JERK_FACTOR = 0.2
CHANGE_LAT_VEL_WEIGHT = 50.

# [sec] performance metrics for BP minimal plan time
BP_METRICS_TIME_HORIZON = BP_ACTION_T_LIMITS[LIMIT_MAX]

BP_EFFICIENCY_COST_WEIGHT = 5.

# performance metrics for BP: lane deviation cost weight
BP_METRICS_LANE_DEVIATION_COST_WEIGHT = 1.0

# performance metrics for BP: non-right lane cost weight
BP_RIGHT_LANE_COST_WEIGHT = 0.15              # cost of using non-right lane on one trajectory point

# performance metrics for BP: missing goal cost
BP_MISSING_GOAL_COST = 100.

# [m/sec] when target velocity of vel_profile is greater than the desired velocity,
# ego moves a bit faster (by this delta) than the target in order to reach it.
BP_MAX_VELOCITY_TOLERANCE = 1.



# Trajectory Planner #

# [m] length of reference trajectory provided by behavioral planner
REFERENCE_TRAJECTORY_LENGTH = 30.0

# [m] Resolution for the interpolation of the reference route
TRAJECTORY_ARCLEN_RESOLUTION = 0.5

# [seconds] Resolution for the visualization of predicted dynamic objects
VISUALIZATION_PREDICTION_RESOLUTION = 1.0

# Time to remember object after it disappears from perception (in nanoseconds)
OBJECT_HISTORY_TIMEOUT = 1000*1000*1000*2

# Curve interpolation type (order)
TRAJECTORY_CURVE_SPLINE_FIT_ORDER = 4

# [m] Do not consider obstacles that are distant than this threshold
TRAJECTORY_OBSTACLE_LOOKAHEAD = 200.0

# Desired resolution of map [m], used for accuracy test on Frenet-Serret transformations
ROAD_MAP_REQUIRED_RES = 5

# [m] Cost function clips higher distances before exponentiation
EXP_CLIP_TH = 50.0

# Number of (best) trajectories to publish to visualization
NUM_ALTERNATIVE_TRAJECTORIES = 50

# Number of points in trajectories for sending out to visualization (currently VizTool freezes when there are too much)
MAX_NUM_POINTS_FOR_VIZ = 60

# in meters, to be used as an argument in the resample_curve method
DOWNSAMPLE_STEP_FOR_REF_ROUTE_VISUALIZATION = 0.5

# [m] "Negligible distance" threshold between the desired location and the actual location between two TP planning
# iterations. If the distance is lower than this threshold, the TP plans the trajectory as is the ego vehicle is
# currently in the desired location and not in its actual location.
NEGLIGIBLE_DISPOSITION_LON = 1.5  # longitudinal (ego's heading direction) difference threshold
NEGLIGIBLE_DISPOSITION_LAT = 0.5  # lateral (ego's side direction) difference threshold

# [sec] Time-Resolution for the trajectory's discrete points that are sent to the controller
TRAJECTORY_TIME_RESOLUTION = 0.1

# Number of trajectory points to send out (to controller) from the TP - including the current state of ego
TRAJECTORY_NUM_POINTS = 10

# Werling Planner #

# [sec] Time-Resolution for planning
WERLING_TIME_RESOLUTION = 0.1

# [m] Range for grid search in werling planner (long. position)
SX_OFFSET_MIN, SX_OFFSET_MAX = -8, 0

# [m] Range for grid search in werling planner (long. velocity)
SV_OFFSET_MIN, SV_OFFSET_MAX = 0, 0

# [m] Range for grid search in werling planner (lat. position)
DX_OFFSET_MIN, DX_OFFSET_MAX = -1.6, 1.6

# Linspace number of steps in the constraints parameters grid-search
SX_STEPS, SV_STEPS, DX_STEPS = 5, 1, 9

# Linspace number of steps in latitudinal horizon planning time (from Td_low_bound to Ts)
TD_STEPS = 6

# Minimal T_d (time-horizon for the lateral movement) - in units of WerlingPlanner.dt
TD_MIN_DT = 3

# Frenet-Serret Conversions #

# [1/m] Curvature threshold for the GD step (if value is smaller than this value, there is no step executed)
TINY_CURVATURE = 10e-5

# [m/sec^2] when acceleration is not specified - TP uses this as goal acceleration
DEFAULT_ACCELERATION = 0.0

# [-+1/m] when curvature is not specified - TP uses this as goal curvature
DEFAULT_CURVATURE = 0.0

# FixedTrajectoryPlanner.plan performs sleep with time = mean + max(0, N(0, std))
FIXED_TRAJECTORY_PLANNER_SLEEP_MEAN = 0.15
FIXED_TRAJECTORY_PLANNER_SLEEP_STD = 0.2


# State #

# TODO: set real values
# [m] Bounding box size around ego vehicle
EGO_LENGTH, EGO_WIDTH, EGO_HEIGHT = 5.0, 2.0, 2.0

# [m] The distance from ego frame origin to ego rear
EGO_ORIGIN_LON_FROM_CENTER = 1.5

#The id of the ego object
EGO_ID = 0

# [m] Default height for objects - State Module
DEFAULT_OBJECT_Z_VALUE = 0.

# Whether we filter out dynamic objects that are not on the road
# Request by perception for viewing recordings in non-mapped areas.
# SHOULD ALWAYS BE TRUE FOR NORMAL DM FLOW
FILTER_OFF_ROAD_OBJECTS = True

### DM Manager configuration ###
BEHAVIORAL_PLANNING_MODULE_PERIOD = 0.5
TRAJECTORY_PLANNING_MODULE_PERIOD = 0.2

#### NAMES OF MODULES FOR LOGGING ####
MAP_NAME_FOR_LOGGING = "Map API"
DM_MANAGER_NAME_FOR_LOGGING = "DM Manager"
NAVIGATION_PLANNING_NAME_FOR_LOGGING = "Navigation Planning"
BEHAVIORAL_PLANNING_NAME_FOR_LOGGING = "Behavioral Planning"
BEHAVIORAL_STATE_NAME_FOR_LOGGING = "Behavioral State"
BEHAVIORAL_POLICY_NAME_FOR_LOGGING = "Behavioral Policy"
ACDA_NAME_FOR_LOGGING = "ACDA Module"
TRAJECTORY_PLANNING_NAME_FOR_LOGGING = "Trajectory Planning"
STATE_MODULE_NAME_FOR_LOGGING = "State Module"
RVIZ_MODULE_NAME_FOR_LOGGING = "Rviz Module"



##### Log messages
# TODO: update decision_making_sim messages
LOG_MSG_TRAJECTORY_PLANNER_MISSION_PARAMS = "Received mission params"
LOG_MSG_TRAJECTORY_PLANNER_TRAJECTORY_MSG = "Publishing Trajectory"
LOG_MSG_BEHAVIORAL_PLANNER_OUTPUT = "BehavioralPlanningFacade output is"
LOG_MSG_BEHAVIORAL_PLANNER_SEMANTIC_ACTION = "Chosen behavioral semantic action is"
LOG_MSG_BEHAVIORAL_PLANNER_ACTION_SPEC = "Chosen action specification is"
LOG_MSG_TRAJECTORY_PLANNER_NUM_TRAJECTORIES = "TP has found %d valid trajectories to choose from"
LOG_MSG_RECEIVED_STATE = "Received state"
LOG_MSG_STATE_MODULE_PUBLISH_STATE = "publishing state"
LOG_MSG_TRAJECTORY_PLANNER_IMPL_TIME = "TrajectoryPlanningFacade._periodic_action_impl time"
LOG_MSG_BEHAVIORAL_PLANNER_IMPL_TIME = "BehavioralFacade._periodic_action_impl time"

# Resolution of car timestamps in sec
TIMESTAMP_RESOLUTION_IN_SEC = 1e-9

# Maximal prediction horizon in [sec] for short-time alignment predictor
TIME_ALIGNMENT_PREDICTOR_MAX_HORIZON = 0.4<|MERGE_RESOLUTION|>--- conflicted
+++ resolved
@@ -17,11 +17,7 @@
 # Behavioral Planner
 
 # [m] high-level behavioral planner lookahead distance
-<<<<<<< HEAD
 BEHAVIORAL_PLANNING_LOOKAHEAD_DIST = 200.0
-=======
-BEHAVIORAL_PLANNING_LOOKAHEAD_DIST = 90.0
->>>>>>> cf821b52
 
 # When retrieving the lookahead path of a given dynamic object, we will multiply the path length
 # by the following ratio in order to avoid extrapolation when resampling the path (due to path sampling
@@ -81,11 +77,7 @@
 BEHAVIORAL_PLANNING_DEFAULT_DESIRED_SPEED = 14.0  # TODO - get this value from the map
 
 # [m/s] min & max velocity limits are additional parameters for TP
-<<<<<<< HEAD
-VELOCITY_LIMITS = np.array([0.0, 20.0])  # TODO - get this value from the map
-=======
-VELOCITY_LIMITS = np.array([0.0, 34.0])
->>>>>>> cf821b52
+VELOCITY_LIMITS = np.array([0.0, 34.0])  # TODO - get this value from the map
 
 # Planning horizon for the TP query sent by BP [sec]
 # Used for grid search in the [T_MIN, T_MAX] range with resolution of T_RES
