import os
import numpy as np
# General constants

UNKNOWN_DEFAULT_VAL = 0.0

# Behavioral Planner

# [m] high-level behavioral planner lookahead distance
BEHAVIORAL_PLANNING_LOOKAHEAD_DIST = 60.0
# TODO - get this value from the map
BEHAVIORAL_PLANNING_DEFAULT_SPEED_LIMIT = 14.0

# When retrieving the lookahead path of a given dynamic object, we will multiply the path length
# by the following ratio in order to avoid extrapolation when resampling the path (due to path sampling
# and linearization errors)
PREDICTION_LOOKAHEAD_COMPENSATION_RATIO = 1.1

<<<<<<< HEAD
=======
# The necessary lateral margin in [m] that needs to be taken in order to assume that it is not in car's way
LATERAL_SAFETY_MARGIN_FROM_OBJECT = 0.1

# A lower and upper thresholds on the longitudinal offset between object and ego.
# Any object out of this scope won't be accounted in the behavioral planning process
# currently unused
MAX_PLANNING_DISTANCE_BACKWARD = -20.0
MAX_PLANNING_DISTANCE_FORWARD = 80.0

# Planning horizon in [sec]: prediction horizon in the behavioral planner
BEHAVIORAL_PLANNING_HORIZON = 7.0
BEHAVIORAL_PLANNING_TRAJECTORY_HORIZON = 2.0

# Planning resolution in [sec].
# Used for prediction resolution, i.e. the resolution of states along the path to be used for acda computations:
# This may have an effect on efficiency if the acda computation is costly.
BEHAVIORAL_PLANNING_TIME_RESOLUTION = 0.1

# Trajectory cost parameters
INFINITE_SIGMOID_COST = 2.0 * 1e2           # cost around obstacles (sigmoid)
DEVIATION_FROM_ROAD_COST = 1.0 * 1e2        # cost of deviation from road (sigmoid)
DEVIATION_TO_SHOULDER_COST = 1.0 * 1e2      # cost of deviation to shoulders (sigmoid)
OUT_OF_LANE_COST = 0.0                      # cost of deviation from lane (sigmoid)
ROAD_SIGMOID_K_PARAM = 1000.0               # sigmoid k (slope) param of going out-of-road
OBJECTS_SIGMOID_K_PARAM = 20.0              # sigmoid k (slope) param of objects on road
DEVIATION_FROM_GOAL_LON_COST = 1.0 * 1e2    # cost of squared longitudinal deviation from the goal
DEVIATION_FROM_GOAL_LAT_COST = 1.5 * 1e2    # cost of squared lateral deviation from the goal
DEVIATION_FROM_REF_ROUTE_COST = 0.0         # cost of squared deviation from the route path

# [m/s] min & max velocity limits are additional parameters for TP
VELOCITY_LIMITS = np.array([0.0, 60.0])

# Planning horizon for the TP query sent by BP [sec]
# Used for grid search in the [T_MIN, T_MAX] range with resolution of T_RES
BP_SPECIFICATION_T_MIN = 2.0
BP_SPECIFICATION_T_MAX = 20.0
BP_SPECIFICATION_T_RES = 0.2

# Longitudinal Acceleration Limits [m/sec^2]
A_LON_MIN = -4.0
A_LON_MAX = 4.0
A_LON_EPS = 3.0

# Latitudinal Acceleration Limits [m/sec^2]
A_LAT_MIN = -2.0
A_LAT_MAX = 2.0

# Assumed response delay on road [sec]
# Used to compute safe distance from other agents on road
SAFE_DIST_TIME_DELAY = 1.0

# Semantic Grid indices
SEMANTIC_CELL_LON_FRONT, SEMANTIC_CELL_LON_SAME, SEMANTIC_CELL_LON_REAR = 1, 0, -1
SEMANTIC_CELL_LAT_LEFT, SEMANTIC_CELL_LAT_SAME, SEMANTIC_CELL_LAT_RIGHT = 1, 0, -1

# [m/sec] Minimal difference of velocities to justify an overtake
MIN_OVERTAKE_VEL = 3

# [m] The margin that we take from the front/read of the vehicle to define the front/rear partitions
LON_MARGIN_FROM_EGO = 1


>>>>>>> 81945376
# Trajectory Planner #

# [m] length of reference trajectory provided by behavioral planner
REFERENCE_TRAJECTORY_LENGTH = 30.0
<<<<<<< HEAD

# [m] extra margin (backwards) for the reference-route generation for TP
#REFERENCE_TRAJECTORY_MARGIN = PREDICTION_LOOKAHEAD_COMPENSATION_RATIO / 2
=======
>>>>>>> 81945376

# [m] Resolution for the interpolation of the reference route
TRAJECTORY_ARCLEN_RESOLUTION = 0.1

# [seconds] Resolution for the visualization of predicted dynamic objects
VISUALIZATION_PREDICTION_RESOLUTION = 1.0

# Time to remember object after it disappears from perception (in nanoseconds)
OBJECT_HISTORY_TIMEOUT = 1000*1000*1000*2

# Curve interpolation type (order)
TRAJECTORY_CURVE_INTERP_TYPE = 'quadratic'

# [m] Do not consider obstacles that are distant than this threshold
TRAJECTORY_OBSTACLE_LOOKAHEAD = 200.0

# [m] Cost function clips higher distances before exponentiation
EXP_CLIP_TH = 50.0

# Number of (best) trajectories to publish to visualization
NUM_ALTERNATIVE_TRAJECTORIES = 10

# [m] "Negligible distance" threshold between the desired location and the actual location between two TP planning
# iterations. If the distance is lower than this threshold, the TP plans the trajectory as is the ego vehicle is
# currently in the desired location and not in its actual location.
<<<<<<< HEAD
# TODO: fix real values for thresholds. those high values are just for testing
NEGLIGIBLE_DISPOSITION_LON = 3  # longitudinal (ego's heading direction) difference threshold
=======
# TODO: fix real values for thresholds (after tuning controller)
NEGLIGIBLE_DISPOSITION_LON = 10  # longitudinal (ego's heading direction) difference threshold
>>>>>>> 81945376
NEGLIGIBLE_DISPOSITION_LAT = 3  # lateral (ego's side direction) difference threshold

# [sec] Time-Resolution for the trajectory's discrete points that are sent to the controller
TRAJECTORY_TIME_RESOLUTION = 0.1

# Number of trajectory points to send out (to controller) from the TP
TRAJECTORY_NUM_POINTS = 10

# Werling Planner #

# [sec] Time-Resolution for planning
WERLING_TIME_RESOLUTION = 0.1

# [m] Range for grid search in werling planner (long. position)
SX_OFFSET_MIN, SX_OFFSET_MAX = -3, 0.1

# [m] Range for grid search in werling planner (long. velocity)
SV_OFFSET_MIN, SV_OFFSET_MAX = 0, 0

# [m] Range for grid search in werling planner (lat. position)
DX_OFFSET_MIN, DX_OFFSET_MAX = -1, 1

# Linspace number of steps in the constraints parameters grid-search
SX_STEPS, SV_STEPS, DX_STEPS = 15, 1, 5

<<<<<<< HEAD
=======
# Frenet-Serret Conversions #

# [1/m] Curvature threshold for the GD step (if value is smaller than this value, there is no step executed)
TINY_CURVATURE = 10e-5

>>>>>>> 81945376
# [m/sec^2] when acceleration is not specified - TP uses this as goal acceleration
DEFAULT_ACCELERATION = 0.0

# [-+1/m] when curvature is not specified - TP uses this as goal curvature
DEFAULT_CURVATURE = 0.0
<<<<<<< HEAD

=======
>>>>>>> 81945376
# State #

# TODO: set real values
# [m] Bounding box size around ego vehicle
EGO_LENGTH, EGO_WIDTH, EGO_HEIGHT = 5.0, 2.0, 2.0

# [m] The distance from ego frame origin to ego rear
EGO_ORIGIN_LON_FROM_REAR = 4

#The id of the ego object
EGO_ID = 0

# [m] Default height for objects - State Module
DEFAULT_OBJECT_Z_VALUE = 0.

### DM Manager configuration ###
BEHAVIORAL_PLANNING_MODULE_PERIOD = 1.0
TRAJECTORY_PLANNING_MODULE_PERIOD = 0.2

#### NAMES OF MODULES FOR LOGGING ####
MAP_NAME_FOR_LOGGING = "Map API"
DM_MANAGER_NAME_FOR_LOGGING = "DM Manager"
NAVIGATION_PLANNING_NAME_FOR_LOGGING = "Navigation Planning"
BEHAVIORAL_PLANNING_NAME_FOR_LOGGING = "Behavioral Planning"
BEHAVIORAL_STATE_NAME_FOR_LOGGING = "Behavioral State"
BEHAVIORAL_POLICY_NAME_FOR_LOGGING = "Behavioral Policy"
ACDA_NAME_FOR_LOGGING = "ACDA Module"
TRAJECTORY_PLANNING_NAME_FOR_LOGGING = "Trajectory Planning"
STATE_MODULE_NAME_FOR_LOGGING = "State Module"
<|MERGE_RESOLUTION|>--- conflicted
+++ resolved
@@ -3,6 +3,7 @@
 # General constants
 
 UNKNOWN_DEFAULT_VAL = 0.0
+
 
 # Behavioral Planner
 
@@ -16,8 +17,6 @@
 # and linearization errors)
 PREDICTION_LOOKAHEAD_COMPENSATION_RATIO = 1.1
 
-<<<<<<< HEAD
-=======
 # The necessary lateral margin in [m] that needs to be taken in order to assume that it is not in car's way
 LATERAL_SAFETY_MARGIN_FROM_OBJECT = 0.1
 
@@ -80,17 +79,10 @@
 LON_MARGIN_FROM_EGO = 1
 
 
->>>>>>> 81945376
 # Trajectory Planner #
 
 # [m] length of reference trajectory provided by behavioral planner
 REFERENCE_TRAJECTORY_LENGTH = 30.0
-<<<<<<< HEAD
-
-# [m] extra margin (backwards) for the reference-route generation for TP
-#REFERENCE_TRAJECTORY_MARGIN = PREDICTION_LOOKAHEAD_COMPENSATION_RATIO / 2
-=======
->>>>>>> 81945376
 
 # [m] Resolution for the interpolation of the reference route
 TRAJECTORY_ARCLEN_RESOLUTION = 0.1
@@ -116,13 +108,8 @@
 # [m] "Negligible distance" threshold between the desired location and the actual location between two TP planning
 # iterations. If the distance is lower than this threshold, the TP plans the trajectory as is the ego vehicle is
 # currently in the desired location and not in its actual location.
-<<<<<<< HEAD
-# TODO: fix real values for thresholds. those high values are just for testing
+# TODO: fix real values for thresholds (after tuning controller)
 NEGLIGIBLE_DISPOSITION_LON = 3  # longitudinal (ego's heading direction) difference threshold
-=======
-# TODO: fix real values for thresholds (after tuning controller)
-NEGLIGIBLE_DISPOSITION_LON = 10  # longitudinal (ego's heading direction) difference threshold
->>>>>>> 81945376
 NEGLIGIBLE_DISPOSITION_LAT = 3  # lateral (ego's side direction) difference threshold
 
 # [sec] Time-Resolution for the trajectory's discrete points that are sent to the controller
@@ -130,6 +117,7 @@
 
 # Number of trajectory points to send out (to controller) from the TP
 TRAJECTORY_NUM_POINTS = 10
+
 
 # Werling Planner #
 
@@ -148,23 +136,18 @@
 # Linspace number of steps in the constraints parameters grid-search
 SX_STEPS, SV_STEPS, DX_STEPS = 15, 1, 5
 
-<<<<<<< HEAD
-=======
 # Frenet-Serret Conversions #
 
 # [1/m] Curvature threshold for the GD step (if value is smaller than this value, there is no step executed)
 TINY_CURVATURE = 10e-5
 
->>>>>>> 81945376
 # [m/sec^2] when acceleration is not specified - TP uses this as goal acceleration
 DEFAULT_ACCELERATION = 0.0
 
 # [-+1/m] when curvature is not specified - TP uses this as goal curvature
 DEFAULT_CURVATURE = 0.0
-<<<<<<< HEAD
 
-=======
->>>>>>> 81945376
+
 # State #
 
 # TODO: set real values
