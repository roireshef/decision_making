--- conflicted
+++ resolved
@@ -56,11 +56,7 @@
 
 # [m/sec] speed to plan towards by default in BP
 # original velocities in [mph] are converted into [m/s]
-<<<<<<< HEAD
-BEHAVIORAL_PLANNING_DEFAULT_DESIRED_SPEED = 75/MPH_TO_MPS # TODO - get this value from the map
-=======
 BEHAVIORAL_PLANNING_DEFAULT_DESIRED_SPEED = 85/MPH_TO_MPS # TODO - get this value from the map
->>>>>>> 5527d13d
 
 # [m/sec] the addition to BEHAVIORAL_PLANNING_DEFAULT_DESIRED_SPEED for TP
 # we allow higher desired velocity in TP than in BP because TP & BP are not synchronized
@@ -68,11 +64,7 @@
 
 # [m/s] min & max velocity limits are additional parameters for TP and for Static Recipe enumeration
 # original velocities in [mph] are converted into [m/s]
-<<<<<<< HEAD
-VELOCITY_LIMITS = np.array([0.0, 80/MPH_TO_MPS])
-=======
 VELOCITY_LIMITS = np.array([0.0, 90/MPH_TO_MPS])
->>>>>>> 5527d13d
 VELOCITY_STEP = 5/MPH_TO_MPS
 
 # Planning horizon for the TP query sent by BP [sec]
