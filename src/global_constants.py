import numpy as np

from decision_making.src.messages.str_serializable import StrSerializable

# General constants

UNKNOWN_DEFAULT_VAL = 0.0


# Communication Layer

# PubSub message class implementation for all DM messages
PUBSUB_MSG_IMPL = StrSerializable


# Behavioral Planner

# [m] high-level behavioral planner lookahead distance
<<<<<<< HEAD
BEHAVIORAL_PLANNING_LOOKAHEAD_DIST = 50.0
=======
BEHAVIORAL_PLANNING_LOOKAHEAD_DIST = 100.0
>>>>>>> 9ee25039

# When retrieving the lookahead path of a given dynamic object, we will multiply the path length
# by the following ratio in order to avoid extrapolation when resampling the path (due to path sampling
# and linearization errors)
PREDICTION_LOOKAHEAD_COMPENSATION_RATIO = 1.2

# The necessary lateral margin in [m] that needs to be taken in order to assume that it is not in car's way
LATERAL_SAFETY_MARGIN_FROM_OBJECT = 0.0
LONGITUDINAL_SAFETY_MARGIN_FROM_OBJECT = 2.0

# A lower and upper thresholds on the longitudinal offset between object and ego.
# Any object out of this scope won't be accounted in the behavioral planning process
# currently unused
MAX_PLANNING_DISTANCE_BACKWARD = -20.0
MAX_PLANNING_DISTANCE_FORWARD = 80.0

# Planning horizon in [sec]: prediction horizon in the behavioral planner
BEHAVIORAL_PLANNING_HORIZON = 7.0
BEHAVIORAL_PLANNING_TRAJECTORY_HORIZON = 2.0

# Planning resolution in [sec].
# Used for prediction resolution, i.e. the resolution of states along the path to be used for acda computations:
# This may have an effect on efficiency if the acda computation is costly.
BEHAVIORAL_PLANNING_TIME_RESOLUTION = 0.1


# After a change of TP costs run the following test:
# test_werlingPlanner.test_werlingPlanner_testCostsShaping_saveImagesForVariousScenarios

# Trajectory cost parameters
OBSTACLE_SIGMOID_COST = 1.0 * 1e5           # cost around obstacles (sigmoid)
OBSTACLE_SIGMOID_K_PARAM = 9.0              # sigmoid k (slope) param of objects on road

DEVIATION_FROM_LANE_COST = 0.07             # cost of deviation from lane (sigmoid)
LANE_SIGMOID_K_PARAM = 4                    # sigmoid k (slope) param of going out-of-lane-center

DEVIATION_TO_SHOULDER_COST = 1.0 * 1e2      # cost of deviation to shoulders (sigmoid)
SHOULDER_SIGMOID_K_PARAM = 8.0              # sigmoid k (slope) param of going out-of-shoulder
SHOULDER_SIGMOID_OFFSET = 0.2               # offset param m of going out-of-shoulder: cost = w/(1+e^(k*(m+x)))

DEVIATION_FROM_ROAD_COST = 1.0 * 1e3        # cost of deviation from road (sigmoid)
ROAD_SIGMOID_K_PARAM = 20                   # sigmoid k (slope) param of going out-of-road

DEVIATION_FROM_GOAL_LAT_LON_RATIO = 3       # ratio between lateral and longitudinal deviation costs from the goal
DEVIATION_FROM_GOAL_COST = 2.5 * 1e2        # cost of longitudinal deviation from the goal
GOAL_SIGMOID_K_PARAM = 0.5                  # sigmoid k (slope) param of going out-of-goal
GOAL_SIGMOID_OFFSET = 7                     # offset param m of going out-of-goal: cost = w/(1+e^(k*(m-d)))

LON_JERK_COST_WEIGHT = 1.0                         # cost of longitudinal jerk
LAT_JERK_COST_WEIGHT = 1.0                         # cost of lateral jerk

EFFICIENCY_COST_WEIGHT = 0.6                # cost of zero velocity on one trajectory point
EFFICIENCY_COST_DERIV_ZERO_DESIRED_RATIO = 3  # ratio UNDER_C'(0) / UNDER_C'(v_desired)
RIGHT_LANE_COST_WEIGHT = 0.05               # cost of using non-right lane on one trajectory point

# [m/sec] speed to plan towards by default in BP
BEHAVIORAL_PLANNING_DEFAULT_DESIRED_SPEED = 14.0  # TODO - get this value from the map

# [m/s] min & max velocity limits are additional parameters for TP
VELOCITY_LIMITS = np.array([0.0, 20.0])

# Planning horizon for the TP query sent by BP [sec]
# Used for grid search in the [T_MIN, T_MAX] range with resolution of T_RES
BP_ACTION_T_LIMITS = np.array([2.0, 20.0])
BP_ACTION_T_RES = 0.05

# Behavioral planner action-specification weights for longitudinal jerk vs lateral jerk vs time of action
BP_JERK_S_JERK_D_TIME_WEIGHTS = np.array([
    [12, 0.05, 0.1],
    [2, 0.05, 0.1],
    [0.01, 0.05, 0.1]
])

# Longitudinal Acceleration Limits [m/sec^2]
LON_ACC_LIMITS = np.array([-8.0, 3.0])  # taken from SuperCruise presentation

# Latitudinal Acceleration Limits [m/sec^2]
LAT_ACC_LIMITS = np.array([-4.0, 4.0])

# Assumed response delay on road [sec]
# Used to compute safe distance from other agents on road
SAFE_DIST_TIME_DELAY = 2.5

# Semantic Grid indices
SEMANTIC_CELL_LON_FRONT, SEMANTIC_CELL_LON_SAME, SEMANTIC_CELL_LON_REAR = 1, 0, -1
SEMANTIC_CELL_LAT_LEFT, SEMANTIC_CELL_LAT_SAME, SEMANTIC_CELL_LAT_RIGHT = 1, 0, -1

# [m/sec] Minimal difference of velocities to justify an overtake
MIN_OVERTAKE_VEL = 3

# [m] The margin that we take from the front/read of the vehicle to define the front/rear partitions
LON_MARGIN_FROM_EGO = 1

# [m/s^2] accelerations for different aggressiveness levels
AGGRESSIVENESS_TO_LON_ACC = np.array([1, 1.5, 2.25])
#AGGRESSIVENESS_TO_LAT_ACC = np.array([0.3, 0.5, 0.9])
LON_ACC_TO_COST_FACTOR = 0.01
LAT_VEL_TO_COST_FACTOR = 0.01

# [m/s^2] typical lateral acceleration
PLAN_LATERAL_ACCELERATION = 0.5


# Trajectory Planner #

# [m] length of reference trajectory provided by behavioral planner
REFERENCE_TRAJECTORY_LENGTH = 30.0

# [m] Resolution for the interpolation of the reference route
TRAJECTORY_ARCLEN_RESOLUTION = 0.5

# [seconds] Resolution for the visualization of predicted dynamic objects
VISUALIZATION_PREDICTION_RESOLUTION = 1.0

# Time to remember object after it disappears from perception (in nanoseconds)
OBJECT_HISTORY_TIMEOUT = 1000*1000*1000*2

# Curve interpolation type (order)
TRAJECTORY_CURVE_SPLINE_FIT_ORDER = 4

# [m] Do not consider obstacles that are distant than this threshold
TRAJECTORY_OBSTACLE_LOOKAHEAD = 200.0

# Desired resolution of map [m], used for accuracy test on Frenet-Serret transformations
ROAD_MAP_REQUIRED_RES = 5

# [m] Cost function clips higher distances before exponentiation
EXP_CLIP_TH = 50.0

# Number of (best) trajectories to publish to visualization
NUM_ALTERNATIVE_TRAJECTORIES = 50

# Number of points in trajectories for sending out to visualization (currently VizTool freezes when there are too much)
MAX_NUM_POINTS_FOR_VIZ = 60

# in meters, to be used as an argument in the resample_curve method
DOWNSAMPLE_STEP_FOR_REF_ROUTE_VISUALIZATION = 0.5

# [m] "Negligible distance" threshold between the desired location and the actual location between two TP planning
# iterations. If the distance is lower than this threshold, the TP plans the trajectory as is the ego vehicle is
# currently in the desired location and not in its actual location.
NEGLIGIBLE_DISPOSITION_LON = 1.5  # longitudinal (ego's heading direction) difference threshold
NEGLIGIBLE_DISPOSITION_LAT = 0.5  # lateral (ego's side direction) difference threshold

# [sec] Time-Resolution for the trajectory's discrete points that are sent to the controller
TRAJECTORY_TIME_RESOLUTION = 0.1

# Number of trajectory points to send out (to controller) from the TP - including the current state of ego
TRAJECTORY_NUM_POINTS = 10

# Werling Planner #

# [sec] Time-Resolution for planning
WERLING_TIME_RESOLUTION = 0.1

# [m] Range for grid search in werling planner (long. position)
SX_OFFSET_MIN, SX_OFFSET_MAX = -8, 0

# [m] Range for grid search in werling planner (long. velocity)
SV_OFFSET_MIN, SV_OFFSET_MAX = 0, 0

# [m] Range for grid search in werling planner (lat. position)
DX_OFFSET_MIN, DX_OFFSET_MAX = -1.6, 1.6

# Linspace number of steps in the constraints parameters grid-search
SX_STEPS, SV_STEPS, DX_STEPS = 5, 1, 9

# Linspace number of steps in latitudinal horizon planning time (from Td_low_bound to Ts)
TD_STEPS = 6

# Minimal T_d (time-horizon for the lateral movement) - in units of WerlingPlanner.dt
TD_MIN_DT = 3

# Frenet-Serret Conversions #

# [1/m] Curvature threshold for the GD step (if value is smaller than this value, there is no step executed)
TINY_CURVATURE = 10e-5

# [m/sec^2] when acceleration is not specified - TP uses this as goal acceleration
DEFAULT_ACCELERATION = 0.0

# [-+1/m] when curvature is not specified - TP uses this as goal curvature
DEFAULT_CURVATURE = 0.0

# FixedTrajectoryPlanner.plan performs sleep with time = mean + max(0, N(0, std))
FIXED_TRAJECTORY_PLANNER_SLEEP_MEAN = 0.15
FIXED_TRAJECTORY_PLANNER_SLEEP_STD = 0.2


# State #

# TODO: set real values
# [m] Bounding box size around ego vehicle
EGO_LENGTH, EGO_WIDTH, EGO_HEIGHT = 5.0, 2.0, 2.0

# [m] The distance from ego frame origin to ego rear
EGO_ORIGIN_LON_FROM_CENTER = 1.5

#The id of the ego object
EGO_ID = 0

# [m] Default height for objects - State Module
DEFAULT_OBJECT_Z_VALUE = 0.

# Whether we filter out dynamic objects that are not on the road
# Request by perception for viewing recordings in non-mapped areas.
# SHOULD ALWAYS BE TRUE FOR NORMAL DM FLOW
FILTER_OFF_ROAD_OBJECTS = True

### DM Manager configuration ###
BEHAVIORAL_PLANNING_MODULE_PERIOD = 0.5
TRAJECTORY_PLANNING_MODULE_PERIOD = 0.2

#### NAMES OF MODULES FOR LOGGING ####
MAP_NAME_FOR_LOGGING = "Map API"
DM_MANAGER_NAME_FOR_LOGGING = "DM Manager"
NAVIGATION_PLANNING_NAME_FOR_LOGGING = "Navigation Planning"
BEHAVIORAL_PLANNING_NAME_FOR_LOGGING = "Behavioral Planning"
BEHAVIORAL_STATE_NAME_FOR_LOGGING = "Behavioral State"
BEHAVIORAL_POLICY_NAME_FOR_LOGGING = "Behavioral Policy"
ACDA_NAME_FOR_LOGGING = "ACDA Module"
TRAJECTORY_PLANNING_NAME_FOR_LOGGING = "Trajectory Planning"
STATE_MODULE_NAME_FOR_LOGGING = "State Module"
RVIZ_MODULE_NAME_FOR_LOGGING = "Rviz Module"



##### Log messages
# TODO: update decision_making_sim messages
LOG_MSG_TRAJECTORY_PLANNER_MISSION_PARAMS = "Received mission params"
LOG_MSG_TRAJECTORY_PLANNER_TRAJECTORY_MSG = "Publishing Trajectory"
LOG_MSG_BEHAVIORAL_PLANNER_OUTPUT = "BehavioralPlanningFacade output is"
LOG_MSG_BEHAVIORAL_PLANNER_SEMANTIC_ACTION = "Chosen behavioral semantic action is"
LOG_MSG_BEHAVIORAL_PLANNER_ACTION_SPEC = "Chosen action specification is"
LOG_MSG_TRAJECTORY_PLANNER_NUM_TRAJECTORIES = "TP has found %d valid trajectories to choose from"
LOG_MSG_RECEIVED_STATE = "Received state"
LOG_MSG_STATE_MODULE_PUBLISH_STATE = "publishing state"
LOG_MSG_TRAJECTORY_PLANNER_IMPL_TIME = "TrajectoryPlanningFacade._periodic_action_impl time"
LOG_MSG_BEHAVIORAL_PLANNER_IMPL_TIME = "BehavioralFacade._periodic_action_impl time"<|MERGE_RESOLUTION|>--- conflicted
+++ resolved
@@ -16,11 +16,7 @@
 # Behavioral Planner
 
 # [m] high-level behavioral planner lookahead distance
-<<<<<<< HEAD
-BEHAVIORAL_PLANNING_LOOKAHEAD_DIST = 50.0
-=======
-BEHAVIORAL_PLANNING_LOOKAHEAD_DIST = 100.0
->>>>>>> 9ee25039
+BEHAVIORAL_PLANNING_LOOKAHEAD_DIST = 60.0
 
 # When retrieving the lookahead path of a given dynamic object, we will multiply the path length
 # by the following ratio in order to avoid extrapolation when resampling the path (due to path sampling
@@ -102,7 +98,7 @@
 
 # Assumed response delay on road [sec]
 # Used to compute safe distance from other agents on road
-SAFE_DIST_TIME_DELAY = 2.5
+SAFE_DIST_TIME_DELAY = 2.0
 
 # Semantic Grid indices
 SEMANTIC_CELL_LON_FRONT, SEMANTIC_CELL_LON_SAME, SEMANTIC_CELL_LON_REAR = 1, 0, -1
