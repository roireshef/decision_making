--- conflicted
+++ resolved
@@ -16,7 +16,7 @@
 # Behavioral Planner
 
 # [m] high-level behavioral planner lookahead distance
-BEHAVIORAL_PLANNING_LOOKAHEAD_DIST = 200.0
+BEHAVIORAL_PLANNING_LOOKAHEAD_DIST = 90.0
 
 # When retrieving the lookahead path of a given dynamic object, we will multiply the path length
 # by the following ratio in order to avoid extrapolation when resampling the path (due to path sampling
@@ -65,17 +65,12 @@
 GOAL_SIGMOID_K_PARAM = 0.5                  # sigmoid k (slope) param of going out-of-goal
 GOAL_SIGMOID_OFFSET = 7                     # offset param m of going out-of-goal: cost = w/(1+e^(k*(m-d)))
 
-<<<<<<< HEAD
 LON_JERK_COST_WEIGHT = 1.0                         # cost of longitudinal jerk
 LAT_JERK_COST_WEIGHT = 1.0                         # cost of lateral jerk
 
 EFFICIENCY_COST_WEIGHT = 0.6                # cost of zero velocity on one trajectory point
 EFFICIENCY_COST_DERIV_ZERO_DESIRED_RATIO = 2  # ratio UNDER_C'(0) / UNDER_C'(v_desired)
 RIGHT_LANE_COST_WEIGHT = 0.005              # cost of using non-right lane on one trajectory point
-=======
-LON_JERK_COST_WEIGHT = 1.0                  # cost of longitudinal jerk
-LAT_JERK_COST_WEIGHT = 1.0                  # cost of lateral jerk
->>>>>>> 9904eb39
 
 # [m/sec] speed to plan towards by default in BP
 BEHAVIORAL_PLANNING_DEFAULT_DESIRED_SPEED = 14.0  # TODO - get this value from the map
