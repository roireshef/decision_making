--- conflicted
+++ resolved
@@ -96,16 +96,11 @@
 
 # Assumed response delay on road [sec]
 # Used to compute safe distance from other agents on road
-# [sec] safe distance for specification, divided by front vehicle velocity
-SPECIFICATION_MARGIN_TIME_DELAY = 2.
-
-# [sec] time delay of AV vehicle
-SAFETY_MARGIN_TIME_DELAY = 1.
+SPECIFICATION_MARGIN_TIME_DELAY = 2
+SAFETY_MARGIN_TIME_DELAY = 1
 
 # [m] minimal lateral safe distance between objects
 LATERAL_SAFETY_MU = 0.5
-<<<<<<< HEAD
-=======
 
 # [m/sec] lateral velocity blame threshold: in case of lateral danger,
 # if ego_lat_vel >= min(obj_lat_vel, LAT_VEL_BLAME_THRESH), then ego is blamed
@@ -117,7 +112,6 @@
 # [m/s^2] lateral acceleration of object during time delay in RSS
 LAT_SAFETY_ACCEL_DURING_DELAY = 0
 
->>>>>>> 4b7e46b7
 
 # [m/sec] Minimal difference of velocities to justify an overtake
 MIN_OVERTAKE_VEL = 3
@@ -131,7 +125,6 @@
 FILTER_V_T_GRID = UniformGrid(np.array([0.0, 34]), 0.5)  # [m/sec] # TODO: use VELOCITY_LIMITS?
 FILTER_S_T_GRID = UniformGrid(np.array([-10, 110]), 1)  # TODO: use BEHAVIORAL_PLANNING_LOOKAHEAD_DIST?
 
-<<<<<<< HEAD
 # [m/s^2] calm longitudinal and lateral accelerations
 LON_CALM_ACC = 1.
 LAT_CALM_ACC = 0.4
@@ -164,8 +157,6 @@
 
 # integer number of samples per second for safety test
 SAFETY_SAMPLING_RESOLUTION = 5
-=======
->>>>>>> 4b7e46b7
 
 
 # Trajectory Planner #
