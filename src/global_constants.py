import numpy as np

from decision_making.src.messages.str_serializable import StrSerializable

# General constants

UNKNOWN_DEFAULT_VAL = 0.0


# Communication Layer

# PubSub message class implementation for all DM messages
PUBSUB_MSG_IMPL = StrSerializable


# Behavioral Planner

# [m] high-level behavioral planner lookahead distance
BEHAVIORAL_PLANNING_LOOKAHEAD_DIST = 80.0

# When retrieving the lookahead path of a given dynamic object, we will multiply the path length
# by the following ratio in order to avoid extrapolation when resampling the path (due to path sampling
# and linearization errors)
PREDICTION_LOOKAHEAD_COMPENSATION_RATIO = 1.2

# The necessary lateral margin in [m] that needs to be taken in order to assume that it is not in car's way
LATERAL_SAFETY_MARGIN_FROM_OBJECT = 0.0

# A lower and upper thresholds on the longitudinal offset between object and ego.
# Any object out of this scope won't be accounted in the behavioral planning process
# currently unused
MAX_PLANNING_DISTANCE_BACKWARD = -20.0
MAX_PLANNING_DISTANCE_FORWARD = 80.0

# Planning horizon in [sec]: prediction horizon in the behavioral planner
BEHAVIORAL_PLANNING_HORIZON = 7.0
BEHAVIORAL_PLANNING_TRAJECTORY_HORIZON = 2.0

# Planning resolution in [sec].
# Used for prediction resolution, i.e. the resolution of states along the path to be used for acda computations:
# This may have an effect on efficiency if the acda computation is costly.
BEHAVIORAL_PLANNING_TIME_RESOLUTION = 0.1


# After a change of TP costs run the following test:
# test_werlingPlanner.test_werlingPlanner_testCostsShaping_saveImagesForVariousScenarios

# Trajectory cost parameters
OBSTACLE_SIGMOID_COST = 1.0 * 1e5           # cost around obstacles (sigmoid)
OBSTACLE_SIGMOID_K_PARAM = 8.0              # sigmoid k (slope) param of objects on road

DEVIATION_FROM_LANE_COST = 2                # cost of deviation from lane (sigmoid)
LANE_SIGMOID_K_PARAM = 4                    # sigmoid k (slope) param of going out-of-lane-center

DEVIATION_TO_SHOULDER_COST = 1.0 * 1e2      # cost of deviation to shoulders (sigmoid)
SHOULDER_SIGMOID_K_PARAM = 6                # sigmoid k (slope) param of going out-of-shoulder
SHOULDER_SIGMOID_OFFSET = 0.2               # offset param m of going out-of-shoulder: cost = w/(1+e^(k*(m+x)))

DEVIATION_FROM_ROAD_COST = 1.0 * 1e3        # cost of deviation from road (sigmoid)
ROAD_SIGMOID_K_PARAM = 20                   # sigmoid k (slope) param of going out-of-road

DEVIATION_FROM_GOAL_LAT_LON_RATIO = 3       # ratio between lateral and longitudinal deviation costs from the goal
DEVIATION_FROM_GOAL_COST = 2.5 * 1e2        # cost of longitudinal deviation from the goal
GOAL_SIGMOID_K_PARAM = 0.5                  # sigmoid k (slope) param of going out-of-goal
GOAL_SIGMOID_OFFSET = 7                     # offset param m of going out-of-goal: cost = w/(1+e^(k*(m-d)))

LON_JERK_COST = 1.0                         # cost of longitudinal jerk
LAT_JERK_COST = 1.0                         # cost of lateral jerk

# [m/sec] speed to plan towards by default in BP
BEHAVIORAL_PLANNING_DEFAULT_DESIRED_SPEED = 14.0  # TODO - get this value from the map

# [m/s] min & max velocity limits are additional parameters for TP
VELOCITY_LIMITS = np.array([0.0, 20.0])

# Planning horizon for the TP query sent by BP [sec]
# Used for grid search in the [T_MIN, T_MAX] range with resolution of T_RES
BP_ACTION_T_LIMITS = np.array([2.0, 20.0])
BP_ACTION_T_RES = 0.2

# Behavioral planner action-specification weights for jerk vs time of action (rows are alternative weighting schemes)
BP_JERK_TIME_WEIGHTS = np.array([
    [1, 1],
    [2, 1]
])

# Longitudinal Acceleration Limits [m/sec^2]
LON_ACC_LIMITS = np.array([-8.0, 3.0])  # taken from SuperCruise presentation

# Latitudinal Acceleration Limits [m/sec^2]
LAT_ACC_LIMITS = np.array([-4.0, 4.0])

# Assumed response delay on road [sec]
# Used to compute safe distance from other agents on road
SAFE_DIST_TIME_DELAY = 1.0

# Semantic Grid indices
SEMANTIC_CELL_LON_FRONT, SEMANTIC_CELL_LON_SAME, SEMANTIC_CELL_LON_REAR = 1, 0, -1
SEMANTIC_CELL_LAT_LEFT, SEMANTIC_CELL_LAT_SAME, SEMANTIC_CELL_LAT_RIGHT = 1, 0, -1

# [m/sec] Minimal difference of velocities to justify an overtake
MIN_OVERTAKE_VEL = 3

# [m] The margin that we take from the front/read of the vehicle to define the front/rear partitions
LON_MARGIN_FROM_EGO = 1


# Trajectory Planner #

# [m] length of reference trajectory provided by behavioral planner
REFERENCE_TRAJECTORY_LENGTH = 30.0

# [m] Resolution for the interpolation of the reference route
TRAJECTORY_ARCLEN_RESOLUTION = 0.5

# [seconds] Resolution for the visualization of predicted dynamic objects
VISUALIZATION_PREDICTION_RESOLUTION = 1.0

# Time to remember object after it disappears from perception (in nanoseconds)
OBJECT_HISTORY_TIMEOUT = 1000*1000*1000*2

# Curve interpolation type (order)
TRAJECTORY_CURVE_SPLINE_FIT_ORDER = 4

# [m] Do not consider obstacles that are distant than this threshold
TRAJECTORY_OBSTACLE_LOOKAHEAD = 200.0

# Desired resolution of map [m], used for accuracy test on Frenet-Serret transformations
ROAD_MAP_REQUIRED_RES = 5

# [m] Cost function clips higher distances before exponentiation
EXP_CLIP_TH = 50.0

# Number of (best) trajectories to publish to visualization
NUM_ALTERNATIVE_TRAJECTORIES = 50

# Number of points in trajectories for sending out to visualization (currently VizTool freezes when there are too much)
MAX_NUM_POINTS_FOR_VIZ = 60

# in meters, to be used as an argument in the resample_curve method
DOWNSAMPLE_STEP_FOR_REF_ROUTE_VISUALIZATION = 0.5

# [m] "Negligible distance" threshold between the desired location and the actual location between two TP planning
# iterations. If the distance is lower than this threshold, the TP plans the trajectory as is the ego vehicle is
# currently in the desired location and not in its actual location.
# TODO: fix real values for thresholds (after tuning controller)
NEGLIGIBLE_DISPOSITION_LON = 1.5  # longitudinal (ego's heading direction) difference threshold
NEGLIGIBLE_DISPOSITION_LAT = 0.5  # lateral (ego's side direction) difference threshold

# [sec] Time-Resolution for the trajectory's discrete points that are sent to the controller
TRAJECTORY_TIME_RESOLUTION = 0.1

# Number of trajectory points to send out (to controller) from the TP - including the current state of ego
TRAJECTORY_NUM_POINTS = 10

# Werling Planner #

# [sec] Time-Resolution for planning
WERLING_TIME_RESOLUTION = 0.1

# [m] Range for grid search in werling planner (long. position)
<<<<<<< HEAD
SX_OFFSET_MIN, SX_OFFSET_MAX = 0, 0.1
=======
SX_OFFSET_MIN, SX_OFFSET_MAX = -8, 0
>>>>>>> 30db5ffe

# [m] Range for grid search in werling planner (long. velocity)
SV_OFFSET_MIN, SV_OFFSET_MAX = 0, 0

# [m] Range for grid search in werling planner (lat. position)
<<<<<<< HEAD
DX_OFFSET_MIN, DX_OFFSET_MAX = 0, 0

# Linspace number of steps in the constraints parameters grid-search
SX_STEPS, SV_STEPS, DX_STEPS = 1, 1, 1
=======
DX_OFFSET_MIN, DX_OFFSET_MAX = -1.6, 1.6

# Linspace number of steps in the constraints parameters grid-search
SX_STEPS, SV_STEPS, DX_STEPS = 5, 1, 9
>>>>>>> 30db5ffe

# Linspace number of steps in latitudinal horizon planning time (from Td_low_bound to Ts)
TD_STEPS = 6

# Minimal T_d (time-horizon for the lateral movement) - in units of WerlingPlanner.dt
TD_MIN_DT = 3

# Frenet-Serret Conversions #

# [1/m] Curvature threshold for the GD step (if value is smaller than this value, there is no step executed)
TINY_CURVATURE = 10e-5

# [m/sec^2] when acceleration is not specified - TP uses this as goal acceleration
DEFAULT_ACCELERATION = 0.0

# [-+1/m] when curvature is not specified - TP uses this as goal curvature
DEFAULT_CURVATURE = 0.0


# State #

# TODO: set real values
# [m] Bounding box size around ego vehicle
EGO_LENGTH, EGO_WIDTH, EGO_HEIGHT = 5.0, 2.0, 2.0

# [m] The distance from ego frame origin to ego rear
EGO_ORIGIN_LON_FROM_REAR = 4

#The id of the ego object
EGO_ID = 0

# [m] Default height for objects - State Module
DEFAULT_OBJECT_Z_VALUE = 0.

# Whether we filter out dynamic objects that are not on the road
# Request by perception for viewing recordings in non-mapped areas.
# SHOULD ALWAYS BE TRUE FOR NORMAL DM FLOW
FILTER_OFF_ROAD_OBJECTS = True

### DM Manager configuration ###
BEHAVIORAL_PLANNING_MODULE_PERIOD = 1.0
TRAJECTORY_PLANNING_MODULE_PERIOD = 0.2

#### NAMES OF MODULES FOR LOGGING ####
MAP_NAME_FOR_LOGGING = "Map API"
DM_MANAGER_NAME_FOR_LOGGING = "DM Manager"
NAVIGATION_PLANNING_NAME_FOR_LOGGING = "Navigation Planning"
BEHAVIORAL_PLANNING_NAME_FOR_LOGGING = "Behavioral Planning"
BEHAVIORAL_STATE_NAME_FOR_LOGGING = "Behavioral State"
BEHAVIORAL_POLICY_NAME_FOR_LOGGING = "Behavioral Policy"
ACDA_NAME_FOR_LOGGING = "ACDA Module"
TRAJECTORY_PLANNING_NAME_FOR_LOGGING = "Trajectory Planning"
STATE_MODULE_NAME_FOR_LOGGING = "State Module"
RVIZ_MODULE_NAME_FOR_LOGGING = "Rviz Module"



##### Log messages
# TODO: update decision_making_sim messages
LOG_MSG_TRAJECTORY_PLANNER_MISSION_PARAMS = "Received mission params"
LOG_MSG_BEHAVIORAL_PLANNER_OUTPUT = "BehavioralPlanningFacade output is"
LOG_MSG_TRAJECTORY_PLANNER_NUM_TRAJECTORIES = "TP has found %d valid trajectories to choose from"
LOG_MSG_RECEIVED_STATE = "Received state"
LOG_MSG_STATE_MODULE_PUBLISH_STATE = "publishing state"<|MERGE_RESOLUTION|>--- conflicted
+++ resolved
@@ -159,27 +159,16 @@
 WERLING_TIME_RESOLUTION = 0.1
 
 # [m] Range for grid search in werling planner (long. position)
-<<<<<<< HEAD
-SX_OFFSET_MIN, SX_OFFSET_MAX = 0, 0.1
-=======
 SX_OFFSET_MIN, SX_OFFSET_MAX = -8, 0
->>>>>>> 30db5ffe
 
 # [m] Range for grid search in werling planner (long. velocity)
 SV_OFFSET_MIN, SV_OFFSET_MAX = 0, 0
 
 # [m] Range for grid search in werling planner (lat. position)
-<<<<<<< HEAD
-DX_OFFSET_MIN, DX_OFFSET_MAX = 0, 0
-
-# Linspace number of steps in the constraints parameters grid-search
-SX_STEPS, SV_STEPS, DX_STEPS = 1, 1, 1
-=======
 DX_OFFSET_MIN, DX_OFFSET_MAX = -1.6, 1.6
 
 # Linspace number of steps in the constraints parameters grid-search
 SX_STEPS, SV_STEPS, DX_STEPS = 5, 1, 9
->>>>>>> 30db5ffe
 
 # Linspace number of steps in latitudinal horizon planning time (from Td_low_bound to Ts)
 TD_STEPS = 6
