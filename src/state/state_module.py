import time

from common_data.dds.python.Communication.ddspubsub import DdsPubSub
from decision_making.src.map.naive_cache_map import NaiveCacheMap
from decision_making.src.global_constants import *
from decision_making.src.infra.dm_module import DmModule
from decision_making.src.map.map_model import MapModel
from decision_making.src.state.state import *
from logging import Logger


class StateModule(DmModule):
    def __init__(self, dds: DdsPubSub, logger: Logger, map_api: MapAPI, occupancy_state: Union[OccupancyState, None],
                 dynamic_objects: Union[List[DynamicObject], None], ego_state: Union[EgoState, None]):
        super().__init__(dds, logger)
<<<<<<< HEAD
        occupancy_state = OccupancyState(0, np.array([]), np.array([]))
        dynamic_objects = []
        size = ObjectSize(0, 0, 0)
        map_model = MapModel()
        map_api = MapAPI(map_model)
        road_localization = RoadLocalization(0, 0, 0, 0, 0, 0)
        rel_road_localization = RelativeRoadLocalization(0, 0, 0)
        ego_state = EgoState(0, 0, 0, 0, 0, 0, size, 0, 0, 0, 0, 0, 0, map_api, road_localization,
                             rel_road_localization)
=======
        self.map_api = map_api
>>>>>>> 88e0f065
        self.state = State(occupancy_state, dynamic_objects, ego_state)

    def _start_impl(self):
        self.dds.subscribe(DYNAMIC_OBJECTS_SUBSCRIBE_TOPIC, self.__dynamic_obj_callback)
        self.dds.subscribe(SELF_LOCALIZATION_SUBSCRIBE_TOPIC, self.__self_localization_callback)
        self.dds.subscribe(OCCUPANCY_STATE_SUBSCRIBE_TOPIC, self.__occupancy_state_callback)

    def _stop_impl(self):
        self.dds.unsubscribe(DYNAMIC_OBJECTS_SUBSCRIBE_TOPIC)
        self.dds.unsubscribe(SELF_LOCALIZATION_SUBSCRIBE_TOPIC)
        self.dds.unsubscribe(OCCUPANCY_STATE_SUBSCRIBE_TOPIC)

    def _periodic_action_impl(self):
        pass

    def __dynamic_obj_callback(self, objects: dict):
        self.logger.info("got dynamic objects %s", objects)

        timestamp = objects["timestamp"]
        dyn_obj_list_dict = objects["timestamp"]["dynamic_objects"]

        dyn_obj_list = self.state.dynamic_objects
        for dyn_obj_dict in dyn_obj_list_dict:
            id = dyn_obj_dict["id"]
            x = dyn_obj_dict["location"]["x"]
            y = dyn_obj_dict["location"]["y"]
            z = 0
            yaw = dyn_obj_dict["bbox"]["yaw"]
            confidence = dyn_obj_dict["location"]["confidence"]
            length = dyn_obj_dict["bbox"]["length"]
            width = dyn_obj_dict["bbox"]["width"]
            height = dyn_obj_dict["bbox"]["height"]
            size = ObjectSize(length, width, height)
            v_x = dyn_obj_dict["velocity"]["v_x"]
            v_y = dyn_obj_dict["velocity"]["v_y"]

            dyn_obj = DynamicObject(id, timestamp, x, y, z, yaw, size, confidence, v_x, v_y, None, None)
            self.fill_road_localization(dyn_obj, self.state.ego_state, self.map_api)
            dyn_obj_list.append(dyn_obj)

    def __self_localization_callback(self, ego_localization: dict):
        self.logger.debug("got self localization %s", ego_localization)

        confidence = ego_localization["location"]["confidence"]
        timestamp = ego_localization["timestamp"]
        x = ego_localization["location"]["x"]
        y = ego_localization["location"]["y"]
        z = 0
        yaw = ego_localization["yaw"]
        v_x = ego_localization["velocity"]["v_x"]
        v_y = ego_localization["velocity"]["v_y"]
        size = ObjectSize(EGO_LENGTH, EGO_WIDTH, EGO_HEIGHT)
        self.state.ego_state = EgoState(0, timestamp, x, y, z, yaw, size, confidence, v_x, v_y, None, None, None)
        self.fill_road_localization(self.state.ego_state, None, self.map_api)

    def __occupancy_state_callback(self, occupancy: dict):
        self.logger.debug("got occupancy status %s", occupancy)
        timestamp = occupancy["timestamp"]
        points_list_dict = occupancy["points_list"]
        points_list = []
        confidence_list = []
        for pnt_dict in points_list_dict:
            pnt = [pnt_dict["x"], pnt_dict["y"], pnt_dict["z"]]
            points_list.append(pnt)
            confidence_list.append(pnt_dict["confidence"])
        self.state.occupancy_state = OccupancyState(timestamp, np.ndarray(points_list), np.ndarray(confidence_list))

    def __actuator_status_callback(self, actuator: dict):
        self.logger.debug("got actuator status %s", actuator)
        self.state.ego_state.steering_angle = actuator["steering_angle"]

    @staticmethod
    def fill_road_localization(obj, ego, map):
        # type: (DynamicObject, Union[EgoState, None], MapAPI) -> None
        """
        given ego_state fill dyn_obj.road_localization & dyn_obj.rel_road_localization
        :param obj: dynamic object whose road_localization should be filled (may be ego)
        :return: None
        """
        if ego is not None:  # if the object is not ego
            rel_pos = np.array([obj.x, obj.y, obj.z])
            glob_pos = CartesianFrame.convert_relative_to_absolute_frame(rel_pos, ego, ego.yaw)
            glob_yaw = obj.yaw + ego.yaw
        else:  # if obj is ego, then global & local coordinates are the same
            glob_pos = np.array([obj.x, obj.y, obj.z])
            glob_yaw = obj.yaw

        # calculate road coordinates for global coordinates
        road_id, lane_num, full_lat, intra_lane_lat, lon, intra_lane_yaw = \
            map.convert_world_to_lat_lon(glob_pos[0], glob_pos[1], glob_pos[2], glob_yaw)
        # fill road_localization
        obj.road_localization = RoadLocalization(road_id, lane_num, full_lat, intra_lane_lat, lon, intra_lane_yaw)

        # calculate relative road localization
        if ego is not None:  # if obj is not ego
            obj.rel_road_localization = \
                RelativeRoadLocalization(obj.road_localization.full_lat - ego.road_localization.full_lat,
                                         obj.road_localization.road_lon - ego.road_localization.road_lon,
                                         obj.road_localization.intra_lane_yaw - ego.road_localization.intra_lane_yaw)
        else:  # if the object is ego, then rel_road_localization is irrelevant
            obj.rel_road_localization = None<|MERGE_RESOLUTION|>--- conflicted
+++ resolved
@@ -4,7 +4,6 @@
 from decision_making.src.map.naive_cache_map import NaiveCacheMap
 from decision_making.src.global_constants import *
 from decision_making.src.infra.dm_module import DmModule
-from decision_making.src.map.map_model import MapModel
 from decision_making.src.state.state import *
 from logging import Logger
 
@@ -13,19 +12,7 @@
     def __init__(self, dds: DdsPubSub, logger: Logger, map_api: MapAPI, occupancy_state: Union[OccupancyState, None],
                  dynamic_objects: Union[List[DynamicObject], None], ego_state: Union[EgoState, None]):
         super().__init__(dds, logger)
-<<<<<<< HEAD
-        occupancy_state = OccupancyState(0, np.array([]), np.array([]))
-        dynamic_objects = []
-        size = ObjectSize(0, 0, 0)
-        map_model = MapModel()
-        map_api = MapAPI(map_model)
-        road_localization = RoadLocalization(0, 0, 0, 0, 0, 0)
-        rel_road_localization = RelativeRoadLocalization(0, 0, 0)
-        ego_state = EgoState(0, 0, 0, 0, 0, 0, size, 0, 0, 0, 0, 0, 0, map_api, road_localization,
-                             rel_road_localization)
-=======
         self.map_api = map_api
->>>>>>> 88e0f065
         self.state = State(occupancy_state, dynamic_objects, ego_state)
 
     def _start_impl(self):
