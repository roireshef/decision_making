--- conflicted
+++ resolved
@@ -99,7 +99,6 @@
         """
         timestamp = dyn_obj_data.timestamp
         objects_list = []
-<<<<<<< HEAD
         for obj_idx in range(dyn_obj_data.num_objects):
             obj_loc = dyn_obj_data.objects_localization[obj_idx]
             id = obj_loc.e_Cnt_object_id
@@ -122,89 +121,18 @@
                                         confidence=confidence)
 
                 # When filtering off-road objects, try to localize object on road.
-                if not FILTER_OFF_ROAD_OBJECTS or MapUtils.is_object_on_road(dyn_obj.map_state):
+                if not FILTER_OFF_ROAD_OBJECTS or dyn_obj.map_state.is_on_road():
 
                     # Required to verify the object has map state and that the velocity exceeds a minimal value.
                     # If FILTER_OFF_ROAD_OBJECTS is true, it means that the object is on road - therefore has map
                     # state
-                    if FILTER_OFF_ROAD_OBJECTS and dyn_obj.map_state.road_fstate[FS_SV] < VELOCITY_MINIMAL_THRESHOLD:
-                        thresholded_road_fstate = np.copy(dyn_obj.map_state.road_fstate)
-                        thresholded_road_fstate[FS_SV] = VELOCITY_MINIMAL_THRESHOLD
+                    if FILTER_OFF_ROAD_OBJECTS and dyn_obj.map_state.lane_fstate[FS_SV] < VELOCITY_MINIMAL_THRESHOLD:
+                        thresholded_lane_fstate = np.copy(dyn_obj.map_state.lane_fstate)
+                        thresholded_lane_fstate[FS_SV] = VELOCITY_MINIMAL_THRESHOLD
                         dyn_obj = dyn_obj.clone_from_map_state(
-                            map_state=MapState(road_fstate=thresholded_road_fstate,
-                                               road_id=dyn_obj.map_state.road_id))
+                            map_state=MapState(lane_fstate=thresholded_lane_fstate,
+                                               lane_id=dyn_obj.map_state.lane_id))
 
-=======
-        for obj_idx in range(dyn_obj_list.num_objects):
-            lcm_dyn_obj = lcm_dyn_obj_list[obj_idx]
-            ''' lcm_dyn_obj is an instance of LcmPerceivedDynamicObject class '''
-            in_fov = lcm_dyn_obj.tracking_status.in_fov
-            id = lcm_dyn_obj.id
-            if in_fov:
-                # object is in FOV, so we take its latest detection.
-                x = lcm_dyn_obj.location.x
-                y = lcm_dyn_obj.location.y
-                z = DEFAULT_OBJECT_Z_VALUE  # lcm_dyn_obj.location.z ?
-                confidence = lcm_dyn_obj.location.confidence
-                yaw = lcm_dyn_obj.bbox.yaw
-                length = lcm_dyn_obj.bbox.length
-                width = lcm_dyn_obj.bbox.width
-                height = lcm_dyn_obj.bbox.height
-                size = ObjectSize(length, width, height)
-                glob_v_x = lcm_dyn_obj.velocity.v_x
-                glob_v_y = lcm_dyn_obj.velocity.v_y
-
-                # convert velocity from map coordinates to relative to its own yaw
-                # TODO: ask perception to send v_x, v_y in dynamic vehicle's coordinate frame and not global frame.
-                v_x = np.cos(yaw) * glob_v_x + np.sin(yaw) * glob_v_y
-                v_y = -np.sin(yaw) * glob_v_x + np.cos(yaw) * glob_v_y
-
-                total_v = np.linalg.norm([v_x, v_y])
-
-                # TODO: currently acceleration_lon is 0 for dynamic_objects.
-                # TODO: When it won't be zero, consider that the speed and acceleration should be in the same direction
-                # TODO: The same for curvature.
-                acceleration_lon = UNKNOWN_DEFAULT_VAL
-                curvature = UNKNOWN_DEFAULT_VAL
-
-                global_coordinates = np.array([x, y, z])
-                # TODO: we might consider using velocity_yaw = np.arctan2(object_state.v_y, object_state.v_x)
-                global_yaw = yaw
-
-                try:
-                    dyn_obj = DynamicObject.create_from_cartesian_state(
-                        obj_id=id, timestamp=timestamp, size=size, confidence=confidence,
-                        cartesian_state=np.array([x, y, global_yaw, total_v, acceleration_lon, curvature]))
-
-                    # When filtering off-road objects, try to localize object on road.
-                    if not FILTER_OFF_ROAD_OBJECTS or dyn_obj.map_state.is_on_road():
-
-                        # Required to verify the object has map state and that the velocity exceeds a minimal value.
-                        # If FILTER_OFF_ROAD_OBJECTS is true, it means that the object is on road - therefore has map
-                        # state
-                        if FILTER_OFF_ROAD_OBJECTS and dyn_obj.map_state.lane_fstate[FS_SV] < VELOCITY_MINIMAL_THRESHOLD:
-                            thresholded_lane_fstate = np.copy(dyn_obj.map_state.lane_fstate)
-                            thresholded_lane_fstate[FS_SV] = VELOCITY_MINIMAL_THRESHOLD
-                            dyn_obj = dyn_obj.clone_from_map_state(
-                                map_state=MapState(lane_fstate=thresholded_lane_fstate,
-                                                   lane_id=dyn_obj.map_state.lane_id))
-
-                        self._dynamic_objects_memory_map[id] = dyn_obj
-                        objects_list.append(dyn_obj)  # update the list of dynamic objects
-                    else:
-                        continue
-
-                except MapCellNotFound:
-                    x, y, z = global_coordinates
-                    self.logger.warning(
-                        "Couldn't localize object on road. Object location: ({}, {}, {})".format(id, x, y, z))
-
-
-            else:
-                # object is out of FOV, using its last known location and timestamp.
-                dyn_obj = self._dynamic_objects_memory_map.get(id)
-                if dyn_obj is not None:
->>>>>>> c5feaa34
                     objects_list.append(dyn_obj)  # update the list of dynamic objects
                 else:
                     continue
