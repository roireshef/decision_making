from threading import Lock
from typing import Optional

from common_data.dds.python.Communication.ddspubsub import DdsPubSub
from decision_making.src.global_constants import *
from decision_making.src.infra.dm_module import DmModule
from decision_making.src.planning.utils.geometry_utils import CartesianFrame
from decision_making.src.state.state import *


class StateModule(DmModule):
    # TODO: temporary solution for unknown class members on initialization
    UNKNWON_DEFAULT_VAL = 0.0

    # TODO: implement double-buffer mechanism for locks wherever needed
    def __init__(self, dds: DdsPubSub, logger: Logger, map_api: MapAPI, occupancy_state: Optional[OccupancyState],
                 dynamic_objects: Optional[List[DynamicObject]], ego_state: Optional[EgoState]):
        super().__init__(dds, logger)
        self._map_api = map_api

        self._occupancy_state = occupancy_state
        self._occupancy_state_lock = Lock()

        self._dynamic_objects = dynamic_objects
        self._dynamic_objects_lock = Lock()

        self._ego_state = ego_state
        self._ego_state_lock = Lock()

    def _start_impl(self):
        self.dds.subscribe(DYNAMIC_OBJECTS_SUBSCRIBE_TOPIC, self._dynamic_obj_callback)
        self.dds.subscribe(SELF_LOCALIZATION_SUBSCRIBE_TOPIC, self._self_localization_callback)
        self.dds.subscribe(OCCUPANCY_STATE_SUBSCRIBE_TOPIC, self._occupancy_state_callback)

    def _stop_impl(self):
        self.dds.unsubscribe(DYNAMIC_OBJECTS_SUBSCRIBE_TOPIC)
        self.dds.unsubscribe(SELF_LOCALIZATION_SUBSCRIBE_TOPIC)
        self.dds.unsubscribe(OCCUPANCY_STATE_SUBSCRIBE_TOPIC)

    def _periodic_action_impl(self):
        pass

    def _dynamic_obj_callback(self, objects: dict) -> None:
        self.logger.info("got dynamic objects %s", objects)

        if self._ego_state is None:
            self.logger.warning("StateModule is trying to parse dynamic objects with None EgoState. " +
                                "Since objects are given in ego-vehicle's coordinate frame this is impossible. Aborting.")
            return

        ego = self._ego_state
        ego_pos = np.array([ego.x, ego.y, ego.z])
        ego_yaw = ego.yaw

        timestamp = objects["timestamp"]
        dyn_obj_list_dict = objects["dynamic_objects"]

        # TODO: can we use history-knowledge about dynamic objects?
        dyn_obj_list = []
        for dyn_obj_dict in dyn_obj_list_dict:
            id = dyn_obj_dict["id"]
            x = dyn_obj_dict["location"]["x"]
            y = dyn_obj_dict["location"]["y"]
            z = DEFAULT_OBJECT_Z_VALUE
            yaw = dyn_obj_dict["bbox"]["yaw"]
            confidence = dyn_obj_dict["location"]["confidence"]
            length = dyn_obj_dict["bbox"]["length"]
            width = dyn_obj_dict["bbox"]["width"]
            height = dyn_obj_dict["bbox"]["height"]
            size = ObjectSize(length, width, height)
            v_x = dyn_obj_dict["velocity"]["v_x"]
            v_y = dyn_obj_dict["velocity"]["v_y"]

            obj_pos = np.array([x, y, z])

            road_localtization = StateModule._compute_obj_road_localization(obj_pos, yaw, ego_pos, ego_yaw,
                                                                            self._map_api)

            # TODO: replace UNKNWON_DEFAULT_VAL with actual implementation
            dyn_obj = DynamicObject(id, timestamp, x, y, z, yaw, size, confidence, v_x, v_y,
                                    self.UNKNWON_DEFAULT_VAL, self.UNKNWON_DEFAULT_VAL, road_localtization)
            dyn_obj_list.append(dyn_obj)

        with self._dynamic_objects_lock:
            self._dynamic_objects = dyn_obj_list

        self._publish_state_if_full()

    def _self_localization_callback(self, ego_localization: dict):
        self.logger.debug("got self localization %s", ego_localization)

        confidence = ego_localization["location"]["confidence"]
        timestamp = ego_localization["timestamp"]
        x = ego_localization["location"]["x"]
        y = ego_localization["location"]["y"]
        z = 0.0
        yaw = ego_localization["yaw"]
        v_x = ego_localization["velocity"]["v_x"]
        v_y = ego_localization["velocity"]["v_y"]
        size = ObjectSize(EGO_LENGTH, EGO_WIDTH, EGO_HEIGHT)

<<<<<<< HEAD
        road_localization = StateModule._compute_ego_road_localization(np.ndarray([x, y, z]), yaw)
=======
        road_localization = StateModule.__compute_ego_road_localization(np.array([x, y, z]), yaw, self._map_api)
>>>>>>> 962a86e6

        with self._ego_state_lock:
            # TODO: replace UNKNWON_DEFAULT_VAL with actual implementation
            self._ego_state = EgoState(0, timestamp, x, y, z, yaw, size, confidence, v_x, v_y, self.UNKNWON_DEFAULT_VAL,
                                       self.UNKNWON_DEFAULT_VAL, self.UNKNWON_DEFAULT_VAL, road_localization)

        self._publish_state_if_full()

    def _occupancy_state_callback(self, occupancy: dict):
        self.logger.debug("got occupancy status %s", occupancy)
        timestamp = occupancy["timestamp"]

        free_space_points = np.array(occupancy["free_space_points"], dtype=float)
        points_list = free_space_points[:, :3]
        confidence_list = free_space_points[:, 3]

        with self._occupancy_state_lock:
            self._occupancy_state = OccupancyState(timestamp, np.array(points_list), np.array(confidence_list))

        self._publish_state_if_full()

    # TODO: integrate compensation for time differences (aka short-time predict)
    def _publish_state_if_full(self):
        # if some part of the state is missing, don't publish state message
        if self._occupancy_state is None or self._dynamic_objects is None or self._ego_state is None:
            return

        with self._occupancy_state_lock, self._ego_state_lock, self._dynamic_objects_lock:
            state = State(self._occupancy_state, self._dynamic_objects, self._ego_state)
        self.logger.debug("publishing state %s", state.serialize())

        self.dds.publish(STATE_PUBLISH_TOPIC, state.serialize())

    # TODO: solve the fact that actuator status can be outdated and no one will ever know
    def _actuator_status_callback(self, actuator: dict):
        self.logger.debug("got actuator status %s", actuator)
        pass  # TODO: update self._ego_state.steering_angle. Don't forget to lock self._ego_state!

    @staticmethod
    def _compute_ego_road_localization(pos: np.ndarray, yaw: float, map_api: MapAPI) -> RoadLocalization:
        """
        calculate road coordinates for global coordinates for ego
        :param pos: 1D numpy array of ego vehicle's [x,y,z] in global coordinate-frame
        :param yaw: in global coordinate-frame
        :param map_api: MapAPI instance
        :return: the road localization
        """
        # road_id, lane_num, full_lat, intra_lane_lat, lon, intra_lane_yaw = \
        #     map_api.convert_world_to_lat_lon(pos[0], pos[1], pos[2], yaw)
        # return RoadLocalization(road_id, lane_num, full_lat, intra_lane_lat, lon, intra_lane_yaw)
        # TODO - return real localization
        return RoadLocalization(0, 0, 0.0, 0.0, 0.0, 0.0)

    @staticmethod
    def _compute_obj_road_localization(obj_pos: np.ndarray, obj_yaw: float, ego_pos: np.ndarray, ego_yaw: float,
                                       map_api: MapAPI) -> RoadLocalization:
        """
        given an object in ego-vehicle's coordinate-frame, calculate its road coordinates

        :return:
        """
        global_obj_pos = CartesianFrame.convert_relative_to_global_frame(obj_pos, ego_pos, ego_yaw)
        global_obj_yaw = obj_yaw + ego_yaw

        # road_id, lane_num, full_lat, intra_lane_lat, lon, intra_lane_yaw = \
        #     map_api.convert_world_to_lat_lon(global_obj_pos[0], global_obj_pos[1], global_obj_pos[2], global_obj_yaw)
        # return RoadLocalization(road_id, lane_num, full_lat, intra_lane_lat, lon, intra_lane_yaw)
        # TODO - return real localization
        return RoadLocalization(0, 0, 0, 0, 0, 0)<|MERGE_RESOLUTION|>--- conflicted
+++ resolved
@@ -99,11 +99,7 @@
         v_y = ego_localization["velocity"]["v_y"]
         size = ObjectSize(EGO_LENGTH, EGO_WIDTH, EGO_HEIGHT)
 
-<<<<<<< HEAD
         road_localization = StateModule._compute_ego_road_localization(np.ndarray([x, y, z]), yaw)
-=======
-        road_localization = StateModule.__compute_ego_road_localization(np.array([x, y, z]), yaw, self._map_api)
->>>>>>> 962a86e6
 
         with self._ego_state_lock:
             # TODO: replace UNKNWON_DEFAULT_VAL with actual implementation
