--- conflicted
+++ resolved
@@ -1,17 +1,10 @@
 import numpy as np
 import rte.python.profiler as prof
-<<<<<<< HEAD
 from decision_making.src.infra.pubsub import PubSub
 from common_data.interface.Rte_Types.python.sub_structures.TsSYS_SceneDynamic import TsSYSSceneDynamic
 from common_data.interface.Rte_Types.python import Rte_Types_pubsub as pubsub_topics
 from common_data.interface.Rte_Types.python.uc_system.uc_system_scene_dynamic import UC_SYSTEM_SCENE_DYNAMIC
-=======
-from common_data.interface.py.idl_generated_files.Rte_Types.TsSYS_SceneDynamic import TsSYSSceneDynamic
-from common_data.interface.py.pubsub import Rte_Types_pubsub_topics as pubsub_topics
-from common_data.interface.py.pubsub.Rte_Types_pubsub_topics import SCENE_DYNAMIC
-from common_data.src.communication.pubsub.pubsub import PubSub
 from decision_making.src.exceptions import ObjectHasNegativeVelocityError
->>>>>>> 60965489
 from decision_making.src.global_constants import EGO_LENGTH, EGO_WIDTH, EGO_HEIGHT, LOG_MSG_STATE_MODULE_PUBLISH_STATE, \
     DEFAULT_OBJECT_Z_VALUE, VELOCITY_MINIMAL_THRESHOLD
 from decision_making.src.infra.dm_module import DmModule
@@ -54,6 +47,7 @@
         When starting the State Module, subscribe to dynamic objects, ego state and occupancy state services.
         """
         self.pubsub.subscribe(UC_SYSTEM_SCENE_DYNAMIC, self._scene_dynamic_callback)
+
     # TODO - implement unsubscribe only when logic is fixed in LCM
     def _stop_impl(self) -> None:
         """
@@ -91,6 +85,7 @@
                 state = State(occupancy_state, dynamic_objects, ego_state)
                 
                 self.logger.debug("%s %s", LOG_MSG_STATE_MODULE_PUBLISH_STATE, state)
+
                 self.pubsub.publish(pubsub_topics.PubSubMessageTypes["UC_SYSTEM_STATE_LCM"], state.serialize())
 
         except ObjectHasNegativeVelocityError as e:
