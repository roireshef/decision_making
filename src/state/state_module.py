<<<<<<< HEAD
import time
from common_data.dds.python.Communication.ddspubsub import DdsPubSub
from decision_making.src.infra.dm_module import DM_Module
from decision_making.src.state.enriched_state import *
from rte.python.logger.AV_logger import AV_Logger

class StateModule(DM_Module):
=======
from decision_making.src.infra.dm_module import DM_Module
from rte.python.periodic_timer.periodic_timer import PeriodicTimer

import time
class state_module(DM_Module):
>>>>>>> 3a27f753

    def __init__(self, dds: DdsPubSub, logger):
        super().__init__(dds, logger)

    def start(self):
        self.logger.info("Starting state module")
        self.DDS.subscribe("StateSubscriber::DynamicObjectsReader", self.__dynamic_obj_callback)
        self.timer = PeriodicTimer(2, self.__timer_callback)
        self.timer.start()

    def stop(self):
        self.logger.info("Stopping state module")
        self.DDS.unsubscribe("StateSubscriber::DynamicObjectsReader")
        self.timer.stop()

    def __timer_callback(self):
        self.logger.info("periodic timer")

    def __dynamic_obj_callback(self, objects: dict):
        self.logger.info("got dynamic objects %s", objects)



<<<<<<< HEAD
if __name__ == '__main__':
    logger = AV_Logger.get_logger('StateModule')
    dds_object = DdsPubSub("DecisionMakingParticipantLibrary::StateModule",
                           '../../../common_data/dds/generatedFiles/xml/decisionMakingMain.xml')

    state_module = StateModule(dds=dds_object, logger=logger)

    while True:
        # Publish dummy state
        occupancy_state = EnrichedOccupancyState(np.array([0.0]), np.array([0.0]))
        static_objects = [
            EnrichedObjectState(0, 0, 0, 0, 0, 0, EnrichedObjectSize(0, 0, 0), EnrichedRoadLocalization(0, 0, 0, 0, 0),
                                0, 0)]
        dynamic_objects = [EnrichedDynamicObject(0, 0, 0, 0, 0, 0, EnrichedObjectSize(0, 0, 0),
                                                 EnrichedRoadLocalization(0, 0, 0, 0, 0), 0, 0, 0, 0, 0, 0)]
        ego_state = EnrichedEgoState(0, 0, 0, 0, 0, 0, EnrichedObjectSize(0, 0, 0),
                                     EnrichedRoadLocalization(0, 0, 0, 0, 0), 0, 0, 0, 0, 0, 0, 0)
        perceived_road = EnrichedPerceivedRoad(0, [EnrichedLanesStructure(0, 0)], 0)

        enriched_state = EnrichedState(occupancy_state=occupancy_state, static_objects=static_objects,
                                       dynamic_objects=dynamic_objects, ego_state=ego_state,
                                       perceived_road=perceived_road)

        enriched_state_serialized = enriched_state.serialize()
        print (enriched_state_serialized)
        state_module.DDS.publish(topic='StateModulePub::StateWriter', data=enriched_state_serialized)

        time.sleep(1)


=======
>>>>>>> 3a27f753
<|MERGE_RESOLUTION|>--- conflicted
+++ resolved
@@ -1,4 +1,3 @@
-<<<<<<< HEAD
 import time
 from common_data.dds.python.Communication.ddspubsub import DdsPubSub
 from decision_making.src.infra.dm_module import DM_Module
@@ -6,13 +5,6 @@
 from rte.python.logger.AV_logger import AV_Logger
 
 class StateModule(DM_Module):
-=======
-from decision_making.src.infra.dm_module import DM_Module
-from rte.python.periodic_timer.periodic_timer import PeriodicTimer
-
-import time
-class state_module(DM_Module):
->>>>>>> 3a27f753
 
     def __init__(self, dds: DdsPubSub, logger):
         super().__init__(dds, logger)
@@ -36,7 +28,6 @@
 
 
 
-<<<<<<< HEAD
 if __name__ == '__main__':
     logger = AV_Logger.get_logger('StateModule')
     dds_object = DdsPubSub("DecisionMakingParticipantLibrary::StateModule",
@@ -67,5 +58,3 @@
         time.sleep(1)
 
 
-=======
->>>>>>> 3a27f753
