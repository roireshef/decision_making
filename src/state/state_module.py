from threading import Lock
from typing import Optional

from common_data.dds.python.Communication.ddspubsub import DdsPubSub
from decision_making.src.global_constants import *
from decision_making.src.infra.dm_module import DmModule
from decision_making.src.planning.utils.geometry_utils import CartesianFrame
from decision_making.src.state.state import *


class StateModule(DmModule):
    # TODO: temporary solution for unknown class members on initialization
    UNKNWON_DEFAULT_VAL = 0.0

    # TODO: implement double-buffer mechanism for locks wherever needed
    def __init__(self, dds: DdsPubSub, logger: Logger, map_api: MapAPI, occupancy_state: Optional[OccupancyState],
                 dynamic_objects: Optional[List[DynamicObject]], ego_state: Optional[EgoState]):
        super().__init__(dds, logger)
        self._map_api = map_api

        self._occupancy_state = occupancy_state
        self._occupancy_state_lock = Lock()

        self._dynamic_objects = dynamic_objects
        self._dynamic_objects_lock = Lock()

        self._ego_state = ego_state
        self._ego_state_lock = Lock()

    def _start_impl(self):
        self.dds.subscribe(DYNAMIC_OBJECTS_SUBSCRIBE_TOPIC, self.__dynamic_obj_callback)
        self.dds.subscribe(SELF_LOCALIZATION_SUBSCRIBE_TOPIC, self.__self_localization_callback)
        self.dds.subscribe(OCCUPANCY_STATE_SUBSCRIBE_TOPIC, self.__occupancy_state_callback)

    def _stop_impl(self):
        self.dds.unsubscribe(DYNAMIC_OBJECTS_SUBSCRIBE_TOPIC)
        self.dds.unsubscribe(SELF_LOCALIZATION_SUBSCRIBE_TOPIC)
        self.dds.unsubscribe(OCCUPANCY_STATE_SUBSCRIBE_TOPIC)

    def _periodic_action_impl(self):
        pass

    def __dynamic_obj_callback(self, objects: dict) -> None:
        self.logger.info("got dynamic objects %s", objects)

        if self._ego_state is None:
            self.logger.warning("StateModule is trying to parse dynamic objects with None EgoState. " +
                                "Since objects are given in ego-vehicle's coordinate frame this is impossible. Aborting.")
            return

        ego = self._ego_state
        ego_pos = np.array([ego.x, ego.y, ego.z])
        ego_yaw = ego.yaw

        timestamp = objects["timestamp"]
        dyn_obj_list_dict = objects["dynamic_objects"]

        # TODO: can we use history-knowledge about dynamic objects?
        dyn_obj_list = []
        for dyn_obj_dict in dyn_obj_list_dict:
            id = dyn_obj_dict["id"]
            x = dyn_obj_dict["location"]["x"]
            y = dyn_obj_dict["location"]["y"]
            z = DEFAULT_OBJECT_Z_VALUE
            yaw = dyn_obj_dict["bbox"]["yaw"]
            confidence = dyn_obj_dict["location"]["confidence"]
            length = dyn_obj_dict["bbox"]["length"]
            width = dyn_obj_dict["bbox"]["width"]
            height = dyn_obj_dict["bbox"]["height"]
            size = ObjectSize(length, width, height)
            v_x = dyn_obj_dict["velocity"]["v_x"]
            v_y = dyn_obj_dict["velocity"]["v_y"]

            obj_pos = np.array([x, y, z])

            road_localtization = StateModule.__compute_obj_road_localization(obj_pos, yaw, ego_pos, ego_yaw,
                                                                             self._map_api)

            # TODO: replace UNKNWON_DEFAULT_VAL with actual implementation
            dyn_obj = DynamicObject(id, timestamp, x, y, z, yaw, size, confidence, v_x, v_y,
                                    self.UNKNWON_DEFAULT_VAL, self.UNKNWON_DEFAULT_VAL, road_localtization)
            dyn_obj_list.append(dyn_obj)

        with self._dynamic_objects_lock:
            self._dynamic_objects = dyn_obj_list

        self.__publish_state_if_full()

    def __self_localization_callback(self, ego_localization: dict):
        self.logger.debug("got self localization %s", ego_localization)

        confidence = ego_localization["location"]["confidence"]
        timestamp = ego_localization["timestamp"]
        x = ego_localization["location"]["x"]
        y = ego_localization["location"]["y"]
        z = 0.0
        yaw = ego_localization["yaw"]
        v_x = ego_localization["velocity"]["v_x"]
        v_y = ego_localization["velocity"]["v_y"]
        size = ObjectSize(EGO_LENGTH, EGO_WIDTH, EGO_HEIGHT)

<<<<<<< HEAD
        try:
            road_localization = StateModule.__compute_ego_road_localization(np.array([x, y, z]), yaw, self._map_api)
        except Exception as e:
            self.logger.debug(e)
=======
        road_localization = StateModule.__compute_ego_road_localization(np.array([x, y, z]), yaw, self._map_api)
>>>>>>> 962a86e6

        with self._ego_state_lock:
            # TODO: replace UNKNWON_DEFAULT_VAL with actual implementation
            self._ego_state = EgoState(0, timestamp, x, y, z, yaw, size, confidence, v_x, v_y, self.UNKNWON_DEFAULT_VAL,
                                       self.UNKNWON_DEFAULT_VAL, self.UNKNWON_DEFAULT_VAL, road_localization)

        self.__publish_state_if_full()

    def __occupancy_state_callback(self, occupancy: dict):
        self.logger.debug("got occupancy status %s", occupancy)
        timestamp = occupancy["timestamp"]

        free_space_points = np.array(occupancy["free_space_points"], dtype=float)
        points_list = free_space_points[:, :3]
        confidence_list = free_space_points[:, 3]

        with self._occupancy_state_lock:
            self._occupancy_state = OccupancyState(timestamp, np.array(points_list), np.array(confidence_list))

        self.__publish_state_if_full()

    # TODO: integrate compensation for time differences (aka short-time predict)
    def __publish_state_if_full(self):
        # if some part of the state is missing, don't publish state message
        if self._occupancy_state is None or self._dynamic_objects is None or self._ego_state is None:
            return

        with self._occupancy_state_lock, self._ego_state_lock, self._dynamic_objects_lock:
            state = State(self._occupancy_state, self._dynamic_objects, self._ego_state)
        self.logger.debug("publishing state %s", state.serialize())

        self.dds.publish(STATE_PUBLISH_TOPIC, state.serialize())

    # TODO: solve the fact that actuator status can be outdated and no one will ever know
    def __actuator_status_callback(self, actuator: dict):
        self.logger.debug("got actuator status %s", actuator)
        pass  # TODO: update self._ego_state.steering_angle. Don't forget to lock self._ego_state!

    @staticmethod
    def __compute_ego_road_localization(pos: np.ndarray, yaw: float, map_api: MapAPI) -> RoadLocalization:
        """
        calculate road coordinates for global coordinates for ego
        :param pos: 1D numpy array of ego vehicle's [x,y,z] in global coordinate-frame
        :param yaw: in global coordinate-frame
        :param map_api: MapAPI instance
        :return: the road localization
        """
<<<<<<< HEAD
        closest_road_id, lon, lat, yaw, is_on_road = map_api.convert_global_to_road_coordinates(pos[0], pos[1], yaw)
        road_details = map_api._get_road(closest_road_id)
        lane_width = road_details.width / road_details.lanes_num
        lane = np.math.floor(lat / lane_width)
        intra_lane_lat = lat - lane * lane_width

        return RoadLocalization(closest_road_id, int(lane), lat, intra_lane_lat, lon, yaw)
=======
        # road_id, lane_num, full_lat, intra_lane_lat, lon, intra_lane_yaw = \
        #     map_api.convert_world_to_lat_lon(pos[0], pos[1], pos[2], yaw)
        # return RoadLocalization(road_id, lane_num, full_lat, intra_lane_lat, lon, intra_lane_yaw)
        # TODO - return real localization
        return RoadLocalization(0, 0, 0.0, 0.0, 0.0, 0.0)
>>>>>>> 962a86e6

    @staticmethod
    def __compute_obj_road_localization(obj_pos: np.ndarray, obj_yaw: float, ego_pos: np.ndarray, ego_yaw: float,
                                        map_api: MapAPI) -> RoadLocalization:
        """
        given an object in ego-vehicle's coordinate-frame, calculate its road coordinates

        :return:
        """
        global_obj_pos = CartesianFrame.convert_relative_to_global_frame(obj_pos, ego_pos, ego_yaw)
        global_obj_yaw = obj_yaw + ego_yaw

        # road_id, lane_num, full_lat, intra_lane_lat, lon, intra_lane_yaw = \
        #     map_api.convert_world_to_lat_lon(global_obj_pos[0], global_obj_pos[1], global_obj_pos[2], global_obj_yaw)
        # return RoadLocalization(road_id, lane_num, full_lat, intra_lane_lat, lon, intra_lane_yaw)
        # TODO - return real localization
        return RoadLocalization(0, 0, 0, 0, 0, 0)<|MERGE_RESOLUTION|>--- conflicted
+++ resolved
@@ -99,14 +99,7 @@
         v_y = ego_localization["velocity"]["v_y"]
         size = ObjectSize(EGO_LENGTH, EGO_WIDTH, EGO_HEIGHT)
 
-<<<<<<< HEAD
-        try:
-            road_localization = StateModule.__compute_ego_road_localization(np.array([x, y, z]), yaw, self._map_api)
-        except Exception as e:
-            self.logger.debug(e)
-=======
         road_localization = StateModule.__compute_ego_road_localization(np.array([x, y, z]), yaw, self._map_api)
->>>>>>> 962a86e6
 
         with self._ego_state_lock:
             # TODO: replace UNKNWON_DEFAULT_VAL with actual implementation
@@ -154,7 +147,6 @@
         :param map_api: MapAPI instance
         :return: the road localization
         """
-<<<<<<< HEAD
         closest_road_id, lon, lat, yaw, is_on_road = map_api.convert_global_to_road_coordinates(pos[0], pos[1], yaw)
         road_details = map_api._get_road(closest_road_id)
         lane_width = road_details.width / road_details.lanes_num
@@ -162,13 +154,6 @@
         intra_lane_lat = lat - lane * lane_width
 
         return RoadLocalization(closest_road_id, int(lane), lat, intra_lane_lat, lon, yaw)
-=======
-        # road_id, lane_num, full_lat, intra_lane_lat, lon, intra_lane_yaw = \
-        #     map_api.convert_world_to_lat_lon(pos[0], pos[1], pos[2], yaw)
-        # return RoadLocalization(road_id, lane_num, full_lat, intra_lane_lat, lon, intra_lane_yaw)
-        # TODO - return real localization
-        return RoadLocalization(0, 0, 0.0, 0.0, 0.0, 0.0)
->>>>>>> 962a86e6
 
     @staticmethod
     def __compute_obj_road_localization(obj_pos: np.ndarray, obj_yaw: float, ego_pos: np.ndarray, ego_yaw: float,
