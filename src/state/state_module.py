--- conflicted
+++ resolved
@@ -180,26 +180,4 @@
     # TODO: solve the fact that actuator status can be outdated and no one will ever know
     def _actuator_status_callback(self, actuator: dict):
         self.logger.debug("got actuator status %s", actuator)
-<<<<<<< HEAD
-        pass  # TODO: update self._ego_state.steering_angle. Don't forget to lock self._ego_state!
-
-    @staticmethod
-    def _compute_road_localization(global_pos: np.ndarray, global_yaw: float, map_api: MapAPI) -> RoadLocalization:
-        """
-        calculate road coordinates for global coordinates for ego
-        :param global_pos: 1D numpy array of ego vehicle's [x,y,z] in global coordinate-frame
-        :param global_yaw: in global coordinate-frame
-        :param map_api:BEHAVIORAL_STATE_READER_TOPIC MapAPI instance
-        :return: the road localization
-        """
-        closest_road_id, lon, lat, global_yaw, is_on_road = map_api.convert_global_to_road_coordinates(global_pos[0],
-                                                                                                       global_pos[1],
-                                                                                                       global_yaw)
-        lane_width = map_api.get_road(closest_road_id).lane_width
-        lane = np.math.floor(lat / lane_width)
-        intra_lane_lat = lat - lane * lane_width
-
-        return RoadLocalization(closest_road_id, int(lane), lat, intra_lane_lat, lon, global_yaw)
-=======
-        pass  # TODO: update self._ego_state.steering_angle. Don't forget to lock self._ego_state!
->>>>>>> a826277f
+        pass  # TODO: update self._ego_state.steering_angle. Don't forget to lock self._ego_state!