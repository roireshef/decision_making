import threading
from logging import Logger

from common_data.dds.python.Communication.ddspubsub import DdsPubSub
from decision_making.src.global_constants import *
from decision_making.src.infra.dm_module import DmModule
from decision_making.src.state.state import *


class StateModule(DmModule):
<<<<<<< HEAD
    # TODO: temporary solution for unknown class members on initialization
    UNKNWON_DEFAULT_VAL = 0.0

=======
    # TODO: implement double-buffer mechanism for locks wherever needed
>>>>>>> 5786f617
    def __init__(self, dds: DdsPubSub, logger: Logger, map_api: MapAPI, occupancy_state: Union[OccupancyState, None],
                 dynamic_objects: Union[List[DynamicObject], None], ego_state: Union[EgoState, None]):
        super().__init__(dds, logger)
        self._map_api = map_api

        self._occupancy_state = occupancy_state
        self._occupancy_state_lock = threading.Lock()

        self._dynamic_objects = dynamic_objects
        self._dynamic_objects_lock = threading.Lock()

        self._ego_state = ego_state
        self._ego_state_lock = threading.Lock()

    def _start_impl(self):
        self.dds.subscribe(DYNAMIC_OBJECTS_SUBSCRIBE_TOPIC, self.__dynamic_obj_callback)
        self.dds.subscribe(SELF_LOCALIZATION_SUBSCRIBE_TOPIC, self.__self_localization_callback)
        self.dds.subscribe(OCCUPANCY_STATE_SUBSCRIBE_TOPIC, self.__occupancy_state_callback)

    def _stop_impl(self):
        self.dds.unsubscribe(DYNAMIC_OBJECTS_SUBSCRIBE_TOPIC)
        self.dds.unsubscribe(SELF_LOCALIZATION_SUBSCRIBE_TOPIC)
        self.dds.unsubscribe(OCCUPANCY_STATE_SUBSCRIBE_TOPIC)

    def _periodic_action_impl(self):
        pass

    def __dynamic_obj_callback(self, objects: dict) -> None:
        self.logger.info("got dynamic objects %s", objects)

        if self._ego_state is None:
            self.logger.warn("StateModule is trying to parse dynamic objects with None EgoState. "
                             "Since objects are given in ego-vehicle's coordinate frame this is impossible. Aborting.")
            pass

        with self._ego_state as ego:
            ego_pos = np.ndarray([ego.x, ego.y, ego.z])
            ego_yaw = ego.yaw

        timestamp = objects["timestamp"]
        dyn_obj_list_dict = objects["timestamp"]["dynamic_objects"]

        # TODO: can we use history-knowledge about dynamic objects?
        dyn_obj_list = []
        for dyn_obj_dict in dyn_obj_list_dict:
            id = dyn_obj_dict["id"]
            x = dyn_obj_dict["location"]["x"]
            y = dyn_obj_dict["location"]["y"]
            z = DEFAULT_OBJECT_Z_VALUE
            yaw = dyn_obj_dict["bbox"]["yaw"]
            confidence = dyn_obj_dict["location"]["confidence"]
            length = dyn_obj_dict["bbox"]["length"]
            width = dyn_obj_dict["bbox"]["width"]
            height = dyn_obj_dict["bbox"]["height"]
            size = ObjectSize(length, width, height)
            v_x = dyn_obj_dict["velocity"]["v_x"]
            v_y = dyn_obj_dict["velocity"]["v_y"]

            obj_pos = np.ndarray([x, y, z])

            road_localtization = StateModule.compute_obj_road_localization(obj_pos, yaw, ego_pos, ego_yaw,
                                                                           self._map_api)

            # TODO: replace UNKNWON_DEFAULT_VAL with actual implementation
            dyn_obj = DynamicObject(id, timestamp, x, y, z, yaw, size, confidence, v_x, v_y,
                                    self.UNKNWON_DEFAULT_VAL, self.UNKNWON_DEFAULT_VAL, road_localtization)
            dyn_obj_list.append(dyn_obj)

        with self._dynamic_objects_lock:
            self._dynamic_objects = dyn_obj_list

        self.__publish_state()

    def __self_localization_callback(self, ego_localization: dict):
        self.logger.debug("got self localization %s", ego_localization)

        confidence = ego_localization["location"]["confidence"]
        timestamp = ego_localization["timestamp"]
        x = ego_localization["location"]["x"]
        y = ego_localization["location"]["y"]
        z = 0
        yaw = ego_localization["yaw"]
        v_x = ego_localization["velocity"]["v_x"]
        v_y = ego_localization["velocity"]["v_y"]
        size = ObjectSize(EGO_LENGTH, EGO_WIDTH, EGO_HEIGHT)

        road_localization = StateModule.compute_ego_road_localization(np.ndarray([x, y, z]), yaw)

<<<<<<< HEAD
        # TODO: replace UNKNWON_DEFAULT_VAL with actual implementation
        self._ego_state = EgoState(0, timestamp, x, y, z, yaw, size, confidence, v_x, v_y, self.UNKNWON_DEFAULT_VAL,
                                   self.UNKNWON_DEFAULT_VAL, self.UNKNWON_DEFAULT_VAL, road_localization)
=======
        with self._ego_state_lock:
            self._ego_state = EgoState(0, timestamp, x, y, z, yaw, size, confidence, v_x, v_y,
                                       None, None, None, road_localization)

        self.__publish_state()
>>>>>>> 5786f617

    def __occupancy_state_callback(self, occupancy: dict):
        self.logger.debug("got occupancy status %s", occupancy)
        timestamp = occupancy["timestamp"]
        points_list_dict = occupancy["points_list"]
        points_list = []
        confidence_list = []
        for pnt_dict in points_list_dict:
            pnt = [pnt_dict["x"], pnt_dict["y"], pnt_dict["z"]]
            points_list.append(pnt)
            confidence_list.append(pnt_dict["confidence"])

        with self._occupancy_state_lock:
            self._occupancy_state = OccupancyState(timestamp, np.ndarray(points_list), np.ndarray(confidence_list))

        self.__publish_state()

    # TODO: integrate compensation for time differences (aka short-time predict)
    def __publish_state(self):
        with self._occupancy_state_lock, self._ego_state_lock, self._dynamic_objects_lock:
            state = State(self._occupancy_state, self._dynamic_objects, self._ego_state)

        self.dds.publish(STATE_PUBLISH_TOPIC, state.serialize())

    # TODO: solve the fact that actuator status can be outdated and no one will ever know
    def __actuator_status_callback(self, actuator: dict):
        self.logger.debug("got actuator status %s", actuator)
        # TODO: update self._ego_state.steering_angle. Don't forget to lock self._ego_state!
        pass

    @staticmethod
    def compute_ego_road_localization(pos, yaw, map_api):
        # type: (np.ndarray, float, MapAPI) -> RoadLocalization
        """
        calculate road coordinates for global coordinates for ego
        :param pos: 1D numpy array of ego vehicle's [x,y,z] in global coordinate-frame
        :param yaw: in global coordinate-frame
        :param map_api: MapAPI instance
        :return: the road localization
        """
        road_id, lane_num, full_lat, intra_lane_lat, lon, intra_lane_yaw = \
            map_api.convert_world_to_lat_lon(pos[0], pos[1], pos[2], yaw)
        return RoadLocalization(road_id, lane_num, full_lat, intra_lane_lat, lon, intra_lane_yaw)

    @staticmethod
    def compute_obj_road_localization(obj_pos, obj_yaw, ego_pos, ego_yaw, map_api):
        # type: (np.ndarray, float, np.ndarray, float, MapAPI) -> RoadLocalization
        """
        given an object in ego-vehicle's coordinate-frame, calculate its road coordinates

        :return:
        """
        global_obj_pos = CartesianFrame.convert_relative_to_global_frame(obj_pos, ego_pos, ego_yaw)
        global_obj_yaw = obj_yaw + ego_yaw

        road_id, lane_num, full_lat, intra_lane_lat, lon, intra_lane_yaw = \
            map_api.convert_world_to_lat_lon(global_obj_pos[0], global_obj_pos[1], global_obj_pos[2], global_obj_yaw)
        return RoadLocalization(road_id, lane_num, full_lat, intra_lane_lat, lon, intra_lane_yaw)<|MERGE_RESOLUTION|>--- conflicted
+++ resolved
@@ -8,13 +8,10 @@
 
 
 class StateModule(DmModule):
-<<<<<<< HEAD
     # TODO: temporary solution for unknown class members on initialization
     UNKNWON_DEFAULT_VAL = 0.0
 
-=======
     # TODO: implement double-buffer mechanism for locks wherever needed
->>>>>>> 5786f617
     def __init__(self, dds: DdsPubSub, logger: Logger, map_api: MapAPI, occupancy_state: Union[OccupancyState, None],
                  dynamic_objects: Union[List[DynamicObject], None], ego_state: Union[EgoState, None]):
         super().__init__(dds, logger)
@@ -103,17 +100,12 @@
 
         road_localization = StateModule.compute_ego_road_localization(np.ndarray([x, y, z]), yaw)
 
-<<<<<<< HEAD
-        # TODO: replace UNKNWON_DEFAULT_VAL with actual implementation
-        self._ego_state = EgoState(0, timestamp, x, y, z, yaw, size, confidence, v_x, v_y, self.UNKNWON_DEFAULT_VAL,
-                                   self.UNKNWON_DEFAULT_VAL, self.UNKNWON_DEFAULT_VAL, road_localization)
-=======
         with self._ego_state_lock:
-            self._ego_state = EgoState(0, timestamp, x, y, z, yaw, size, confidence, v_x, v_y,
-                                       None, None, None, road_localization)
+            # TODO: replace UNKNWON_DEFAULT_VAL with actual implementation
+            self._ego_state = EgoState(0, timestamp, x, y, z, yaw, size, confidence, v_x, v_y, self.UNKNWON_DEFAULT_VAL,
+                                       self.UNKNWON_DEFAULT_VAL, self.UNKNWON_DEFAULT_VAL, road_localization)
 
         self.__publish_state()
->>>>>>> 5786f617
 
     def __occupancy_state_callback(self, occupancy: dict):
         self.logger.debug("got occupancy status %s", occupancy)
@@ -141,8 +133,7 @@
     # TODO: solve the fact that actuator status can be outdated and no one will ever know
     def __actuator_status_callback(self, actuator: dict):
         self.logger.debug("got actuator status %s", actuator)
-        # TODO: update self._ego_state.steering_angle. Don't forget to lock self._ego_state!
-        pass
+        pass # TODO: update self._ego_state.steering_angle. Don't forget to lock self._ego_state!
 
     @staticmethod
     def compute_ego_road_localization(pos, yaw, map_api):
