--- conflicted
+++ resolved
@@ -62,35 +62,12 @@
             with self._scene_dynamic_lock:
 
                 self._scene_dynamic = SceneDynamic.deserialize(scene_dynamic)
-<<<<<<< HEAD
-                timestamp = DynamicObject.sec_to_ticks(self._scene_dynamic.s_Data.s_RecvTimestamp.timestamp_in_seconds)
-                occupancy_state = OccupancyState(0, np.array([0]), np.array([0]))
-                ego_map_state = MapState(lane_fstate=self._scene_dynamic.s_Data.s_host_localization.a_lane_frenet_pose,
-                                         lane_id=self._scene_dynamic.s_Data.s_host_localization.e_i_lane_segment_id)
-                ego_state = EgoState(obj_id=0,
-                                     timestamp=timestamp,
-                                     cartesian_state=self._scene_dynamic.s_Data.s_host_localization.a_cartesian_pose,
-                                     map_state=ego_map_state,
-                                     size=ObjectSize(EGO_LENGTH, EGO_WIDTH, EGO_HEIGHT),
-                                     confidence=1.0)
-
-                if ego_state.cartesian_state[C_V] < 0:
-                    raise ObjectHasNegativeVelocityError('Ego was received with negative velocity %f' % ego_state.cartesian_state[C_V])
-
-                dyn_obj_data = DynamicObjectsData(num_objects=self._scene_dynamic.s_Data.e_Cnt_num_objects,
-                                                  objects_localization=self._scene_dynamic.s_Data.as_object_localization,
-                                                  timestamp=timestamp)
-                dynamic_objects = self.create_dyn_obj_list(dyn_obj_data)
-                state = State(occupancy_state, dynamic_objects, ego_state)
-                
-=======
 
                 state = self.create_state_from_scene_dynamic(self._scene_dynamic)
 
->>>>>>> 4e629d6a
                 self.logger.debug("%s %s", LOG_MSG_STATE_MODULE_PUBLISH_STATE, state)
 
-                self.pubsub.publish(pubsub_topics.PubSubMessageTypes["UC_SYSTEM_STATE"], state.serialize())
+                self.pubsub.publish(pubsub_topics.PubSubMessageTypes["UC_SYSTEM_STATE_LCM"], state.serialize())
 
         except ObjectHasNegativeVelocityError as e:
             self.logger.error(e)
@@ -145,41 +122,13 @@
             # TODO: Handle multiple hypotheses
             cartesian_state = obj_loc.as_object_hypothesis[0].a_cartesian_pose
             map_state = MapState(obj_loc.as_object_hypothesis[0].a_lane_frenet_pose, obj_loc.as_object_hypothesis[0].e_i_lane_segment_id)
+            # TODO: map_state_on_host_lane now unused, see if it makes more sense to send ego lane_id in its map_state
+            map_state_on_host_lane = MapState(obj_loc.as_object_hypothesis[0].a_host_lane_frenet_pose, obj_loc.as_object_hypothesis[0].e_i_lane_segment_id)
             size = ObjectSize(obj_loc.s_bounding_box.e_l_length,
                               obj_loc.s_bounding_box.e_l_width,
                               obj_loc.s_bounding_box.e_l_height)
             confidence = obj_loc.as_object_hypothesis[0].e_r_probability
 
-<<<<<<< HEAD
-            try:
-                dyn_obj = DynamicObject(obj_id=obj_loc.e_Cnt_object_id,
-                                        timestamp=timestamp,
-                                        cartesian_state=cartesian_state,
-                                        map_state=map_state if map_state.lane_id > 0 else None,
-                                        size=size,
-                                        confidence=confidence)
-
-                if dyn_obj.cartesian_state[C_V] < 0:
-                    raise ObjectHasNegativeVelocityError('Dynamic object with id %d was received with negative velocity %f'
-                                                         % (dyn_obj.obj_id, dyn_obj.cartesian_state[C_V]))
-
-                # TODO: Figure out if we need SceneProvider to let us know if an object is not on road
-
-                # Required to verify the object has map state and that the velocity exceeds a minimal value.
-                if dyn_obj.map_state.lane_fstate[FS_SV] < VELOCITY_MINIMAL_THRESHOLD:
-                    thresholded_lane_fstate = np.copy(dyn_obj.map_state.lane_fstate)
-                    thresholded_lane_fstate[FS_SV] = VELOCITY_MINIMAL_THRESHOLD
-                    dyn_obj = dyn_obj.clone_from_map_state(
-                        map_state=MapState(lane_fstate=thresholded_lane_fstate,
-                                           lane_id=dyn_obj.map_state.lane_id))
-
-                objects_list.append(dyn_obj)  # update the list of dynamic objects
-
-            except MapCellNotFound:
-                x, y, z = cartesian_state[FS_SX], cartesian_state[FS_SV], DEFAULT_OBJECT_Z_VALUE
-                self.logger.warning(
-                    "Couldn't localize object on road. Object location: ({}, {}, {})".format(id, x, y, z))
-=======
             dyn_obj = DynamicObject(obj_id=id,
                                     timestamp=timestamp,
                                     cartesian_state=cartesian_state,
@@ -203,6 +152,5 @@
                                        lane_id=dyn_obj.map_state.lane_id))
 
             objects_list.append(dyn_obj)  # update the list of dynamic objects
->>>>>>> 4e629d6a
 
         return objects_list