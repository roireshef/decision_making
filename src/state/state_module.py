import numpy as np
import rte.python.profiler as prof
from common_data.interface.py.idl_generated_files.Rte_Types.TsSYS_SceneDynamic import TsSYSSceneDynamic
from common_data.interface.py.pubsub import Rte_Types_pubsub_topics as pubsub_topics
from common_data.interface.py.pubsub.Rte_Types_pubsub_topics import SCENE_DYNAMIC
from common_data.src.communication.pubsub.pubsub import PubSub
from decision_making.src.exceptions import ObjectHasNegativeVelocityError
from decision_making.src.global_constants import EGO_LENGTH, EGO_WIDTH, EGO_HEIGHT, LOG_MSG_STATE_MODULE_PUBLISH_STATE, \
    DEFAULT_OBJECT_Z_VALUE, VELOCITY_MINIMAL_THRESHOLD
from decision_making.src.infra.dm_module import DmModule
from decision_making.src.messages.scene_dynamic_message import SceneDynamic, ObjectLocalization
from decision_making.src.planning.types import FS_SV, FS_SX, C_V
from decision_making.src.state.map_state import MapState
from decision_making.src.state.state import OccupancyState, ObjectSize, State, \
    DynamicObject, EgoState
from logging import Logger
from mapping.src.exceptions import MapCellNotFound, raises
from threading import Lock
from traceback import format_exc
from typing import Optional, Any, List


class DynamicObjectsData:
    def __init__(self, num_objects: int, objects_localization: List[ObjectLocalization], timestamp: int):
        self.num_objects = num_objects
        self.objects_localization = objects_localization
        self.timestamp = timestamp


class StateModule(DmModule):

    # TODO: implement double-buffer mechanism for locks wherever needed. Current lock mechanism may slow the
    # TODO(cont): processing when multiple events come in concurrently.
    def __init__(self, pubsub: PubSub, logger: Logger, scene_dynamic: Optional[SceneDynamic]) -> None:
        """
        :param pubsub: Inter-process communication interface
        :param logger: Logging module
        :param scene_dynamic:
        """
        super().__init__(pubsub, logger)
        # save initial state and generate type-specific locks
        self._scene_dynamic = scene_dynamic
        self._scene_dynamic_lock = Lock()

    def _start_impl(self) -> None:
        """
        When starting the State Module, subscribe to dynamic objects, ego state and occupancy state services.
        """
        self.pubsub.subscribe(SCENE_DYNAMIC, self._scene_dynamic_callback)

    # TODO - implement unsubscribe only when logic is fixed in LCM
    def _stop_impl(self) -> None:
        """
        Unsubscribe from process communication services.
        """
        pass

    def _periodic_action_impl(self) -> None:
        pass

    @prof.ProfileFunction()
    def _scene_dynamic_callback(self, scene_dynamic: TsSYSSceneDynamic, args: Any):
        try:
            with self._scene_dynamic_lock:
                self._scene_dynamic = SceneDynamic.deserialize(scene_dynamic)
                timestamp = DynamicObject.sec_to_ticks(self._scene_dynamic.s_Data.s_RecvTimestamp.timestamp_in_seconds)
                occupancy_state = OccupancyState(0, np.array([0]), np.array([0]))
                ego_map_state = MapState(lane_fstate=self._scene_dynamic.s_Data.s_host_localization.a_lane_frenet_pose,
                                         lane_id=self._scene_dynamic.s_Data.s_host_localization.e_i_lane_segment_id)
                ego_state = EgoState(obj_id=0,
                                     timestamp=timestamp,
                                     cartesian_state=self._scene_dynamic.s_Data.s_host_localization.a_cartesian_pose,
                                     map_state=ego_map_state,
                                     map_state_on_host_lane=ego_map_state,
                                     size=ObjectSize(EGO_LENGTH, EGO_WIDTH, EGO_HEIGHT),
                                     confidence=1.0)

                if ego_state.cartesian_state[C_V] < 0:
                    raise ObjectHasNegativeVelocityError('Ego was received with negative velocity %f' % ego_state.cartesian_state[C_V])

                dyn_obj_data = DynamicObjectsData(num_objects=self._scene_dynamic.s_Data.e_Cnt_num_objects,
                                                  objects_localization=self._scene_dynamic.s_Data.as_object_localization,
                                                  timestamp=timestamp)
                dynamic_objects = self.create_dyn_obj_list(dyn_obj_data)
                state = State(occupancy_state, dynamic_objects, ego_state)
                
                self.logger.debug("%s %s", LOG_MSG_STATE_MODULE_PUBLISH_STATE, state)

                self.pubsub.publish(pubsub_topics.STATE_LCM, state.serialize())

        except ObjectHasNegativeVelocityError as e:
            self.logger.error(e)

        except Exception as e:
            self.logger.error("StateModule._scene_dynamic_callback failed due to %s", format_exc())

    @raises(MapCellNotFound)
    def create_dyn_obj_list(self, dyn_obj_data: DynamicObjectsData) -> List[DynamicObject]:
        """
        Convert serialized object perception and global localization data into a DM object (This also includes
        computation of the object's road localization). Additionally store the object in memory as preparation for
        the case where it will leave the field of view.
        :param dyn_obj_data:
        :return: List of dynamic object in DM format.
        """
        timestamp = dyn_obj_data.timestamp
        objects_list = []
        for obj_idx in range(dyn_obj_data.num_objects):
            obj_loc = dyn_obj_data.objects_localization[obj_idx]
            id = obj_loc.e_Cnt_object_id
            # TODO: Handle multiple hypotheses
            cartesian_state = obj_loc.as_object_hypothesis[0].a_cartesian_pose
<<<<<<< HEAD
            map_state = MapState(obj_loc.as_object_hypothesis[0].a_lane_frenet_pose, obj_loc.as_object_hypothesis[0].e_Cnt_lane_segment_id)
            # map_state_on_host_lane now unused
            map_state_on_host_lane = MapState(obj_loc.as_object_hypothesis[0].a_host_lane_frenet_pose, obj_loc.as_object_hypothesis[0].e_Cnt_lane_segment_id)
=======
            map_state = MapState(obj_loc.as_object_hypothesis[0].a_lane_frenet_pose, obj_loc.as_object_hypothesis[0].e_i_lane_segment_id)
            # TODO: map_state_on_host_lane now unused, see if it makes more sense to send ego lane_id in its map_state
            map_state_on_host_lane = MapState(obj_loc.as_object_hypothesis[0].a_host_lane_frenet_pose, obj_loc.as_object_hypothesis[0].e_i_lane_segment_id)
>>>>>>> 60965489
            size = ObjectSize(obj_loc.s_bounding_box.e_l_length,
                              obj_loc.s_bounding_box.e_l_width,
                              obj_loc.s_bounding_box.e_l_height)
            confidence = obj_loc.as_object_hypothesis[0].e_r_probability

            try:
                dyn_obj = DynamicObject(obj_id=obj_loc.e_Cnt_object_id,
                                        timestamp=timestamp,
                                        cartesian_state=cartesian_state,
                                        map_state=map_state if map_state.lane_id > 0 else None,
                                        map_state_on_host_lane=map_state_on_host_lane if map_state_on_host_lane.lane_id > 0 else None,
                                        size=size,
                                        confidence=confidence)

                if dyn_obj.cartesian_state[C_V] < 0:
                    raise ObjectHasNegativeVelocityError('Dynamic object with id %d was received with negative velocity %f'
                                                         % (dyn_obj.obj_id, dyn_obj.cartesian_state[C_V]))

                # TODO: Figure out if we need SceneProvider to let us know if an object is not on road
                # Required to verify the object has map state and that the velocity exceeds a minimal value.
                if dyn_obj.map_state.lane_fstate[FS_SV] < VELOCITY_MINIMAL_THRESHOLD:
                    thresholded_lane_fstate = np.copy(dyn_obj.map_state.lane_fstate)
                    thresholded_lane_fstate[FS_SV] = VELOCITY_MINIMAL_THRESHOLD
                    dyn_obj = dyn_obj.clone_from_map_state(
                        map_state=MapState(lane_fstate=thresholded_lane_fstate,
                                           lane_id=dyn_obj.map_state.lane_id))

                objects_list.append(dyn_obj)  # update the list of dynamic objects

            except MapCellNotFound:
                x, y, z = cartesian_state[FS_SX], cartesian_state[FS_SV], DEFAULT_OBJECT_Z_VALUE
                self.logger.warning(
                    "Couldn't localize object on road. Object location: ({}, {}, {})".format(id, x, y, z))

        return objects_list<|MERGE_RESOLUTION|>--- conflicted
+++ resolved
@@ -110,15 +110,9 @@
             id = obj_loc.e_Cnt_object_id
             # TODO: Handle multiple hypotheses
             cartesian_state = obj_loc.as_object_hypothesis[0].a_cartesian_pose
-<<<<<<< HEAD
-            map_state = MapState(obj_loc.as_object_hypothesis[0].a_lane_frenet_pose, obj_loc.as_object_hypothesis[0].e_Cnt_lane_segment_id)
-            # map_state_on_host_lane now unused
-            map_state_on_host_lane = MapState(obj_loc.as_object_hypothesis[0].a_host_lane_frenet_pose, obj_loc.as_object_hypothesis[0].e_Cnt_lane_segment_id)
-=======
             map_state = MapState(obj_loc.as_object_hypothesis[0].a_lane_frenet_pose, obj_loc.as_object_hypothesis[0].e_i_lane_segment_id)
             # TODO: map_state_on_host_lane now unused, see if it makes more sense to send ego lane_id in its map_state
             map_state_on_host_lane = MapState(obj_loc.as_object_hypothesis[0].a_host_lane_frenet_pose, obj_loc.as_object_hypothesis[0].e_i_lane_segment_id)
->>>>>>> 60965489
             size = ObjectSize(obj_loc.s_bounding_box.e_l_length,
                               obj_loc.s_bounding_box.e_l_width,
                               obj_loc.s_bounding_box.e_l_height)
