from logging import Logger
from threading import Lock
from typing import Optional, List, Dict

import numpy as np

from common_data.dds.python.Communication.ddspubsub import DdsPubSub
from decision_making.src.global_constants import DYNAMIC_OBJECTS_SUBSCRIBE_TOPIC, SELF_LOCALIZATION_SUBSCRIBE_TOPIC, \
    DEFAULT_OBJECT_Z_VALUE, EGO_LENGTH, EGO_WIDTH, EGO_HEIGHT, STATE_PUBLISH_TOPIC, EGO_ID
from decision_making.src.infra.dm_module import DmModule
from decision_making.src.state.state import OccupancyState, EgoState, DynamicObject, ObjectSize, State
from mapping.src.exceptions import MapCellNotFound, raises
from mapping.src.model.constants import ROAD_SHOULDERS_WIDTH
<<<<<<< HEAD
from mapping.src.model.map_api import MapAPI
import rte.python.profiler as prof
=======
>>>>>>> 7cea6bc2

import numpy as np

from mapping.src.service.map_service import MapService


class StateModule(DmModule):
    # TODO: temporary solution for unknown class members on initialization
    UNKNWON_DEFAULT_VAL = 0.0

    # TODO: implement double-buffer mechanism for locks wherever needed. Current lock mechanism may slow the
    # TODO(cont): processing when multiple events come in concurrently.
    def __init__(self, dds: DdsPubSub, logger: Logger, occupancy_state: Optional[OccupancyState],
                 dynamic_objects: Optional[List[DynamicObject]], ego_state: Optional[EgoState],
                 dynamic_objects_memory_map: Dict[int,DynamicObject] = {}) -> None:
        """
        :param dds: Inter-process communication interface.
        :param logger: Logging module.
        :param occupancy_state: Initial state occupancy object.
        :param dynamic_objects: Initial state dynamic objects.
        :param ego_state: Initial ego-state object.
        :param dynamic_objects_memory_map: Initial memory dict.
        """
        super().__init__(dds, logger)

        # save initial state and generate type-specific locks
        self._occupancy_state = occupancy_state
        self._occupancy_state_lock = Lock()

        self._dynamic_objects = dynamic_objects
        self._dynamic_objects_lock = Lock()

        self._ego_state = ego_state
        self._ego_state_lock = Lock()

        self._dynamic_objects_memory_map = dynamic_objects_memory_map

    def _start_impl(self) -> None:
        """
        When starting the State Module, subscribe to dynamic objects, ego state and occupancy state services.
        """
        self.dds.subscribe(DYNAMIC_OBJECTS_SUBSCRIBE_TOPIC, self._dynamic_obj_callback)
        self.dds.subscribe(SELF_LOCALIZATION_SUBSCRIBE_TOPIC, self._self_localization_callback)
        # TODO: Coordinate interface with perception
        # self.dds.subscribe(OCCUPANCY_STATE_SUBSCRIBE_TOPIC, self._occupancy_state_callback)

    def _stop_impl(self) -> None:
        """
        Unsubscribe from process communication services.
        """
        self.dds.unsubscribe(DYNAMIC_OBJECTS_SUBSCRIBE_TOPIC)
        self.dds.unsubscribe(SELF_LOCALIZATION_SUBSCRIBE_TOPIC)
        # TODO: Coordinate interface with perception
        # self.dds.unsubscribe(OCCUPANCY_STATE_SUBSCRIBE_TOPIC)

    def _periodic_action_impl(self) -> None:
        pass

    @prof.ProfileFunction()
    def _dynamic_obj_callback(self, objects: dict) -> None:
        """
        Deserialize dynamic objects message and replace pointer reference to dynamic object list under lock
        :param objects: Serialized dynamic object list

        """
        try:
            self.logger.info("got dynamic objects %s", objects)

            if self._ego_state is None:
                self.logger.warning(
                    "StateModule is trying to parse dynamic objects with None EgoState. Since objects " +
                    "are given in ego-vehicle's coordinate frame this is impossible. Aborting.")
                return

            dyn_obj_list = self.create_dyn_obj_list(objects)

            with self._dynamic_objects_lock:
                self._dynamic_objects = dyn_obj_list

            self._publish_state_if_full()
        except Exception as e:
            self.logger.error("StateModule._dynamic_obj_callback failed due to {}".format(e))

    @raises(MapCellNotFound)
    def create_dyn_obj_list(self, objects : dict) -> List[DynamicObject]:
        """
        Convert serialized object perception and global localization data into a DM object (This also includes computation
        of the object's road localization). Additionally store the object in memory as preparation for the case where it will leave
        the field of view.
        :param objects: Serialized dynamic objects list.
        :return: List of dynamic object in DM format.
        """
        ego = self._ego_state
        ego_pos = np.array([ego.x, ego.y, ego.z])
        ego_yaw = ego.yaw
        timestamp = objects["timestamp"]
        dyn_obj_list_dict = objects["dynamic_objects"]
        dyn_obj_list = []
        for dyn_obj_dict in dyn_obj_list_dict:
            in_fov = dyn_obj_dict["tracking_status"]["in_fov"]
            id = dyn_obj_dict["id"]
            if in_fov:
                # object is in FOV, so we take its latest detection.
                x = dyn_obj_dict["location"]["x"]
                y = dyn_obj_dict["location"]["y"]
                z = DEFAULT_OBJECT_Z_VALUE
                confidence = dyn_obj_dict["location"]["confidence"]

                yaw = dyn_obj_dict["bbox"]["yaw"]
                length = dyn_obj_dict["bbox"]["length"]
                width = dyn_obj_dict["bbox"]["width"]
                height = dyn_obj_dict["bbox"]["height"]
                size = ObjectSize(length, width, height)

                glob_v_x = dyn_obj_dict["velocity"]["v_x"]
                glob_v_y = dyn_obj_dict["velocity"]["v_y"]
                omega_yaw = dyn_obj_dict["velocity"]["omega_yaw"]

                # convert velocity from map coordinates to relative to its own yaw
                v_x = np.cos(yaw) * glob_v_x + np.sin(yaw) * glob_v_y
                v_y = -np.sin(yaw) * glob_v_x + np.cos(yaw) * glob_v_y

                is_predicted = dyn_obj_dict["tracking_status"]["is_predicted"]

                global_coordinates = np.array([x, y, z])
                global_yaw = yaw

                try:
                    # Try to localize object on road. If not successful, warn.
                    road_localization = MapService.get_instance().compute_road_localization(global_coordinates, global_yaw)

                    # Filter objects out of road:
                    road_width = MapService.get_instance().get_road(road_id=road_localization.road_id).road_width
                    if road_width + ROAD_SHOULDERS_WIDTH > road_localization.intra_road_lat > -ROAD_SHOULDERS_WIDTH:
                        dyn_obj = DynamicObject(id, timestamp, global_coordinates[0], global_coordinates[1],
                                                global_coordinates[2], global_yaw, size, confidence, v_x, v_y,
                                                self.UNKNWON_DEFAULT_VAL, omega_yaw)
                        self._dynamic_objects_memory_map[id] = dyn_obj
                        dyn_obj_list.append(dyn_obj)  # update the list of dynamic objects
                    else:
                        continue

                except MapCellNotFound:
                    self.logger.warning(
                        "Couldn't localize object id {} on road. Object location: ({}, {}, {})".format(id, x, y, z))
            else:
                # object is out of FOV, using its last known location and timestamp.
                dyn_obj = self._dynamic_objects_memory_map.get(id)
                if dyn_obj is not None:
                    dyn_obj_list.append(dyn_obj)  # update the list of dynamic objects
                else:
                    self.logger.warning("received out of FOV object which is not in memory.")
        return dyn_obj_list

<<<<<<< HEAD
    @prof.ProfileFunction()
    def _self_localization_callback(self, ego_localization: dict):
=======
    def _self_localization_callback(self, ego_localization: dict) -> None:
        """
        Deserialize localization information, convert to road coordinates and update state information.
        :param ego_localization: Serialized ego localization message.
        """
>>>>>>> 7cea6bc2
        try:
            # de-serialize relevant fields
            self.logger.debug("got self localization %s", ego_localization)

            confidence = ego_localization["location"]["confidence"]
            timestamp = ego_localization["timestamp"]
            x = ego_localization["location"]["x"]
            y = ego_localization["location"]["y"]
            z = DEFAULT_OBJECT_Z_VALUE
            yaw = ego_localization["yaw"]
            v_x = ego_localization["velocity"]["v_x"]
            v_y = ego_localization["velocity"]["v_y"]
            size = ObjectSize(EGO_LENGTH, EGO_WIDTH, EGO_HEIGHT)

            # Update state information under lock
            with self._ego_state_lock:
                # TODO: replace UNKNWON_DEFAULT_VAL with actual implementation
                self._ego_state = EgoState(EGO_ID, timestamp, x, y, z, yaw, size, confidence, v_x, v_y,
                                           self.UNKNWON_DEFAULT_VAL,
                                           self.UNKNWON_DEFAULT_VAL, self.UNKNWON_DEFAULT_VAL)

            self._publish_state_if_full()
        except Exception as e:
            self.logger.error("StateModule._self_localization_callback failed due to {}".format(e))

<<<<<<< HEAD
    # TODO: handle invalid data
    @prof.ProfileFunction()
    def _occupancy_state_callback(self, occupancy: dict):
=======
    # TODO: handle invalid data - occupancy is currently unused throughout the system
    def _occupancy_state_callback(self, occupancy: dict) -> None:
        """
        De-serialize occupancy message and update state information.
        :param occupancy: Serialized occupancy state message.
        """
>>>>>>> 7cea6bc2
        try:
            self.logger.debug("got occupancy status %s", occupancy)
            timestamp = occupancy["timestamp"]

            # de-serialize relevant information
            free_space_points = np.array(occupancy["free_space_points"], dtype=float)
            points_list = free_space_points[:, :3]
            confidence_list = free_space_points[:, 3]

            # Update state information under lock
            with self._occupancy_state_lock:
                self._occupancy_state = OccupancyState(timestamp, np.array(points_list), np.array(confidence_list))

            self._publish_state_if_full()
        except Exception as e:
            self.logger.error("StateModule._occupancy_state_callback failed due to {}".format(e))

    def _publish_state_if_full(self) -> None:
        """
        Publish the currently updated state information.
        NOTE: Different state objects are updated at different times which means that a given output state
              message is not intrinsically synchronized. This is NOT handled here as each object arrives
              at the clients with its original time stamp and the required compensation (using prediction)
              is performed remotely.
        """
        # if some part of the state is missing, don't publish state message
        if self._occupancy_state is None or self._dynamic_objects is None or self._ego_state is None:
            return

        # Update state under lock (so that new events will not corrupt the data)
        with self._occupancy_state_lock, self._ego_state_lock, self._dynamic_objects_lock:
            state = State(self._occupancy_state, self._dynamic_objects, self._ego_state)
        self.logger.debug("publishing state %s", state.serialize())

        self.dds.publish(STATE_PUBLISH_TOPIC, state.serialize())

    # TODO: solve the fact that actuator status can be outdated and no one will ever know
    def _actuator_status_callback(self, actuator: dict) -> None:
        """
        Placeholder for future utilization of actuator information (e.g., steering and gas pedal).
        :param actuator: Serialized actuator message.
        """
        self.logger.debug("got actuator status %s", actuator)
        pass  # TODO: update self._ego_state.steering_angle. Don't forget to lock self._ego_state!<|MERGE_RESOLUTION|>--- conflicted
+++ resolved
@@ -11,11 +11,6 @@
 from decision_making.src.state.state import OccupancyState, EgoState, DynamicObject, ObjectSize, State
 from mapping.src.exceptions import MapCellNotFound, raises
 from mapping.src.model.constants import ROAD_SHOULDERS_WIDTH
-<<<<<<< HEAD
-from mapping.src.model.map_api import MapAPI
-import rte.python.profiler as prof
-=======
->>>>>>> 7cea6bc2
 
 import numpy as np
 
@@ -74,7 +69,6 @@
     def _periodic_action_impl(self) -> None:
         pass
 
-    @prof.ProfileFunction()
     def _dynamic_obj_callback(self, objects: dict) -> None:
         """
         Deserialize dynamic objects message and replace pointer reference to dynamic object list under lock
@@ -170,16 +164,11 @@
                     self.logger.warning("received out of FOV object which is not in memory.")
         return dyn_obj_list
 
-<<<<<<< HEAD
-    @prof.ProfileFunction()
-    def _self_localization_callback(self, ego_localization: dict):
-=======
     def _self_localization_callback(self, ego_localization: dict) -> None:
         """
         Deserialize localization information, convert to road coordinates and update state information.
         :param ego_localization: Serialized ego localization message.
         """
->>>>>>> 7cea6bc2
         try:
             # de-serialize relevant fields
             self.logger.debug("got self localization %s", ego_localization)
@@ -205,18 +194,12 @@
         except Exception as e:
             self.logger.error("StateModule._self_localization_callback failed due to {}".format(e))
 
-<<<<<<< HEAD
-    # TODO: handle invalid data
-    @prof.ProfileFunction()
-    def _occupancy_state_callback(self, occupancy: dict):
-=======
     # TODO: handle invalid data - occupancy is currently unused throughout the system
     def _occupancy_state_callback(self, occupancy: dict) -> None:
         """
         De-serialize occupancy message and update state information.
         :param occupancy: Serialized occupancy state message.
         """
->>>>>>> 7cea6bc2
         try:
             self.logger.debug("got occupancy status %s", occupancy)
             timestamp = occupancy["timestamp"]
