from logging import Logger
from threading import Lock
from typing import Optional, List, Dict

import numpy as np

from decision_making.src.global_constants import DEFAULT_OBJECT_Z_VALUE, EGO_LENGTH, EGO_WIDTH, EGO_HEIGHT, EGO_ID, \
    UNKNOWN_DEFAULT_VAL
from decision_making.src.infra.dm_module import DmModule
from decision_making.src.state.state import OccupancyState, EgoState, DynamicObject, ObjectSize, State
from mapping.src.exceptions import MapCellNotFound, raises
from mapping.src.model.constants import ROAD_SHOULDERS_WIDTH

from mapping.src.service.map_service import MapService

from common_data.src.communication.pubsub.pubsub import PubSub
from common_data.lcm.config import pubsub_topics
from common_data.lcm.generatedFiles.gm_lcm import LcmPerceivedDynamicObjectList
from common_data.lcm.generatedFiles.gm_lcm import LcmPerceivedSelfLocalization


class StateModule(DmModule):

    # TODO: implement double-buffer mechanism for locks wherever needed. Current lock mechanism may slow the
    # TODO(cont): processing when multiple events come in concurrently.
    def __init__(self, pubsub: PubSub, logger: Logger, occupancy_state: Optional[OccupancyState],
                 dynamic_objects: Optional[List[DynamicObject]], ego_state: Optional[EgoState],
                 dynamic_objects_memory_map: Dict[int,DynamicObject] = {}) ->  None:
        super().__init__(pubsub, logger)
        """
        :param dds: Inter-process communication interface.
        :param logger: Logging module.
        :param occupancy_state: Initial state occupancy object.
        :param dynamic_objects: Initial state dynamic objects.
        :param ego_state: Initial ego-state object.
        :param dynamic_objects_memory_map: Initial memory dict.
        """
        # save initial state and generate type-specific locks
        self._occupancy_state = occupancy_state
        self._occupancy_state_lock = Lock()

        self._dynamic_objects = dynamic_objects
        self._dynamic_objects_lock = Lock()

        self._ego_state = ego_state
        self._ego_state_lock = Lock()

        self._dynamic_objects_memory_map = dynamic_objects_memory_map

    def _start_impl(self) -> None:
        """
        When starting the State Module, subscribe to dynamic objects, ego state and occupancy state services.
        """
        self.pubsub.subscribe(pubsub_topics.PERCEIVED_DYNAMIC_OBJECTS_TOPIC
                            , self._dynamic_obj_callback)
        self.pubsub.subscribe(pubsub_topics.PERCEIVED_SELF_LOCALIZATION_TOPIC
                            , self._self_localization_callback)


    # TODO - implement unsubscribe only when logic is fixed in LCM
    def _stop_impl(self) -> None:
        """
        Unsubscribe from process communication services.
        """

    def _periodic_action_impl(self) -> None:
        pass

    def _dynamic_obj_callback(self, objects: LcmPerceivedDynamicObjectList):
        """
        Deserialize dynamic objects message and replace pointer reference to dynamic object list under lock
        :param objects: Serialized dynamic object list
        """
        try:
            # TODO: think how to print perceived dynamic objects, since they are not our objects
            self.logger.info("got perceived dynamic objects {}".format(objects))

            dyn_obj_list = self.create_dyn_obj_list(objects)

            with self._dynamic_objects_lock:
                self._dynamic_objects = dyn_obj_list

            self._publish_state_if_full()
        except Exception as e:
            self.logger.error("StateModule._dynamic_obj_callback failed due to {}".format(e))

    @raises(MapCellNotFound)
    def create_dyn_obj_list(self, dyn_obj_list: LcmPerceivedDynamicObjectList) -> List[DynamicObject]:
        """
        Convert serialized object perception and global localization data into a DM object (This also includes computation
        of the object's road localization). Additionally store the object in memory as preparation for the case where it will leave
        the field of view.
        :param objects: Serialized dynamic objects list.
        :return: List of dynamic object in DM format.
        """

        timestamp = dyn_obj_list.timestamp
        lcm_dyn_obj_list = dyn_obj_list.dynamic_objects
        dyn_obj_list = []
        for lcm_dyn_obj in lcm_dyn_obj_list:
            ''' lcm_dyn_obj is an instance of LcmPerceivedDynamicObject class '''
            in_fov = lcm_dyn_obj.tracking_status.in_fov
            id = lcm_dyn_obj.id
            if in_fov:
                # object is in FOV, so we take its latest detection.
                x = lcm_dyn_obj.location.x
                y = lcm_dyn_obj.location.y
                z = DEFAULT_OBJECT_Z_VALUE  # lcm_dyn_obj.location.z ?
                confidence = lcm_dyn_obj.location.confidence
                yaw = lcm_dyn_obj.bbox.yaw
                length = lcm_dyn_obj.bbox.length
                width = lcm_dyn_obj.bbox.width
                height = lcm_dyn_obj.bbox.height
                size = ObjectSize(length, width, height)
                glob_v_x = lcm_dyn_obj.velocity.v_x
                glob_v_y = lcm_dyn_obj.velocity.v_y
                omega_yaw = lcm_dyn_obj.velocity.omega_yaw

                # convert velocity from map coordinates to relative to its own yaw
                v_x = np.cos(yaw) * glob_v_x + np.sin(yaw) * glob_v_y
                v_y = -np.sin(yaw) * glob_v_x + np.cos(yaw) * glob_v_y

                is_predicted = lcm_dyn_obj.tracking_status.is_predicted

                global_coordinates = np.array([x, y, z])
                global_yaw = yaw

                try:
                    # Try to localize object on road. If not successful, warn.
                    road_localization = MapService.get_instance().compute_road_localization(global_coordinates, global_yaw)

                    # Filter objects out of road:
                    road_width = MapService.get_instance().get_road(road_id=road_localization.road_id).road_width
                    if road_width + ROAD_SHOULDERS_WIDTH > road_localization.intra_road_lat > -ROAD_SHOULDERS_WIDTH:
                        dyn_obj = DynamicObject(id, timestamp, global_coordinates[0], global_coordinates[1],
                                                global_coordinates[2], global_yaw, size, confidence, v_x, v_y,
                                                UNKNOWN_DEFAULT_VAL, omega_yaw)
                        self._dynamic_objects_memory_map[id] = dyn_obj
                        dyn_obj_list.append(dyn_obj)  # update the list of dynamic objects
                    else:
                        continue

                except MapCellNotFound:
                    self.logger.warning(
                        "Couldn't localize object id {} on road. Object location: ({}, {}, {})".format(id, x, y, z))
            else:
                # object is out of FOV, using its last known location and timestamp.
                dyn_obj = self._dynamic_objects_memory_map.get(id)
                if dyn_obj is not None:
                    dyn_obj_list.append(dyn_obj)  # update the list of dynamic objects
                else:
                    self.logger.warning("received out of FOV object which is not in memory.")
        return dyn_obj_list

    def _self_localization_callback(self, self_localization: LcmPerceivedSelfLocalization) -> None:
        """
        Deserialize localization information, convert to road coordinates and update state information.
        :param self_localization: Serialized self localization message.
        """
        try:
            # TODO: think how to print perceived self localization, since it's not our object
            self.logger.debug("got perceived self localization {}".format(self_localization))
            confidence = self_localization.location.confidence
            timestamp = self_localization.timestamp
            x = self_localization.location.x
            y = self_localization.location.y
            z = DEFAULT_OBJECT_Z_VALUE
            yaw = self_localization.yaw
            v_x = self_localization.velocity.v_x
            v_y = self_localization.velocity.v_y
            a_x = self_localization.acceleration
            size = ObjectSize(EGO_LENGTH, EGO_WIDTH, EGO_HEIGHT)

            # Update state information under lock
            with self._ego_state_lock:
                # TODO: replace UNKNOWN_DEFAULT_VAL with actual implementation
<<<<<<< HEAD
                self._ego_state = EgoState(EGO_ID, timestamp, x, y, z, yaw, size, confidence, v_x, v_y, a_x,
                                           self.UNKNOWN_DEFAULT_VAL, self.UNKNOWN_DEFAULT_VAL)
=======
                self._ego_state = EgoState(EGO_ID, timestamp, x, y, z, yaw, size, confidence, v_x, v_y,
                                           UNKNOWN_DEFAULT_VAL,
                                           UNKNOWN_DEFAULT_VAL, UNKNOWN_DEFAULT_VAL)
>>>>>>> 30e42882

            self._publish_state_if_full()
        except Exception as e:
            self.logger.error("StateModule._self_localization_callback failed due to {}".format(e))

    # TODO: convert from lcm...
    # TODO: handle invalid data - occupancy is currently unused throughout the system
    def _occupancy_state_callback(self, occupancy: dict) -> None:
        """
        De-serialize occupancy message and update state information.
        :param occupancy: Serialized occupancy state message.
        """
        try:
            # TODO: think how to print occupancy status, since it's not our object
            self.logger.debug("got occupancy status %s", occupancy)
            timestamp = occupancy["timestamp"]

            # de-serialize relevant information
            free_space_points = np.array(occupancy["free_space_points"], dtype=float)
            points_list = free_space_points[:, :3]
            confidence_list = free_space_points[:, 3]

            # Update state information under lock
            with self._occupancy_state_lock:
                self._occupancy_state = OccupancyState(timestamp, np.array(points_list), np.array(confidence_list))

            self._publish_state_if_full()
        except Exception as e:
            self.logger.error("StateModule._occupancy_state_callback failed due to {}".format(e))

    def _publish_state_if_full(self) -> None:
        """
        Publish the currently updated state information.
        NOTE: Different state objects are updated at different times which means that a given output state
              message is not intrinsically synchronized. This is NOT handled here as each object arrives
              at the clients with its original time stamp and the required compensation (using prediction)
              is performed remotely.
        """
        # if some part of the state is missing, don't publish state message
        if self._occupancy_state is None or self._dynamic_objects is None or self._ego_state is None:
            return

        # Update state under lock (so that new events will not corrupt the data)
        with self._occupancy_state_lock, self._ego_state_lock, self._dynamic_objects_lock:
            state = State(self._occupancy_state, self._dynamic_objects, self._ego_state)
        self.logger.debug("publishing state %s", state)

        self.pubsub.publish(pubsub_topics.STATE_TOPIC, state.serialize())

    # TODO: LCM?
    # TODO: solve the fact that actuator status can be outdated and no one will ever know
    def _actuator_status_callback(self, actuator: dict) -> None:
        """
        Placeholder for future utilization of actuator information (e.g., steering and gas pedal).
        :param actuator: Serialized actuator message.
        """
        self.logger.debug("got actuator status %s", actuator)
        pass  # TODO: update self._ego_state.steering_angle. Don't forget to lock self._ego_state!
<|MERGE_RESOLUTION|>--- conflicted
+++ resolved
@@ -174,14 +174,8 @@
             # Update state information under lock
             with self._ego_state_lock:
                 # TODO: replace UNKNOWN_DEFAULT_VAL with actual implementation
-<<<<<<< HEAD
                 self._ego_state = EgoState(EGO_ID, timestamp, x, y, z, yaw, size, confidence, v_x, v_y, a_x,
-                                           self.UNKNOWN_DEFAULT_VAL, self.UNKNOWN_DEFAULT_VAL)
-=======
-                self._ego_state = EgoState(EGO_ID, timestamp, x, y, z, yaw, size, confidence, v_x, v_y,
-                                           UNKNOWN_DEFAULT_VAL,
                                            UNKNOWN_DEFAULT_VAL, UNKNOWN_DEFAULT_VAL)
->>>>>>> 30e42882
 
             self._publish_state_if_full()
         except Exception as e:
