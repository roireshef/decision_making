--- conflicted
+++ resolved
@@ -15,11 +15,7 @@
 from decision_making.src.infra.dm_module import DmModule
 from decision_making.src.planning.utils.transformations import Transformations
 from decision_making.src.state.state import OccupancyState, ObjectSize, State, \
-<<<<<<< HEAD
-    NewDynamicObject, NewEgoState
-=======
     DynamicObject, EgoState
->>>>>>> be3ee2a9
 from decision_making.src.utils.map_utils import MapUtils
 from mapping.src.exceptions import MapCellNotFound, raises
 
@@ -29,13 +25,8 @@
     # TODO: implement double-buffer mechanism for locks wherever needed. Current lock mechanism may slow the
     # TODO(cont): processing when multiple events come in concurrently.
     def __init__(self, pubsub: PubSub, logger: Logger, occupancy_state: Optional[OccupancyState],
-<<<<<<< HEAD
-                 dynamic_objects: Optional[List[NewDynamicObject]], ego_state: Optional[NewEgoState],
-                 dynamic_objects_memory_map: Dict[int,NewDynamicObject] = {}) -> None:
-=======
                  dynamic_objects: Optional[List[DynamicObject]], ego_state: Optional[EgoState],
                  dynamic_objects_memory_map: Dict[int, DynamicObject] = {}) -> None:
->>>>>>> be3ee2a9
         super().__init__(pubsub, logger)
         """
         :param dds: Inter-process communication interface.
@@ -93,7 +84,7 @@
             self.logger.error("StateModule._dynamic_obj_callback failed due to %s", format_exc())
 
     @raises(MapCellNotFound)
-    def create_dyn_obj_list(self, dyn_obj_list: LcmPerceivedDynamicObjectList) -> List[NewDynamicObject]:
+    def create_dyn_obj_list(self, dyn_obj_list: LcmPerceivedDynamicObjectList) -> List[DynamicObject]:
         """
         Convert serialized object perception and global localization data into a DM object (This also includes computation
         of the object's road localization). Additionally store the object in memory as preparation for the case where it will leave
@@ -141,12 +132,7 @@
                 global_yaw = yaw
 
                 try:
-<<<<<<< HEAD
-
-                    dyn_obj = NewDynamicObject.create_from_cartesian_state(
-=======
                     dyn_obj = DynamicObject.create_from_cartesian_state(
->>>>>>> be3ee2a9
                         obj_id=id, timestamp=timestamp, size=size, confidence=confidence,
                         cartesian_state=np.array([x, y, global_yaw, total_v, acceleration_lon, curvature]))
 
@@ -197,11 +183,7 @@
 
             # Update state information under lock
             with self._ego_state_lock:
-<<<<<<< HEAD
-                self._ego_state = NewEgoState.create_from_cartesian_state(
-=======
                 self._ego_state = EgoState.create_from_cartesian_state(
->>>>>>> be3ee2a9
                     obj_id=EGO_ID, timestamp=timestamp, size=size, confidence=confidence,
                     cartesian_state=np.array([x, y, yaw, total_v, a_x, curvature]))
                 self._ego_state = Transformations.transform_ego_from_origin_to_center(self._ego_state)
