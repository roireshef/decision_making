--- conflicted
+++ resolved
@@ -161,38 +161,9 @@
 
         :return:
         """
-<<<<<<< HEAD
-        if ego is not None:  # if the object is not ego
-            rel_pos = np.array([obj.x, obj.y, obj.z])
-            glob_pos = CartesianFrame.convert_relative_to_absolute_frame(rel_pos, ego, ego.yaw)
-            glob_yaw = obj.yaw + ego.yaw
-        else:  # if obj is ego, then global & local coordinates are the same
-            glob_pos = np.array([obj.x, obj.y, obj.z])
-            glob_yaw = obj.yaw
-
-        # calculate road coordinates for global coordinates
-        try:
-            road_id, lane_num, full_lat, intra_lane_lat, lon, intra_lane_yaw = \
-                map.convert_world_to_lat_lon(glob_pos[0], glob_pos[1], glob_pos[2], glob_yaw)
-            # fill road_localization
-            obj.road_localization = RoadLocalization(road_id, lane_num, full_lat, intra_lane_lat, lon, intra_lane_yaw)
-
-            # calculate relative road localization
-            if ego is not None:  # if obj is not ego
-                obj.rel_road_localization = \
-                    RelativeRoadLocalization(obj.road_localization.full_lat - ego.road_localization.full_lat,
-                                             obj.road_localization.road_lon - ego.road_localization.road_lon,
-                                             obj.road_localization.intra_lane_yaw - ego.road_localization.intra_lane_yaw)
-            else:  # if the object is ego, then rel_road_localization is irrelevant
-                obj.rel_road_localization = None
-        except:  # glob_pos is outside any road
-            #self.logger("glob_pos (%f, %f) is outside any road", glob_pos[0], glob_pos[1])
-            pass
-=======
         global_obj_pos = CartesianFrame.convert_relative_to_global_frame(obj_pos, ego_pos, ego_yaw)
         global_obj_yaw = obj_yaw + ego_yaw
 
         road_id, lane_num, full_lat, intra_lane_lat, lon, intra_lane_yaw = \
             map_api.convert_world_to_lat_lon(global_obj_pos[0], global_obj_pos[1], global_obj_pos[2], global_obj_yaw)
-        return RoadLocalization(road_id, lane_num, full_lat, intra_lane_lat, lon, intra_lane_yaw)
->>>>>>> 61e1c5fa
+        return RoadLocalization(road_id, lane_num, full_lat, intra_lane_lat, lon, intra_lane_yaw)