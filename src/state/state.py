import copy
from common_data.lcm.generatedFiles.gm_lcm import LcmEgoState
from typing import List, Optional

import numpy as np

from common_data.lcm.generatedFiles.gm_lcm import LcmDynamicObject
from common_data.lcm.generatedFiles.gm_lcm import LcmEgoState
from common_data.lcm.generatedFiles.gm_lcm import LcmNonTypedNumpyArray
from common_data.lcm.generatedFiles.gm_lcm import LcmObjectSize
from common_data.lcm.generatedFiles.gm_lcm import LcmOccupancyState
from common_data.lcm.generatedFiles.gm_lcm import LcmState

from decision_making.src.exceptions import NoUniqueObjectStateForEvaluation
from decision_making.src.global_constants import PUBSUB_MSG_IMPL, TIMESTAMP_RESOLUTION_IN_SEC
from decision_making.src.planning.types import CartesianState, C_X, C_Y, C_V, C_YAW, CartesianExtendedState, C_A, C_K
from decision_making.src.state.map_state import MapState
from decision_making.src.utils.lcm_utils import LCMUtils
from decision_making.src.utils.map_utils import MapUtils
from mapping.src.model.localization import RoadLocalization
from mapping.src.service.map_service import MapService


class OccupancyState(PUBSUB_MSG_IMPL):
    ''' Members annotations for python 2 compliant classes '''
    timestamp = int
    free_space = np.ndarray
    confidence = np.ndarray

    def __init__(self, timestamp, free_space, confidence):
        # type: (int, np.ndarray, np.ndarray) -> None
        """
        free space description
        :param timestamp of free space
        :param free_space: array of directed segments defines a free space border
        :param confidence: array per segment
        """
        self.timestamp = timestamp
        self.free_space = np.copy(free_space)
        self.confidence = np.copy(confidence)

    def serialize(self):
        # type: () -> LcmOccupancyState
        lcm_msg = LcmOccupancyState()
        lcm_msg.timestamp = self.timestamp
        lcm_msg.free_space = LcmNonTypedNumpyArray()
        lcm_msg.free_space.num_dimensions = len(self.free_space.shape)
        lcm_msg.free_space.shape = list(self.free_space.shape)
        lcm_msg.free_space.length = self.free_space.size
        lcm_msg.free_space.data = self.free_space.flat.__array__().tolist()
        lcm_msg.confidence = LcmNonTypedNumpyArray()
        lcm_msg.confidence.num_dimensions = len(self.confidence.shape)
        lcm_msg.confidence.shape = list(self.confidence.shape)
        lcm_msg.confidence.length = self.confidence.size
        lcm_msg.confidence.data = self.confidence.flat.__array__().tolist()
        return lcm_msg

    @classmethod
    def deserialize(cls, lcmMsg):
        # type: (LcmOccupancyState) -> OccupancyState
        return cls(lcmMsg.timestamp
                   , np.ndarray(shape=tuple(lcmMsg.free_space.shape)
                                , buffer=np.array(lcmMsg.free_space.data)
                                , dtype=float)
                   , np.ndarray(shape=tuple(lcmMsg.confidence.shape)
                                , buffer=np.array(lcmMsg.confidence.data)
                                , dtype=float))


class ObjectSize(PUBSUB_MSG_IMPL):
    ''' Members annotations for python 2 compliant classes '''
    length = float
    width = float
    height = float

    def __init__(self, length, width, height):
        # type: (float, float, float) -> None
        self.length = length
        self.width = width
        self.height = height

    def serialize(self):
        # type: () -> LcmObjectSize
        lcm_msg = LcmObjectSize()
        lcm_msg.length = self.length
        lcm_msg.width = self.width
        lcm_msg.height = self.height
        return lcm_msg

    @classmethod
    def deserialize(cls, lcmMsg):
        # type: (LcmObjectSize) -> ObjectSize
        return cls(lcmMsg.length, lcmMsg.width, lcmMsg.height)


class DynamicObject(PUBSUB_MSG_IMPL):
<<<<<<< HEAD
    ''' Members annotations for python 2 compliant classes '''
    obj_id = int
    timestamp = int
    x = float
    y = float
    z = float
    yaw = float
    size = ObjectSize
    confidence = float
    v_x = float
    v_y = float
    acceleration_lon = float
    curvature = float

    def __init__(self, obj_id, timestamp, x, y, z, yaw, size, confidence, v_x, v_y, acceleration_lon, curvature):
        # type: (int, int, float, float, float, float, ObjectSize, float, float, float, float, float) -> DynamicObject
        """
        IMPORTANT! THE FIELDS IN THIS CLASS SHOULD NOT BE CHANGED ONCE THIS OBJECT IS INSTANTIATED
        both ego and other dynamic objects
        :param obj_id: object id
        :param timestamp: time of perception
        :param x: for ego in world coordinates, for the rest relatively to ego
        :param y:
        :param z:
        :param yaw: for ego 0 means along X axis, for the rest 0 means forward direction relatively to ego
        :param size: class ObjectSize
        :param confidence: of object's existence
        :param v_x: velocity in object's heading direction [m/sec]
        :param v_y: velocity in object's side (left) direction [m/sec] (usually close to zero)
        :param acceleration_lon: acceleration in longitude axis
        :param curvature: [1/m] inverse of radius of turn, signed - CCW
        """
        self.obj_id = obj_id
        self.timestamp = timestamp
        self.x = x
        self.y = y
        self.z = z
        self.yaw = yaw
        self.size = copy.copy(size)
        self.confidence = confidence
        self.v_x = v_x
        self.v_y = v_y
        self.acceleration_lon = acceleration_lon
        self.curvature = curvature
        self._cached_road_localization = None

    def clone_cartesian_state(self, timestamp_in_sec, cartesian_state):
        # type: (float, CartesianState) -> DynamicObject
        """
        Return a new DynamicObject instance with updated timestamp and cartesian state.
        Enables creating new instances of object from predicted trajectories.
        Assume that object's speed is only in the x axis
        :param timestamp_in_sec: global timestamp in [sec] of updated object
        :param cartesian_state: object cartesian state
        :return: Returns a new DynamicObject with updated state
        """

        timestamp = int(timestamp_in_sec * 1e9)
        x = cartesian_state[C_X]
        y = cartesian_state[C_Y]
        yaw = cartesian_state[C_YAW]

        # currently the velocity being used is self.total_speed (norm(v_x,v_y)) so v_y is important as well
        v_x = cartesian_state[C_V]

        # Fetch object's public fields
        object_fields = {k: v for k, v in self.__dict__.items() if k[0] != '_'}

        # Overwrite object fields
        object_fields['timestamp'] = timestamp
        object_fields['x'] = x
        object_fields['y'] = y
        object_fields['yaw'] = yaw
        object_fields['v_x'] = v_x

        # Construct a new object
        return self.__class__(**object_fields)

    @property
    # TODO: road localization needs to use frenet transformations
    def road_localization(self):
        # type: () -> RoadLocalization
        if self._cached_road_localization is None:
            self._cached_road_localization = MapService.get_instance().compute_road_localization(
                np.array([self.x, self.y, self.z]), self.yaw)
        return self._cached_road_localization

    @property
    def timestamp_in_sec(self):
        return self.timestamp * 1e-9

    @timestamp_in_sec.setter
    def timestamp_in_sec(self, value):
        self.timestamp = int(value * 1e9)

    @property
    def road_longitudinal_speed(self):
        # type: () -> float
        """
        :return: Longitudinal speed (relative to road)
        """
        return self.total_speed * np.cos(self.road_localization.intra_road_yaw)

    @property
    # TODO: remove this when yaw issue is fixed
    def total_speed(self):
        # type: () -> float
        """
        Assuming no lateral slip
        :return: Total speed
        """
        return np.linalg.norm([self.v_x, self.v_y])

    @property
    def road_lateral_speed(self):
        # type: () -> float
        """
        :return: Lateral speed (relative to road)
        """
        return self.total_speed * np.sin(self.road_localization.intra_road_yaw)

    def serialize(self):
        # type: () -> LcmDynamicObject
        lcm_msg = LcmDynamicObject()
        lcm_msg.obj_id = self.obj_id
        lcm_msg.timestamp = self.timestamp
        lcm_msg.x = self.x
        lcm_msg.y = self.y
        lcm_msg.z = self.z
        lcm_msg.yaw = self.yaw
        lcm_msg.size = self.size.serialize()
        lcm_msg.confidence = self.confidence
        lcm_msg.v_x = self.v_x
        lcm_msg.v_y = self.v_y
        lcm_msg.acceleration_lon = self.acceleration_lon
        lcm_msg.curvature = self.curvature
        return lcm_msg

    @classmethod
    def deserialize(cls, lcmMsg):
        # type: (LcmDynamicObject) -> DynamicObject
        return cls(lcmMsg.obj_id, lcmMsg.timestamp
                   , lcmMsg.x, lcmMsg.y, lcmMsg.z, lcmMsg.yaw
                   , ObjectSize.deserialize(lcmMsg.size)
                   , lcmMsg.confidence, lcmMsg.v_x, lcmMsg.v_y
                   , lcmMsg.acceleration_lon, lcmMsg.curvature)


class EgoState(DynamicObject):
    ''' Members annotations for python 2 compliant classes '''
    obj_id = int
    timestamp = int
    x = float
    y = float
    z = float
    yaw = float
    size = ObjectSize
    confidence = float
    v_x = float
    v_y = float
    acceleration_lon = float
    curvature = float

    def __init__(self, obj_id, timestamp, x, y, z, yaw, size, confidence, v_x, v_y, acceleration_lon, curvature):
        # type: (int, int, float, float, float, float, ObjectSize, float, float, float, float, float) -> None
        """
        IMPORTANT! THE FIELDS IN THIS CLASS SHOULD NOT BE CHANGED ONCE THIS OBJECT IS INSTANTIATED
        :param obj_id:
        :param timestamp:
        :param x:
        :param y:
        :param z:
        :param yaw:
        :param size:
        :param confidence:
        :param v_x: velocity in ego's heading direction [m/sec]
        :param v_y: velocity in ego's side (left) direction [m/sec]
        :param acceleration_lon: in m/s^2
        :param curvature: [1/m] signed (CCW) inverse of radius of turning of the ego
        """
        DynamicObject.__init__(self, obj_id, timestamp, x, y, z, yaw, size, confidence, v_x, v_y, acceleration_lon,
                               curvature)

    def serialize(self):
        # type: () -> LcmEgoState
        lcm_msg = LcmEgoState()
        lcm_msg.dynamic_obj = super(self.__class__, self).serialize()
        return lcm_msg

    @classmethod
    def deserialize(cls, lcmMsg):
        # type: (LcmEgoState) -> EgoState
        dyn_obj = DynamicObject.deserialize(lcmMsg.dynamic_obj)
        return cls(dyn_obj.obj_id, dyn_obj.timestamp
                   , dyn_obj.x, dyn_obj.y, dyn_obj.z, dyn_obj.yaw
                   , dyn_obj.size, dyn_obj.confidence
                   , dyn_obj.v_x, dyn_obj.v_y, dyn_obj.acceleration_lon
                   , dyn_obj.curvature)


class NewDynamicObject(PUBSUB_MSG_IMPL):
    members_remapping = {'_cached_cartesian_state': 'cartesian_state',
                         '_cached_map_state': 'map_state'}

=======
>>>>>>> b035763c
    obj_id = int
    timestamp = int
    _cached_cartesian_state = CartesianExtendedState
    _cached_map_state = MapState
    size = ObjectSize
    confidence = float

    def __init__(self, obj_id, timestamp, cartesian_state, map_state, size, confidence):
        # type: (int, int, CartesianExtendedState, MapState, ObjectSize, float) -> DynamicObject
        """
        Data object that hold
        :param obj_id: object id
        :param timestamp: time of perception [nanosec.]
        :param cartesian_state: localization relative to map's cartesian origin frame
        :param map_state: localization in a map-object's frame (road,segment,lane)
        :param size: class ObjectSize
        :param confidence: of object's existence
        """
        self.obj_id = obj_id
        self.timestamp = timestamp
        self._cached_cartesian_state = cartesian_state
        self._cached_map_state = map_state
        self.size = copy.copy(size)
        self.confidence = confidence

    @property
    def x(self):
        return self.cartesian_state[C_X]

    @property
    def y(self):
        return self.cartesian_state[C_Y]

    @property
    def z(self):
        return 0

    @property
    def yaw(self):
        return self.cartesian_state[C_YAW]

    @property
    def velocity(self):
        return self.cartesian_state[C_V]

    @property
    def acceleration(self):
        return self.cartesian_state[C_A]

    @property
    def curvature(self):
        return self.cartesian_state[C_K]

    @property
    def cartesian_state(self):
        # type: () -> CartesianExtendedState
        if self._cached_cartesian_state is None:
            self._cached_cartesian_state = MapUtils.convert_map_to_cartesian_state(self._cached_map_state)
        return self._cached_cartesian_state

    @property
    def map_state(self):
        # type: () -> MapState
        if self._cached_map_state is None:
            self._cached_map_state = MapUtils.convert_cartesian_to_map_state(self._cached_cartesian_state)
        return self._cached_map_state

    @staticmethod
    def sec_to_ticks(time_in_seconds: float):
        # type: (float) -> int
        return int(round(time_in_seconds / TIMESTAMP_RESOLUTION_IN_SEC))

    @staticmethod
    def ticks_to_sec(time_in_nanoseconds: int):
        # type: (int) -> float
        return time_in_nanoseconds * TIMESTAMP_RESOLUTION_IN_SEC

    @property
    def timestamp_in_sec(self):
        return DynamicObject.ticks_to_sec(self.timestamp)

    @timestamp_in_sec.setter
    def timestamp_in_sec(self, value):
        self.timestamp = DynamicObject.sec_to_ticks(value)

    @classmethod
    def create_from_cartesian_state(cls, obj_id, timestamp, cartesian_state, size, confidence):
        # type: (int, int, CartesianExtendedState, ObjectSize, float) -> DynamicObject
        """
        Constructor that gets only cartesian-state (without map-state)
        :param obj_id: object id
        :param timestamp: time of perception [nanosec.]
        :param cartesian_state: localization relative to map's cartesian origin frame
        :param size: class ObjectSize
        :param confidence: of object's existence
        """
        return cls(obj_id, timestamp, cartesian_state, None, size, confidence)

    @classmethod
    def create_from_map_state(cls, obj_id, timestamp, map_state, size, confidence):
        # type: (int, int, MapState, ObjectSize, float) -> DynamicObject
        """
        Constructor that gets only map-state (without cartesian-state)
        :param obj_id: object id
        :param timestamp: time of perception [nanosec.]
        :param map_state: localization in a map-object's frame (road,segment,lane)
        :param size: class ObjectSize
        :param confidence: of object's existence
        """
        return cls(obj_id, timestamp, None, map_state, size, confidence)

    def clone_from_cartesian_state(self, cartesian_state, timestamp_in_sec=None):
        # type: (CartesianExtendedState, Optional[float]) -> DynamicObject
        """clones self while overriding cartesian_state and optionally timestamp"""
        return self.__class__.create_from_cartesian_state(self.obj_id,
<<<<<<< HEAD
                                                          NewDynamicObject.sec_to_ticks(
                                                              timestamp_in_sec or self.timestamp),
=======
                                                          DynamicObject.sec_to_ticks(timestamp_in_sec or self.timestamp_in_sec),
>>>>>>> b035763c
                                                          cartesian_state,
                                                          self.size, self.confidence)

    def clone_from_map_state(self, map_state, timestamp_in_sec=None):
        # type: (MapState, Optional[float]) -> DynamicObject
        """clones self while overriding map_state and optionally timestamp"""
        return self.create_from_map_state(self.obj_id,
                                          DynamicObject.sec_to_ticks(timestamp_in_sec or self.timestamp_in_sec),
                                          map_state,
                                          self.size, self.confidence)

    def serialize(self):
        # type: () -> LcmDynamicObject
        lcm_msg = LcmDynamicObject()
        lcm_msg.obj_id = self.obj_id
        lcm_msg.timestamp = self.timestamp
        lcm_msg._cached_cartesian_state = LCMUtils.numpy_array_to_lcm_non_typed_numpy_array(self.cartesian_state)
        lcm_msg._cached_map_state = self.map_state.serialize()
        lcm_msg.size = self.size.serialize()
        lcm_msg.confidence = self.confidence
        return lcm_msg

    @classmethod
    def deserialize(cls, lcmMsg):
        # type: (LcmDynamicObject) -> DynamicObject
        return cls(lcmMsg.obj_id, lcmMsg.timestamp
                   , np.ndarray(shape=tuple(lcmMsg._cached_cartesian_state.shape)
                                , buffer=np.array(lcmMsg._cached_cartesian_state.data)
                                , dtype=float)
                   , MapState.deserialize(lcmMsg._cached_map_state)
                   , ObjectSize.deserialize(lcmMsg.size)
                   , lcmMsg.confidence)


class EgoState(DynamicObject):
    def __init__(self, obj_id, timestamp, cartesian_state, map_state, size, confidence):
        # type: (int, int, CartesianExtendedState, MapState, ObjectSize, float) -> EgoState

        """
        IMPORTANT! THE FIELDS IN THIS CLASS SHOULD NOT BE CHANGED ONCE THIS OBJECT IS INSTANTIATED

        Data object that hold
        :param obj_id: object id
        :param timestamp: time of perception [nanosec.]
        :param cartesian_state: localization relative to map's cartesian origin frame
        :param map_state: localization in a map-object's frame (road,segment,lane)
        :param size: class ObjectSize
        :param confidence: of object's existence
        """
        super(self.__class__, self).__init__(obj_id=obj_id, timestamp=timestamp, cartesian_state=cartesian_state,
                                             map_state=map_state, size=size, confidence=confidence)

    def serialize(self):
        # type: () -> LcmEgoState
        lcm_msg = LcmEgoState()
        lcm_msg.dynamic_obj = super(self.__class__, self).serialize()
        return lcm_msg

    @classmethod
    def deserialize(cls, lcmMsg):
        # type: (LcmEgoState) -> EgoState
        dyn_obj = DynamicObject.deserialize(lcmMsg.dynamic_obj)
        return cls(dyn_obj.obj_id, dyn_obj.timestamp
                   , dyn_obj._cached_cartesian_state, dyn_obj._cached_map_state
                   , dyn_obj.size
                   , dyn_obj.confidence)


class State(PUBSUB_MSG_IMPL):
    ''' Members annotations for python 2 compliant classes '''
    occupancy_state = OccupancyState
    dynamic_objects = List[DynamicObject]
    ego_state = EgoState

    def __init__(self, occupancy_state, dynamic_objects, ego_state):
        # type: (OccupancyState, List[DynamicObject], EgoState) -> None
        """
        main class for the world state. deep copy is required by self.clone_with!
        :param occupancy_state: free space
        :param dynamic_objects:
        :param ego_state:
        """
        self.occupancy_state = occupancy_state
        self.dynamic_objects = dynamic_objects
        self.ego_state = ego_state

    def clone_with(self, occupancy_state=None, dynamic_objects=None, ego_state=None):
        # type: (OccupancyState, List[DynamicObject], EgoState) -> State
        """
        clones state object with potential overriding of specific fields.
        requires deep-copying of all fields in State.__init__ !!
        """
        return State(occupancy_state or self.occupancy_state,
                     dynamic_objects or self.dynamic_objects,
                     ego_state or self.ego_state)

    def serialize(self):
        # type: () -> LcmState
        lcm_msg = LcmState()
        lcm_msg.occupancy_state = self.occupancy_state.serialize()
        ''' resize the list at once to the right length '''
        lcm_msg.num_obj = len(self.dynamic_objects)
        lcm_msg.dynamic_objects = list()
        for i in range(lcm_msg.num_obj):
            lcm_msg.dynamic_objects.append(self.dynamic_objects[i].serialize())
        lcm_msg.ego_state = self.ego_state.serialize()
        return lcm_msg

    @classmethod
    def deserialize(cls, lcmMsg):
        # type: (LcmState) -> State
        dynamic_objects = list()
        for i in range(lcmMsg.num_obj):
            dynamic_objects.append(DynamicObject.deserialize(lcmMsg.dynamic_objects[i]))
        ''' [DynamicObject.deserialize(lcmMsg.dynamic_objects[i]) for i in range(lcmMsg.num_obj)] '''
        return cls(OccupancyState.deserialize(lcmMsg.occupancy_state)
                   , dynamic_objects
                   , EgoState.deserialize(lcmMsg.ego_state))

    # TODO: remove when access to dynamic objects according to dictionary will be available.
    @classmethod
    def get_object_from_state(cls, state, target_obj_id):
        # type: (State, int) -> DynamicObject
        """
        Return the object with specific obj_id from world state
        :param state: the state to query
        :param target_obj_id: the id of the requested object
        :return: the dynamic_object matching the requested id
        """

        selected_objects = [obj for obj in state.dynamic_objects if obj.obj_id == target_obj_id]

        # Verify that object exists in state exactly once
        if len(selected_objects) != 1:
            raise NoUniqueObjectStateForEvaluation(
                'Found %d matching objects for object ID %d' % (len(selected_objects), target_obj_id))

        return selected_objects[0]

  # TODO: remove when access to dynamic objects according to dictionary will be available.
    @classmethod
    def get_objects_from_state(cls, state, target_obj_ids):
        # type: (State, List) -> List[DynamicObject]
        """
        Returns a list of object with the specific obj_ids from state
        :param state: the state to query
        :param target_obj_ids: a list of the id of the requested objects
        :return: the dynamic_objects matching the requested ids
        """

        selected_objects = [obj for obj in state.dynamic_objects if obj.obj_id in target_obj_ids]
        return selected_objects<|MERGE_RESOLUTION|>--- conflicted
+++ resolved
@@ -94,213 +94,6 @@
 
 
 class DynamicObject(PUBSUB_MSG_IMPL):
-<<<<<<< HEAD
-    ''' Members annotations for python 2 compliant classes '''
-    obj_id = int
-    timestamp = int
-    x = float
-    y = float
-    z = float
-    yaw = float
-    size = ObjectSize
-    confidence = float
-    v_x = float
-    v_y = float
-    acceleration_lon = float
-    curvature = float
-
-    def __init__(self, obj_id, timestamp, x, y, z, yaw, size, confidence, v_x, v_y, acceleration_lon, curvature):
-        # type: (int, int, float, float, float, float, ObjectSize, float, float, float, float, float) -> DynamicObject
-        """
-        IMPORTANT! THE FIELDS IN THIS CLASS SHOULD NOT BE CHANGED ONCE THIS OBJECT IS INSTANTIATED
-        both ego and other dynamic objects
-        :param obj_id: object id
-        :param timestamp: time of perception
-        :param x: for ego in world coordinates, for the rest relatively to ego
-        :param y:
-        :param z:
-        :param yaw: for ego 0 means along X axis, for the rest 0 means forward direction relatively to ego
-        :param size: class ObjectSize
-        :param confidence: of object's existence
-        :param v_x: velocity in object's heading direction [m/sec]
-        :param v_y: velocity in object's side (left) direction [m/sec] (usually close to zero)
-        :param acceleration_lon: acceleration in longitude axis
-        :param curvature: [1/m] inverse of radius of turn, signed - CCW
-        """
-        self.obj_id = obj_id
-        self.timestamp = timestamp
-        self.x = x
-        self.y = y
-        self.z = z
-        self.yaw = yaw
-        self.size = copy.copy(size)
-        self.confidence = confidence
-        self.v_x = v_x
-        self.v_y = v_y
-        self.acceleration_lon = acceleration_lon
-        self.curvature = curvature
-        self._cached_road_localization = None
-
-    def clone_cartesian_state(self, timestamp_in_sec, cartesian_state):
-        # type: (float, CartesianState) -> DynamicObject
-        """
-        Return a new DynamicObject instance with updated timestamp and cartesian state.
-        Enables creating new instances of object from predicted trajectories.
-        Assume that object's speed is only in the x axis
-        :param timestamp_in_sec: global timestamp in [sec] of updated object
-        :param cartesian_state: object cartesian state
-        :return: Returns a new DynamicObject with updated state
-        """
-
-        timestamp = int(timestamp_in_sec * 1e9)
-        x = cartesian_state[C_X]
-        y = cartesian_state[C_Y]
-        yaw = cartesian_state[C_YAW]
-
-        # currently the velocity being used is self.total_speed (norm(v_x,v_y)) so v_y is important as well
-        v_x = cartesian_state[C_V]
-
-        # Fetch object's public fields
-        object_fields = {k: v for k, v in self.__dict__.items() if k[0] != '_'}
-
-        # Overwrite object fields
-        object_fields['timestamp'] = timestamp
-        object_fields['x'] = x
-        object_fields['y'] = y
-        object_fields['yaw'] = yaw
-        object_fields['v_x'] = v_x
-
-        # Construct a new object
-        return self.__class__(**object_fields)
-
-    @property
-    # TODO: road localization needs to use frenet transformations
-    def road_localization(self):
-        # type: () -> RoadLocalization
-        if self._cached_road_localization is None:
-            self._cached_road_localization = MapService.get_instance().compute_road_localization(
-                np.array([self.x, self.y, self.z]), self.yaw)
-        return self._cached_road_localization
-
-    @property
-    def timestamp_in_sec(self):
-        return self.timestamp * 1e-9
-
-    @timestamp_in_sec.setter
-    def timestamp_in_sec(self, value):
-        self.timestamp = int(value * 1e9)
-
-    @property
-    def road_longitudinal_speed(self):
-        # type: () -> float
-        """
-        :return: Longitudinal speed (relative to road)
-        """
-        return self.total_speed * np.cos(self.road_localization.intra_road_yaw)
-
-    @property
-    # TODO: remove this when yaw issue is fixed
-    def total_speed(self):
-        # type: () -> float
-        """
-        Assuming no lateral slip
-        :return: Total speed
-        """
-        return np.linalg.norm([self.v_x, self.v_y])
-
-    @property
-    def road_lateral_speed(self):
-        # type: () -> float
-        """
-        :return: Lateral speed (relative to road)
-        """
-        return self.total_speed * np.sin(self.road_localization.intra_road_yaw)
-
-    def serialize(self):
-        # type: () -> LcmDynamicObject
-        lcm_msg = LcmDynamicObject()
-        lcm_msg.obj_id = self.obj_id
-        lcm_msg.timestamp = self.timestamp
-        lcm_msg.x = self.x
-        lcm_msg.y = self.y
-        lcm_msg.z = self.z
-        lcm_msg.yaw = self.yaw
-        lcm_msg.size = self.size.serialize()
-        lcm_msg.confidence = self.confidence
-        lcm_msg.v_x = self.v_x
-        lcm_msg.v_y = self.v_y
-        lcm_msg.acceleration_lon = self.acceleration_lon
-        lcm_msg.curvature = self.curvature
-        return lcm_msg
-
-    @classmethod
-    def deserialize(cls, lcmMsg):
-        # type: (LcmDynamicObject) -> DynamicObject
-        return cls(lcmMsg.obj_id, lcmMsg.timestamp
-                   , lcmMsg.x, lcmMsg.y, lcmMsg.z, lcmMsg.yaw
-                   , ObjectSize.deserialize(lcmMsg.size)
-                   , lcmMsg.confidence, lcmMsg.v_x, lcmMsg.v_y
-                   , lcmMsg.acceleration_lon, lcmMsg.curvature)
-
-
-class EgoState(DynamicObject):
-    ''' Members annotations for python 2 compliant classes '''
-    obj_id = int
-    timestamp = int
-    x = float
-    y = float
-    z = float
-    yaw = float
-    size = ObjectSize
-    confidence = float
-    v_x = float
-    v_y = float
-    acceleration_lon = float
-    curvature = float
-
-    def __init__(self, obj_id, timestamp, x, y, z, yaw, size, confidence, v_x, v_y, acceleration_lon, curvature):
-        # type: (int, int, float, float, float, float, ObjectSize, float, float, float, float, float) -> None
-        """
-        IMPORTANT! THE FIELDS IN THIS CLASS SHOULD NOT BE CHANGED ONCE THIS OBJECT IS INSTANTIATED
-        :param obj_id:
-        :param timestamp:
-        :param x:
-        :param y:
-        :param z:
-        :param yaw:
-        :param size:
-        :param confidence:
-        :param v_x: velocity in ego's heading direction [m/sec]
-        :param v_y: velocity in ego's side (left) direction [m/sec]
-        :param acceleration_lon: in m/s^2
-        :param curvature: [1/m] signed (CCW) inverse of radius of turning of the ego
-        """
-        DynamicObject.__init__(self, obj_id, timestamp, x, y, z, yaw, size, confidence, v_x, v_y, acceleration_lon,
-                               curvature)
-
-    def serialize(self):
-        # type: () -> LcmEgoState
-        lcm_msg = LcmEgoState()
-        lcm_msg.dynamic_obj = super(self.__class__, self).serialize()
-        return lcm_msg
-
-    @classmethod
-    def deserialize(cls, lcmMsg):
-        # type: (LcmEgoState) -> EgoState
-        dyn_obj = DynamicObject.deserialize(lcmMsg.dynamic_obj)
-        return cls(dyn_obj.obj_id, dyn_obj.timestamp
-                   , dyn_obj.x, dyn_obj.y, dyn_obj.z, dyn_obj.yaw
-                   , dyn_obj.size, dyn_obj.confidence
-                   , dyn_obj.v_x, dyn_obj.v_y, dyn_obj.acceleration_lon
-                   , dyn_obj.curvature)
-
-
-class NewDynamicObject(PUBSUB_MSG_IMPL):
-    members_remapping = {'_cached_cartesian_state': 'cartesian_state',
-                         '_cached_map_state': 'map_state'}
-
-=======
->>>>>>> b035763c
     obj_id = int
     timestamp = int
     _cached_cartesian_state = CartesianExtendedState
@@ -416,12 +209,7 @@
         # type: (CartesianExtendedState, Optional[float]) -> DynamicObject
         """clones self while overriding cartesian_state and optionally timestamp"""
         return self.__class__.create_from_cartesian_state(self.obj_id,
-<<<<<<< HEAD
-                                                          NewDynamicObject.sec_to_ticks(
-                                                              timestamp_in_sec or self.timestamp),
-=======
                                                           DynamicObject.sec_to_ticks(timestamp_in_sec or self.timestamp_in_sec),
->>>>>>> b035763c
                                                           cartesian_state,
                                                           self.size, self.confidence)
 
