import copy
from typing import List, Optional

import numpy as np

from decision_making.src.messages.str_serializable import StrSerializable
from mapping.src.model.localization import RoadLocalization

from decision_making.src.planning.types import CartesianState, C_X, C_Y, C_V, C_YAW
from mapping.src.service.map_service import MapService

from common_data.lcm.generatedFiles.gm_lcm import LcmNonTypedNumpyArray
from common_data.lcm.generatedFiles.gm_lcm import LcmOccupancyState
from common_data.lcm.generatedFiles.gm_lcm import LcmObjectSize
from common_data.lcm.generatedFiles.gm_lcm import LcmDynamicObject
from common_data.lcm.generatedFiles.gm_lcm import LcmEgoState
from common_data.lcm.generatedFiles.gm_lcm import LcmState


class OccupancyState(StrSerializable):
    def __init__(self, timestamp, free_space, confidence):
        # type: (int, np.ndarray, np.ndarray) -> None
        """
        free space description
        :param timestamp of free space
        :param free_space: array of directed segments defines a free space border
        :param confidence: array per segment
        """
        self.timestamp = timestamp
        self.free_space = np.copy(free_space)
        self.confidence = np.copy(confidence)

    def serialize(self) -> LcmOccupancyState:
        lcm_msg = LcmOccupancyState()
        lcm_msg.timestamp = self.timestamp
        lcm_msg.free_space = LcmNonTypedNumpyArray()
        lcm_msg.free_space.num_dimensions = len(self.free_space.shape)
        lcm_msg.free_space.shape = list(self.free_space.shape)
        lcm_msg.free_space.length = self.free_space.size
        lcm_msg.free_space.data = self.free_space.flat.__array__().tolist()
        lcm_msg.confidence = LcmNonTypedNumpyArray()
        lcm_msg.confidence.num_dimensions = len(self.confidence.shape)
        lcm_msg.confidence.shape = list(self.confidence.shape)
        lcm_msg.confidence.length = self.confidence.size
        lcm_msg.confidence.data = self.confidence.flat.__array__().tolist()
        return lcm_msg

    @classmethod
    def deserialize(cls, lcmMsg: LcmOccupancyState):
        return cls(lcmMsg.timestamp
                 , np.ndarray(shape = tuple(lcmMsg.free_space.shape)
                            , buffer = np.array(lcmMsg.free_space.data)
                            , dtype = float)
                 , np.ndarray(shape = tuple(lcmMsg.confidence.shape)
                            , buffer = np.array(lcmMsg.confidence.data)
                            , dtype = float))


class ObjectSize(StrSerializable):
    def __init__(self, length, width, height):
        # type: (float, float, float) -> None
        self.length = length
        self.width = width
        self.height = height

    def serialize(self) -> LcmObjectSize:
        lcm_msg = LcmObjectSize()
        lcm_msg.length = self.length
        lcm_msg.width = self.width
        lcm_msg.height = self.height
        return lcm_msg

    @classmethod
    def deserialize(cls, lcmMsg: LcmObjectSize):
        return cls(lcmMsg.length, lcmMsg.width, lcmMsg.height)


class DynamicObject(StrSerializable):
    def __init__(self, obj_id, timestamp, x, y, z, yaw, size, confidence, v_x, v_y, acceleration_lon, omega_yaw):
        # type: (int, int, float, float, float, float, ObjectSize, float, float, float, float, float) -> DynamicObject
        """
        IMPORTANT! THE FIELDS IN THIS CLASS SHOULD NOT BE CHANGED ONCE THIS OBJECT IS INSTANTIATED
        both ego and other dynamic objects
        :param obj_id: object id
        :param timestamp: time of perception
        :param x: for ego in world coordinates, for the rest relatively to ego
        :param y:
        :param z:
        :param yaw: for ego 0 means along X axis, for the rest 0 means forward direction relatively to ego
        :param size: class ObjectSize
        :param confidence: of object's existence
        :param v_x: velocity in object's heading direction [m/sec]
        :param v_y: velocity in object's side (left) direction [m/sec] (usually close to zero)
        :param acceleration_lon: acceleration in longitude axis
        :param omega_yaw: 0 for straight motion, positive for CCW (yaw increases), negative for CW
        """
        self.obj_id = obj_id
        self.timestamp = timestamp
        self.x = x
        self.y = y
        self.z = z
        self.yaw = yaw
        self.size = copy.copy(size)
        self.confidence = confidence
        self.v_x = v_x
        self.v_y = v_y
        self.acceleration_lon = acceleration_lon
        self.omega_yaw = omega_yaw
        self._cached_road_localization: Optional[RoadLocalization] = None

    def clone_cartesian_state(self, timestamp_in_sec: float, cartesian_state: CartesianState):
        """
        Return a new DynamicObject instance with updated timestamp and cartesian state.
        Enables creating new instances of object from predicted trajectories.
        Assume that object's speed is only in the x axis
        :param timestamp_in_sec: global timestamp in [sec] of updated object
        :param cartesian_state: object cartesian state
        :return: Returns a new DynamicObject with updated state
        """

        # TODO: set other attributes, as:
        # TODO: z coordinate, acceleration

        timestamp = int(timestamp_in_sec * 1e9)
        x = cartesian_state[C_X]
        y = cartesian_state[C_Y]
        z = 0.0
        yaw = cartesian_state[C_YAW]

        # Assume that object's speed is only in the x axis
        v_x = cartesian_state[C_V]
        v_y = 0.0

        # Fetch object's public fields
        object_fields = {k: v for k, v in self.__dict__.items() if k[0] != '_'}

        # Overwrite object fields
        object_fields['timestamp'] = timestamp
        object_fields['x'] = x
        object_fields['y'] = y
        object_fields['z'] = z
        object_fields['yaw'] = yaw
        object_fields['v_x'] = v_x
        object_fields['v_y'] = v_y

        # Construct a new object
        return self.__class__(**object_fields)

    @property
    def road_localization(self):
        # type: () -> RoadLocalization
        if self._cached_road_localization is None:
            self._cached_road_localization = MapService.get_instance().compute_road_localization(
                np.array([self.x, self.y, self.z]), self.yaw)
        return self._cached_road_localization

    @property
    def timestamp_in_sec(self):
        return self.timestamp * 1e-9

    @timestamp_in_sec.setter
    def timestamp_in_sec(self, value):
        self.timestamp = int(value * 1e9)

    @property
    def road_longitudinal_speed(self) -> float:
        """
        Assuming no lateral slip
        :return: Longitudinal speed (relative to road)
        """
        return np.linalg.norm([self.v_x, self.v_y]) * np.cos(self.road_localization.intra_road_yaw)

    @property
    def road_lateral_speed(self) -> float:
        """
        Assuming no lateral slip
        :return: Longitudinal speed (relative to road)
        """
        return np.linalg.norm([self.v_x, self.v_y]) * np.sin(self.road_localization.intra_road_yaw)

    def serialize(self) -> LcmDynamicObject:
        lcm_msg = LcmDynamicObject()
        lcm_msg.obj_id = self.obj_id
        lcm_msg.timestamp = self.timestamp
        lcm_msg.x = self.x
        lcm_msg.y = self.y
        lcm_msg.z = self.z
        lcm_msg.yaw = self.yaw
        lcm_msg.size = self.size.serialize()
        lcm_msg.confidence = self.confidence
        lcm_msg.v_x = self.v_x
        lcm_msg.v_y = self.v_y
        lcm_msg.acceleration_lon = self.acceleration_lon
        lcm_msg.omega_yaw = self.omega_yaw
        return lcm_msg

    @classmethod
    def deserialize(cls, lcmMsg: LcmDynamicObject):
        return cls(lcmMsg.obj_id, lcmMsg.timestamp
                 , lcmMsg.x, lcmMsg.y, lcmMsg.z, lcmMsg.yaw
                 , ObjectSize.deserialize(lcmMsg.size)
                 , lcmMsg.confidence, lcmMsg.v_x, lcmMsg.v_y
                 , lcmMsg.acceleration_lon, lcmMsg.omega_yaw)


class EgoState(DynamicObject):
    def __init__(self, obj_id, timestamp, x, y, z, yaw, size, confidence,
                 v_x, v_y, acceleration_lon, omega_yaw, steering_angle):
        # type: (int, int, float, float, float, float, ObjectSize, float, float, float, float, float, float) -> None
        """
        IMPORTANT! THE FIELDS IN THIS CLASS SHOULD NOT BE CHANGED ONCE THIS OBJECT IS INSTANTIATED
        :param obj_id:
        :param timestamp:
        :param x:
        :param y:
        :param z:
        :param yaw:
        :param size:
        :param confidence:
        :param v_x: velocity in ego's heading direction [m/sec]
        :param v_y: velocity in ego's side (left) direction [m/sec]
        :param acceleration_lon: in m/s^2
        :param omega_yaw: radius of turning of the ego
        :param steering_angle: equivalent to knowing of turn_radius
        """
        DynamicObject.__init__(self, obj_id, timestamp, x, y, z, yaw, size, confidence, v_x, v_y,
                               acceleration_lon, omega_yaw)
        self.steering_angle = steering_angle

    @property
<<<<<<< HEAD
    def curvature(self):    # curvature is signed (same sign as steering_angle)
        # TODO: change <length> to the distance between the two axles
=======
    # TODO: change <length> to the distance between the two axles
    # TODO: understand (w.r.t which axle counts) if we should use sin or tan here + validate vs sensor-alignments
    def curvature(self):
        """
        For any point on a curve, the curvature measure is defined as 1/R where R is the radius length of a
        circle that tangents the curve at that point. HERE, CURVATURE IS SIGNED (same sign as steering_angle).
        For more information please see: https://en.wikipedia.org/wiki/Curvature#Curvature_of_plane_curves
        """
>>>>>>> 81945376
        return np.tan(self.steering_angle) / self.size.length

    def serialize(self) -> LcmEgoState:
        lcm_msg = LcmEgoState()
        lcm_msg.dynamic_obj = super(self.__class__, self).serialize()
        lcm_msg.steering_angle = self.steering_angle
        return lcm_msg

    @classmethod
    def deserialize(cls, lcmMsg: LcmEgoState):
        dyn_obj = DynamicObject.deserialize(lcmMsg.dynamic_obj)
        return cls(dyn_obj.obj_id, dyn_obj.timestamp
                 , dyn_obj.x, dyn_obj.y, dyn_obj.z, dyn_obj.yaw
                 , dyn_obj.size, dyn_obj.confidence
                 , dyn_obj.v_x, dyn_obj.v_y, dyn_obj.acceleration_lon
                 , dyn_obj.omega_yaw, lcmMsg.steering_angle)


class State(StrSerializable):
    def __init__(self, occupancy_state, dynamic_objects, ego_state):
        # type: (OccupancyState, List[DynamicObject], EgoState) -> None
        """
        main class for the world state. deep copy is required by self.clone_with!
        :param occupancy_state: free space
        :param dynamic_objects:
        :param ego_state:
        """
        self.occupancy_state = copy.deepcopy(occupancy_state)
        self.dynamic_objects = copy.deepcopy(dynamic_objects)
        self.ego_state = copy.deepcopy(ego_state)

    def clone_with(self, occupancy_state: Optional[OccupancyState] = None,
                   dynamic_objects: Optional[List[DynamicObject]] = None,
                   ego_state: Optional[EgoState] = None):
        """
        clones state object with potential overriding of specific fields.
        requires deep-copying of all fields in State.__init__ !!
        """
        return State(occupancy_state or self.occupancy_state,
                     dynamic_objects or self.dynamic_objects,
                     ego_state or self.ego_state)

    def serialize(self) -> LcmState:
        lcm_msg = LcmState()
        lcm_msg.occupancy_state = self.occupancy_state.serialize()
        ''' resize the list at once to the right length '''
        lcm_msg.num_obj = len(self.dynamic_objects)
        lcm_msg.dynamic_objects = list()
        for i in range(lcm_msg.num_obj):
            lcm_msg.dynamic_objects.append(self.dynamic_objects[i].serialize())
        lcm_msg.ego_state = self.ego_state.serialize()
        return lcm_msg

    @classmethod
    def deserialize(cls, lcmMsg: LcmState):
        dynamic_objects = list()
        for i in range(lcmMsg.num_obj):
            dynamic_objects.append(DynamicObject.deserialize(lcmMsg.dynamic_objects[i]))
        ''' [DynamicObject.deserialize(lcmMsg.dynamic_objects[i]) for i in range(lcmMsg.num_obj)] '''
        return cls(OccupancyState.deserialize(lcmMsg.occupancy_state)
                 , dynamic_objects
                 , EgoState.deserialize(lcmMsg.ego_state))
<|MERGE_RESOLUTION|>--- conflicted
+++ resolved
@@ -228,10 +228,6 @@
         self.steering_angle = steering_angle
 
     @property
-<<<<<<< HEAD
-    def curvature(self):    # curvature is signed (same sign as steering_angle)
-        # TODO: change <length> to the distance between the two axles
-=======
     # TODO: change <length> to the distance between the two axles
     # TODO: understand (w.r.t which axle counts) if we should use sin or tan here + validate vs sensor-alignments
     def curvature(self):
@@ -240,7 +236,6 @@
         circle that tangents the curve at that point. HERE, CURVATURE IS SIGNED (same sign as steering_angle).
         For more information please see: https://en.wikipedia.org/wiki/Curvature#Curvature_of_plane_curves
         """
->>>>>>> 81945376
         return np.tan(self.steering_angle) / self.size.length
 
     def serialize(self) -> LcmEgoState:
