--- conflicted
+++ resolved
@@ -9,10 +9,7 @@
 from decision_making.src.messages.scene_dynamic_message import SceneDynamic, ObjectLocalization
 from decision_making.src.messages.scene_static_enums import ManeuverType
 from decision_making.src.messages.turn_signal_message import TurnSignal
-<<<<<<< HEAD
 from decision_making.src.planning.behavioral.data_objects import LaneChangeInfo
-=======
->>>>>>> ee95c9f8
 from decision_making.src.planning.types import C_X, C_Y, C_V, C_YAW, CartesianExtendedState, C_A, C_K, FS_SV, FS_SA
 from decision_making.src.planning.types import LaneSegmentID, LaneOccupancyCost, LaneEndCost
 from decision_making.src.planning.utils.math_utils import Math
@@ -81,11 +78,7 @@
         :param confidence: of object's existence
         :param off_map: indicates if the vehicle is off the map
         :param is_ghost: indicates whether the object is a projection of a real object in a different lane
-<<<<<<< HEAD
-        :param turn_signal: blinker status
-=======
         :param turn_signal: turn signal status
->>>>>>> ee95c9f8
         """
         self.obj_id = obj_id
         self.timestamp = timestamp
@@ -157,11 +150,7 @@
         :param size: class ObjectSize
         :param confidence: of object's existence
         :param off_map: indicates if the vehicle is off the map
-<<<<<<< HEAD
-        :param turn_signal: blinker status
-=======
         :param turn_signal: turn signal status
->>>>>>> ee95c9f8
 
         """
         return cls(obj_id, timestamp, cartesian_state, None, size, confidence, off_map, turn_signal)
@@ -177,11 +166,7 @@
         :param size: class ObjectSize
         :param confidence: of object's existence
         :param off_map: is the vehicle is off the map
-<<<<<<< HEAD
-        :param turn_signal: blinker statuss
-=======
         :param turn_signal: turn signal status
->>>>>>> ee95c9f8
         """
         return cls(obj_id, timestamp, None, map_state, size, confidence, off_map, turn_signal)
 
@@ -203,17 +188,12 @@
 
 
 class EgoState(DynamicObject):
-<<<<<<< HEAD
     # this field prevents the logger from trying to serialize this field
     left_out_fields = 'lane_change_info'
 
     def __init__(self, obj_id, timestamp, cartesian_state, map_state, size, confidence, off_map, turn_signal = None,
                  lane_change_info = None):
         # type: (int, int, CartesianExtendedState, MapState, ObjectSize, float, bool, Optional[TurnSignal], Optional[LaneChangeInfo]) -> EgoState
-=======
-    def __init__(self, obj_id, timestamp, cartesian_state, map_state, size, confidence, off_map, turn_signal = None):
-        # type: (int, int, CartesianExtendedState, MapState, ObjectSize, float, bool, Optional[TurnSignal]) -> EgoState
->>>>>>> ee95c9f8
         """
         IMPORTANT! THE FIELDS IN THIS CLASS SHOULD NOT BE CHANGED ONCE THIS OBJECT IS INSTANTIATED
 
@@ -226,15 +206,11 @@
         :param confidence: of object's existence
         :param off_map: indicates if the object is off map
         :param turn_signal: turn signal status
-<<<<<<< HEAD
         :param lane_change_info: information stored for a lane change maneuver
-=======
->>>>>>> ee95c9f8
         """
         super(self.__class__, self).__init__(obj_id=obj_id, timestamp=timestamp, cartesian_state=cartesian_state,
                                              map_state=map_state, size=size, confidence=confidence, off_map=off_map,
                                              turn_signal=turn_signal)
-<<<<<<< HEAD
         self.lane_change_info = lane_change_info
 
     @classmethod
@@ -287,8 +263,6 @@
         ego_state = super().clone_from_map_state(map_state, timestamp_in_sec)
         ego_state.lane_change_info = self.lane_change_info
         return ego_state
-=======
->>>>>>> ee95c9f8
 
 T = TypeVar('T', bound='State')
 
@@ -383,12 +357,8 @@
                                         selected_gff_segment_ids: np.ndarray,
                                         logger: Logger,
                                         route_plan_dict: Optional[Dict[LaneSegmentID, Tuple[LaneOccupancyCost, LaneEndCost]]] = None,
-<<<<<<< HEAD
                                         turn_signal: Optional[TurnSignal] = None,
                                         lane_change_info: Optional[LaneChangeInfo] = None):
-=======
-                                        turn_signal: Optional[TurnSignal] = None):
->>>>>>> ee95c9f8
         """
         This methods takes an already deserialized SceneDynamic message and converts it to a State object
         :param scene_dynamic: scene dynamic data
@@ -400,10 +370,7 @@
                Note that it is an optional argument and is used only when the method is called from inside BP and the
                previous BP action is not available, e.g., at the beginning of the planning time.
         :param turn_signal: turn signal status
-<<<<<<< HEAD
         :param lane_change_info: lane change information
-=======
->>>>>>> ee95c9f8
         :return: valid State class
         """
 
@@ -422,11 +389,7 @@
                              cartesian_state=scene_dynamic.s_Data.s_host_localization.a_cartesian_pose,
                              map_state=ego_map_state,
                              size=ObjectSize(EGO_LENGTH, EGO_WIDTH, EGO_HEIGHT),
-<<<<<<< HEAD
                              confidence=1.0, off_map=False, turn_signal=turn_signal, lane_change_info=lane_change_info)
-=======
-                             confidence=1.0, off_map=False, turn_signal=turn_signal)
->>>>>>> ee95c9f8
 
         dyn_obj_data = DynamicObjectsData(num_objects=scene_dynamic.s_Data.e_Cnt_num_objects,
                                           objects_localization=scene_dynamic.s_Data.as_object_localization,
