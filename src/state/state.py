--- conflicted
+++ resolved
@@ -366,11 +366,7 @@
     @staticmethod
     def sec_to_ticks(time_in_seconds: float):
         # type: (float) -> int
-<<<<<<< HEAD
-        return time_in_seconds / TIMESTAMP_RESOLUTION_IN_SEC
-=======
         return int(round(time_in_seconds / TIMESTAMP_RESOLUTION_IN_SEC))
->>>>>>> 86a7c08e
 
     @staticmethod
     def ticks_to_sec(time_in_nanoseconds: int):
