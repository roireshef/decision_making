import copy
from typing import List, Optional, Dict

import numpy as np

from common_data.interface.py.idl_generated_files.Rte_Types.sub_structures.LcmDynamicObject import LcmDynamicObject
from common_data.interface.py.idl_generated_files.Rte_Types.sub_structures.LcmEgoState import LcmEgoState
from common_data.interface.py.idl_generated_files.Rte_Types.sub_structures.LcmObjectSize import LcmObjectSize
from common_data.interface.py.idl_generated_files.Rte_Types.sub_structures.LcmOccupancyState import LcmOccupancyState
from common_data.interface.py.idl_generated_files.Rte_Types.LcmState import LcmState
from common_data.interface.py.utils.serialization_utils import SerializationUtils

from decision_making.src.exceptions import MultipleObjectsWithRequestedID
from decision_making.src.global_constants import PUBSUB_MSG_IMPL, TIMESTAMP_RESOLUTION_IN_SEC
from decision_making.src.planning.behavioral.data_objects import RelativeLane
from decision_making.src.planning.types import C_X, C_Y, C_V, C_YAW, CartesianExtendedState, C_A, C_K, FrenetState2D
from decision_making.src.state.map_state import MapState
from decision_making.src.utils.map_utils import MapUtils


class OccupancyState(PUBSUB_MSG_IMPL):
    """ Members annotations for python 2 compliant classes """
    timestamp = int
    free_space = np.ndarray
    confidence = np.ndarray

    def __init__(self, timestamp, free_space, confidence):
        # type: (int, np.ndarray, np.ndarray) -> None
        """
        free space description
        :param timestamp of free space
        :param free_space: array of directed segments defines a free space border
        :param confidence: array per segment
        """
        self.timestamp = timestamp
        self.free_space = np.copy(free_space)
        self.confidence = np.copy(confidence)

    def serialize(self):
        # type: () -> LcmOccupancyState
        lcm_msg = LcmOccupancyState()
        lcm_msg.timestamp = self.timestamp
        lcm_msg.free_space = SerializationUtils.serialize_non_typed_small_array(self.free_space)
        lcm_msg.confidence = SerializationUtils.serialize_non_typed_small_array(self.confidence)
        return lcm_msg

    @classmethod
    def deserialize(cls, lcmMsg):
        # type: (LcmOccupancyState) -> OccupancyState
        return cls(lcmMsg.timestamp,
                   SerializationUtils.deserialize_any_array(lcmMsg.free_space),
                   SerializationUtils.deserialize_any_array(lcmMsg.confidence))


class ObjectSize(PUBSUB_MSG_IMPL):
    """ Members annotations for python 2 compliant classes """
    length = float
    width = float
    height = float

    def __init__(self, length, width, height):
        # type: (float, float, float) -> None
        self.length = length
        self.width = width
        self.height = height

    def serialize(self):
        # type: () -> LcmObjectSize
        lcm_msg = LcmObjectSize()
        lcm_msg.length = self.length
        lcm_msg.width = self.width
        lcm_msg.height = self.height
        return lcm_msg

    @classmethod
    def deserialize(cls, lcmMsg):
        # type: (LcmObjectSize) -> ObjectSize
        return cls(lcmMsg.length, lcmMsg.width, lcmMsg.height)


class DynamicObject(PUBSUB_MSG_IMPL):
    members_remapping = {'_cached_cartesian_state': 'cartesian_state',
                         '_cached_map_state': 'map_state'}

    obj_id = int
    timestamp = int
    _cached_cartesian_state = CartesianExtendedState
    _cached_map_state = MapState
    size = ObjectSize
    confidence = float

    def __init__(self, obj_id, timestamp, cartesian_state, map_state, size, confidence):
        # type: (int, int, CartesianExtendedState, MapState, ObjectSize, float) -> DynamicObject
        """
        Data object that hold
        :param obj_id: object id
        :param timestamp: time of perception [nanosec.]
        :param cartesian_state: localization relative to map's cartesian origin frame
        :param map_state: localization in a map-object's frame (road,segment,lane)
        :param size: class ObjectSize
        :param confidence: of object's existence
        """
        self.obj_id = obj_id
        self.timestamp = timestamp
        self._cached_cartesian_state = cartesian_state
        self._cached_map_state = map_state
        self.size = copy.copy(size)
        self.confidence = confidence

    @property
    def x(self):
        return self.cartesian_state[C_X]

    @property
    def y(self):
        return self.cartesian_state[C_Y]

    @property
    def z(self):
        return 0

    @property
    def yaw(self):
        return self.cartesian_state[C_YAW]

    @property
    def velocity(self):
        return self.cartesian_state[C_V]

    @property
    def acceleration(self):
        return self.cartesian_state[C_A]

    @property
    def curvature(self):
        return self.cartesian_state[C_K]

    @property
    def cartesian_state(self):
        # type: () -> CartesianExtendedState
        if self._cached_cartesian_state is None:
            self._cached_cartesian_state = self._cached_map_state.to_cartesian_state()
        return self._cached_cartesian_state

    @property
    def map_state(self):
<<<<<<< HEAD
        return self.get_adjacent_map_state(RelativeLane.SAME_LANE)

    @property
    def right_lane_map_state(self):
        """
        project the map_state on the right lane's Frenet frame (use caching)
        :return: projected map_state
        """
        return self.get_adjacent_map_state(RelativeLane.RIGHT_LANE)

    @property
    def left_lane_map_state(self):
=======
        # type: () -> MapState
        if self._cached_map_state is None:
            self._cached_map_state = MapState.from_cartesian_state(self._cached_cartesian_state)
        return self._cached_map_state

    def project_on_adjacent_lanes(self) -> Dict[RelativeLane, FrenetState2D]:
>>>>>>> f4cc58d5
        """
        project cartesian state on the existing adjacent lanes
        :return: dictionary mapping between existing relative lane (adjacent to lane_id) to Frenet state
                                                                        projected on the adjacent Frenet frame
        """
<<<<<<< HEAD
        return self.get_adjacent_map_state(RelativeLane.LEFT_LANE)

    def get_adjacent_map_state(self, relative_lane):
        # type: (RelativeLane) -> MapState
        """
        If relative_lane == RelativeLane.SAME_LANE, then get the same lane's map_state.
        Otherwise project the map_state on an adjacent lane's Frenet frame (use caching).
        If the adjacent lane does not exist, return empty MapState(None, None).
        :param relative_lane: either SAME_LANE or RIGHT_LANE or LEFT_LANE
        :return: projected map_state on the adjacent lane
        """
        if self._cached_map_states[relative_lane] is None:
            if relative_lane == RelativeLane.SAME_LANE:
                self._cached_map_states[relative_lane] = MapState.from_cartesian_state(self._cached_cartesian_state)
=======
        projected_fstates: Dict[RelativeLane, FrenetState2D] = {}
        for rel_lane in RelativeLane:
            if rel_lane == RelativeLane.SAME_LANE:
                projected_fstates[rel_lane] = self.map_state.lane_fstate
>>>>>>> f4cc58d5
            else:
                adjacent_lane_ids = MapUtils.get_adjacent_lanes(self.map_state.lane_id, rel_lane)
                if len(adjacent_lane_ids) > 0:
                    adjacent_frenet = MapUtils.get_lane_frenet_frame(adjacent_lane_ids[0])
                    projected_fstates[rel_lane] = adjacent_frenet.cstate_to_fstate(self.cartesian_state)
        return projected_fstates

    @staticmethod
    def sec_to_ticks(time_in_seconds: float):
        """
        Convert seconds to ticks (nanoseconds)
        :param time_in_seconds:
        :return: time in ticks (nanoseconds)
        """
        # type: float -> int
        return int(round(time_in_seconds / TIMESTAMP_RESOLUTION_IN_SEC))

    @staticmethod
    def ticks_to_sec(time_in_nanoseconds: int):
        """
        Convert ticks (nanoseconds) to seconds
        :param time_in_nanoseconds:
        :return: time in seconds
        """
        # type: int -> float
        return time_in_nanoseconds * TIMESTAMP_RESOLUTION_IN_SEC

    @property
    def timestamp_in_sec(self):
        return DynamicObject.ticks_to_sec(self.timestamp)

    @classmethod
    def create_from_cartesian_state(cls, obj_id, timestamp, cartesian_state, size, confidence):
        # type: (int, int, CartesianExtendedState, ObjectSize, float) -> DynamicObject
        """
        Constructor that gets only cartesian-state (without map-state)
        :param obj_id: object id
        :param timestamp: time of perception [nanosec.]
        :param cartesian_state: localization relative to map's cartesian origin frame
        :param size: class ObjectSize
        :param confidence: of object's existence
        """
        return cls(obj_id, timestamp, cartesian_state, None, size, confidence)

    @classmethod
    def create_from_map_state(cls, obj_id, timestamp, map_state, size, confidence):
        # type: (int, int, MapState, ObjectSize, float) -> DynamicObject
        """
        Constructor that gets only map-state (without cartesian-state)
        :param obj_id: object id
        :param timestamp: time of perception [nanosec.]
        :param map_state: localization in a map-object's frame (road,segment,lane)
        :param size: class ObjectSize
        :param confidence: of object's existence
        """
        return cls(obj_id, timestamp, None, map_state, size, confidence)

    def clone_from_cartesian_state(self, cartesian_state, timestamp_in_sec=None):
        # type: (CartesianExtendedState, Optional[float]) -> DynamicObject
        """clones self while overriding cartesian_state and optionally timestamp"""
        return self.__class__.create_from_cartesian_state(self.obj_id,
                                                          DynamicObject.sec_to_ticks(timestamp_in_sec or self.timestamp_in_sec),
                                                          cartesian_state,
                                                          self.size, self.confidence)

    def clone_from_map_state(self, map_state, timestamp_in_sec=None):
        # type: (MapState, Optional[float]) -> DynamicObject
        """clones self while overriding map_state and optionally timestamp"""
        return self.create_from_map_state(self.obj_id,
                                          DynamicObject.sec_to_ticks(timestamp_in_sec or self.timestamp_in_sec),
                                          map_state,
                                          self.size, self.confidence)

    def serialize(self):
        # type: () -> LcmDynamicObject
        lcm_msg = LcmDynamicObject()
        lcm_msg.obj_id = self.obj_id
        lcm_msg.timestamp = self.timestamp
        lcm_msg._cached_cartesian_state = self.cartesian_state
        lcm_msg._cached_map_state = self.map_state.serialize()
        lcm_msg.size = self.size.serialize()
        lcm_msg.confidence = self.confidence
        return lcm_msg

    @classmethod
    def deserialize(cls, lcmMsg):
        # type: (LcmDynamicObject) -> DynamicObject
        return cls(lcmMsg.obj_id, lcmMsg.timestamp
                   , lcmMsg._cached_cartesian_state.data
                   , MapState.deserialize(lcmMsg._cached_map_state)
                   , ObjectSize.deserialize(lcmMsg.size)
                   , lcmMsg.confidence)


class EgoState(DynamicObject):
    def __init__(self, obj_id, timestamp, cartesian_state, map_state, size, confidence):
        # type: (int, int, CartesianExtendedState, MapState, ObjectSize, float) -> EgoState
        """
        IMPORTANT! THE FIELDS IN THIS CLASS SHOULD NOT BE CHANGED ONCE THIS OBJECT IS INSTANTIATED

        Data object that hold
        :param obj_id: object id
        :param timestamp: time of perception [nanosec.]
        :param cartesian_state: localization relative to map's cartesian origin frame
        :param map_state: localization in a map-object's frame (road,segment,lane)
        :param size: class ObjectSize
        :param confidence: of object's existence
        """
        super(self.__class__, self).__init__(obj_id=obj_id, timestamp=timestamp, cartesian_state=cartesian_state,
                                             map_state=map_state, size=size, confidence=confidence)

    def serialize(self):
        # type: () -> LcmEgoState
        lcm_msg = LcmEgoState()
        lcm_msg.dynamic_obj = super(self.__class__, self).serialize()
        return lcm_msg

    @classmethod
    def deserialize(cls, lcmMsg):
        # type: (LcmEgoState) -> EgoState
        dyn_obj = DynamicObject.deserialize(lcmMsg.dynamic_obj)
        return cls(dyn_obj.obj_id, dyn_obj.timestamp
                   , dyn_obj._cached_cartesian_state, dyn_obj._cached_map_state
                   , dyn_obj.size
                   , dyn_obj.confidence)


class State(PUBSUB_MSG_IMPL):
    """ Members annotations for python 2 compliant classes """
    occupancy_state = OccupancyState
    dynamic_objects = List[DynamicObject]
    ego_state = EgoState

    def __init__(self, occupancy_state, dynamic_objects, ego_state):
        # type: (OccupancyState, List[DynamicObject], EgoState) -> None
        """
        main class for the world state. deep copy is required by self.clone_with!
        :param occupancy_state: free space
        :param dynamic_objects:
        :param ego_state:
        """
        self.occupancy_state = occupancy_state
        self.dynamic_objects = dynamic_objects
        self.ego_state = ego_state

    def clone_with(self, occupancy_state=None, dynamic_objects=None, ego_state=None):
        # type: (OccupancyState, List[DynamicObject], EgoState) -> State
        """
        clones state object with potential overriding of specific fields.
        requires deep-copying of all fields in State.__init__ !!
        """
        return State(occupancy_state or self.occupancy_state,
                     dynamic_objects or self.dynamic_objects,
                     ego_state or self.ego_state)

    def serialize(self):
        # type: () -> LcmState
        lcm_msg = LcmState()
        lcm_msg.occupancy_state = self.occupancy_state.serialize()
        ''' resize the list at once to the right length '''
        lcm_msg.num_obj = len(self.dynamic_objects)

        for i in range(lcm_msg.num_obj):
            lcm_msg.dynamic_objects[i] = self.dynamic_objects[i].serialize()
        lcm_msg.ego_state = self.ego_state.serialize()
        return lcm_msg

    @classmethod
    def deserialize(cls, lcmMsg):
        # type: (LcmState) -> State
        dynamic_objects = list()
        for i in range(lcmMsg.num_obj):
            dynamic_objects.append(DynamicObject.deserialize(lcmMsg.dynamic_objects[i]))
        ''' [DynamicObject.deserialize(lcmMsg.dynamic_objects[i]) for i in range(lcmMsg.num_obj)] '''
        return cls(OccupancyState.deserialize(lcmMsg.occupancy_state)
                   , dynamic_objects
                   , EgoState.deserialize(lcmMsg.ego_state))

    # TODO: remove when access to dynamic objects according to dictionary will be available.
    @classmethod
    def get_object_from_state(cls, state, target_obj_id):
        # type: (State, int) -> DynamicObject
        """
        Return the object with specific obj_id from world state
        :param state: the state to query
        :param target_obj_id: the id of the requested object
        :return: the dynamic_object matching the requested id
        """
        selected_objects = [obj for obj in state.dynamic_objects if obj.obj_id == target_obj_id]
        # Verify that object exists in state exactly once
        if len(selected_objects) != 1:
            raise MultipleObjectsWithRequestedID(
                'Found %d matching objects for object ID %d' % (len(selected_objects), target_obj_id))
        return selected_objects[0]

    # TODO: remove when access to dynamic objects according to dictionary will be available.
    @classmethod
    def get_objects_from_state(cls, state, target_obj_ids):
        # type: (State, List) -> List[DynamicObject]
        """
        Returns a list of object with the specific obj_ids from state
        :param state: the state to query
        :param target_obj_ids: a list of the id of the requested objects
        :return: the dynamic_objects matching the requested ids
        """
        selected_objects = [obj for obj in state.dynamic_objects if obj.obj_id in target_obj_ids]
        return selected_objects<|MERGE_RESOLUTION|>--- conflicted
+++ resolved
@@ -144,53 +144,21 @@
 
     @property
     def map_state(self):
-<<<<<<< HEAD
-        return self.get_adjacent_map_state(RelativeLane.SAME_LANE)
-
-    @property
-    def right_lane_map_state(self):
-        """
-        project the map_state on the right lane's Frenet frame (use caching)
-        :return: projected map_state
-        """
-        return self.get_adjacent_map_state(RelativeLane.RIGHT_LANE)
-
-    @property
-    def left_lane_map_state(self):
-=======
         # type: () -> MapState
         if self._cached_map_state is None:
             self._cached_map_state = MapState.from_cartesian_state(self._cached_cartesian_state)
         return self._cached_map_state
 
     def project_on_adjacent_lanes(self) -> Dict[RelativeLane, FrenetState2D]:
->>>>>>> f4cc58d5
         """
         project cartesian state on the existing adjacent lanes
         :return: dictionary mapping between existing relative lane (adjacent to lane_id) to Frenet state
                                                                         projected on the adjacent Frenet frame
         """
-<<<<<<< HEAD
-        return self.get_adjacent_map_state(RelativeLane.LEFT_LANE)
-
-    def get_adjacent_map_state(self, relative_lane):
-        # type: (RelativeLane) -> MapState
-        """
-        If relative_lane == RelativeLane.SAME_LANE, then get the same lane's map_state.
-        Otherwise project the map_state on an adjacent lane's Frenet frame (use caching).
-        If the adjacent lane does not exist, return empty MapState(None, None).
-        :param relative_lane: either SAME_LANE or RIGHT_LANE or LEFT_LANE
-        :return: projected map_state on the adjacent lane
-        """
-        if self._cached_map_states[relative_lane] is None:
-            if relative_lane == RelativeLane.SAME_LANE:
-                self._cached_map_states[relative_lane] = MapState.from_cartesian_state(self._cached_cartesian_state)
-=======
         projected_fstates: Dict[RelativeLane, FrenetState2D] = {}
         for rel_lane in RelativeLane:
             if rel_lane == RelativeLane.SAME_LANE:
                 projected_fstates[rel_lane] = self.map_state.lane_fstate
->>>>>>> f4cc58d5
             else:
                 adjacent_lane_ids = MapUtils.get_adjacent_lanes(self.map_state.lane_id, rel_lane)
                 if len(adjacent_lane_ids) > 0:
