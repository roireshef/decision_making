import copy
import numpy as np
from common_data.interface.Rte_Types.python.sub_structures.TsSYS_DynamicObject import TsSYSDynamicObject
from common_data.interface.Rte_Types.python.sub_structures.TsSYS_EgoState import TsSYSEgoState
from common_data.interface.Rte_Types.python.sub_structures.TsSYS_ObjectSize import TsSYSObjectSize
from common_data.interface.Rte_Types.python.sub_structures.TsSYS_OccupancyState import TsSYSOccupancyState
from common_data.interface.Rte_Types.python.sub_structures.TsSYS_State import TsSYSState
from common_data.interface.py.utils.serialization_utils import SerializationUtils
from decision_making.src.exceptions import MultipleObjectsWithRequestedID
from decision_making.src.global_constants import PUBSUB_MSG_IMPL, TIMESTAMP_RESOLUTION_IN_SEC
from decision_making.src.planning.types import C_X, C_Y, C_V, C_YAW, CartesianExtendedState, C_A, C_K
from decision_making.src.state.map_state import MapState
from decision_making.src.utils.map_utils import MapUtils
from typing import List, Optional


class OccupancyState(PUBSUB_MSG_IMPL):
    timestamp = int
    free_space = np.ndarray
    confidence = np.ndarray

    def __init__(self, timestamp: int, free_space: np.ndarray, confidence: np.ndarray):
        """
        free space description
        :param timestamp of free space
        :param free_space: array of directed segments defines a free space border
        :param confidence: array per segment
        """
        self.timestamp = timestamp
        self.free_space = np.copy(free_space)
        self.confidence = np.copy(confidence)

    def serialize(self) ->TsSYSOccupancyState:
        pubsub_msg = TsSYSOccupancyState()
        pubsub_msg.e_Cnt_Timestamp = self.timestamp
        pubsub_msg.s_FreeSpace = SerializationUtils.serialize_non_typed_small_array(self.free_space)
        pubsub_msg.s_Confidence = SerializationUtils.serialize_non_typed_small_array(self.confidence)
        return pubsub_msg

    @classmethod
    def deserialize(cls, pubsubMsg: TsSYSOccupancyState) -> ():
        return cls(pubsubMsg.e_Cnt_Timestamp,
                   SerializationUtils.deserialize_any_array(pubsubMsg.s_FreeSpace),
                   SerializationUtils.deserialize_any_array(pubsubMsg.s_Confidence))


class ObjectSize(PUBSUB_MSG_IMPL):
    length = float
    width = float
    height = float

    def __init__(self, length: float, width: float, height: float) -> None:
        self.length = length
        self.width = width
        self.height = height

    def serialize(self):
        # type: () -> TsSYSObjectSize
        pubsub_msg = TsSYSObjectSize()
        pubsub_msg.e_l_Length = self.length
        pubsub_msg.e_l_Width = self.width
        pubsub_msg.e_l_Height = self.height
        return pubsub_msg

    @classmethod
    def deserialize(cls, pubsubMsg):
        # type: (TsSYSObjectSize) -> ObjectSize
        return cls(pubsubMsg.e_l_Length, pubsubMsg.e_l_Width, pubsubMsg.e_l_Height)


class DynamicObject(PUBSUB_MSG_IMPL):
    members_remapping = {'_cached_cartesian_state': 'cartesian_state',
                         '_cached_map_state': 'map_state'}

    obj_id = int
    timestamp = int
    _cached_cartesian_state = CartesianExtendedState
    _cached_map_state = MapState
    size = ObjectSize
    confidence = float

    def __init__(self, obj_id, timestamp, cartesian_state, map_state, size, confidence):
<<<<<<< HEAD
        # type: (int, int, Optional[CartesianExtendedState], Optional[MapState], ObjectSize, float) -> None
=======
        # type: (int, int, CartesianExtendedState, Optional[MapState], ObjectSize, float) -> None
>>>>>>> 581ac263
        """
        Data object that hold
        :param obj_id: object id
        :param timestamp: time of perception [nanosec.]
        :param cartesian_state: localization relative to map's cartesian origin frame
        :param map_state: localization in a map-object's frame (road,segment,lane)
        :param size: class ObjectSize
        :param confidence: of object's existence
        """
        self.obj_id = obj_id
        self.timestamp = timestamp
        self._cached_cartesian_state = cartesian_state
        self._cached_map_state = map_state
        self.size = copy.copy(size)
        self.confidence = confidence

    @property
    def x(self):
        return self.cartesian_state[C_X]

    @property
    def y(self):
        return self.cartesian_state[C_Y]

    @property
    def z(self):
        return 0

    @property
    def yaw(self):
        return self.cartesian_state[C_YAW]

    @property
    def velocity(self):
        return self.cartesian_state[C_V]

    @property
    def acceleration(self):
        return self.cartesian_state[C_A]

    @property
    def curvature(self):
        return self.cartesian_state[C_K]

    @property
    def cartesian_state(self):
        # type: () -> CartesianExtendedState
        if self._cached_cartesian_state is None:
            lane_frenet = MapUtils.get_lane_frenet_frame(self.map_state.lane_id)
            self._cached_cartesian_state = lane_frenet.fstate_to_cstate(self.map_state.lane_fstate)
        return self._cached_cartesian_state

    @property
    def map_state(self):
        # type: () -> MapState
        if self._cached_map_state is None:
            closest_lane_id = MapUtils.get_closest_lane(self.cartesian_state[:(C_Y+1)])
            lane_frenet = MapUtils.get_lane_frenet_frame(closest_lane_id)
            self._cached_map_state = MapState(lane_frenet.cstate_to_fstate(self.cartesian_state), closest_lane_id)
        return self._cached_map_state

    @staticmethod
    def sec_to_ticks(time_in_seconds):
        # type: (float) -> int
        """
        Convert seconds to ticks (nanoseconds)
        :param time_in_seconds:
        :return: time in ticks (nanoseconds)
        """
        return int(round(time_in_seconds / TIMESTAMP_RESOLUTION_IN_SEC))

    @staticmethod
    def ticks_to_sec(time_in_nanoseconds):
        # type: (int) -> float
        """
        Convert ticks (nanoseconds) to seconds
        :param time_in_nanoseconds:
        :return: time in seconds
        """
        return time_in_nanoseconds * TIMESTAMP_RESOLUTION_IN_SEC

    @property
    def timestamp_in_sec(self):
        return DynamicObject.ticks_to_sec(self.timestamp)

    @classmethod
    def create_from_cartesian_state(cls, obj_id, timestamp, cartesian_state, size, confidence):
        # type: (int, int, CartesianExtendedState, ObjectSize, float) -> DynamicObject
        """
        Constructor that gets only cartesian-state (without map-state)
        :param obj_id: object id
        :param timestamp: time of perception [nanosec.]
        :param cartesian_state: localization relative to map's cartesian origin frame
        :param size: class ObjectSize
        :param confidence: of object's existence
        """
        return cls(obj_id, timestamp, cartesian_state, None, size, confidence)

    @classmethod
    def create_from_map_state(cls, obj_id, timestamp, map_state, size, confidence):
        # type: (int, int, MapState, ObjectSize, float) -> DynamicObject
        """
        Constructor that gets only map-state (without cartesian-state)
        :param obj_id: object id
        :param timestamp: time of perception [nanosec.]
        :param map_state: localization in a map-object's frame (road,segment,lane)
        :param size: class ObjectSize
        :param confidence: of object's existence
        """
        return cls(obj_id, timestamp, None, map_state, size, confidence)

    def clone_from_cartesian_state(self, cartesian_state, timestamp_in_sec=None):
        # type: (CartesianExtendedState, Optional[float]) -> DynamicObject
        """clones self while overriding cartesian_state and optionally timestamp"""
        return self.__class__.create_from_cartesian_state(self.obj_id,
                                                          DynamicObject.sec_to_ticks(timestamp_in_sec or self.timestamp_in_sec),
                                                          cartesian_state,
                                                          self.size, self.confidence)

    def clone_from_map_state(self, map_state, timestamp_in_sec=None):
        # type: (MapState, Optional[float]) -> DynamicObject
        """clones self while overriding map_state and optionally timestamp"""
        return self.create_from_map_state(self.obj_id,
                                          DynamicObject.sec_to_ticks(timestamp_in_sec or self.timestamp_in_sec),
                                          map_state,
                                          self.size, self.confidence)

    def serialize(self):
<<<<<<< HEAD
        # type: () -> TsSYSDynamicObject
        pubsub_msg = TsSYSDynamicObject()
        pubsub_msg.e_i_ObjectID = self.obj_id
        pubsub_msg.e_Cnt_Timestamp = self.timestamp
        pubsub_msg.a_e_CachedCartesianState = self.cartesian_state
        pubsub_msg.s_CachedMapState = self._cached_map_state.serialize()
        pubsub_msg.s_Size = self.size.serialize()
        pubsub_msg.e_r_Confidence = self.confidence
        return pubsub_msg

    @classmethod
    def deserialize(cls, pubsubMsg):
        # type: (TsSYSDynamicObject) -> DynamicObject
        return cls(pubsubMsg.e_i_ObjectID, pubsubMsg.e_Cnt_Timestamp
                   , pubsubMsg.a_e_CachedCartesianState
                   , MapState.deserialize(pubsubMsg.s_CachedMapState) if pubsubMsg.s_CachedMapState.e_i_LaneID > 0 else None
                   , ObjectSize.deserialize(pubsubMsg.s_Size)
                   , pubsubMsg.e_r_Confidence)
=======
        # type: () -> LcmDynamicObject
        lcm_msg = LcmDynamicObject()
        lcm_msg.obj_id = self.obj_id
        lcm_msg.timestamp = self.timestamp
        lcm_msg._cached_cartesian_state = self._cached_cartesian_state
        lcm_msg._cached_map_state = self._cached_map_state.serialize()
        lcm_msg.size = self.size.serialize()
        lcm_msg.confidence = self.confidence
        return lcm_msg

    @classmethod
    def deserialize(cls, lcmMsg):
        # type: (LcmDynamicObject) -> DynamicObject
        return cls(lcmMsg.obj_id, lcmMsg.timestamp
                   , lcmMsg._cached_cartesian_state
                   , MapState.deserialize(lcmMsg._cached_map_state) if lcmMsg._cached_map_state.lane_id > 0 else None
                   , ObjectSize.deserialize(lcmMsg.size)
                   , lcmMsg.confidence)
>>>>>>> 581ac263


class EgoState(DynamicObject):
    def __init__(self, obj_id, timestamp, cartesian_state, map_state, size, confidence):
        # type: (int, int, CartesianExtendedState, MapState, ObjectSize, float) -> EgoState
        """
        IMPORTANT! THE FIELDS IN THIS CLASS SHOULD NOT BE CHANGED ONCE THIS OBJECT IS INSTANTIATED

        Data object that hold
        :param obj_id: object id
        :param timestamp: time of perception [nanosec.]
        :param cartesian_state: localization relative to map's cartesian origin frame
        :param map_state: localization in a map-object's frame (road,segment,lane)
        :param size: class ObjectSize
        :param confidence: of object's existence
        """
        super(self.__class__, self).__init__(obj_id=obj_id, timestamp=timestamp, cartesian_state=cartesian_state,
                                             map_state=map_state, size=size, confidence=confidence)

    def serialize(self):
        # type: () -> TsSYSEgoState
        pubsub_msg = TsSYSEgoState()
        pubsub_msg.s_DynamicObject = super(self.__class__, self).serialize()
        return pubsub_msg

    @classmethod
    def deserialize(cls, pubsubMsg):
        # type: (TsSYSEgoState) -> EgoState
        dyn_obj = DynamicObject.deserialize(pubsubMsg.s_DynamicObject)
        return cls(dyn_obj.obj_id, dyn_obj.timestamp
                   , dyn_obj._cached_cartesian_state
                   , dyn_obj._cached_map_state
                   , dyn_obj.size
                   , dyn_obj.confidence)


class State(PUBSUB_MSG_IMPL):
    """ Members annotations for python 2 compliant classes """
    occupancy_state = OccupancyState
    dynamic_objects = List[DynamicObject]
    ego_state = EgoState
    is_sampled = bool

    def __init__(self, is_sampled, occupancy_state, dynamic_objects, ego_state):
        # type: (bool, OccupancyState, List[DynamicObject], EgoState) -> None
        """
        main class for the world state. deep copy is required by self.clone_with!
        :param is_sampled: indicates if this state is sampled from a trajectory (and wasn't received from state_module)
        :param occupancy_state: free space
        :param dynamic_objects:
        :param ego_state:
        """
        self.is_sampled = is_sampled
        self.occupancy_state = occupancy_state
        self.dynamic_objects = dynamic_objects
        self.ego_state = ego_state

    def clone_with(self, is_sampled=None, occupancy_state=None, dynamic_objects=None, ego_state=None):
        """
        clones state object with potential overriding of specific fields.
        requires deep-copying of all fields in State.__init__ !!
        """
        return State(is_sampled if is_sampled is not None else self.is_sampled, occupancy_state or self.occupancy_state,
                     dynamic_objects if dynamic_objects is not None else self.dynamic_objects,
                     ego_state or self.ego_state)

    def serialize(self):
        # type: () -> TsSYSState
        pubsub_msg = TsSYSState()

        pubsub_msg.e_b_isSampled = self.is_sampled
        pubsub_msg.s_OccupancyState = self.occupancy_state.serialize()
        ''' resize the list at once to the right length '''
        pubsub_msg.e_Cnt_NumOfObjects = len(self.dynamic_objects)

        for i in range(pubsub_msg.e_Cnt_NumOfObjects):
            pubsub_msg.s_DynamicObjects[i] = self.dynamic_objects[i].serialize()
        pubsub_msg.s_EgoState = self.ego_state.serialize()
        return pubsub_msg

    @classmethod
    def deserialize(cls, pubsubMsg):
        # type: (TsSYSState) -> State
        dynamic_objects = list()
        for i in range(pubsubMsg.e_Cnt_NumOfObjects):
            dynamic_objects.append(DynamicObject.deserialize(pubsubMsg.s_DynamicObjects[i]))
        return cls(pubsubMsg.e_b_isSampled
                   , OccupancyState.deserialize(pubsubMsg.s_OccupancyState)
                   , dynamic_objects
                   , EgoState.deserialize(pubsubMsg.s_EgoState))

    # TODO: remove when access to dynamic objects according to dictionary will be available.
    @classmethod
    def get_object_from_state(cls, state, target_obj_id):
        # type: (State, int) -> DynamicObject
        """
        Return the object with specific obj_id from world state
        :param state: the state to query
        :param target_obj_id: the id of the requested object
        :return: the dynamic_object matching the requested id
        """
        selected_objects = [obj for obj in state.dynamic_objects if obj.obj_id == target_obj_id]
        # Verify that object exists in state exactly once
        if len(selected_objects) != 1:
            raise MultipleObjectsWithRequestedID(
                'Found %d matching objects for object ID %d' % (len(selected_objects), target_obj_id))
        return selected_objects[0]

    # TODO: remove when access to dynamic objects according to dictionary will be available.
    @classmethod
    def get_objects_from_state(cls, state, target_obj_ids):
        # type: (State, List) -> List[DynamicObject]
        """
        Returns a list of object with the specific obj_ids from state
        :param state: the state to query
        :param target_obj_ids: a list of the id of the requested objects
        :return: the dynamic_objects matching the requested ids
        """
        selected_objects = [obj for obj in state.dynamic_objects if obj.obj_id in target_obj_ids]
        return selected_objects<|MERGE_RESOLUTION|>--- conflicted
+++ resolved
@@ -80,11 +80,7 @@
     confidence = float
 
     def __init__(self, obj_id, timestamp, cartesian_state, map_state, size, confidence):
-<<<<<<< HEAD
         # type: (int, int, Optional[CartesianExtendedState], Optional[MapState], ObjectSize, float) -> None
-=======
-        # type: (int, int, CartesianExtendedState, Optional[MapState], ObjectSize, float) -> None
->>>>>>> 581ac263
         """
         Data object that hold
         :param obj_id: object id
@@ -213,7 +209,6 @@
                                           self.size, self.confidence)
 
     def serialize(self):
-<<<<<<< HEAD
         # type: () -> TsSYSDynamicObject
         pubsub_msg = TsSYSDynamicObject()
         pubsub_msg.e_i_ObjectID = self.obj_id
@@ -232,26 +227,6 @@
                    , MapState.deserialize(pubsubMsg.s_CachedMapState) if pubsubMsg.s_CachedMapState.e_i_LaneID > 0 else None
                    , ObjectSize.deserialize(pubsubMsg.s_Size)
                    , pubsubMsg.e_r_Confidence)
-=======
-        # type: () -> LcmDynamicObject
-        lcm_msg = LcmDynamicObject()
-        lcm_msg.obj_id = self.obj_id
-        lcm_msg.timestamp = self.timestamp
-        lcm_msg._cached_cartesian_state = self._cached_cartesian_state
-        lcm_msg._cached_map_state = self._cached_map_state.serialize()
-        lcm_msg.size = self.size.serialize()
-        lcm_msg.confidence = self.confidence
-        return lcm_msg
-
-    @classmethod
-    def deserialize(cls, lcmMsg):
-        # type: (LcmDynamicObject) -> DynamicObject
-        return cls(lcmMsg.obj_id, lcmMsg.timestamp
-                   , lcmMsg._cached_cartesian_state
-                   , MapState.deserialize(lcmMsg._cached_map_state) if lcmMsg._cached_map_state.lane_id > 0 else None
-                   , ObjectSize.deserialize(lcmMsg.size)
-                   , lcmMsg.confidence)
->>>>>>> 581ac263
 
 
 class EgoState(DynamicObject):
@@ -310,6 +285,7 @@
         self.ego_state = ego_state
 
     def clone_with(self, is_sampled=None, occupancy_state=None, dynamic_objects=None, ego_state=None):
+        # type: (bool, OccupancyState, List[DynamicObject], EgoState) -> State
         """
         clones state object with potential overriding of specific fields.
         requires deep-copying of all fields in State.__init__ !!
