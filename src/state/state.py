import copy
<<<<<<< HEAD
from common_data.lcm.generatedFiles.gm_lcm import LcmNewEgoState
=======
>>>>>>> be3ee2a9
from typing import List, Optional

import numpy as np

from common_data.lcm.generatedFiles.gm_lcm import LcmDynamicObject
from common_data.lcm.generatedFiles.gm_lcm import LcmEgoState
from common_data.lcm.generatedFiles.gm_lcm import LcmNonTypedNumpyArray
from common_data.lcm.generatedFiles.gm_lcm import LcmObjectSize
from common_data.lcm.generatedFiles.gm_lcm import LcmOccupancyState
from common_data.lcm.generatedFiles.gm_lcm import LcmState
from common_data.lcm.generatedFiles.gm_lcm import LcmNewDynamicObject

<<<<<<< HEAD
from decision_making.src.exceptions import NoUniqueObjectStateForEvaluation
from decision_making.src.global_constants import PUBSUB_MSG_IMPL, TIMESTAMP_RESOLUTION_IN_SEC
from decision_making.src.planning.types import CartesianState, C_X, C_Y, C_V, C_YAW, CartesianExtendedState, C_A, C_K
from decision_making.src.state.map_state import MapState
from decision_making.src.utils.lcm_utils import LCMUtils
from decision_making.src.utils.map_utils import MapUtils
from mapping.src.model.localization import RoadLocalization
from mapping.src.service.map_service import MapService
=======
from decision_making.src.exceptions import MultipleObjectsWithRequestedID
from decision_making.src.global_constants import PUBSUB_MSG_IMPL, TIMESTAMP_RESOLUTION_IN_SEC
from decision_making.src.planning.types import C_X, C_Y, C_V, C_YAW, CartesianExtendedState, C_A, C_K
from decision_making.src.state.map_state import MapState
from common_data.lcm.python.utils.lcm_utils import LCMUtils
from decision_making.src.utils.map_utils import MapUtils
>>>>>>> be3ee2a9


class OccupancyState(PUBSUB_MSG_IMPL):
    """ Members annotations for python 2 compliant classes """
    timestamp = int
    free_space = np.ndarray
    confidence = np.ndarray

    def __init__(self, timestamp, free_space, confidence):
        # type: (int, np.ndarray, np.ndarray) -> None
        """
        free space description
        :param timestamp of free space
        :param free_space: array of directed segments defines a free space border
        :param confidence: array per segment
        """
        self.timestamp = timestamp
        self.free_space = np.copy(free_space)
        self.confidence = np.copy(confidence)

    def serialize(self):
        # type: () -> LcmOccupancyState
        lcm_msg = LcmOccupancyState()
        lcm_msg.timestamp = self.timestamp
        lcm_msg.free_space = LcmNonTypedNumpyArray()
        lcm_msg.free_space.num_dimensions = len(self.free_space.shape)
        lcm_msg.free_space.shape = list(self.free_space.shape)
        lcm_msg.free_space.length = self.free_space.size
        lcm_msg.free_space.data = self.free_space.flat.__array__().tolist()
        lcm_msg.confidence = LcmNonTypedNumpyArray()
        lcm_msg.confidence.num_dimensions = len(self.confidence.shape)
        lcm_msg.confidence.shape = list(self.confidence.shape)
        lcm_msg.confidence.length = self.confidence.size
        lcm_msg.confidence.data = self.confidence.flat.__array__().tolist()
        return lcm_msg

    @classmethod
    def deserialize(cls, lcmMsg):
        # type: (LcmOccupancyState) -> OccupancyState
        return cls(lcmMsg.timestamp
                   , np.ndarray(shape=tuple(lcmMsg.free_space.shape)
                                , buffer=np.array(lcmMsg.free_space.data)
                                , dtype=float)
                   , np.ndarray(shape=tuple(lcmMsg.confidence.shape)
                                , buffer=np.array(lcmMsg.confidence.data)
                                , dtype=float))


class ObjectSize(PUBSUB_MSG_IMPL):
    """ Members annotations for python 2 compliant classes """
    length = float
    width = float
    height = float

    def __init__(self, length, width, height):
        # type: (float, float, float) -> None
        self.length = length
        self.width = width
        self.height = height

    def serialize(self):
        # type: () -> LcmObjectSize
        lcm_msg = LcmObjectSize()
        lcm_msg.length = self.length
        lcm_msg.width = self.width
        lcm_msg.height = self.height
        return lcm_msg

    @classmethod
    def deserialize(cls, lcmMsg):
        # type: (LcmObjectSize) -> ObjectSize
        return cls(lcmMsg.length, lcmMsg.width, lcmMsg.height)


class DynamicObject(PUBSUB_MSG_IMPL):
    members_remapping = {'_cached_cartesian_state': 'cartesian_state',
                         '_cached_map_state': 'map_state'}

    obj_id = int
    timestamp = int
    _cached_cartesian_state = CartesianExtendedState
    _cached_map_state = MapState
    size = ObjectSize
    confidence = float

    def __init__(self, obj_id, timestamp, cartesian_state, map_state, size, confidence):
        # type: (int, int, CartesianExtendedState, MapState, ObjectSize, float) -> DynamicObject
        """
        Data object that hold
        :param obj_id: object id
        :param timestamp: time of perception [nanosec.]
        :param cartesian_state: localization relative to map's cartesian origin frame
        :param map_state: localization in a map-object's frame (road,segment,lane)
        :param size: class ObjectSize
        :param confidence: of object's existence
        """
        self.obj_id = obj_id
        self.timestamp = timestamp
        self._cached_cartesian_state = cartesian_state
        self._cached_map_state = map_state
        self.size = copy.copy(size)
        self.confidence = confidence

    @property
    def x(self):
        return self.cartesian_state[C_X]

    @property
    def y(self):
        return self.cartesian_state[C_Y]

    @property
    def z(self):
        return 0

    @property
    def yaw(self):
        return self.cartesian_state[C_YAW]

    @property
    def velocity(self):
        return self.cartesian_state[C_V]

    @property
    def acceleration(self):
        return self.cartesian_state[C_A]

    @property
    def curvature(self):
        return self.cartesian_state[C_K]

    @property
    def cartesian_state(self):
        # type: () -> CartesianExtendedState
        if self._cached_cartesian_state is None:
            self._cached_cartesian_state = MapUtils.convert_map_to_cartesian_state(self._cached_map_state)
        return self._cached_cartesian_state

    @property
    def map_state(self):
        # type: () -> MapState
        if self._cached_map_state is None:
            self._cached_map_state = MapUtils.convert_cartesian_to_map_state(self._cached_cartesian_state)
        return self._cached_map_state

    @staticmethod
    def sec_to_ticks(time_in_seconds: float):
        """
        Convert seconds to ticks (nanoseconds)
        :param time_in_seconds:
        :return: time in ticks (nanoseconds)
        """
        # type: float -> int
        return int(round(time_in_seconds / TIMESTAMP_RESOLUTION_IN_SEC))

<<<<<<< HEAD
    @property
    # TODO: remove this when yaw issue is fixed
    def total_speed(self):
        # type: () -> float
=======
    @staticmethod
    def ticks_to_sec(time_in_nanoseconds: int):
>>>>>>> be3ee2a9
        """
        Convert ticks (nanoseconds) to seconds
        :param time_in_nanoseconds:
        :return: time in seconds
        """
        # type: int -> float
        return time_in_nanoseconds * TIMESTAMP_RESOLUTION_IN_SEC

    @property
    def timestamp_in_sec(self):
        return DynamicObject.ticks_to_sec(self.timestamp)

    @classmethod
    def create_from_cartesian_state(cls, obj_id, timestamp, cartesian_state, size, confidence):
        # type: (int, int, CartesianExtendedState, ObjectSize, float) -> DynamicObject
        """
        Constructor that gets only cartesian-state (without map-state)
        :param obj_id: object id
        :param timestamp: time of perception [nanosec.]
        :param cartesian_state: localization relative to map's cartesian origin frame
        :param size: class ObjectSize
        :param confidence: of object's existence
        """
        return cls(obj_id, timestamp, cartesian_state, None, size, confidence)

    @classmethod
    def create_from_map_state(cls, obj_id, timestamp, map_state, size, confidence):
        # type: (int, int, MapState, ObjectSize, float) -> DynamicObject
        """
        Constructor that gets only map-state (without cartesian-state)
        :param obj_id: object id
        :param timestamp: time of perception [nanosec.]
        :param map_state: localization in a map-object's frame (road,segment,lane)
        :param size: class ObjectSize
        :param confidence: of object's existence
        """
        return cls(obj_id, timestamp, None, map_state, size, confidence)

    def clone_from_cartesian_state(self, cartesian_state, timestamp_in_sec=None):
        # type: (CartesianExtendedState, Optional[float]) -> DynamicObject
        """clones self while overriding cartesian_state and optionally timestamp"""
        return self.__class__.create_from_cartesian_state(self.obj_id,
                                                          DynamicObject.sec_to_ticks(timestamp_in_sec or self.timestamp_in_sec),
                                                          cartesian_state,
                                                          self.size, self.confidence)

    def clone_from_map_state(self, map_state, timestamp_in_sec=None):
        # type: (MapState, Optional[float]) -> DynamicObject
        """clones self while overriding map_state and optionally timestamp"""
        return self.create_from_map_state(self.obj_id,
                                          DynamicObject.sec_to_ticks(timestamp_in_sec or self.timestamp_in_sec),
                                          map_state,
                                          self.size, self.confidence)

    def serialize(self):
        # type: () -> LcmDynamicObject
        lcm_msg = LcmDynamicObject()
        lcm_msg.obj_id = self.obj_id
        lcm_msg.timestamp = self.timestamp
        lcm_msg._cached_cartesian_state = LCMUtils.numpy_array_to_lcm_non_typed_numpy_array(self.cartesian_state)
        lcm_msg._cached_map_state = self.map_state.serialize()
        lcm_msg.size = self.size.serialize()
        lcm_msg.confidence = self.confidence
        return lcm_msg

    @classmethod
    def deserialize(cls, lcmMsg):
        # type: (LcmDynamicObject) -> DynamicObject
        return cls(lcmMsg.obj_id, lcmMsg.timestamp
<<<<<<< HEAD
                   , lcmMsg.x, lcmMsg.y, lcmMsg.z, lcmMsg.yaw
                   , ObjectSize.deserialize(lcmMsg.size)
                   , lcmMsg.confidence, lcmMsg.v_x, lcmMsg.v_y
                   , lcmMsg.acceleration_lon, lcmMsg.curvature)
=======
                   , np.ndarray(shape=tuple(lcmMsg._cached_cartesian_state.shape)
                                , buffer=np.array(lcmMsg._cached_cartesian_state.data)
                                , dtype=float)
                   , MapState.deserialize(lcmMsg._cached_map_state)
                   , ObjectSize.deserialize(lcmMsg.size)
                   , lcmMsg.confidence)
>>>>>>> be3ee2a9


class EgoState(DynamicObject):
    def __init__(self, obj_id, timestamp, cartesian_state, map_state, size, confidence):
        # type: (int, int, CartesianExtendedState, MapState, ObjectSize, float) -> EgoState
        """
        IMPORTANT! THE FIELDS IN THIS CLASS SHOULD NOT BE CHANGED ONCE THIS OBJECT IS INSTANTIATED

        Data object that hold
        :param obj_id: object id
        :param timestamp: time of perception [nanosec.]
        :param cartesian_state: localization relative to map's cartesian origin frame
        :param map_state: localization in a map-object's frame (road,segment,lane)
        :param size: class ObjectSize
        :param confidence: of object's existence
        """
        super(self.__class__, self).__init__(obj_id=obj_id, timestamp=timestamp, cartesian_state=cartesian_state,
                                             map_state=map_state, size=size, confidence=confidence)

    def serialize(self):
        # type: () -> LcmEgoState
        lcm_msg = LcmEgoState()
        lcm_msg.dynamic_obj = super(self.__class__, self).serialize()
        return lcm_msg

    @classmethod
    def deserialize(cls, lcmMsg):
        # type: (LcmEgoState) -> EgoState
        dyn_obj = DynamicObject.deserialize(lcmMsg.dynamic_obj)
        return cls(dyn_obj.obj_id, dyn_obj.timestamp
<<<<<<< HEAD
                   , dyn_obj.x, dyn_obj.y, dyn_obj.z, dyn_obj.yaw
                   , dyn_obj.size, dyn_obj.confidence
                   , dyn_obj.v_x, dyn_obj.v_y, dyn_obj.acceleration_lon
                   , dyn_obj.curvature)


class NewDynamicObject(PUBSUB_MSG_IMPL):
    obj_id = int
    timestamp = int
    _cached_cartesian_state = CartesianExtendedState
    _cached_map_state = MapState
    size = ObjectSize
    confidence = float

    def __init__(self, obj_id, timestamp, cartesian_state, map_state, size, confidence):
        # type: (int, int, CartesianExtendedState, MapState, ObjectSize, float) -> NewDynamicObject
        """
        Data object that hold
        :param obj_id: object id
        :param timestamp: time of perception [nanosec.]
        :param cartesian_state: localization relative to map's cartesian origin frame
        :param map_state: localization in a map-object's frame (road,segment,lane)
        :param size: class ObjectSize
        :param confidence: of object's existence
        """
        self.obj_id = obj_id
        self.timestamp = timestamp
        self._cached_cartesian_state = cartesian_state
        self._cached_map_state = map_state
        self.size = copy.copy(size)
        self.confidence = confidence

    @property
    def x(self):
        return self.cartesian_state[C_X]

    @property
    def y(self):
        return self.cartesian_state[C_Y]

    @property
    def z(self):
        return 0

    @property
    def yaw(self):
        return self.cartesian_state[C_YAW]

    @property
    def velocity(self):
        return self.cartesian_state[C_V]

    @property
    def acceleration(self):
        return self.cartesian_state[C_A]

    @property
    def curvature(self):
        return self.cartesian_state[C_K]

    @property
    def cartesian_state(self):
        # type: () -> CartesianExtendedState
        if self._cached_cartesian_state is None:
            self._cached_cartesian_state = MapUtils.convert_map_to_cartesian_state(self._cached_map_state)
        return self._cached_cartesian_state

    @property
    def map_state(self):
        # type: () -> MapState
        if self._cached_map_state is None:
            self._cached_map_state = MapUtils.convert_cartesian_to_map_state(self._cached_cartesian_state)
        return self._cached_map_state

    @staticmethod
    def sec_to_ticks(time_in_seconds: float):
        # type: (float) -> int
        return int(round(time_in_seconds / TIMESTAMP_RESOLUTION_IN_SEC))

    @staticmethod
    def ticks_to_sec(time_in_nanoseconds: int):
        # type: (int) -> float
        return time_in_nanoseconds * TIMESTAMP_RESOLUTION_IN_SEC

    @property
    def timestamp_in_sec(self):
        return NewDynamicObject.ticks_to_sec(self.timestamp)

    @timestamp_in_sec.setter
    def timestamp_in_sec(self, value):
        self.timestamp = NewDynamicObject.sec_to_ticks(value)

    @classmethod
    def create_from_cartesian_state(cls, obj_id, timestamp, cartesian_state, size, confidence):
        # type: (int, int, CartesianExtendedState, ObjectSize, float) -> NewDynamicObject
        """
        Constructor that gets only cartesian-state (without map-state)
        :param obj_id: object id
        :param timestamp: time of perception [nanosec.]
        :param cartesian_state: localization relative to map's cartesian origin frame
        :param size: class ObjectSize
        :param confidence: of object's existence
        """
        return cls(obj_id, timestamp, cartesian_state, None, size, confidence)

    @classmethod
    def create_from_map_state(cls, obj_id, timestamp, map_state, size, confidence):
        # type: (int, int, MapState, ObjectSize, float) -> NewDynamicObject
        """
        Constructor that gets only map-state (without cartesian-state)
        :param obj_id: object id
        :param timestamp: time of perception [nanosec.]
        :param map_state: localization in a map-object's frame (road,segment,lane)
        :param size: class ObjectSize
        :param confidence: of object's existence
        """
        return cls(obj_id, timestamp, None, map_state, size, confidence)

    def clone_from_cartesian_state(self, cartesian_state, timestamp_in_sec=None):
        # type: (CartesianExtendedState, Optional[float]) -> NewDynamicObject
        """clones self while overriding cartesian_state and optionally timestamp"""
        return self.__class__.create_from_cartesian_state(self.obj_id,
                                                          NewDynamicObject.sec_to_ticks(timestamp_in_sec or self.timestamp_in_sec),
                                                          cartesian_state,
                                                          self.size, self.confidence)

    def clone_from_map_state(self, map_state, timestamp_in_sec=None):
        # type: (MapState, Optional[float]) -> NewDynamicObject
        """clones self while overriding map_state and optionally timestamp"""
        return self.create_from_map_state(self.obj_id,
                                          NewDynamicObject.sec_to_ticks(timestamp_in_sec or self.timestamp_in_sec),
                                          map_state,
                                          self.size, self.confidence)

    def serialize(self):
        # type: () -> LcmNewDynamicObject
        lcm_msg = LcmNewDynamicObject()
        lcm_msg.obj_id = self.obj_id
        lcm_msg.timestamp = self.timestamp
        lcm_msg._cached_cartesian_state = LCMUtils.numpy_array_to_lcm_non_typed_numpy_array(self.cartesian_state)
        lcm_msg._cached_map_state = self.map_state.serialize()
        lcm_msg.size = self.size.serialize()
        lcm_msg.confidence = self.confidence
        return lcm_msg

    @classmethod
    def deserialize(cls, lcmMsg):
        # type: (LcmNewDynamicObject) -> NewDynamicObject
        return cls(lcmMsg.obj_id, lcmMsg.timestamp
                   , np.ndarray(shape=tuple(lcmMsg._cached_cartesian_state.shape)
                                , buffer=np.array(lcmMsg._cached_cartesian_state.data)
                                , dtype=float)
                   , MapState.deserialize(lcmMsg._cached_map_state)
                   , ObjectSize.deserialize(lcmMsg.size)
                   , lcmMsg.confidence)


class NewEgoState(NewDynamicObject):
    def __init__(self, obj_id, timestamp, cartesian_state, map_state, size, confidence):
        # type: (int, int, CartesianExtendedState, MapState, ObjectSize, float) -> NewEgoState

        """
        IMPORTANT! THE FIELDS IN THIS CLASS SHOULD NOT BE CHANGED ONCE THIS OBJECT IS INSTANTIATED

        Data object that hold
        :param obj_id: object id
        :param timestamp: time of perception [nanosec.]
        :param cartesian_state: localization relative to map's cartesian origin frame
        :param map_state: localization in a map-object's frame (road,segment,lane)
        :param size: class ObjectSize
        :param confidence: of object's existence
        """
        super(self.__class__, self).__init__(obj_id=obj_id, timestamp=timestamp, cartesian_state=cartesian_state,
                                             map_state=map_state, size=size, confidence=confidence)

    def serialize(self):
        # type: () -> LcmNewEgoState
        lcm_msg = LcmNewEgoState()
        lcm_msg.dynamic_obj = super(self.__class__, self).serialize()
        return lcm_msg

    @classmethod
    def deserialize(cls, lcmMsg):
        # type: (LcmEgoState) -> NewEgoState
        dyn_obj = NewDynamicObject.deserialize(lcmMsg.dynamic_obj)
        return cls(dyn_obj.obj_id, dyn_obj.timestamp
=======
>>>>>>> be3ee2a9
                   , dyn_obj._cached_cartesian_state, dyn_obj._cached_map_state
                   , dyn_obj.size
                   , dyn_obj.confidence)


class State(PUBSUB_MSG_IMPL):
    """ Members annotations for python 2 compliant classes """
    occupancy_state = OccupancyState
    dynamic_objects = List[NewDynamicObject]
    ego_state = NewEgoState

    def __init__(self, occupancy_state, dynamic_objects, ego_state):
        # type: (OccupancyState, List[NewDynamicObject], NewEgoState) -> None
        """
        main class for the world state. deep copy is required by self.clone_with!
        :param occupancy_state: free space
        :param dynamic_objects:
        :param ego_state:
        """
        self.occupancy_state = occupancy_state
        self.dynamic_objects = dynamic_objects
        self.ego_state = ego_state

    def clone_with(self, occupancy_state=None, dynamic_objects=None, ego_state=None):
        # type: (OccupancyState, List[NewDynamicObject], NewEgoState) -> State
        """
        clones state object with potential overriding of specific fields.
        requires deep-copying of all fields in State.__init__ !!
        """
        return State(occupancy_state or self.occupancy_state,
                     dynamic_objects or self.dynamic_objects,
                     ego_state or self.ego_state)

    def serialize(self):
        # type: () -> LcmState
        lcm_msg = LcmState()
        lcm_msg.occupancy_state = self.occupancy_state.serialize()
        ''' resize the list at once to the right length '''
        lcm_msg.num_obj = len(self.dynamic_objects)
        lcm_msg.dynamic_objects = list()
        for i in range(lcm_msg.num_obj):
            lcm_msg.dynamic_objects.append(self.dynamic_objects[i].serialize())
        lcm_msg.ego_state = self.ego_state.serialize()
        return lcm_msg

    @classmethod
    def deserialize(cls, lcmMsg):
        # type: (LcmState) -> State
        dynamic_objects = list()
        for i in range(lcmMsg.num_obj):
            dynamic_objects.append(NewDynamicObject.deserialize(lcmMsg.dynamic_objects[i]))
        ''' [DynamicObject.deserialize(lcmMsg.dynamic_objects[i]) for i in range(lcmMsg.num_obj)] '''
        return cls(OccupancyState.deserialize(lcmMsg.occupancy_state)
                   , dynamic_objects
<<<<<<< HEAD
                   , NewEgoState.deserialize(lcmMsg.ego_state))
=======
                   , EgoState.deserialize(lcmMsg.ego_state))
>>>>>>> be3ee2a9

    # TODO: remove when access to dynamic objects according to dictionary will be available.
    @classmethod
    def get_object_from_state(cls, state, target_obj_id):
        # type: (State, int) -> NewDynamicObject
        """
        Return the object with specific obj_id from world state
        :param state: the state to query
        :param target_obj_id: the id of the requested object
        :return: the dynamic_object matching the requested id
        """

        selected_objects = [obj for obj in state.dynamic_objects if obj.obj_id == target_obj_id]

        # Verify that object exists in state exactly once
        if len(selected_objects) != 1:
            raise MultipleObjectsWithRequestedID(
                'Found %d matching objects for object ID %d' % (len(selected_objects), target_obj_id))

<<<<<<< HEAD
        return selected_objects[0]
=======
        return selected_objects[0]

    # TODO: remove when access to dynamic objects according to dictionary will be available.
    @classmethod
    def get_objects_from_state(cls, state, target_obj_ids):
        # type: (State, List) -> List[DynamicObject]
        """
        Returns a list of object with the specific obj_ids from state
        :param state: the state to query
        :param target_obj_ids: a list of the id of the requested objects
        :return: the dynamic_objects matching the requested ids
        """

        selected_objects = [obj for obj in state.dynamic_objects if obj.obj_id in target_obj_ids]
        return selected_objects
>>>>>>> be3ee2a9
<|MERGE_RESOLUTION|>--- conflicted
+++ resolved
@@ -1,8 +1,4 @@
 import copy
-<<<<<<< HEAD
-from common_data.lcm.generatedFiles.gm_lcm import LcmNewEgoState
-=======
->>>>>>> be3ee2a9
 from typing import List, Optional
 
 import numpy as np
@@ -13,25 +9,13 @@
 from common_data.lcm.generatedFiles.gm_lcm import LcmObjectSize
 from common_data.lcm.generatedFiles.gm_lcm import LcmOccupancyState
 from common_data.lcm.generatedFiles.gm_lcm import LcmState
-from common_data.lcm.generatedFiles.gm_lcm import LcmNewDynamicObject
-
-<<<<<<< HEAD
-from decision_making.src.exceptions import NoUniqueObjectStateForEvaluation
-from decision_making.src.global_constants import PUBSUB_MSG_IMPL, TIMESTAMP_RESOLUTION_IN_SEC
-from decision_making.src.planning.types import CartesianState, C_X, C_Y, C_V, C_YAW, CartesianExtendedState, C_A, C_K
-from decision_making.src.state.map_state import MapState
-from decision_making.src.utils.lcm_utils import LCMUtils
-from decision_making.src.utils.map_utils import MapUtils
-from mapping.src.model.localization import RoadLocalization
-from mapping.src.service.map_service import MapService
-=======
+
 from decision_making.src.exceptions import MultipleObjectsWithRequestedID
 from decision_making.src.global_constants import PUBSUB_MSG_IMPL, TIMESTAMP_RESOLUTION_IN_SEC
 from decision_making.src.planning.types import C_X, C_Y, C_V, C_YAW, CartesianExtendedState, C_A, C_K
 from decision_making.src.state.map_state import MapState
 from common_data.lcm.python.utils.lcm_utils import LCMUtils
 from decision_making.src.utils.map_utils import MapUtils
->>>>>>> be3ee2a9
 
 
 class OccupancyState(PUBSUB_MSG_IMPL):
@@ -187,15 +171,8 @@
         # type: float -> int
         return int(round(time_in_seconds / TIMESTAMP_RESOLUTION_IN_SEC))
 
-<<<<<<< HEAD
-    @property
-    # TODO: remove this when yaw issue is fixed
-    def total_speed(self):
-        # type: () -> float
-=======
     @staticmethod
     def ticks_to_sec(time_in_nanoseconds: int):
->>>>>>> be3ee2a9
         """
         Convert ticks (nanoseconds) to seconds
         :param time_in_nanoseconds:
@@ -265,19 +242,12 @@
     def deserialize(cls, lcmMsg):
         # type: (LcmDynamicObject) -> DynamicObject
         return cls(lcmMsg.obj_id, lcmMsg.timestamp
-<<<<<<< HEAD
-                   , lcmMsg.x, lcmMsg.y, lcmMsg.z, lcmMsg.yaw
-                   , ObjectSize.deserialize(lcmMsg.size)
-                   , lcmMsg.confidence, lcmMsg.v_x, lcmMsg.v_y
-                   , lcmMsg.acceleration_lon, lcmMsg.curvature)
-=======
                    , np.ndarray(shape=tuple(lcmMsg._cached_cartesian_state.shape)
                                 , buffer=np.array(lcmMsg._cached_cartesian_state.data)
                                 , dtype=float)
                    , MapState.deserialize(lcmMsg._cached_map_state)
                    , ObjectSize.deserialize(lcmMsg.size)
                    , lcmMsg.confidence)
->>>>>>> be3ee2a9
 
 
 class EgoState(DynamicObject):
@@ -308,195 +278,6 @@
         # type: (LcmEgoState) -> EgoState
         dyn_obj = DynamicObject.deserialize(lcmMsg.dynamic_obj)
         return cls(dyn_obj.obj_id, dyn_obj.timestamp
-<<<<<<< HEAD
-                   , dyn_obj.x, dyn_obj.y, dyn_obj.z, dyn_obj.yaw
-                   , dyn_obj.size, dyn_obj.confidence
-                   , dyn_obj.v_x, dyn_obj.v_y, dyn_obj.acceleration_lon
-                   , dyn_obj.curvature)
-
-
-class NewDynamicObject(PUBSUB_MSG_IMPL):
-    obj_id = int
-    timestamp = int
-    _cached_cartesian_state = CartesianExtendedState
-    _cached_map_state = MapState
-    size = ObjectSize
-    confidence = float
-
-    def __init__(self, obj_id, timestamp, cartesian_state, map_state, size, confidence):
-        # type: (int, int, CartesianExtendedState, MapState, ObjectSize, float) -> NewDynamicObject
-        """
-        Data object that hold
-        :param obj_id: object id
-        :param timestamp: time of perception [nanosec.]
-        :param cartesian_state: localization relative to map's cartesian origin frame
-        :param map_state: localization in a map-object's frame (road,segment,lane)
-        :param size: class ObjectSize
-        :param confidence: of object's existence
-        """
-        self.obj_id = obj_id
-        self.timestamp = timestamp
-        self._cached_cartesian_state = cartesian_state
-        self._cached_map_state = map_state
-        self.size = copy.copy(size)
-        self.confidence = confidence
-
-    @property
-    def x(self):
-        return self.cartesian_state[C_X]
-
-    @property
-    def y(self):
-        return self.cartesian_state[C_Y]
-
-    @property
-    def z(self):
-        return 0
-
-    @property
-    def yaw(self):
-        return self.cartesian_state[C_YAW]
-
-    @property
-    def velocity(self):
-        return self.cartesian_state[C_V]
-
-    @property
-    def acceleration(self):
-        return self.cartesian_state[C_A]
-
-    @property
-    def curvature(self):
-        return self.cartesian_state[C_K]
-
-    @property
-    def cartesian_state(self):
-        # type: () -> CartesianExtendedState
-        if self._cached_cartesian_state is None:
-            self._cached_cartesian_state = MapUtils.convert_map_to_cartesian_state(self._cached_map_state)
-        return self._cached_cartesian_state
-
-    @property
-    def map_state(self):
-        # type: () -> MapState
-        if self._cached_map_state is None:
-            self._cached_map_state = MapUtils.convert_cartesian_to_map_state(self._cached_cartesian_state)
-        return self._cached_map_state
-
-    @staticmethod
-    def sec_to_ticks(time_in_seconds: float):
-        # type: (float) -> int
-        return int(round(time_in_seconds / TIMESTAMP_RESOLUTION_IN_SEC))
-
-    @staticmethod
-    def ticks_to_sec(time_in_nanoseconds: int):
-        # type: (int) -> float
-        return time_in_nanoseconds * TIMESTAMP_RESOLUTION_IN_SEC
-
-    @property
-    def timestamp_in_sec(self):
-        return NewDynamicObject.ticks_to_sec(self.timestamp)
-
-    @timestamp_in_sec.setter
-    def timestamp_in_sec(self, value):
-        self.timestamp = NewDynamicObject.sec_to_ticks(value)
-
-    @classmethod
-    def create_from_cartesian_state(cls, obj_id, timestamp, cartesian_state, size, confidence):
-        # type: (int, int, CartesianExtendedState, ObjectSize, float) -> NewDynamicObject
-        """
-        Constructor that gets only cartesian-state (without map-state)
-        :param obj_id: object id
-        :param timestamp: time of perception [nanosec.]
-        :param cartesian_state: localization relative to map's cartesian origin frame
-        :param size: class ObjectSize
-        :param confidence: of object's existence
-        """
-        return cls(obj_id, timestamp, cartesian_state, None, size, confidence)
-
-    @classmethod
-    def create_from_map_state(cls, obj_id, timestamp, map_state, size, confidence):
-        # type: (int, int, MapState, ObjectSize, float) -> NewDynamicObject
-        """
-        Constructor that gets only map-state (without cartesian-state)
-        :param obj_id: object id
-        :param timestamp: time of perception [nanosec.]
-        :param map_state: localization in a map-object's frame (road,segment,lane)
-        :param size: class ObjectSize
-        :param confidence: of object's existence
-        """
-        return cls(obj_id, timestamp, None, map_state, size, confidence)
-
-    def clone_from_cartesian_state(self, cartesian_state, timestamp_in_sec=None):
-        # type: (CartesianExtendedState, Optional[float]) -> NewDynamicObject
-        """clones self while overriding cartesian_state and optionally timestamp"""
-        return self.__class__.create_from_cartesian_state(self.obj_id,
-                                                          NewDynamicObject.sec_to_ticks(timestamp_in_sec or self.timestamp_in_sec),
-                                                          cartesian_state,
-                                                          self.size, self.confidence)
-
-    def clone_from_map_state(self, map_state, timestamp_in_sec=None):
-        # type: (MapState, Optional[float]) -> NewDynamicObject
-        """clones self while overriding map_state and optionally timestamp"""
-        return self.create_from_map_state(self.obj_id,
-                                          NewDynamicObject.sec_to_ticks(timestamp_in_sec or self.timestamp_in_sec),
-                                          map_state,
-                                          self.size, self.confidence)
-
-    def serialize(self):
-        # type: () -> LcmNewDynamicObject
-        lcm_msg = LcmNewDynamicObject()
-        lcm_msg.obj_id = self.obj_id
-        lcm_msg.timestamp = self.timestamp
-        lcm_msg._cached_cartesian_state = LCMUtils.numpy_array_to_lcm_non_typed_numpy_array(self.cartesian_state)
-        lcm_msg._cached_map_state = self.map_state.serialize()
-        lcm_msg.size = self.size.serialize()
-        lcm_msg.confidence = self.confidence
-        return lcm_msg
-
-    @classmethod
-    def deserialize(cls, lcmMsg):
-        # type: (LcmNewDynamicObject) -> NewDynamicObject
-        return cls(lcmMsg.obj_id, lcmMsg.timestamp
-                   , np.ndarray(shape=tuple(lcmMsg._cached_cartesian_state.shape)
-                                , buffer=np.array(lcmMsg._cached_cartesian_state.data)
-                                , dtype=float)
-                   , MapState.deserialize(lcmMsg._cached_map_state)
-                   , ObjectSize.deserialize(lcmMsg.size)
-                   , lcmMsg.confidence)
-
-
-class NewEgoState(NewDynamicObject):
-    def __init__(self, obj_id, timestamp, cartesian_state, map_state, size, confidence):
-        # type: (int, int, CartesianExtendedState, MapState, ObjectSize, float) -> NewEgoState
-
-        """
-        IMPORTANT! THE FIELDS IN THIS CLASS SHOULD NOT BE CHANGED ONCE THIS OBJECT IS INSTANTIATED
-
-        Data object that hold
-        :param obj_id: object id
-        :param timestamp: time of perception [nanosec.]
-        :param cartesian_state: localization relative to map's cartesian origin frame
-        :param map_state: localization in a map-object's frame (road,segment,lane)
-        :param size: class ObjectSize
-        :param confidence: of object's existence
-        """
-        super(self.__class__, self).__init__(obj_id=obj_id, timestamp=timestamp, cartesian_state=cartesian_state,
-                                             map_state=map_state, size=size, confidence=confidence)
-
-    def serialize(self):
-        # type: () -> LcmNewEgoState
-        lcm_msg = LcmNewEgoState()
-        lcm_msg.dynamic_obj = super(self.__class__, self).serialize()
-        return lcm_msg
-
-    @classmethod
-    def deserialize(cls, lcmMsg):
-        # type: (LcmEgoState) -> NewEgoState
-        dyn_obj = NewDynamicObject.deserialize(lcmMsg.dynamic_obj)
-        return cls(dyn_obj.obj_id, dyn_obj.timestamp
-=======
->>>>>>> be3ee2a9
                    , dyn_obj._cached_cartesian_state, dyn_obj._cached_map_state
                    , dyn_obj.size
                    , dyn_obj.confidence)
@@ -505,11 +286,11 @@
 class State(PUBSUB_MSG_IMPL):
     """ Members annotations for python 2 compliant classes """
     occupancy_state = OccupancyState
-    dynamic_objects = List[NewDynamicObject]
-    ego_state = NewEgoState
+    dynamic_objects = List[DynamicObject]
+    ego_state = EgoState
 
     def __init__(self, occupancy_state, dynamic_objects, ego_state):
-        # type: (OccupancyState, List[NewDynamicObject], NewEgoState) -> None
+        # type: (OccupancyState, List[DynamicObject], EgoState) -> None
         """
         main class for the world state. deep copy is required by self.clone_with!
         :param occupancy_state: free space
@@ -521,7 +302,7 @@
         self.ego_state = ego_state
 
     def clone_with(self, occupancy_state=None, dynamic_objects=None, ego_state=None):
-        # type: (OccupancyState, List[NewDynamicObject], NewEgoState) -> State
+        # type: (OccupancyState, List[DynamicObject], EgoState) -> State
         """
         clones state object with potential overriding of specific fields.
         requires deep-copying of all fields in State.__init__ !!
@@ -547,20 +328,16 @@
         # type: (LcmState) -> State
         dynamic_objects = list()
         for i in range(lcmMsg.num_obj):
-            dynamic_objects.append(NewDynamicObject.deserialize(lcmMsg.dynamic_objects[i]))
+            dynamic_objects.append(DynamicObject.deserialize(lcmMsg.dynamic_objects[i]))
         ''' [DynamicObject.deserialize(lcmMsg.dynamic_objects[i]) for i in range(lcmMsg.num_obj)] '''
         return cls(OccupancyState.deserialize(lcmMsg.occupancy_state)
                    , dynamic_objects
-<<<<<<< HEAD
-                   , NewEgoState.deserialize(lcmMsg.ego_state))
-=======
                    , EgoState.deserialize(lcmMsg.ego_state))
->>>>>>> be3ee2a9
 
     # TODO: remove when access to dynamic objects according to dictionary will be available.
     @classmethod
     def get_object_from_state(cls, state, target_obj_id):
-        # type: (State, int) -> NewDynamicObject
+        # type: (State, int) -> DynamicObject
         """
         Return the object with specific obj_id from world state
         :param state: the state to query
@@ -575,9 +352,6 @@
             raise MultipleObjectsWithRequestedID(
                 'Found %d matching objects for object ID %d' % (len(selected_objects), target_obj_id))
 
-<<<<<<< HEAD
-        return selected_objects[0]
-=======
         return selected_objects[0]
 
     # TODO: remove when access to dynamic objects according to dictionary will be available.
@@ -592,5 +366,4 @@
         """
 
         selected_objects = [obj for obj in state.dynamic_objects if obj.obj_id in target_obj_ids]
-        return selected_objects
->>>>>>> be3ee2a9
+        return selected_objects