import numpy as np
from common_data.interface.py.idl_generated_files.dm.sub_structures.LcmMapState import LcmMapState

from decision_making.src.global_constants import PUBSUB_MSG_IMPL
<<<<<<< HEAD
from decision_making.src.planning.types import FrenetState2D, CartesianExtendedState, C_X, C_Y, FS_SX, FS_DX
from common_data.lcm.python.utils.lcm_utils import LCMUtils
from decision_making.src.utils.map_utils import MapUtils
from mapping.src.model.constants import ROAD_SHOULDERS_WIDTH
=======
from decision_making.src.planning.types import FrenetState2D, FS_DX
from mapping.src.service.map_service import MapService
>>>>>>> 6fd2b7f3


class MapState(PUBSUB_MSG_IMPL):
    lane_fstate = FrenetState2D
    lane_id = int

    def __init__(self, lane_fstate, lane_id):
        # type: (FrenetState2D, int) -> MapState
        self.lane_fstate = lane_fstate
        self.lane_id = lane_id

    @classmethod
    def from_cartesian_state(cls, cartesian_state: CartesianExtendedState):
        # type: (CartesianExtendedState) -> MapState
        closest_lane_id = MapUtils.get_closest_lane(cartesian_state[:(C_Y+1)])
        lane_frenet = MapUtils.get_lane_frenet_frame(closest_lane_id)
        obj_fstate = lane_frenet.cstate_to_fstate(cartesian_state)
        return cls(obj_fstate, closest_lane_id)

    def to_cartesian_state(self):
        # type: () -> CartesianExtendedState
        lane_frenet = MapUtils.get_lane_frenet_frame(self.lane_id)
        return lane_frenet.fstate_to_cstate(self.lane_fstate)

    def is_on_road(self):
        # type: () -> bool
        """
        Returns true of the object is on the road. False otherwise.
        :return: Returns true of the object is on the road. False otherwise.
        """
        dist_from_right, dist_from_left = MapUtils.get_dist_from_lane_center_to_lane_borders(self.lane_id, self.lane_fstate[FS_SX])
        return -dist_from_right - ROAD_SHOULDERS_WIDTH < self.lane_fstate[FS_DX] < dist_from_left + ROAD_SHOULDERS_WIDTH

    def serialize(self):
        # type: () -> LcmMapState
        lcm_msg = LcmMapState()
<<<<<<< HEAD
        lcm_msg.lane_fstate = LCMUtils.numpy_array_to_lcm_non_typed_numpy_array(self.lane_fstate)
        lcm_msg.lane_id = self.lane_id
=======
        lcm_msg.road_fstate = self.road_fstate
        lcm_msg.road_id = self.road_id
>>>>>>> 6fd2b7f3
        return lcm_msg

    @classmethod
    def deserialize(cls, lcm_msg):
        # type: (LcmMapState) -> MapState
<<<<<<< HEAD
        return cls(np.ndarray(shape=tuple(lcm_msg.lane_fstate.shape)
                              , buffer=np.array(lcm_msg.lane_fstate.data), dtype=float), lcm_msg.lane_id)
=======
        return cls(lcm_msg.road_fstate.data, lcm_msg.road_id)
>>>>>>> 6fd2b7f3
<|MERGE_RESOLUTION|>--- conflicted
+++ resolved
@@ -2,15 +2,10 @@
 from common_data.interface.py.idl_generated_files.dm.sub_structures.LcmMapState import LcmMapState
 
 from decision_making.src.global_constants import PUBSUB_MSG_IMPL
-<<<<<<< HEAD
 from decision_making.src.planning.types import FrenetState2D, CartesianExtendedState, C_X, C_Y, FS_SX, FS_DX
 from common_data.lcm.python.utils.lcm_utils import LCMUtils
 from decision_making.src.utils.map_utils import MapUtils
 from mapping.src.model.constants import ROAD_SHOULDERS_WIDTH
-=======
-from decision_making.src.planning.types import FrenetState2D, FS_DX
-from mapping.src.service.map_service import MapService
->>>>>>> 6fd2b7f3
 
 
 class MapState(PUBSUB_MSG_IMPL):
@@ -47,21 +42,11 @@
     def serialize(self):
         # type: () -> LcmMapState
         lcm_msg = LcmMapState()
-<<<<<<< HEAD
-        lcm_msg.lane_fstate = LCMUtils.numpy_array_to_lcm_non_typed_numpy_array(self.lane_fstate)
+        lcm_msg.lane_fstate = self.lane_fstate
         lcm_msg.lane_id = self.lane_id
-=======
-        lcm_msg.road_fstate = self.road_fstate
-        lcm_msg.road_id = self.road_id
->>>>>>> 6fd2b7f3
         return lcm_msg
 
     @classmethod
     def deserialize(cls, lcm_msg):
         # type: (LcmMapState) -> MapState
-<<<<<<< HEAD
-        return cls(np.ndarray(shape=tuple(lcm_msg.lane_fstate.shape)
-                              , buffer=np.array(lcm_msg.lane_fstate.data), dtype=float), lcm_msg.lane_id)
-=======
-        return cls(lcm_msg.road_fstate.data, lcm_msg.road_id)
->>>>>>> 6fd2b7f3
+        return cls(lcm_msg.lane_fstate.data, lcm_msg.lane_id)