import numpy as np
from common_data.lcm.generatedFiles.gm_lcm import LcmMapState

from decision_making.src.global_constants import PUBSUB_MSG_IMPL
from decision_making.src.planning.types import FrenetState2D, FS_DX
from decision_making.src.utils.lcm_utils import LCMUtils
from mapping.src.service.map_service import MapService


class MapState(PUBSUB_MSG_IMPL):
    road_fstate = FrenetState2D
    road_id = int

    def __init__(self, road_fstate, road_id):
        # type: (FrenetState2D, int) -> MapState
        self.road_fstate = road_fstate
        self.road_id = road_id

<<<<<<< HEAD
    # TODO: implement. Consider whether this is a property of map state or a different function in Map Utils.
    @property
    def lane_center_lat(self):
        lane_width = MapService.get_instance().get_road(self.road_id).lane_width
        lat = self.road_fstate[FS_DX]
        lane = np.math.floor(lat / lane_width)
        return (lane+0.5)*lane_width
=======
    def get_current_lane_params(self):
        """
        :return: A tuple consisting of: (the lane width,lateral position in frenet from right hand side of road,lane number between 0 and num_lanes-1)
        """
        # type: MapState -> (float, float, int)
        lane_width = MapService.get_instance().get_road(self.road_id).lane_width
        lat_pos_from_right = self.road_fstate[FS_DX]
        lane = int(np.math.floor(lat_pos_from_right / lane_width))
        return lane_width, lat_pos_from_right, lane

    @property
    def lane_center_lat(self):
        lane_width, _, lane_num = self.get_current_lane_params()
        return (lane_num+0.5)*lane_width
>>>>>>> 86a7c08e

    @property
    def intra_lane_lat(self) -> int:
<<<<<<< HEAD
        lane_width = MapService.get_instance().get_road(self.road_id).lane_width
        lat = self.road_fstate[FS_DX]
        lane = np.math.floor(lat / lane_width)
        return lat - lane * lane_width

    # TODO: implement lane number computation from map and fstate
    @property
    def lane_num(self) -> int:
        lane_width = MapService.get_instance().get_road(self.road_id).lane_width
        lat = self.road_fstate[FS_DX]
        return int(np.math.floor(lat / lane_width))
=======
        lane_width, lat_pos_from_right, lane_num = self.get_current_lane_params()
        return lat_pos_from_right - lane_num * lane_width

    @property
    def lane_num(self) -> int:
        _, _, lane = self.get_current_lane_params()
        return lane
>>>>>>> 86a7c08e

    def serialize(self):
        # type: () -> LcmMapState
        lcm_msg = LcmMapState()
        lcm_msg.road_fstate = LCMUtils.numpy_array_to_lcm_non_typed_numpy_array(self.road_fstate)
        lcm_msg.road_id = self.road_id
        return lcm_msg

    @classmethod
    def deserialize(cls, lcm_msg):
        # type: (LcmMapState) -> MapState
        return cls(np.ndarray(shape=tuple(lcm_msg.road_fstate.shape)
                              , buffer=np.array(lcm_msg.road_fstate.data), dtype=float), lcm_msg.road_id)<|MERGE_RESOLUTION|>--- conflicted
+++ resolved
@@ -16,15 +16,6 @@
         self.road_fstate = road_fstate
         self.road_id = road_id
 
-<<<<<<< HEAD
-    # TODO: implement. Consider whether this is a property of map state or a different function in Map Utils.
-    @property
-    def lane_center_lat(self):
-        lane_width = MapService.get_instance().get_road(self.road_id).lane_width
-        lat = self.road_fstate[FS_DX]
-        lane = np.math.floor(lat / lane_width)
-        return (lane+0.5)*lane_width
-=======
     def get_current_lane_params(self):
         """
         :return: A tuple consisting of: (the lane width,lateral position in frenet from right hand side of road,lane number between 0 and num_lanes-1)
@@ -39,23 +30,9 @@
     def lane_center_lat(self):
         lane_width, _, lane_num = self.get_current_lane_params()
         return (lane_num+0.5)*lane_width
->>>>>>> 86a7c08e
 
     @property
     def intra_lane_lat(self) -> int:
-<<<<<<< HEAD
-        lane_width = MapService.get_instance().get_road(self.road_id).lane_width
-        lat = self.road_fstate[FS_DX]
-        lane = np.math.floor(lat / lane_width)
-        return lat - lane * lane_width
-
-    # TODO: implement lane number computation from map and fstate
-    @property
-    def lane_num(self) -> int:
-        lane_width = MapService.get_instance().get_road(self.road_id).lane_width
-        lat = self.road_fstate[FS_DX]
-        return int(np.math.floor(lat / lane_width))
-=======
         lane_width, lat_pos_from_right, lane_num = self.get_current_lane_params()
         return lat_pos_from_right - lane_num * lane_width
 
@@ -63,7 +40,6 @@
     def lane_num(self) -> int:
         _, _, lane = self.get_current_lane_params()
         return lane
->>>>>>> 86a7c08e
 
     def serialize(self):
         # type: () -> LcmMapState
