--- conflicted
+++ resolved
@@ -1,11 +1,7 @@
 from common_data.interface.py.idl_generated_files.Rte_Types.sub_structures.LcmMapState import LcmMapState
 
 from decision_making.src.global_constants import PUBSUB_MSG_IMPL
-<<<<<<< HEAD
-from decision_making.src.planning.types import FrenetState2D, CartesianExtendedState, C_X, C_Y, FS_SX, FS_DX
-=======
 from decision_making.src.planning.types import FrenetState2D, FS_SX, FS_DX
->>>>>>> d213cd67
 from decision_making.src.utils.map_utils import MapUtils
 from mapping.src.model.constants import ROAD_SHOULDERS_WIDTH
 
@@ -40,4 +36,4 @@
     @classmethod
     def deserialize(cls, lcm_msg):
         # type: (LcmMapState) -> MapState
-        return cls(lcm_msg.lane_fstate, lcm_msg.lane_id)
+        return cls(lcm_msg.lane_fstate, lcm_msg.lane_id)