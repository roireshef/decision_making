import numpy as np
from common_data.interface.py.idl_generated_files.Rte_Types.sub_structures.LcmMapState import LcmMapState

from decision_making.src.global_constants import PUBSUB_MSG_IMPL
from decision_making.src.planning.types import FrenetState2D, CartesianExtendedState, C_X, C_Y, FS_SX, FS_DX
<<<<<<< HEAD
=======
from common_data.lcm.python.utils.lcm_utils import LCMUtils
>>>>>>> a4acc7d6
from decision_making.src.utils.map_utils import MapUtils
from mapping.src.model.constants import ROAD_SHOULDERS_WIDTH


class MapState(PUBSUB_MSG_IMPL):
    lane_fstate = FrenetState2D
    lane_id = int

    def __init__(self, lane_fstate, lane_id):
        # type: (FrenetState2D, int) -> MapState
        self.lane_fstate = lane_fstate
        self.lane_id = lane_id

    @classmethod
    def from_cartesian_state(cls, cartesian_state: CartesianExtendedState):
        # type: (CartesianExtendedState) -> MapState
        closest_lane_id = MapUtils.get_closest_lane(cartesian_state[:(C_Y+1)])
<<<<<<< HEAD
        if closest_lane_id:
            lane_frenet = MapUtils.get_lane_frenet_frame(closest_lane_id)
            obj_fstate = lane_frenet.cstate_to_fstate(cartesian_state)
            return cls(obj_fstate, closest_lane_id)
        else:
            return cls(None, None)
=======
        lane_frenet = MapUtils.get_lane_frenet_frame(closest_lane_id)
        obj_fstate = lane_frenet.cstate_to_fstate(cartesian_state)
        return cls(obj_fstate, closest_lane_id)
>>>>>>> a4acc7d6

    def to_cartesian_state(self):
        # type: () -> CartesianExtendedState
        lane_frenet = MapUtils.get_lane_frenet_frame(self.lane_id)
        return lane_frenet.fstate_to_cstate(self.lane_fstate)

    def is_on_road(self):
        # type: () -> bool
        """
        Returns true of the object is on the road. False otherwise.
        :return: Returns true of the object is on the road. False otherwise.
        """
<<<<<<< HEAD
        if self.lane_id is None:
            return False
        dist_from_right, dist_from_left = MapUtils.get_dist_to_lane_borders(self.lane_id, self.lane_fstate[FS_SX])
        return -dist_from_right - ROAD_SHOULDERS_WIDTH < self.lane_fstate[FS_DX] < dist_from_left + ROAD_SHOULDERS_WIDTH
=======
        on_road_longitudinally = (0 <= self.lane_fstate[FS_SX] < MapUtils.get_lane_length(self.lane_id))
        dist_from_right, dist_from_left = MapUtils.get_dist_to_lane_borders(self.lane_id, self.lane_fstate[FS_SX])
        on_road_laterally = (-dist_from_right - ROAD_SHOULDERS_WIDTH < self.lane_fstate[FS_DX] < dist_from_left + ROAD_SHOULDERS_WIDTH)
        return on_road_longitudinally and on_road_laterally
>>>>>>> a4acc7d6

    def serialize(self):
        # type: () -> LcmMapState
        lcm_msg = LcmMapState()
        lcm_msg.lane_fstate = self.lane_fstate
        lcm_msg.lane_id = self.lane_id
        return lcm_msg

    @classmethod
    def deserialize(cls, lcm_msg):
        # type: (LcmMapState) -> MapState
        return cls(lcm_msg.lane_fstate.data, lcm_msg.lane_id)<|MERGE_RESOLUTION|>--- conflicted
+++ resolved
@@ -3,10 +3,6 @@
 
 from decision_making.src.global_constants import PUBSUB_MSG_IMPL
 from decision_making.src.planning.types import FrenetState2D, CartesianExtendedState, C_X, C_Y, FS_SX, FS_DX
-<<<<<<< HEAD
-=======
-from common_data.lcm.python.utils.lcm_utils import LCMUtils
->>>>>>> a4acc7d6
 from decision_making.src.utils.map_utils import MapUtils
 from mapping.src.model.constants import ROAD_SHOULDERS_WIDTH
 
@@ -24,18 +20,12 @@
     def from_cartesian_state(cls, cartesian_state: CartesianExtendedState):
         # type: (CartesianExtendedState) -> MapState
         closest_lane_id = MapUtils.get_closest_lane(cartesian_state[:(C_Y+1)])
-<<<<<<< HEAD
         if closest_lane_id:
             lane_frenet = MapUtils.get_lane_frenet_frame(closest_lane_id)
             obj_fstate = lane_frenet.cstate_to_fstate(cartesian_state)
             return cls(obj_fstate, closest_lane_id)
         else:
             return cls(None, None)
-=======
-        lane_frenet = MapUtils.get_lane_frenet_frame(closest_lane_id)
-        obj_fstate = lane_frenet.cstate_to_fstate(cartesian_state)
-        return cls(obj_fstate, closest_lane_id)
->>>>>>> a4acc7d6
 
     def to_cartesian_state(self):
         # type: () -> CartesianExtendedState
@@ -48,17 +38,12 @@
         Returns true of the object is on the road. False otherwise.
         :return: Returns true of the object is on the road. False otherwise.
         """
-<<<<<<< HEAD
         if self.lane_id is None:
             return False
-        dist_from_right, dist_from_left = MapUtils.get_dist_to_lane_borders(self.lane_id, self.lane_fstate[FS_SX])
-        return -dist_from_right - ROAD_SHOULDERS_WIDTH < self.lane_fstate[FS_DX] < dist_from_left + ROAD_SHOULDERS_WIDTH
-=======
         on_road_longitudinally = (0 <= self.lane_fstate[FS_SX] < MapUtils.get_lane_length(self.lane_id))
         dist_from_right, dist_from_left = MapUtils.get_dist_to_lane_borders(self.lane_id, self.lane_fstate[FS_SX])
         on_road_laterally = (-dist_from_right - ROAD_SHOULDERS_WIDTH < self.lane_fstate[FS_DX] < dist_from_left + ROAD_SHOULDERS_WIDTH)
         return on_road_longitudinally and on_road_laterally
->>>>>>> a4acc7d6
 
     def serialize(self):
         # type: () -> LcmMapState
