import numpy as np
from common_data.interface.py.idl_generated_files.Rte_Types.sub_structures.LcmMapState import LcmMapState

from decision_making.src.global_constants import PUBSUB_MSG_IMPL
from decision_making.src.planning.types import FrenetState2D, CartesianExtendedState, C_X, C_Y, FS_SX, FS_DX
from decision_making.src.utils.map_utils import MapUtils
from mapping.src.model.constants import ROAD_SHOULDERS_WIDTH


class MapState(PUBSUB_MSG_IMPL):
    lane_fstate = FrenetState2D
    lane_id = int

    def __init__(self, lane_fstate, lane_id):
        # type: (FrenetState2D, int) -> MapState
        self.lane_fstate = lane_fstate
        self.lane_id = lane_id

<<<<<<< HEAD
    @classmethod
    def from_cartesian_state(cls, cartesian_state: CartesianExtendedState):
        # type: (CartesianExtendedState) -> MapState
        closest_lane_id = MapUtils.get_closest_lane(cartesian_state[:(C_Y+1)])
        if closest_lane_id:
            lane_frenet = MapUtils.get_lane_frenet_frame(closest_lane_id)
            obj_fstate = lane_frenet.cstate_to_fstate(cartesian_state)
            return cls(obj_fstate, closest_lane_id)
        else:
            return cls(None, None)

    def to_cartesian_state(self):
        # type: () -> CartesianExtendedState
        lane_frenet = MapUtils.get_lane_frenet_frame(self.lane_id)
        return lane_frenet.fstate_to_cstate(self.lane_fstate)

=======
>>>>>>> dee97ade
    def is_on_road(self):
        # type: () -> bool
        """
        Returns true of the object is on the road. False otherwise.
        :return: Returns true of the object is on the road. False otherwise.
        """
        if self.lane_id is None:
            return False
        on_road_longitudinally = (0 <= self.lane_fstate[FS_SX] < MapUtils.get_lane_length(self.lane_id))
        dist_from_right, dist_from_left = MapUtils.get_dist_to_lane_borders(self.lane_id, self.lane_fstate[FS_SX])
        on_road_laterally = (-dist_from_right - ROAD_SHOULDERS_WIDTH < self.lane_fstate[FS_DX] < dist_from_left + ROAD_SHOULDERS_WIDTH)
        return on_road_longitudinally and on_road_laterally

    def serialize(self):
        # type: () -> LcmMapState
        lcm_msg = LcmMapState()
        lcm_msg.lane_fstate = self.lane_fstate
        lcm_msg.lane_id = self.lane_id
        return lcm_msg

    @classmethod
    def deserialize(cls, lcm_msg):
        # type: (LcmMapState) -> MapState
        return cls(lcm_msg.lane_fstate.data, lcm_msg.lane_id)<|MERGE_RESOLUTION|>--- conflicted
+++ resolved
@@ -16,25 +16,6 @@
         self.lane_fstate = lane_fstate
         self.lane_id = lane_id
 
-<<<<<<< HEAD
-    @classmethod
-    def from_cartesian_state(cls, cartesian_state: CartesianExtendedState):
-        # type: (CartesianExtendedState) -> MapState
-        closest_lane_id = MapUtils.get_closest_lane(cartesian_state[:(C_Y+1)])
-        if closest_lane_id:
-            lane_frenet = MapUtils.get_lane_frenet_frame(closest_lane_id)
-            obj_fstate = lane_frenet.cstate_to_fstate(cartesian_state)
-            return cls(obj_fstate, closest_lane_id)
-        else:
-            return cls(None, None)
-
-    def to_cartesian_state(self):
-        # type: () -> CartesianExtendedState
-        lane_frenet = MapUtils.get_lane_frenet_frame(self.lane_id)
-        return lane_frenet.fstate_to_cstate(self.lane_fstate)
-
-=======
->>>>>>> dee97ade
     def is_on_road(self):
         # type: () -> bool
         """
