--- conflicted
+++ resolved
@@ -138,10 +138,5 @@
     finally:
         manager.stop_modules()
 
-<<<<<<< HEAD
-
-main()
-=======
 if __name__ == '__main__':
-    main()
->>>>>>> c87d375b
+    main()