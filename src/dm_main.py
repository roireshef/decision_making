from logging import Logger
from os import getpid

import numpy as np
import os

from decision_making.paths import Paths
from decision_making.src.planning.behavioral.evaluators.single_lane_action_spec_evaluator import \
    SingleLaneActionSpecEvaluator

from decision_making.src.infra.pubsub import PubSub
from decision_making.src.global_constants import STATE_MODULE_NAME_FOR_LOGGING, \
    NAVIGATION_PLANNING_NAME_FOR_LOGGING, \
    BEHAVIORAL_PLANNING_NAME_FOR_LOGGING, \
    TRAJECTORY_PLANNING_NAME_FOR_LOGGING, \
    DM_MANAGER_NAME_FOR_LOGGING, BEHAVIORAL_PLANNING_MODULE_PERIOD, TRAJECTORY_PLANNING_MODULE_PERIOD
from decision_making.src.manager.dm_manager import DmManager
from decision_making.src.manager.dm_process import DmProcess
from decision_making.src.manager.dm_trigger import DmTriggerType
from decision_making.src.messages.navigation_plan_message import NavigationPlanMsg
from decision_making.src.planning.behavioral.action_space.action_space import ActionSpaceContainer
from decision_making.src.planning.behavioral.action_space.dynamic_action_space import DynamicActionSpace
from decision_making.src.planning.behavioral.action_space.static_action_space import StaticActionSpace
from decision_making.src.planning.behavioral.behavioral_planning_facade import BehavioralPlanningFacade
from decision_making.src.planning.behavioral.default_config import DEFAULT_DYNAMIC_RECIPE_FILTERING, \
    DEFAULT_STATIC_RECIPE_FILTERING
from decision_making.src.planning.behavioral.evaluators.zero_value_approximator import ZeroValueApproximator
from decision_making.src.planning.behavioral.filtering.action_spec_filter_bank import FilterIfNone
from decision_making.src.planning.behavioral.filtering.action_spec_filtering import ActionSpecFiltering
from decision_making.src.planning.behavioral.planner.single_step_behavioral_planner import SingleStepBehavioralPlanner
from decision_making.src.planning.navigation.navigation_facade import NavigationFacade
from decision_making.src.planning.trajectory.trajectory_planning_facade import TrajectoryPlanningFacade
from decision_making.src.planning.trajectory.trajectory_planning_strategy import TrajectoryPlanningStrategy
from decision_making.src.planning.trajectory.werling_planner import WerlingPlanner
from decision_making.src.prediction.ego_aware_prediction.road_following_predictor import RoadFollowingPredictor
from decision_making.src.state.state_module import StateModule
from rte.python.logger.AV_logger import AV_Logger
from rte.python.os import catch_interrupt_signals
from rte.python.parser import av_argument_parser

# TODO: move this into config?
NAVIGATION_PLAN = NavigationPlanMsg(np.array([3537, 76406, 3646, 46577, 46613, 87759, 8766, 76838, 228030,
                                              51360, 228028, 87622, 228007, 87660, 87744, 9893,
                                              9894, 87740, 77398, 87741, 25969, 10068, 87211, 10320,
                                              10322, 228029, 87739, 40953, 10073, 10066, 87732, 43516,
                                              87770, 228034, 87996, 228037, 10536, 88088, 228039, 88192,
                                              10519, 10432, 3537]))

NAVIGATION_PLAN_PG = NavigationPlanMsg(np.array(range(20, 30)))  # 20 for Ayalon PG
DEFAULT_MAP_FILE = Paths.get_repo_path() + '/../common_data/maps/PG_split.bin'


class NavigationFacadeMock(NavigationFacade):
    def __init__(self, pubsub: PubSub, logger: Logger, plan: NavigationPlanMsg):
        super().__init__(pubsub=pubsub, logger=logger, handler=None)
        self.plan = plan

    def _periodic_action_impl(self):
        self._publish_navigation_plan(self.plan)


class DmInitialization:
    """
    This class contains the module initializations
    """

    @staticmethod
<<<<<<< HEAD
    def create_state_module() -> StateModule:
=======
    def create_state_module(map_file: str = DEFAULT_MAP_FILE) -> StateModule:
>>>>>>> 56fd6eca
        logger = AV_Logger.get_logger(STATE_MODULE_NAME_FOR_LOGGING)

        pubsub = PubSub()
        state_module = StateModule(pubsub, logger, None)
        return state_module

    @staticmethod
<<<<<<< HEAD
    def create_navigation_planner(nav_plan: NavigationPlanMsg=NAVIGATION_PLAN) -> NavigationFacade:
=======
    def create_navigation_planner(map_file: str = DEFAULT_MAP_FILE, nav_plan: NavigationPlanMsg = NAVIGATION_PLAN) -> NavigationFacade:
>>>>>>> 56fd6eca
        logger = AV_Logger.get_logger(NAVIGATION_PLANNING_NAME_FOR_LOGGING)

        pubsub = PubSub()

        navigation_module = NavigationFacadeMock(pubsub=pubsub, logger=logger, plan=nav_plan)
        return navigation_module

    @staticmethod
<<<<<<< HEAD
    def create_behavioral_planner() -> BehavioralPlanningFacade:
=======
    def create_behavioral_planner(map_file: str = DEFAULT_MAP_FILE) -> BehavioralPlanningFacade:
>>>>>>> 56fd6eca
        logger = AV_Logger.get_logger(BEHAVIORAL_PLANNING_NAME_FOR_LOGGING)

        pubsub = PubSub()

        predictor = RoadFollowingPredictor(logger)

        action_space = ActionSpaceContainer(logger, [StaticActionSpace(logger, DEFAULT_STATIC_RECIPE_FILTERING),
                                                     DynamicActionSpace(logger, predictor,
                                                                        DEFAULT_DYNAMIC_RECIPE_FILTERING)])

        recipe_evaluator = None
        action_spec_evaluator = SingleLaneActionSpecEvaluator(logger)  # RuleBasedActionSpecEvaluator(logger)
        value_approximator = ZeroValueApproximator(logger)

        action_spec_filtering = ActionSpecFiltering(filters=[FilterIfNone()], logger=logger)
        planner = SingleStepBehavioralPlanner(action_space, recipe_evaluator, action_spec_evaluator,
                                              action_spec_filtering, value_approximator, predictor, logger)

        behavioral_module = BehavioralPlanningFacade(pubsub=pubsub, logger=logger,
                                                     behavioral_planner=planner, last_trajectory=None)
        return behavioral_module

    @staticmethod
<<<<<<< HEAD
    def create_trajectory_planner() -> TrajectoryPlanningFacade:
=======
    def create_trajectory_planner(map_file: str = DEFAULT_MAP_FILE) -> TrajectoryPlanningFacade:
>>>>>>> 56fd6eca
        logger = AV_Logger.get_logger(TRAJECTORY_PLANNING_NAME_FOR_LOGGING)

        pubsub = PubSub()

        predictor = RoadFollowingPredictor(logger)

        planner = WerlingPlanner(logger, predictor)
        strategy_handlers = {TrajectoryPlanningStrategy.HIGHWAY: planner,
                             TrajectoryPlanningStrategy.PARKING: planner,
                             TrajectoryPlanningStrategy.TRAFFIC_JAM: planner}

        trajectory_planning_module = TrajectoryPlanningFacade(pubsub=pubsub, logger=logger,
                                                              strategy_handlers=strategy_handlers)
        return trajectory_planning_module


def main():
    av_argument_parser.parse_arguments()
    # register termination signal handler
    logger = AV_Logger.get_logger(DM_MANAGER_NAME_FOR_LOGGING)
    logger.debug('%d: (DM main) registered signal handler', getpid())
    catch_interrupt_signals()

    modules_list = \
        [
            DmProcess(lambda: DmInitialization.create_navigation_planner(),
                      trigger_type=DmTriggerType.DM_TRIGGER_PERIODIC,
                      trigger_args={'period': BEHAVIORAL_PLANNING_MODULE_PERIOD},
                      name='NP'),

            DmProcess(lambda: DmInitialization.create_state_module(),
                      trigger_type=DmTriggerType.DM_TRIGGER_NONE,
                      trigger_args={},
                      name='SM'),

            DmProcess(lambda: DmInitialization.create_behavioral_planner(),
                      trigger_type=DmTriggerType.DM_TRIGGER_PERIODIC,
                      trigger_args={'period': BEHAVIORAL_PLANNING_MODULE_PERIOD},
                      name='BP'),

            DmProcess(lambda: DmInitialization.create_trajectory_planner(),
                      trigger_type=DmTriggerType.DM_TRIGGER_PERIODIC,
                      trigger_args={'period': TRAJECTORY_PLANNING_MODULE_PERIOD},
                      name='TP')
        ]

    manager = DmManager(logger, modules_list)
    manager.start_modules()
    try:
        manager.wait_for_submodules()
    except KeyboardInterrupt:
        logger.info('%d: (DM main) interrupted by signal', getpid())
        pass
    finally:
        manager.stop_modules()


if __name__ == '__main__':
    main()<|MERGE_RESOLUTION|>--- conflicted
+++ resolved
@@ -65,11 +65,7 @@
     """
 
     @staticmethod
-<<<<<<< HEAD
     def create_state_module() -> StateModule:
-=======
-    def create_state_module(map_file: str = DEFAULT_MAP_FILE) -> StateModule:
->>>>>>> 56fd6eca
         logger = AV_Logger.get_logger(STATE_MODULE_NAME_FOR_LOGGING)
 
         pubsub = PubSub()
@@ -77,11 +73,7 @@
         return state_module
 
     @staticmethod
-<<<<<<< HEAD
     def create_navigation_planner(nav_plan: NavigationPlanMsg=NAVIGATION_PLAN) -> NavigationFacade:
-=======
-    def create_navigation_planner(map_file: str = DEFAULT_MAP_FILE, nav_plan: NavigationPlanMsg = NAVIGATION_PLAN) -> NavigationFacade:
->>>>>>> 56fd6eca
         logger = AV_Logger.get_logger(NAVIGATION_PLANNING_NAME_FOR_LOGGING)
 
         pubsub = PubSub()
@@ -90,11 +82,7 @@
         return navigation_module
 
     @staticmethod
-<<<<<<< HEAD
     def create_behavioral_planner() -> BehavioralPlanningFacade:
-=======
-    def create_behavioral_planner(map_file: str = DEFAULT_MAP_FILE) -> BehavioralPlanningFacade:
->>>>>>> 56fd6eca
         logger = AV_Logger.get_logger(BEHAVIORAL_PLANNING_NAME_FOR_LOGGING)
 
         pubsub = PubSub()
@@ -118,11 +106,7 @@
         return behavioral_module
 
     @staticmethod
-<<<<<<< HEAD
     def create_trajectory_planner() -> TrajectoryPlanningFacade:
-=======
-    def create_trajectory_planner(map_file: str = DEFAULT_MAP_FILE) -> TrajectoryPlanningFacade:
->>>>>>> 56fd6eca
         logger = AV_Logger.get_logger(TRAJECTORY_PLANNING_NAME_FOR_LOGGING)
 
         pubsub = PubSub()
