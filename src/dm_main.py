--- conflicted
+++ resolved
@@ -134,17 +134,6 @@
 
     modules_list = \
         [
-<<<<<<< HEAD
-            DmProcess(lambda: DmInitialization.create_state_module(MAP_FILE),
-                      trigger_type=DmTriggerType.DM_TRIGGER_NONE,
-                      trigger_args={}),
-
-            DmProcess(lambda: DmInitialization.create_navigation_planner(MAP_FILE),
-                      trigger_type=DmTriggerType.DM_TRIGGER_PERIODIC,
-                      trigger_args={'period': 5.0}),
-
-            DmProcess(lambda: DmInitialization.create_behavioral_planner(MAP_FILE),
-=======
             DmProcess(lambda: DmInitialization.create_navigation_planner(DEFAULT_MAP_FILE),
                       trigger_type=DmTriggerType.DM_TRIGGER_PERIODIC,
                       trigger_args={'period': BEHAVIORAL_PLANNING_MODULE_PERIOD}),
@@ -154,13 +143,12 @@
                       trigger_args={}),
 
             DmProcess(lambda: DmInitialization.create_behavioral_planner(DEFAULT_MAP_FILE),
->>>>>>> c5feaa34
                       trigger_type=DmTriggerType.DM_TRIGGER_PERIODIC,
-                      trigger_args={'period': 5.0}),
+                      trigger_args={'period': BEHAVIORAL_PLANNING_MODULE_PERIOD}),
 
             DmProcess(lambda: DmInitialization.create_trajectory_planner(DEFAULT_MAP_FILE),
                       trigger_type=DmTriggerType.DM_TRIGGER_PERIODIC,
-                      trigger_args={'period': 3.0})
+                      trigger_args={'period': TRAJECTORY_PLANNING_MODULE_PERIOD})
         ]
 
     manager = DmManager(logger, modules_list)
