--- conflicted
+++ resolved
@@ -45,13 +45,8 @@
 from rte.python.os import catch_interrupt_signals
 
 # TODO: move this into config?
-<<<<<<< HEAD
 NAVIGATION_PLAN = NavigationPlanMsg(np.array(range(20, 30)))  # 20 for Ayalon PG
-MAP_FILE = None  # os.environ['AVCODE_PATH'] + '/spav/common_data/maps/OvalMilford.bin'  # None for Ayalon PG
-=======
-NAVIGATION_PLAN = NavigationPlanMsg(np.array([20]))  # 20 for Ayalon PG
 DEFAULT_MAP_FILE = None  # os.environ['AVCODE_PATH'] + '/spav/common_data/maps/OvalMilford.bin'  # None for Ayalon PG
->>>>>>> a4acc7d6
 
 
 class NavigationFacadeMock(NavigationFacade):
@@ -69,11 +64,7 @@
     """
 
     @staticmethod
-<<<<<<< HEAD
-    def create_state_module(map_file: str=MAP_FILE) -> StateModule:
-=======
     def create_state_module(map_file: str=DEFAULT_MAP_FILE) -> StateModule:
->>>>>>> a4acc7d6
         logger = AV_Logger.get_logger(STATE_MODULE_NAME_FOR_LOGGING)
         pubsub = create_pubsub(PubSubMessageTypes)
         # MapService should be initialized in each process according to the given map_file
@@ -85,11 +76,7 @@
         return state_module
 
     @staticmethod
-<<<<<<< HEAD
-    def create_navigation_planner(map_file: str=MAP_FILE, nav_plan: NavigationPlanMsg=NAVIGATION_PLAN) -> NavigationFacade:
-=======
     def create_navigation_planner(map_file: str=DEFAULT_MAP_FILE, nav_plan: NavigationPlanMsg=NAVIGATION_PLAN) -> NavigationFacade:
->>>>>>> a4acc7d6
         logger = AV_Logger.get_logger(NAVIGATION_PLANNING_NAME_FOR_LOGGING)
         pubsub = create_pubsub(PubSubMessageTypes)
         # MapService should be initialized in each process according to the given map_file
@@ -99,11 +86,7 @@
         return navigation_module
 
     @staticmethod
-<<<<<<< HEAD
-    def create_behavioral_planner(map_file: str=MAP_FILE) -> BehavioralPlanningFacade:
-=======
     def create_behavioral_planner(map_file: str=DEFAULT_MAP_FILE) -> BehavioralPlanningFacade:
->>>>>>> a4acc7d6
         logger = AV_Logger.get_logger(BEHAVIORAL_PLANNING_NAME_FOR_LOGGING)
         pubsub = create_pubsub(PubSubMessageTypes)
         # MapService should be initialized in each process according to the given map_file
@@ -131,11 +114,7 @@
         return behavioral_module
 
     @staticmethod
-<<<<<<< HEAD
-    def create_trajectory_planner(map_file: str=MAP_FILE) -> TrajectoryPlanningFacade:
-=======
     def create_trajectory_planner(map_file: str=DEFAULT_MAP_FILE) -> TrajectoryPlanningFacade:
->>>>>>> a4acc7d6
         logger = AV_Logger.get_logger(TRAJECTORY_PLANNING_NAME_FOR_LOGGING)
         pubsub = create_pubsub(PubSubMessageTypes)
         # MapService should be initialized in each process according to the given map_file
