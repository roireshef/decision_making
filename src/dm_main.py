--- conflicted
+++ resolved
@@ -67,13 +67,8 @@
     @staticmethod
     def create_state_module() -> StateModule:
         logger = AV_Logger.get_logger(STATE_MODULE_NAME_FOR_LOGGING)
-<<<<<<< HEAD
-        pubsub = create_pubsub(PubSubMessageTypes)
+        pubsub = create_pubsub(config_file=config_defs.LCM_SOCKET_CONFIG, pubSubType=LcmPubSub)
         MapService.initialize(MAP_FILE)
-=======
-        pubsub = create_pubsub(config_file=config_defs.LCM_SOCKET_CONFIG, pubSubType=LcmPubSub)
-        MapService.initialize()
->>>>>>> e97dc173
         # TODO: figure out if we want to use OccupancyState at all
         default_occupancy_state = OccupancyState(0, np.array([[1.1, 1.1, 0.1]], dtype=np.float),
                                                  np.array([0.1], dtype=np.float))
@@ -83,11 +78,7 @@
     @staticmethod
     def create_navigation_planner() -> NavigationFacade:
         logger = AV_Logger.get_logger(NAVIGATION_PLANNING_NAME_FOR_LOGGING)
-<<<<<<< HEAD
-        pubsub = create_pubsub(PubSubMessageTypes)
-=======
         pubsub = create_pubsub(config_file=config_defs.LCM_SOCKET_CONFIG, pubSubType=LcmPubSub)
->>>>>>> e97dc173
 
         navigation_module = NavigationFacadeMock(pubsub=pubsub, logger=logger, plan=NAVIGATION_PLAN)
         return navigation_module
@@ -95,11 +86,7 @@
     @staticmethod
     def create_behavioral_planner() -> BehavioralPlanningFacade:
         logger = AV_Logger.get_logger(BEHAVIORAL_PLANNING_NAME_FOR_LOGGING)
-<<<<<<< HEAD
-        pubsub = create_pubsub(PubSubMessageTypes)
-=======
         pubsub = create_pubsub(config_file=config_defs.LCM_SOCKET_CONFIG, pubSubType=LcmPubSub)
->>>>>>> e97dc173
         # Init map
         MapService.initialize(MAP_FILE)
 
@@ -127,11 +114,7 @@
     @staticmethod
     def create_trajectory_planner() -> TrajectoryPlanningFacade:
         logger = AV_Logger.get_logger(TRAJECTORY_PLANNING_NAME_FOR_LOGGING)
-<<<<<<< HEAD
-        pubsub = create_pubsub(PubSubMessageTypes)
-=======
         pubsub = create_pubsub(config_file=config_defs.LCM_SOCKET_CONFIG, pubSubType=LcmPubSub)
->>>>>>> e97dc173
 
         # Init map
         MapService.initialize(MAP_FILE)
