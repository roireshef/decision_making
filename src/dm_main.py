--- conflicted
+++ resolved
@@ -10,10 +10,7 @@
 from decision_making.src.map.map_api import MapAPI
 from decision_making.src.map.map_model import MapModel
 from decision_making.src.map.naive_cache_map import NaiveCacheMap
-<<<<<<< HEAD
 from decision_making.src.messages.navigation_plan_message import NavigationPlanMsg
-=======
->>>>>>> 962a86e6
 from decision_making.src.planning.behavioral.behavioral_facade import BehavioralFacade
 from decision_making.src.planning.behavioral.behavioral_state import BehavioralState
 from decision_making.src.planning.behavioral.default_policy import DefaultPolicy
@@ -37,12 +34,8 @@
     def create_state_module() -> StateModule:
         logger = AV_Logger.get_logger(STATE_MODULE_NAME_FOR_LOGGING)
         dds = DdsPubSub(STATE_MODULE_DDS_PARTICIPANT, DECISION_MAKING_DDS_FILE)
-<<<<<<< HEAD
-        map_api = NaiveCacheMap(Paths.get_resource_absolute_path_filename(MAP_RESOURCE_FILE_NAME), logger)
-=======
         map_model = pickle.load(open(Paths.get_resource_absolute_path_filename(MAP_RESOURCE_FILE_NAME), "rb"))
         map_api = MapAPI(map_model, logger)
->>>>>>> 962a86e6
         state_module = StateModule(dds, logger, map_api, None, None, None)
         return state_module
 
