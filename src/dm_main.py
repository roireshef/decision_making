--- conflicted
+++ resolved
@@ -33,13 +33,8 @@
 from decision_making.src.prediction.ego_aware_prediction.road_following_predictor import RoadFollowingPredictor
 from decision_making.src.state.state_module import StateModule
 from mapping.src.service.map_service import MapService
-<<<<<<< HEAD
+from rte.python.parser import av_argument_parser
 
-=======
-from rte.python.logger.AV_logger import AV_Logger
-from rte.python.os import catch_interrupt_signals
-from rte.python.parser import av_argument_parser
->>>>>>> ebdaca29
 # TODO: move this into config?
 NAVIGATION_PLAN = NavigationPlanMsg(np.array([3537, 76406, 3646, 46577, 46613, 87759, 8766, 76838, 228030,
                                               51360, 228028, 87622, 228007, 87660, 87744, 9893,
@@ -77,7 +72,7 @@
         return state_module
 
     @staticmethod
-    def create_navigation_planner(map_file: str=DEFAULT_MAP_FILE, nav_plan: NavigationPlanMsg=NAVIGATION_PLAN) -> NavigationFacade:
+    def create_navigation_planner(map_file: str = DEFAULT_MAP_FILE, nav_plan: NavigationPlanMsg=NAVIGATION_PLAN) -> NavigationFacade:
         logger = AV_Logger.get_logger(NAVIGATION_PLANNING_NAME_FOR_LOGGING)
 
         pubsub = PubSub()
@@ -88,7 +83,7 @@
         return navigation_module
 
     @staticmethod
-    def create_behavioral_planner(map_file: str=DEFAULT_MAP_FILE) -> BehavioralPlanningFacade:
+    def create_behavioral_planner(map_file: str = DEFAULT_MAP_FILE) -> BehavioralPlanningFacade:
         logger = AV_Logger.get_logger(BEHAVIORAL_PLANNING_NAME_FOR_LOGGING)
 
         pubsub = PubSub()
