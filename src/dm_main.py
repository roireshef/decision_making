from logging import Logger
from os import getpid

import numpy as np
from rte.python.logger.AV_logger import AV_Logger
from rte.python.os import catch_interrupt_signals

from decision_making.paths import Paths
from decision_making.src.global_constants import STATE_MODULE_NAME_FOR_LOGGING, \
    NAVIGATION_PLANNING_NAME_FOR_LOGGING, \
    BEHAVIORAL_PLANNING_NAME_FOR_LOGGING, \
    TRAJECTORY_PLANNING_NAME_FOR_LOGGING, \
    DM_MANAGER_NAME_FOR_LOGGING, BEHAVIORAL_PLANNING_MODULE_PERIOD, TRAJECTORY_PLANNING_MODULE_PERIOD
from decision_making.src.infra.pubsub import PubSub
from decision_making.src.manager.dm_manager import DmManager
from decision_making.src.manager.dm_process import DmProcess
from decision_making.src.manager.dm_trigger import DmTriggerType
from decision_making.src.messages.navigation_plan_message import NavigationPlanMsg
from decision_making.src.planning.behavioral.action_space.action_space import ActionSpaceContainer
from decision_making.src.planning.behavioral.action_space.dynamic_action_space import DynamicActionSpace
from decision_making.src.planning.behavioral.action_space.static_action_space import StaticActionSpace
from decision_making.src.planning.behavioral.behavioral_planning_facade import BehavioralPlanningFacade
from decision_making.src.planning.behavioral.default_config import DEFAULT_DYNAMIC_RECIPE_FILTERING, \
    DEFAULT_STATIC_RECIPE_FILTERING, DEFAULT_ACTION_SPEC_FILTERING
from decision_making.src.planning.behavioral.evaluators.single_lane_action_spec_evaluator import \
    SingleLaneActionSpecEvaluator
from decision_making.src.planning.behavioral.evaluators.zero_value_approximator import ZeroValueApproximator
from decision_making.src.planning.behavioral.planner.single_step_behavioral_planner import SingleStepBehavioralPlanner
from decision_making.src.planning.navigation.navigation_facade import NavigationFacade
from decision_making.src.planning.trajectory.trajectory_planning_facade import TrajectoryPlanningFacade
from decision_making.src.planning.trajectory.trajectory_planning_strategy import TrajectoryPlanningStrategy
from decision_making.src.planning.trajectory.werling_planner import WerlingPlanner
from decision_making.src.prediction.ego_aware_prediction.road_following_predictor import RoadFollowingPredictor
from decision_making.src.state.state_module import StateModule
from mapping.src.service.map_service import MapService
from rte.python.parser import av_argument_parser

# TODO: move this into config?
NAVIGATION_PLAN = NavigationPlanMsg(np.array([3537, 76406, 3646, 46577, 46613, 87759, 8766, 76838, 228030,
                                              51360, 228028, 87622, 228007, 87660, 87744, 9893,
                                              9894, 87740, 77398, 87741, 25969, 10068, 87211, 10320,
                                              10322, 228029, 87739, 40953, 10073, 10066, 87732, 43516,
                                              87770, 228034, 87996, 228037, 10536, 88088, 228039, 88192,
                                              10519, 10432, 3537]))

NAVIGATION_PLAN_PG = NavigationPlanMsg(np.array(range(20, 30)))  # 20 for Ayalon PG
DEFAULT_MAP_FILE = Paths.get_repo_path() + '/../common_data/maps/PG_split.bin'


class NavigationFacadeMock(NavigationFacade):
    def __init__(self, pubsub: PubSub, logger: Logger, plan: NavigationPlanMsg):
        super().__init__(pubsub=pubsub, logger=logger, handler=None)
        self.plan = plan

    def _periodic_action_impl(self):
        self._publish_navigation_plan(self.plan)


class DmInitialization:
    """
    This class contains the module initializations
    """

    @staticmethod
    def create_state_module(map_file: str = DEFAULT_MAP_FILE) -> StateModule:
        logger = AV_Logger.get_logger(STATE_MODULE_NAME_FOR_LOGGING)

        pubsub = PubSub()
        # MapService should be initialized in each process according to the given map_file
        MapService.initialize(map_file)
        state_module = StateModule(pubsub, logger, None)
        return state_module

    @staticmethod
<<<<<<< HEAD
    def create_navigation_planner(map_file: str = DEFAULT_MAP_FILE, nav_plan: NavigationPlanMsg=NAVIGATION_PLAN) -> NavigationFacade:
=======
    def create_navigation_planner(map_file: str = DEFAULT_MAP_FILE, nav_plan: NavigationPlanMsg = NAVIGATION_PLAN) -> NavigationFacade:
>>>>>>> 581ac263
        logger = AV_Logger.get_logger(NAVIGATION_PLANNING_NAME_FOR_LOGGING)

        pubsub = PubSub()
        # MapService should be initialized in each process according to the given map_file
        MapService.initialize(map_file)

        navigation_module = NavigationFacadeMock(pubsub=pubsub, logger=logger, plan=nav_plan)
        return navigation_module

    @staticmethod
    def create_behavioral_planner(map_file: str = DEFAULT_MAP_FILE) -> BehavioralPlanningFacade:
        logger = AV_Logger.get_logger(BEHAVIORAL_PLANNING_NAME_FOR_LOGGING)

        pubsub = PubSub()
        # MapService should be initialized in each process according to the given map_file
        MapService.initialize(map_file)

        predictor = RoadFollowingPredictor(logger)

        action_space = ActionSpaceContainer(logger, [StaticActionSpace(logger, DEFAULT_STATIC_RECIPE_FILTERING),
                                                     DynamicActionSpace(logger, predictor,
                                                                        DEFAULT_DYNAMIC_RECIPE_FILTERING)])

        recipe_evaluator = None
        action_spec_evaluator = SingleLaneActionSpecEvaluator(logger)  # RuleBasedActionSpecEvaluator(logger)
        value_approximator = ZeroValueApproximator(logger)

        action_spec_filtering = DEFAULT_ACTION_SPEC_FILTERING
        planner = SingleStepBehavioralPlanner(action_space, recipe_evaluator, action_spec_evaluator,
                                              action_spec_filtering, value_approximator, predictor, logger)

        behavioral_module = BehavioralPlanningFacade(pubsub=pubsub, logger=logger,
                                                     behavioral_planner=planner, last_trajectory=None)
        return behavioral_module

    @staticmethod
    def create_trajectory_planner(map_file: str = DEFAULT_MAP_FILE) -> TrajectoryPlanningFacade:
        logger = AV_Logger.get_logger(TRAJECTORY_PLANNING_NAME_FOR_LOGGING)

        pubsub = PubSub()
        # MapService should be initialized in each process according to the given map_file
        MapService.initialize(map_file)

        predictor = RoadFollowingPredictor(logger)

        planner = WerlingPlanner(logger, predictor)
        strategy_handlers = {TrajectoryPlanningStrategy.HIGHWAY: planner,
                             TrajectoryPlanningStrategy.PARKING: planner,
                             TrajectoryPlanningStrategy.TRAFFIC_JAM: planner}

        trajectory_planning_module = TrajectoryPlanningFacade(pubsub=pubsub, logger=logger,
                                                              strategy_handlers=strategy_handlers)
        return trajectory_planning_module


def main():
    av_argument_parser.parse_arguments()
    # register termination signal handler
    logger = AV_Logger.get_logger(DM_MANAGER_NAME_FOR_LOGGING)
    logger.debug('%d: (DM main) registered signal handler', getpid())
    catch_interrupt_signals()

    modules_list = \
        [
            DmProcess(lambda: DmInitialization.create_navigation_planner(DEFAULT_MAP_FILE),
                      trigger_type=DmTriggerType.DM_TRIGGER_PERIODIC,
                      trigger_args={'period': BEHAVIORAL_PLANNING_MODULE_PERIOD}),

            DmProcess(lambda: DmInitialization.create_state_module(DEFAULT_MAP_FILE),
                      trigger_type=DmTriggerType.DM_TRIGGER_NONE,
                      trigger_args={}),

            DmProcess(lambda: DmInitialization.create_behavioral_planner(DEFAULT_MAP_FILE),
                      trigger_type=DmTriggerType.DM_TRIGGER_PERIODIC,
                      trigger_args={'period': BEHAVIORAL_PLANNING_MODULE_PERIOD}),

            DmProcess(lambda: DmInitialization.create_trajectory_planner(DEFAULT_MAP_FILE),
                      trigger_type=DmTriggerType.DM_TRIGGER_PERIODIC,
                      trigger_args={'period': TRAJECTORY_PLANNING_MODULE_PERIOD})
        ]

    manager = DmManager(logger, modules_list)
    manager.start_modules()
    try:
        manager.wait_for_submodules()
    except KeyboardInterrupt:
        logger.info('%d: (DM main) interrupted by signal', getpid())
        pass
    finally:
        manager.stop_modules()


if __name__ == '__main__':
    main()<|MERGE_RESOLUTION|>--- conflicted
+++ resolved
@@ -72,11 +72,7 @@
         return state_module
 
     @staticmethod
-<<<<<<< HEAD
-    def create_navigation_planner(map_file: str = DEFAULT_MAP_FILE, nav_plan: NavigationPlanMsg=NAVIGATION_PLAN) -> NavigationFacade:
-=======
     def create_navigation_planner(map_file: str = DEFAULT_MAP_FILE, nav_plan: NavigationPlanMsg = NAVIGATION_PLAN) -> NavigationFacade:
->>>>>>> 581ac263
         logger = AV_Logger.get_logger(NAVIGATION_PLANNING_NAME_FOR_LOGGING)
 
         pubsub = PubSub()
