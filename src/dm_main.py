from logging import Logger
from os import getpid

import numpy as np
import os

from common_data.interface.py.pubsub.Rte_Types_pubsub_topics import PubSubMessageTypes
from common_data.src.communication.pubsub.pubsub import PubSub
from common_data.src.communication.pubsub.pubsub_factory import create_pubsub
from decision_making.src.global_constants import STATE_MODULE_NAME_FOR_LOGGING, \
    NAVIGATION_PLANNING_NAME_FOR_LOGGING, \
    BEHAVIORAL_PLANNING_NAME_FOR_LOGGING, \
    TRAJECTORY_PLANNING_NAME_FOR_LOGGING, \
    DM_MANAGER_NAME_FOR_LOGGING, BEHAVIORAL_PLANNING_MODULE_PERIOD, TRAJECTORY_PLANNING_MODULE_PERIOD
from decision_making.src.manager.dm_manager import DmManager
from decision_making.src.manager.dm_process import DmProcess
from decision_making.src.manager.dm_trigger import DmTriggerType
from decision_making.src.messages.navigation_plan_message import NavigationPlanMsg
from decision_making.src.planning.behavioral.action_space.action_space import ActionSpaceContainer
from decision_making.src.planning.behavioral.action_space.dynamic_action_space import DynamicActionSpace
from decision_making.src.planning.behavioral.action_space.static_action_space import StaticActionSpace
from decision_making.src.planning.behavioral.behavioral_planning_facade import BehavioralPlanningFacade
from decision_making.src.planning.behavioral.default_config import DEFAULT_DYNAMIC_RECIPE_FILTERING, \
    DEFAULT_STATIC_RECIPE_FILTERING
from decision_making.src.planning.behavioral.evaluators.rule_based_action_spec_evaluator import \
    RuleBasedActionSpecEvaluator
from decision_making.src.planning.behavioral.evaluators.zero_value_approximator import ZeroValueApproximator
from decision_making.src.planning.behavioral.filtering.action_spec_filter_bank import FilterIfNone
from decision_making.src.planning.behavioral.filtering.action_spec_filtering import ActionSpecFiltering
from decision_making.src.planning.behavioral.planner.single_step_behavioral_planner import SingleStepBehavioralPlanner
from decision_making.src.planning.navigation.navigation_facade import NavigationFacade
from decision_making.src.planning.trajectory.trajectory_planning_facade import TrajectoryPlanningFacade
from decision_making.src.planning.trajectory.trajectory_planning_strategy import TrajectoryPlanningStrategy
from decision_making.src.planning.trajectory.werling_planner import WerlingPlanner
from decision_making.src.prediction.ego_aware_prediction.road_following_predictor import RoadFollowingPredictor
from decision_making.src.state.state_module import StateModule
from mapping.src.service.map_service import MapService
from rte.python.logger.AV_logger import AV_Logger
from rte.python.os import catch_interrupt_signals

# TODO: move this into config?
<<<<<<< HEAD
NAVIGATION_PLAN_MILFORD = NavigationPlanMsg(np.array([231800832,
                                                      238944256,
                                                      574488576,
                                                      648347648,
                                                      648413184,
                                                      1701904384]))  # 20 for Ayalon PG

NAVIGATION_PLAN = NavigationPlanMsg(np.array(range(20, 30)))  # 20 for Ayalon PG
#DEFAULT_MAP_FILE = None  # os.environ['AVCODE_PATH'] + '/spav/common_data/maps/OvalMilford.bin'  # None for Ayalon PG
DEFAULT_MAP_FILE = os.environ['AVCODE_PATH'] + '/spav/common_data/maps/PG_split.bin'
=======
NAVIGATION_PLAN = NavigationPlanMsg(np.array([5779750912,2683895808,660144128,659685376,5749604352,2851864576,
                                              5752094720,5766250496,5766905856,5771821056,690487296,5772935168,
                                              5774770176,689373184,683671552,231800832,5007343616,238944256,3052470272,
                                              3054829568,5751373824,574488576,5035655168,5751111680,3365928960,
                                              5751046144,5742395392,5727059968,5744885760,5750390784,648347648,
                                              648413184,5750128640,5072355328,5750194176,1701904384,659816448,
                                              5715460096,676331520,676462592,9135521792,5750063104]))
NAVIGATION_PLAN_PG = NavigationPlanMsg(np.array(range(20, 30)))  # 20 for Ayalon PG
DEFAULT_MAP_FILE = None  # os.environ['AVCODE_PATH'] + '/spav/common_data/maps/OvalMilford.bin'  # None for Ayalon PG
>>>>>>> f9dda724


class NavigationFacadeMock(NavigationFacade):
    def __init__(self, pubsub: PubSub, logger: Logger, plan: NavigationPlanMsg):
        super().__init__(pubsub=pubsub, logger=logger, handler=None)
        self.plan = plan

    def _periodic_action_impl(self):
        self._publish_navigation_plan(self.plan)


class DmInitialization:
    """
    This class contains the module initializations
    """

    @staticmethod
    def create_state_module(map_file: str=DEFAULT_MAP_FILE) -> StateModule:
        logger = AV_Logger.get_logger(STATE_MODULE_NAME_FOR_LOGGING)
        pubsub = create_pubsub(PubSubMessageTypes)
        # MapService should be initialized in each process according to the given map_file
        MapService.initialize(map_file)
        state_module = StateModule(pubsub, logger, None)
        return state_module

    @staticmethod
    def create_navigation_planner(map_file: str=DEFAULT_MAP_FILE, nav_plan: NavigationPlanMsg=NAVIGATION_PLAN) -> NavigationFacade:
        logger = AV_Logger.get_logger(NAVIGATION_PLANNING_NAME_FOR_LOGGING)
        pubsub = create_pubsub(PubSubMessageTypes)
        # MapService should be initialized in each process according to the given map_file
        MapService.initialize(map_file)

        navigation_module = NavigationFacadeMock(pubsub=pubsub, logger=logger, plan=nav_plan)
        return navigation_module

    @staticmethod
    def create_behavioral_planner(map_file: str=DEFAULT_MAP_FILE) -> BehavioralPlanningFacade:
        logger = AV_Logger.get_logger(BEHAVIORAL_PLANNING_NAME_FOR_LOGGING)
        pubsub = create_pubsub(PubSubMessageTypes)
        # MapService should be initialized in each process according to the given map_file
        MapService.initialize(map_file)

        predictor = RoadFollowingPredictor(logger)

        action_space = ActionSpaceContainer(logger, [StaticActionSpace(logger, DEFAULT_STATIC_RECIPE_FILTERING),
                                                     DynamicActionSpace(logger, predictor,
                                                                        DEFAULT_DYNAMIC_RECIPE_FILTERING)])

        recipe_evaluator = None
        action_spec_evaluator = RuleBasedActionSpecEvaluator(logger)
        value_approximator = ZeroValueApproximator(logger)

        action_spec_filtering = ActionSpecFiltering(filters=[FilterIfNone()], logger=logger)
        planner = SingleStepBehavioralPlanner(action_space, recipe_evaluator, action_spec_evaluator,
                                              action_spec_filtering, value_approximator, predictor, logger)

        behavioral_module = BehavioralPlanningFacade(pubsub=pubsub, logger=logger,
                                                     behavioral_planner=planner, last_trajectory=None)
        return behavioral_module

    @staticmethod
    def create_trajectory_planner(map_file: str=DEFAULT_MAP_FILE) -> TrajectoryPlanningFacade:
        logger = AV_Logger.get_logger(TRAJECTORY_PLANNING_NAME_FOR_LOGGING)
        pubsub = create_pubsub(PubSubMessageTypes)
        # MapService should be initialized in each process according to the given map_file
        MapService.initialize(map_file)

        predictor = RoadFollowingPredictor(logger)

        planner = WerlingPlanner(logger, predictor)
        strategy_handlers = {TrajectoryPlanningStrategy.HIGHWAY: planner,
                             TrajectoryPlanningStrategy.PARKING: planner,
                             TrajectoryPlanningStrategy.TRAFFIC_JAM: planner}

        trajectory_planning_module = TrajectoryPlanningFacade(pubsub=pubsub, logger=logger,
                                                              strategy_handlers=strategy_handlers)
        return trajectory_planning_module


def main():
    # register termination signal handler
    logger = AV_Logger.get_logger(DM_MANAGER_NAME_FOR_LOGGING)
    logger.debug('%d: (DM main) registered signal handler', getpid())
    catch_interrupt_signals()

    modules_list = \
        [
            DmProcess(lambda: DmInitialization.create_navigation_planner(DEFAULT_MAP_FILE),
                      trigger_type=DmTriggerType.DM_TRIGGER_PERIODIC,
                      trigger_args={'period': BEHAVIORAL_PLANNING_MODULE_PERIOD}),

            DmProcess(lambda: DmInitialization.create_state_module(DEFAULT_MAP_FILE),
                      trigger_type=DmTriggerType.DM_TRIGGER_NONE,
                      trigger_args={}),

            DmProcess(lambda: DmInitialization.create_behavioral_planner(DEFAULT_MAP_FILE),
                      trigger_type=DmTriggerType.DM_TRIGGER_PERIODIC,
                      trigger_args={'period': BEHAVIORAL_PLANNING_MODULE_PERIOD}),

            DmProcess(lambda: DmInitialization.create_trajectory_planner(DEFAULT_MAP_FILE),
                      trigger_type=DmTriggerType.DM_TRIGGER_PERIODIC,
                      trigger_args={'period': TRAJECTORY_PLANNING_MODULE_PERIOD})
        ]

    manager = DmManager(logger, modules_list)
    manager.start_modules()
    try:
        manager.wait_for_submodules()
    except KeyboardInterrupt:
        logger.info('%d: (DM main) interrupted by signal', getpid())
        pass
    finally:
        manager.stop_modules()


if __name__ == '__main__':
    main()<|MERGE_RESOLUTION|>--- conflicted
+++ resolved
@@ -2,7 +2,6 @@
 from os import getpid
 
 import numpy as np
-import os
 
 from common_data.interface.py.pubsub.Rte_Types_pubsub_topics import PubSubMessageTypes
 from common_data.src.communication.pubsub.pubsub import PubSub
@@ -39,18 +38,6 @@
 from rte.python.os import catch_interrupt_signals
 
 # TODO: move this into config?
-<<<<<<< HEAD
-NAVIGATION_PLAN_MILFORD = NavigationPlanMsg(np.array([231800832,
-                                                      238944256,
-                                                      574488576,
-                                                      648347648,
-                                                      648413184,
-                                                      1701904384]))  # 20 for Ayalon PG
-
-NAVIGATION_PLAN = NavigationPlanMsg(np.array(range(20, 30)))  # 20 for Ayalon PG
-#DEFAULT_MAP_FILE = None  # os.environ['AVCODE_PATH'] + '/spav/common_data/maps/OvalMilford.bin'  # None for Ayalon PG
-DEFAULT_MAP_FILE = os.environ['AVCODE_PATH'] + '/spav/common_data/maps/PG_split.bin'
-=======
 NAVIGATION_PLAN = NavigationPlanMsg(np.array([5779750912,2683895808,660144128,659685376,5749604352,2851864576,
                                               5752094720,5766250496,5766905856,5771821056,690487296,5772935168,
                                               5774770176,689373184,683671552,231800832,5007343616,238944256,3052470272,
@@ -60,7 +47,6 @@
                                               5715460096,676331520,676462592,9135521792,5750063104]))
 NAVIGATION_PLAN_PG = NavigationPlanMsg(np.array(range(20, 30)))  # 20 for Ayalon PG
 DEFAULT_MAP_FILE = None  # os.environ['AVCODE_PATH'] + '/spav/common_data/maps/OvalMilford.bin'  # None for Ayalon PG
->>>>>>> f9dda724
 
 
 class NavigationFacadeMock(NavigationFacade):
