--- conflicted
+++ resolved
@@ -16,8 +16,7 @@
 from decision_making.src.planning.behavioral.policies.semantic_actions_grid_policy import SemanticActionsGridPolicy
 from decision_making.src.planning.navigation.navigation_facade import NavigationFacade
 from decision_making.src.planning.trajectory.optimal_control.werling_planner import WerlingPlanner
-from decision_making.src.planning.trajectory.trajectory_planning_facade import TrajectoryPlanningFacade, \
-    StrategyHandlersDict
+from decision_making.src.planning.trajectory.trajectory_planning_facade import TrajectoryPlanningFacade
 from decision_making.src.planning.trajectory.trajectory_planning_strategy import TrajectoryPlanningStrategy
 from decision_making.src.prediction.road_following_predictor import RoadFollowingPredictor
 from decision_making.src.state.state import EgoState, ObjectSize, RoadLocalization, OccupancyState
@@ -105,11 +104,7 @@
 
         # TODO: fill the strategy handlers
         planner = WerlingPlanner(logger, predictor)
-<<<<<<< HEAD
-        strategy_handlers: StrategyHandlersDict = {TrajectoryPlanningStrategy.HIGHWAY: planner,
-=======
         strategy_handlers = {TrajectoryPlanningStrategy.HIGHWAY: planner,
->>>>>>> 639eb708
                                                    TrajectoryPlanningStrategy.PARKING: planner,
                                                    TrajectoryPlanningStrategy.TRAFFIC_JAM: planner}
 
