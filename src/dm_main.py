from logging import Logger
from os import getpid

import numpy as np
from rte.python.logger.AV_logger import AV_Logger
from rte.python.os import catch_interrupt_signals

from decision_making.paths import Paths
from decision_making.src.global_constants import STATE_MODULE_NAME_FOR_LOGGING, \
    NAVIGATION_PLANNING_NAME_FOR_LOGGING, \
    BEHAVIORAL_PLANNING_NAME_FOR_LOGGING, \
    TRAJECTORY_PLANNING_NAME_FOR_LOGGING, \
    DM_MANAGER_NAME_FOR_LOGGING, BEHAVIORAL_PLANNING_MODULE_PERIOD, TRAJECTORY_PLANNING_MODULE_PERIOD
from decision_making.src.infra.pubsub import PubSub
from decision_making.src.manager.dm_manager import DmManager
from decision_making.src.manager.dm_process import DmProcess
from decision_making.src.manager.dm_trigger import DmTriggerType
from decision_making.src.messages.navigation_plan_message import NavigationPlanMsg
from decision_making.src.planning.behavioral.action_space.action_space import ActionSpaceContainer
from decision_making.src.planning.behavioral.action_space.dynamic_action_space import DynamicActionSpace
from decision_making.src.planning.behavioral.action_space.static_action_space import StaticActionSpace
from decision_making.src.planning.behavioral.behavioral_planning_facade import BehavioralPlanningFacade
from decision_making.src.planning.behavioral.default_config import DEFAULT_DYNAMIC_RECIPE_FILTERING, \
    DEFAULT_STATIC_RECIPE_FILTERING, DEFAULT_ACTION_SPEC_FILTERING
from decision_making.src.planning.behavioral.evaluators.single_lane_action_spec_evaluator import \
    SingleLaneActionSpecEvaluator
from decision_making.src.planning.behavioral.evaluators.zero_value_approximator import ZeroValueApproximator
from decision_making.src.planning.behavioral.planner.single_step_behavioral_planner import SingleStepBehavioralPlanner
from decision_making.src.planning.navigation.navigation_facade import NavigationFacade
from decision_making.src.planning.trajectory.trajectory_planning_facade import TrajectoryPlanningFacade
from decision_making.src.planning.trajectory.trajectory_planning_strategy import TrajectoryPlanningStrategy
from decision_making.src.planning.trajectory.werling_planner import WerlingPlanner
from decision_making.src.prediction.ego_aware_prediction.road_following_predictor import RoadFollowingPredictor
from decision_making.src.state.state_module import StateModule
from mapping.src.service.map_service import MapService
<<<<<<< HEAD

=======
from rte.python.logger.AV_logger import AV_Logger
from rte.python.os import catch_interrupt_signals
from rte.python.parser import av_argument_parser
>>>>>>> ebdaca29
# TODO: move this into config?
NAVIGATION_PLAN = NavigationPlanMsg(np.array([3537, 76406, 3646, 46577, 46613, 87759, 8766, 76838, 228030,
                                              51360, 228028, 87622, 228007, 87660, 87744, 9893,
                                              9894, 87740, 77398, 87741, 25969, 10068, 87211, 10320,
                                              10322, 228029, 87739, 40953, 10073, 10066, 87732, 43516,
                                              87770, 228034, 87996, 228037, 10536, 88088, 228039, 88192,
                                              10519, 10432, 3537]))

NAVIGATION_PLAN_PG = NavigationPlanMsg(np.array(range(20, 30)))  # 20 for Ayalon PG
DEFAULT_MAP_FILE = Paths.get_repo_path() + '/../common_data/maps/PG_split.bin'


class NavigationFacadeMock(NavigationFacade):
    def __init__(self, pubsub: PubSub, logger: Logger, plan: NavigationPlanMsg):
        super().__init__(pubsub=pubsub, logger=logger, handler=None)
        self.plan = plan

    def _periodic_action_impl(self):
        self._publish_navigation_plan(self.plan)


class DmInitialization:
    """
    This class contains the module initializations
    """

    @staticmethod
    def create_state_module(map_file: str = DEFAULT_MAP_FILE) -> StateModule:
        logger = AV_Logger.get_logger(STATE_MODULE_NAME_FOR_LOGGING)

        pubsub = PubSub()
        # MapService should be initialized in each process according to the given map_file
        MapService.initialize(map_file)
        state_module = StateModule(pubsub, logger, None)
        return state_module

    @staticmethod
    def create_navigation_planner(map_file: str=DEFAULT_MAP_FILE, nav_plan: NavigationPlanMsg=NAVIGATION_PLAN) -> NavigationFacade:
        logger = AV_Logger.get_logger(NAVIGATION_PLANNING_NAME_FOR_LOGGING)

        pubsub = PubSub()
        # MapService should be initialized in each process according to the given map_file
        MapService.initialize(map_file)

        navigation_module = NavigationFacadeMock(pubsub=pubsub, logger=logger, plan=nav_plan)
        return navigation_module

    @staticmethod
    def create_behavioral_planner(map_file: str=DEFAULT_MAP_FILE) -> BehavioralPlanningFacade:
        logger = AV_Logger.get_logger(BEHAVIORAL_PLANNING_NAME_FOR_LOGGING)

        pubsub = PubSub()
        # MapService should be initialized in each process according to the given map_file
        MapService.initialize(map_file)

        predictor = RoadFollowingPredictor(logger)

        action_space = ActionSpaceContainer(logger, [StaticActionSpace(logger, DEFAULT_STATIC_RECIPE_FILTERING),
                                                     DynamicActionSpace(logger, predictor,
                                                                        DEFAULT_DYNAMIC_RECIPE_FILTERING)])

        recipe_evaluator = None
        action_spec_evaluator = SingleLaneActionSpecEvaluator(logger)  # RuleBasedActionSpecEvaluator(logger)
        value_approximator = ZeroValueApproximator(logger)

        action_spec_filtering = DEFAULT_ACTION_SPEC_FILTERING
        planner = SingleStepBehavioralPlanner(action_space, recipe_evaluator, action_spec_evaluator,
                                              action_spec_filtering, value_approximator, predictor, logger)

        behavioral_module = BehavioralPlanningFacade(pubsub=pubsub, logger=logger,
                                                     behavioral_planner=planner, last_trajectory=None)
        return behavioral_module

    @staticmethod
    def create_trajectory_planner(map_file: str=DEFAULT_MAP_FILE) -> TrajectoryPlanningFacade:
        logger = AV_Logger.get_logger(TRAJECTORY_PLANNING_NAME_FOR_LOGGING)

        pubsub = PubSub()
        # MapService should be initialized in each process according to the given map_file
        MapService.initialize(map_file)

        predictor = RoadFollowingPredictor(logger)

        planner = WerlingPlanner(logger, predictor)
        strategy_handlers = {TrajectoryPlanningStrategy.HIGHWAY: planner,
                             TrajectoryPlanningStrategy.PARKING: planner,
                             TrajectoryPlanningStrategy.TRAFFIC_JAM: planner}

        trajectory_planning_module = TrajectoryPlanningFacade(pubsub=pubsub, logger=logger,
                                                              strategy_handlers=strategy_handlers)
        return trajectory_planning_module


def main():
    av_argument_parser.parse_arguments()
    # register termination signal handler
    logger = AV_Logger.get_logger(DM_MANAGER_NAME_FOR_LOGGING)
    logger.debug('%d: (DM main) registered signal handler', getpid())
    catch_interrupt_signals()

    modules_list = \
        [
            DmProcess(lambda: DmInitialization.create_navigation_planner(DEFAULT_MAP_FILE),
                      trigger_type=DmTriggerType.DM_TRIGGER_PERIODIC,
                      trigger_args={'period': BEHAVIORAL_PLANNING_MODULE_PERIOD}),

            DmProcess(lambda: DmInitialization.create_state_module(DEFAULT_MAP_FILE),
                      trigger_type=DmTriggerType.DM_TRIGGER_NONE,
                      trigger_args={}),

            DmProcess(lambda: DmInitialization.create_behavioral_planner(DEFAULT_MAP_FILE),
                      trigger_type=DmTriggerType.DM_TRIGGER_PERIODIC,
                      trigger_args={'period': BEHAVIORAL_PLANNING_MODULE_PERIOD}),

            DmProcess(lambda: DmInitialization.create_trajectory_planner(DEFAULT_MAP_FILE),
                      trigger_type=DmTriggerType.DM_TRIGGER_PERIODIC,
                      trigger_args={'period': TRAJECTORY_PLANNING_MODULE_PERIOD})
        ]

    manager = DmManager(logger, modules_list)
    manager.start_modules()
    try:
        manager.wait_for_submodules()
    except KeyboardInterrupt:
        logger.info('%d: (DM main) interrupted by signal', getpid())
        pass
    finally:
        manager.stop_modules()


if __name__ == '__main__':
    main()<|MERGE_RESOLUTION|>--- conflicted
+++ resolved
@@ -2,8 +2,7 @@
 from os import getpid
 
 import numpy as np
-from rte.python.logger.AV_logger import AV_Logger
-from rte.python.os import catch_interrupt_signals
+import os
 
 from decision_making.paths import Paths
 from decision_making.src.global_constants import STATE_MODULE_NAME_FOR_LOGGING, \
@@ -33,13 +32,10 @@
 from decision_making.src.prediction.ego_aware_prediction.road_following_predictor import RoadFollowingPredictor
 from decision_making.src.state.state_module import StateModule
 from mapping.src.service.map_service import MapService
-<<<<<<< HEAD
-
-=======
 from rte.python.logger.AV_logger import AV_Logger
 from rte.python.os import catch_interrupt_signals
 from rte.python.parser import av_argument_parser
->>>>>>> ebdaca29
+
 # TODO: move this into config?
 NAVIGATION_PLAN = NavigationPlanMsg(np.array([3537, 76406, 3646, 46577, 46613, 87759, 8766, 76838, 228030,
                                               51360, 228028, 87622, 228007, 87660, 87744, 9893,
