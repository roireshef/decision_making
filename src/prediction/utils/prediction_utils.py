import numpy as np
from typing import List

from decision_making.src.global_constants import WERLING_TIME_RESOLUTION
from decision_making.src.planning.types import FS_SV, FS_SX, \
<<<<<<< HEAD
    CartesianExtendedTrajectory, FrenetTrajectory2D
from decision_making.src.prediction.ego_aware_prediction.ended_maneuver_params import EndedManeuverParams
from decision_making.src.prediction.ego_aware_prediction.maneuver_spec import ManeuverSpec
from decision_making.src.state.map_state import MapState
from decision_making.src.state.state import NewDynamicObject
=======
    CartesianExtendedTrajectory, FrenetTrajectory2D, GlobalTimeStampInSec, MinGlobalTimeStampInSec
from decision_making.src.prediction.ego_aware_prediction.ended_maneuver_params import EndedManeuverParams
from decision_making.src.prediction.ego_aware_prediction.maneuver_spec import ManeuverSpec
from decision_making.src.state.map_state import MapState
from decision_making.src.state.state import DynamicObject, State
>>>>>>> be3ee2a9
from mapping.src.service.map_service import MapService


class PredictionUtils:
    @staticmethod
    def convert_to_maneuver_spec(object_state: NewDynamicObject,
                                 ended_maneuver_params: EndedManeuverParams) -> ManeuverSpec:
        """
        Converts the parameters of the maneuver to a complete maneuver spec
        :param object_state: the dynamic object to predict
        :param ended_maneuver_params: the maneuver parameters to be converted to maneuver spec
        """

        assert -0.5 <= ended_maneuver_params.lat_normalized <= 0.5

        map_api = MapService.get_instance()
        road_id = object_state.map_state.road_id

        # Object's initial state in Frenet frame
        obj_init_fstate = object_state.map_state.road_fstate

        # Calculate object's initial state in Frenet frame according to model
        object_center_lane_latitude = object_state.map_state.lane_center_lat
        lane_width = map_api.get_road(road_id=road_id).lane_width

        s_x_final, s_v_final = PredictionUtils.compute_distance_from_average_acceleration(ended_maneuver_params.T_s,
                                                                                          ended_maneuver_params.avg_s_a,
                                                                                          obj_init_fstate[FS_SX],
                                                                                          obj_init_fstate[FS_SV])

        s_a_final = ended_maneuver_params.s_a_final
        d_x_final = object_center_lane_latitude + lane_width * (
                ended_maneuver_params.relative_lane + ended_maneuver_params.lat_normalized)
        d_v_final = 0.0
        d_a_final = 0.0

        obj_final_fstate = np.array([s_x_final, s_v_final, s_a_final, d_x_final, d_v_final, d_a_final])

        return ManeuverSpec(init_state=obj_init_fstate, final_state=obj_final_fstate, T_s=ended_maneuver_params.T_s,
                            T_d=ended_maneuver_params.T_s)

    @staticmethod
    def compute_distance_from_average_acceleration(horizon: float, avg_a: float, init_x: float, init_v: float) -> (float, float):
        """
        Computes future physical x and velocity, using average acceleration
        :param horizon: the time horizon for future x computation
        :param avg_a: the average acceleration
        :param init_x: the initial x value
        :param init_v: the initial velocity value
        :return: future physical x and velocity
        """
        # Motion model (in Frenet frame)
        t_axis = np.arange(0.0, horizon + 10 * np.finfo(float).eps, WERLING_TIME_RESOLUTION)
        # Calculate velocity according to average acceleration
        s_v_vec = init_v + avg_a * t_axis
        # Clip negative velocities if starting velocity is positive
        if init_v > 0:
            s_v_vec = np.clip(s_v_vec, 0.0, np.inf)
        s_x_vec = init_x + np.cumsum(s_v_vec[1:] * WERLING_TIME_RESOLUTION)
        s_x_vec = np.r_[init_x, s_x_vec]

        return s_x_vec[-1], s_v_vec[-1]

    @staticmethod
<<<<<<< HEAD
    def convert_ctrajectory_to_dynamic_objects(dynamic_object: NewDynamicObject,
                                               predictions: CartesianExtendedTrajectory,
                                               prediction_timestamps: np.ndarray) -> List[NewDynamicObject]:
=======
    def convert_ctrajectory_to_dynamic_objects(dynamic_object: DynamicObject,
                                               predictions: CartesianExtendedTrajectory,
                                               prediction_timestamps: np.ndarray) -> List[DynamicObject]:
>>>>>>> be3ee2a9
        """
        Given original dynamic object, its predictions, and their respective time stamps, creates a list of dynamic
         objects corresponding to the predicted object in those timestamps.
        :param dynamic_object: the original dynamic object
        :param predictions: the ctrajectory prediction of the dynamic object
        :param prediction_timestamps: the prediction timestamps
        :return:creates a list of dynamic objects corresponding to the predicted object ctrajectory in those timestamps.
        """

        predicted_object_states = [
            dynamic_object.clone_from_cartesian_state(timestamp_in_sec=prediction_timestamps[t_ind],
                                                      cartesian_state=predictions[t_ind]) for t_ind in
            range(len(prediction_timestamps))]

        return predicted_object_states

    @staticmethod
<<<<<<< HEAD
    def convert_ftrajectory_to_dynamic_objects(dynamic_object: NewDynamicObject,
                                               predictions: FrenetTrajectory2D,
                                               prediction_timestamps: np.ndarray) -> List[NewDynamicObject]:
=======
    def convert_ftrajectory_to_dynamic_objects(dynamic_object: DynamicObject,
                                               predictions: FrenetTrajectory2D,
                                               prediction_timestamps: np.ndarray) -> List[DynamicObject]:
>>>>>>> be3ee2a9
        """
        Given original dynamic object, its predictions, and their respective time stamps, creates a list of dynamic
         objects corresponding to the predicted object in those timestamps.
        :param dynamic_object: the original dynamic object
        :param predictions: the ctrajectory prediction of the dynamic object
        :param prediction_timestamps: the prediction timestamps
        :return:creates a list of dynamic objects corresponding to the predicted object ctrajectory in those timestamps.
        """

        predicted_object_states = [
            dynamic_object.clone_from_map_state(timestamp_in_sec=prediction_timestamps[t_ind],
                                                map_state=MapState(road_fstate=predictions[t_ind],
                                                                   road_id=dynamic_object.map_state.road_id)) for t_ind
            in
            range(len(prediction_timestamps))]
<<<<<<< HEAD

        return predicted_object_states
=======

        return predicted_object_states

    @staticmethod
    def extract_most_recent_timestamp(state: State) -> float:
        """
        Returns state with all objects aligned to the most recent timestamp.
        Most recent timestamp is taken as the max between the current_timestamp, and the most recent
        timestamp of all objects in the scene.
        :param state: state containing objects with different timestamps
        :return: most_recent_timestamp:  most recent timestamp among all dynamic objects and ego
        """
        ego_timestamp_in_sec = state.ego_state.timestamp_in_sec
        objects_timestamp_in_sec = [state.dynamic_objects[x].timestamp_in_sec for x in range(len(state.dynamic_objects))]
        objects_timestamp_in_sec.append(ego_timestamp_in_sec)
        return np.max(objects_timestamp_in_sec)
>>>>>>> be3ee2a9
<|MERGE_RESOLUTION|>--- conflicted
+++ resolved
@@ -3,25 +3,17 @@
 
 from decision_making.src.global_constants import WERLING_TIME_RESOLUTION
 from decision_making.src.planning.types import FS_SV, FS_SX, \
-<<<<<<< HEAD
-    CartesianExtendedTrajectory, FrenetTrajectory2D
-from decision_making.src.prediction.ego_aware_prediction.ended_maneuver_params import EndedManeuverParams
-from decision_making.src.prediction.ego_aware_prediction.maneuver_spec import ManeuverSpec
-from decision_making.src.state.map_state import MapState
-from decision_making.src.state.state import NewDynamicObject
-=======
     CartesianExtendedTrajectory, FrenetTrajectory2D, GlobalTimeStampInSec, MinGlobalTimeStampInSec
 from decision_making.src.prediction.ego_aware_prediction.ended_maneuver_params import EndedManeuverParams
 from decision_making.src.prediction.ego_aware_prediction.maneuver_spec import ManeuverSpec
 from decision_making.src.state.map_state import MapState
 from decision_making.src.state.state import DynamicObject, State
->>>>>>> be3ee2a9
 from mapping.src.service.map_service import MapService
 
 
 class PredictionUtils:
     @staticmethod
-    def convert_to_maneuver_spec(object_state: NewDynamicObject,
+    def convert_to_maneuver_spec(object_state: DynamicObject,
                                  ended_maneuver_params: EndedManeuverParams) -> ManeuverSpec:
         """
         Converts the parameters of the maneuver to a complete maneuver spec
@@ -80,15 +72,9 @@
         return s_x_vec[-1], s_v_vec[-1]
 
     @staticmethod
-<<<<<<< HEAD
-    def convert_ctrajectory_to_dynamic_objects(dynamic_object: NewDynamicObject,
-                                               predictions: CartesianExtendedTrajectory,
-                                               prediction_timestamps: np.ndarray) -> List[NewDynamicObject]:
-=======
     def convert_ctrajectory_to_dynamic_objects(dynamic_object: DynamicObject,
                                                predictions: CartesianExtendedTrajectory,
                                                prediction_timestamps: np.ndarray) -> List[DynamicObject]:
->>>>>>> be3ee2a9
         """
         Given original dynamic object, its predictions, and their respective time stamps, creates a list of dynamic
          objects corresponding to the predicted object in those timestamps.
@@ -106,15 +92,9 @@
         return predicted_object_states
 
     @staticmethod
-<<<<<<< HEAD
-    def convert_ftrajectory_to_dynamic_objects(dynamic_object: NewDynamicObject,
-                                               predictions: FrenetTrajectory2D,
-                                               prediction_timestamps: np.ndarray) -> List[NewDynamicObject]:
-=======
     def convert_ftrajectory_to_dynamic_objects(dynamic_object: DynamicObject,
                                                predictions: FrenetTrajectory2D,
                                                prediction_timestamps: np.ndarray) -> List[DynamicObject]:
->>>>>>> be3ee2a9
         """
         Given original dynamic object, its predictions, and their respective time stamps, creates a list of dynamic
          objects corresponding to the predicted object in those timestamps.
@@ -130,10 +110,6 @@
                                                                    road_id=dynamic_object.map_state.road_id)) for t_ind
             in
             range(len(prediction_timestamps))]
-<<<<<<< HEAD
-
-        return predicted_object_states
-=======
 
         return predicted_object_states
 
@@ -149,5 +125,4 @@
         ego_timestamp_in_sec = state.ego_state.timestamp_in_sec
         objects_timestamp_in_sec = [state.dynamic_objects[x].timestamp_in_sec for x in range(len(state.dynamic_objects))]
         objects_timestamp_in_sec.append(ego_timestamp_in_sec)
-        return np.max(objects_timestamp_in_sec)
->>>>>>> be3ee2a9
+        return np.max(objects_timestamp_in_sec)