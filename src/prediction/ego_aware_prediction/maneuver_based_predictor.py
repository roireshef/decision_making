--- conflicted
+++ resolved
@@ -1,19 +1,17 @@
+import numpy as np
 from logging import Logger
 from typing import List, Dict, Optional
-
-import copy
-import numpy as np
 
 from decision_making.src.planning.trajectory.samplable_trajectory import SamplableTrajectory
 from decision_making.src.planning.types import FrenetStates1D, FrenetTrajectories1D
 from decision_making.src.prediction.ego_aware_prediction.ego_aware_predictor import EgoAwarePredictor
 from decision_making.src.prediction.ego_aware_prediction.maneuver_recognition.manuever_classifier import \
     ManeuverClassifier
+from decision_making.src.prediction.ego_aware_prediction.trajectory_generation.trajectory_generator import \
+    TrajectoryGenerator
 from decision_making.src.prediction.utils.prediction_utils import PredictionUtils
 from decision_making.src.state.state import State, DynamicObject
 from decision_making.src.utils.map_utils import MapUtils
-from decision_making.src.prediction.ego_aware_prediction.trajectory_generation.trajectory_generator import \
-    TrajectoryGenerator
 
 
 class ManeuverBasedPredictor(EgoAwarePredictor):
@@ -122,11 +120,7 @@
 
         return predicted_objects_states_dict
 
-<<<<<<< HEAD
     def predict_1d_frenet_states(self, objects_fstates: FrenetStates1D, horizons: np.ndarray) -> FrenetTrajectories1D:
-=======
-    def predict_1d_frenet_states(self, objects_fstates: np.ndarray, horizons: np.ndarray):
->>>>>>> 653eb0c8
         """
         See base class
         """
