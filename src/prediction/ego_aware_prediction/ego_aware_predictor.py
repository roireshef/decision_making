--- conflicted
+++ resolved
@@ -3,14 +3,9 @@
 from logging import Logger
 from typing import List, Dict
 
-<<<<<<< HEAD
-from decision_making.src.planning.trajectory.trajectory_planner import SamplableTrajectory
-from decision_making.src.state.state import State, NewDynamicObject
-=======
 from decision_making.src.planning.trajectory.samplable_trajectory import SamplableTrajectory
 from decision_making.src.planning.types import FrenetTrajectories2D, FrenetStates2D
 from decision_making.src.state.state import State, DynamicObject
->>>>>>> be3ee2a9
 
 
 class EgoAwarePredictor(metaclass=ABCMeta):
@@ -37,7 +32,7 @@
 
     @abstractmethod
     def predict_objects(self, state: State, object_ids: List[int], prediction_timestamps: np.ndarray,
-                        action_trajectory: SamplableTrajectory) -> Dict[int, List[NewDynamicObject]]:
+                        action_trajectory: SamplableTrajectory) -> Dict[int, List[DynamicObject]]:
         """
         Predicte the future of the specified objects, for the specified timestamps
         :param state: the initial state to begin prediction from. Though predicting a single object, the full state
