import copy
from abc import ABCMeta, abstractmethod
from logging import Logger
from typing import List

import numpy as np
<<<<<<< HEAD

from decision_making.src.planning.types import CartesianTrajectory
from decision_making.src.planning.types import C_X, C_Y, C_YAW, C_V
from decision_making.src.state.state import DynamicObject, EgoState, State
from mapping.src.exceptions import LongitudeOutOfRoad

=======
>>>>>>> 81945376
import six

from decision_making.src.planning.types import CartesianTrajectory, GlobalTimeStampInSec, MinGlobalTimeStampInSec
from decision_making.src.state.state import DynamicObject, State
from mapping.src.exceptions import LongitudeOutOfRoad


@six.add_metaclass(ABCMeta)
class Predictor:
    """
    Base class for predictors of dynamic objects
    """

    def __init__(self, logger: Logger):
        self._logger = logger

    @abstractmethod
    def predict_object(self, dynamic_object: DynamicObject,
                       prediction_timestamps: np.ndarray) -> CartesianTrajectory:
        """
        Method to compute future locations, yaw, and velocities for dynamic objects. Returns the np.array used by the
         trajectory planner.
        :param dynamic_object: in map coordinates
        :param prediction_timestamps: np array of timestamps in [sec] to predict_object_trajectories for. In ascending order.
        Global, not relative
        :return: predicted object's locations in global map coordinates np.array([x, y, theta, vel])
        """
        pass

    @abstractmethod
    def predict_object_on_road(self, dynamic_object: DynamicObject, prediction_timestamps: np.ndarray) -> List[
        DynamicObject]:
        """
        computes future locations, yaw and velocities for an object directly in the road coordinates-frame
<<<<<<< HEAD
        :param road_localization: object's road localization
        :param localization_timestamp: the timestamp of road_localization argument (units are the same as DynamicObject.timestamp)
        :param prediction_timestamps: np array of timestamps to predict future localizations for. In ascending order.
        :return: a list of future localizations that correspond to prediction_timestamps
        """

    def _convert_predictions_to_dynamic_objects(self, dynamic_object: DynamicObject, predictions: np.ndarray,
                                                prediction_timestamps: np.ndarray,
                                                project_velocity_to_global: bool) -> List[DynamicObject]:
        """
        given original dynamic object, its predictions, and their respective time stamps, creates a list of dynamic
         objects corresponding to the predicted object in those timestamps.
        :param project_velocity_to_global: whether th predicted velocity should be converted to global frame
        :param dynamic_object:
        :param predictions:
        :param prediction_timestamps:
        :return:
        """
        # Initiate array of DynamicObject at predicted times
        predicted_object_states: List[DynamicObject] = [copy.deepcopy(dynamic_object) for x in
                                                        range(len(prediction_timestamps))]
        # Fill with predicted state
        for t_ind, predicted_object_state in enumerate(predicted_object_states):
            predicted_pos = np.array([predictions[t_ind, C_X], predictions[t_ind, C_Y], 0.0])
            predicted_yaw = predictions[t_ind, C_YAW]
            predicted_object_state.timestamp_in_sec = prediction_timestamps[t_ind]
            predicted_object_state.x = predicted_pos[C_X]
            predicted_object_state.y = predicted_pos[C_Y]
            predicted_object_state.yaw = predicted_yaw
            # TODO: check consistency between diff of (x,y) and v_x, v_y as calculated below:
            if project_velocity_to_global:
                predicted_object_state.v_x = predictions[t_ind, C_V] * np.cos(predicted_yaw)
                predicted_object_state.v_y = predictions[t_ind, C_V] * np.sin(predicted_yaw)
            else:
                # We currently assume that the velocity vector is towards object's x axis
                # TODO: remove assumption
                predicted_object_state.v_x = predictions[t_ind, C_V]
                predicted_object_state.v_y = 0.0

        return predicted_object_states

    def _predict_object_state(self, dynamic_object: DynamicObject,
                              prediction_timestamps: np.ndarray) -> List[DynamicObject]:
        """
        Wrapper method that uses the predict_object_trajectories method, and creates the dynamic object list.
        :param dynamic_object: in map coordinates
        :param prediction_timestamps: np array of timestamps to predict_object_trajectories for. In ascending order.
        :return: List of predicted states of the dynamic object where pos/yaw/vel values are predicted using
        predict_object_trajectories. IMPORTANT - returned list must be in the same order as prediction_timestamps.
        """
        predictions = self.predict_object(dynamic_object, prediction_timestamps)
        return self._convert_predictions_to_dynamic_objects(dynamic_object, predictions, prediction_timestamps, True)

    def _predict_ego_state(self, ego_state: EgoState, prediction_timestamps: np.ndarray) -> List[EgoState]:
        """
        Wrapper method that uses the predict_ego_trajectories method, and creates the list of predicted ego states.
        :param ego_state: initial ego state
        :param prediction_timestamps: np array of timestamps to predict_object_trajectories for. In ascending order.
        :return: List of predicted states of ego where pos/yaw/vel values are predicted using
        predict_ego_trajectories. IMPORTANT - returned list must be in the same order as prediction_timestamps.
=======
        :param dynamic_object: dynamic object
        :param prediction_timestamps: np array of timestamps in [sec] to predict_object_trajectories for. In ascending order.
        Global, not relative
        :return: a list of dynamic objects with future localizations that correspond to prediction_timestamps
>>>>>>> 81945376
        """
        pass

    def predict_state(self, state: State, prediction_timestamps: np.ndarray) -> List[State]:
        """
         Wrapper method that uses the _predict_ego_state and _predict_object_state, and creates a list containing the
         complete predicted states.
        :param state: State object
        :param prediction_timestamps: np array of timestamps to predict_object_trajectories for. In ascending order.
        Global, not relative
        :return: a list of predicted states.
        """

        # list of predicted states in future times
        predicted_states: List[State] = list()

        # A list of predited dynamic objects in future times. init with empty lists
        objects_in_predicted_states: List[List[DynamicObject]] = [list() for x in range(len(prediction_timestamps))]

        ego_state = state.ego_state
        dynamic_objects = state.dynamic_objects
        predicted_ego_states = self._predict_object_state(ego_state, prediction_timestamps)

        # populate list of dynamic objects in future times
        for dynamic_object in dynamic_objects:
            try:
                predicted_obj_states = self._predict_object_state(dynamic_object, prediction_timestamps)
                for t_ind in range(len(prediction_timestamps)):
                    objects_in_predicted_states[t_ind].append(predicted_obj_states[t_ind])  # adding predicted obj_state
            except LongitudeOutOfRoad as e:
                self._logger.warning("Prediction of object id %d is out of road. %s", dynamic_object.obj_id,
                                     dynamic_object.__dict__)

        for t_ind in range(len(prediction_timestamps)):
            new_state = State(occupancy_state=copy.deepcopy(state.occupancy_state),
                              dynamic_objects=objects_in_predicted_states[t_ind],
                              ego_state=predicted_ego_states[t_ind])
            predicted_states.append(new_state)

        return predicted_states

    def align_objects_to_most_recent_timestamp(self, state: State,
                                               current_timestamp: GlobalTimeStampInSec = MinGlobalTimeStampInSec) -> State:
        """
        Returns state with all objects aligned to the most recent timestamp.
        Most recent timestamp is taken as the max between the current_timestamp, and the most recent
        timestamp of all objects in the scene.
        :param current_timestamp: current timestamp in global time in [sec]
        :param state: state containing objects with different timestamps
        :return: new state with all objects aligned
        """
        ego_timestamp_in_sec = state.ego_state.timestamp_in_sec
        objects_timestamp_in_sec = [state.dynamic_objects[x].timestamp_in_sec for x in
                                    range(len(state.dynamic_objects))]
        objects_timestamp_in_sec.append(ego_timestamp_in_sec)
        most_recent_timestamp = np.max(objects_timestamp_in_sec)
        most_recent_timestamp = np.maximum(most_recent_timestamp, current_timestamp)

        return self.predict_state(state=state, prediction_timestamps=np.array([most_recent_timestamp]))[0]

    @staticmethod
    def _convert_predictions_to_dynamic_objects(dynamic_object: DynamicObject, predictions: CartesianTrajectory,
                                                prediction_timestamps: np.ndarray) -> List[DynamicObject]:
        """
        given original dynamic object, its predictions, and their respective time stamps, creates a list of dynamic
         objects corresponding to the predicted object in those timestamps.
        :param dynamic_object:
        :param predictions:
        :param prediction_timestamps:
        :return:
        """
        # Initiate array of DynamicObject at predicted times
        predicted_object_states: List[DynamicObject] = list()

        # Fill with predicted state
        for t_ind in range(len(prediction_timestamps)):
            predicted_object_states.append(
                dynamic_object.clone_cartesian_state(timestamp_in_sec=prediction_timestamps[t_ind],
                                                     cartesian_state=predictions[t_ind]))

        return predicted_object_states

    def _predict_object_state(self, dynamic_object: DynamicObject,
                              prediction_timestamps: np.ndarray) -> List[DynamicObject]:
        """
        Wrapper method that uses the predict_object_trajectories method, and creates the dynamic object list.
        :param dynamic_object: in map coordinates
        :param prediction_timestamps: np array of timestamps to predict_object_trajectories for. In ascending order.
        :return: List of predicted states of the dynamic object where pos/yaw/vel values are predicted using
        predict_object_trajectories. IMPORTANT - returned list must be in the same order as prediction_timestamps.
        """
        predictions = self.predict_object(dynamic_object, prediction_timestamps)
        return self._convert_predictions_to_dynamic_objects(dynamic_object, predictions, prediction_timestamps)<|MERGE_RESOLUTION|>--- conflicted
+++ resolved
@@ -4,15 +4,6 @@
 from typing import List
 
 import numpy as np
-<<<<<<< HEAD
-
-from decision_making.src.planning.types import CartesianTrajectory
-from decision_making.src.planning.types import C_X, C_Y, C_YAW, C_V
-from decision_making.src.state.state import DynamicObject, EgoState, State
-from mapping.src.exceptions import LongitudeOutOfRoad
-
-=======
->>>>>>> 81945376
 import six
 
 from decision_making.src.planning.types import CartesianTrajectory, GlobalTimeStampInSec, MinGlobalTimeStampInSec
@@ -47,73 +38,10 @@
         DynamicObject]:
         """
         computes future locations, yaw and velocities for an object directly in the road coordinates-frame
-<<<<<<< HEAD
-        :param road_localization: object's road localization
-        :param localization_timestamp: the timestamp of road_localization argument (units are the same as DynamicObject.timestamp)
-        :param prediction_timestamps: np array of timestamps to predict future localizations for. In ascending order.
-        :return: a list of future localizations that correspond to prediction_timestamps
-        """
-
-    def _convert_predictions_to_dynamic_objects(self, dynamic_object: DynamicObject, predictions: np.ndarray,
-                                                prediction_timestamps: np.ndarray,
-                                                project_velocity_to_global: bool) -> List[DynamicObject]:
-        """
-        given original dynamic object, its predictions, and their respective time stamps, creates a list of dynamic
-         objects corresponding to the predicted object in those timestamps.
-        :param project_velocity_to_global: whether th predicted velocity should be converted to global frame
-        :param dynamic_object:
-        :param predictions:
-        :param prediction_timestamps:
-        :return:
-        """
-        # Initiate array of DynamicObject at predicted times
-        predicted_object_states: List[DynamicObject] = [copy.deepcopy(dynamic_object) for x in
-                                                        range(len(prediction_timestamps))]
-        # Fill with predicted state
-        for t_ind, predicted_object_state in enumerate(predicted_object_states):
-            predicted_pos = np.array([predictions[t_ind, C_X], predictions[t_ind, C_Y], 0.0])
-            predicted_yaw = predictions[t_ind, C_YAW]
-            predicted_object_state.timestamp_in_sec = prediction_timestamps[t_ind]
-            predicted_object_state.x = predicted_pos[C_X]
-            predicted_object_state.y = predicted_pos[C_Y]
-            predicted_object_state.yaw = predicted_yaw
-            # TODO: check consistency between diff of (x,y) and v_x, v_y as calculated below:
-            if project_velocity_to_global:
-                predicted_object_state.v_x = predictions[t_ind, C_V] * np.cos(predicted_yaw)
-                predicted_object_state.v_y = predictions[t_ind, C_V] * np.sin(predicted_yaw)
-            else:
-                # We currently assume that the velocity vector is towards object's x axis
-                # TODO: remove assumption
-                predicted_object_state.v_x = predictions[t_ind, C_V]
-                predicted_object_state.v_y = 0.0
-
-        return predicted_object_states
-
-    def _predict_object_state(self, dynamic_object: DynamicObject,
-                              prediction_timestamps: np.ndarray) -> List[DynamicObject]:
-        """
-        Wrapper method that uses the predict_object_trajectories method, and creates the dynamic object list.
-        :param dynamic_object: in map coordinates
-        :param prediction_timestamps: np array of timestamps to predict_object_trajectories for. In ascending order.
-        :return: List of predicted states of the dynamic object where pos/yaw/vel values are predicted using
-        predict_object_trajectories. IMPORTANT - returned list must be in the same order as prediction_timestamps.
-        """
-        predictions = self.predict_object(dynamic_object, prediction_timestamps)
-        return self._convert_predictions_to_dynamic_objects(dynamic_object, predictions, prediction_timestamps, True)
-
-    def _predict_ego_state(self, ego_state: EgoState, prediction_timestamps: np.ndarray) -> List[EgoState]:
-        """
-        Wrapper method that uses the predict_ego_trajectories method, and creates the list of predicted ego states.
-        :param ego_state: initial ego state
-        :param prediction_timestamps: np array of timestamps to predict_object_trajectories for. In ascending order.
-        :return: List of predicted states of ego where pos/yaw/vel values are predicted using
-        predict_ego_trajectories. IMPORTANT - returned list must be in the same order as prediction_timestamps.
-=======
         :param dynamic_object: dynamic object
         :param prediction_timestamps: np array of timestamps in [sec] to predict_object_trajectories for. In ascending order.
         Global, not relative
         :return: a list of dynamic objects with future localizations that correspond to prediction_timestamps
->>>>>>> 81945376
         """
         pass
 
