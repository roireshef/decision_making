import traceback
import copy
from abc import ABCMeta, abstractmethod
from logging import Logger
from typing import List, Type

import numpy as np

from decision_making.src.planning.types import CartesianTrajectory
from decision_making.src.planning.types import C_X, C_Y, C_THETA, C_V
from decision_making.src.state.state import DynamicObject, EgoState, State
from mapping.src.exceptions import LongitudeOutOfRoad
from decision_making.src.state.state import RoadLocalization
from mapping.src.model.map_api import MapAPI

import six


@six.add_metaclass(ABCMeta)
class Predictor:
    """
    Base class for predictors of dynamic objects
    """

    def __init__(self, map_api: MapAPI, logger: Logger):
        self._map_api = map_api
        self._logger = logger

<<<<<<< HEAD
    def predict_object_trajectories(self, dynamic_object: DynamicObject,
                                    prediction_timestamps: np.ndarray) -> CartesianTrajectory:
=======
    @abstractmethod
    def predict_object(self, dynamic_object: DynamicObject,
                       prediction_timestamps: np.ndarray) -> np.ndarray:
>>>>>>> b9516a87
        """
        Method to compute future locations, yaw, and velocities for dynamic objects. Returns the np.array used by the
         trajectory planner.
        :param dynamic_object: in map coordinates
        :param prediction_timestamps: np array of timestamps to predict_object_trajectories for. In ascending order.
        Global, not relative
        :return: predicted object's locations in global map coordinates np.array([x, y, theta, vel])
        """
        pass

<<<<<<< HEAD
    def predict_ego_trajectories(self, ego_state: EgoState, prediction_timestamps: np.ndarray) -> CartesianTrajectory:
=======
    def predict_ego(self, ego_state: EgoState, prediction_timestamps: np.ndarray) -> np.ndarray:
>>>>>>> b9516a87
        """
        Method to compute future locations, yaw, and velocities for ego vehicle. Returns the np.array used by the
         trajectory planner.
        :param ego_state: in map coordinates
        :param prediction_timestamps: np array of timestamps to predict_object_trajectories for. In ascending order.
        :return: ego's predicted locations in global map coordinates np.array([x, y, theta, vel])
        """
        return self.predict_object(ego_state, prediction_timestamps)

    @abstractmethod
    def predict_object_on_road(self, road_localization: RoadLocalization, localization_timestamp: float,
                               prediction_timestamps: np.ndarray) -> List[RoadLocalization]:
        """
        computes future locations, yaw and velocities for an object directly in the road coordinates-frame
        :param road_localization: object's road localization
        :param localization_timestamp: the timestamp of road_localization argument (units are the same as DynamicObject.timestamp)
        :param prediction_timestamps: np array of timestamps to predict future localizations for. In ascending order.
        :return: a list of future localizations that correspond to prediction_timestamps
        """

    def _convert_predictions_to_dynamic_objects(self, dynamic_object: DynamicObject, predictions: np.ndarray,
                                                prediction_timestamps: np.ndarray,
                                                project_velocity_to_global: bool) -> List[DynamicObject]:
        """
        given original dynamic object, its predictions, and their respective time stamps, creates a list of dynamic
         objects corresponding to the predicted object in those timestamps.
        :param project_velocity_to_global: whether th predicted velocity should be converted to global frame
        :param dynamic_object:
        :param predictions:
        :param prediction_timestamps:
        :return:
        """
        # Initiate array of DynamicObject at predicted times
        predicted_object_states: List[DynamicObject] = [copy.deepcopy(dynamic_object) for x in
                                                        range(len(prediction_timestamps))]
        # Fill with predicted state
        for t_ind, predicted_object_state in enumerate(predicted_object_states):
            predicted_pos = np.array([predictions[t_ind, C_X], predictions[t_ind, C_Y], 0.0])
            predicted_yaw = predictions[t_ind, C_THETA]
            predicted_object_state.timestamp_in_sec = prediction_timestamps[t_ind]
            predicted_object_state.x = predicted_pos[C_X]
            predicted_object_state.y = predicted_pos[C_Y]
            predicted_object_state.yaw = predicted_yaw
            # TODO: check consistency between diff of (x,y) and v_x, v_y as calculated below:
            if project_velocity_to_global:
                predicted_object_state.v_x = predictions[t_ind, C_V] * np.cos(predicted_yaw)
                predicted_object_state.v_y = predictions[t_ind, C_V] * np.sin(predicted_yaw)
            else:
                # We currently assume that the velocity vector is towards object's x axis
                # TODO: remove assumption
                predicted_object_state.v_x = predictions[t_ind, C_V]
                predicted_object_state.v_y = 0.0
            predicted_object_state.road_localization = DynamicObject.compute_road_localization(predicted_pos,
                                                                                               predicted_yaw,
                                                                                               self._map_api)

        return predicted_object_states

    def _predict_object_state(self, dynamic_object: DynamicObject,
                              prediction_timestamps: np.ndarray) -> List[DynamicObject]:
        """
        Wrapper method that uses the predict_object_trajectories method, and creates the dynamic object list.
        :param dynamic_object: in map coordinates
        :param prediction_timestamps: np array of timestamps to predict_object_trajectories for. In ascending order.
        :return: List of predicted states of the dynamic object where pos/yaw/vel values are predicted using
        predict_object_trajectories. IMPORTANT - returned list must be in the same order as prediction_timestamps.
        """
        predictions = self.predict_object(dynamic_object, prediction_timestamps)
        return self._convert_predictions_to_dynamic_objects(dynamic_object, predictions, prediction_timestamps, True)

    def _predict_ego_state(self, ego_state: EgoState, prediction_timestamps: np.ndarray) -> List[EgoState]:
        """
        Wrapper method that uses the predict_ego_trajectories method, and creates the list of predicted ego states.
        :param ego_state: initial ego state
        :param prediction_timestamps: np array of timestamps to predict_object_trajectories for. In ascending order.
        :return: List of predicted states of ego where pos/yaw/vel values are predicted using
        predict_ego_trajectories. IMPORTANT - returned list must be in the same order as prediction_timestamps.
        """
        # TODO: update EgoState attributes that are copied and are not part of DynamicObject (as steering_angle)
        predictions = self.predict_ego(ego_state, prediction_timestamps)
        return self._convert_predictions_to_dynamic_objects(ego_state, predictions, prediction_timestamps, False)

    def predict_state(self, state: State, prediction_timestamps: np.ndarray) -> List[State]:
        """
         Wrapper method that uses the _predict_ego_state and _predict_object_state, and creates a list containing the
         complete predicted states.
        :param state: State object
        :param prediction_timestamps: np array of timestamps to predict_object_trajectories for. In ascending order.
        Global, not relative
        :return: a list of predicted states.
        """

        # TODO - consider adding reference route so that this method will be able to project the current
        #  state to the reference route, for example to a different lane.
        # TODO - no need to deepcopy states which we clear afterwards. deep copy only what you need.
        initial_state = copy.deepcopy(state)  # protecting the state input from changes
        predicted_states = [copy.deepcopy(state) for x in
                            range(prediction_timestamps.shape[0])]  # creating copies to populate

        ego_state = initial_state.ego_state
        dynamic_objects = initial_state.dynamic_objects
        predicted_ego_states = self._predict_ego_state(ego_state, prediction_timestamps)
        for t_ind in range(len(prediction_timestamps)):
            predicted_states[t_ind].ego_state = predicted_ego_states[t_ind]  # updating ego_state
            predicted_states[t_ind].dynamic_objects.clear()  # clearing dynamic object lists of copied states

        for dynamic_object in dynamic_objects:
            try:
                predicted_obj_states = self._predict_object_state(dynamic_object, prediction_timestamps)
                for t_ind in range(len(prediction_timestamps)):
                    predicted_states[t_ind].dynamic_objects.append(
                        predicted_obj_states[t_ind])  # adding predicted obj_state
            except LongitudeOutOfRoad as e:
                self._logger.warning("Prediction of object id %d is out of road. %s", dynamic_object.obj_id,
                                     dynamic_object.__dict__)
            except Exception as e:
                # TODO: remove and handle
                self._logger.error("Prediction of object failed: %s. Trace: %s", e, traceback.format_exc())

        return predicted_states

    def align_objects_to_most_recent_timestamp(self, state: State) -> State:
        """
        Returnes state with all objects aligned to the most recent timestamp
        :param state: state containing objects with different timestamps
        :return: new state with all objects aligned
        """
        # TODO: we might want to replace it with the current machine timestamp
        ego_timestamp_in_sec = state.ego_state.timestamp_in_sec
        objects_timestamp_in_sec = [state.dynamic_objects[x].timestamp_in_sec for x in
                                    range(len(state.dynamic_objects))]
        objects_timestamp_in_sec.append(ego_timestamp_in_sec)
        most_recent_timestamp = np.max(objects_timestamp_in_sec)

        return self.predict_state(state=state, prediction_timestamps=np.array([most_recent_timestamp]))[0]<|MERGE_RESOLUTION|>--- conflicted
+++ resolved
@@ -26,14 +26,9 @@
         self._map_api = map_api
         self._logger = logger
 
-<<<<<<< HEAD
-    def predict_object_trajectories(self, dynamic_object: DynamicObject,
-                                    prediction_timestamps: np.ndarray) -> CartesianTrajectory:
-=======
     @abstractmethod
     def predict_object(self, dynamic_object: DynamicObject,
                        prediction_timestamps: np.ndarray) -> np.ndarray:
->>>>>>> b9516a87
         """
         Method to compute future locations, yaw, and velocities for dynamic objects. Returns the np.array used by the
          trajectory planner.
@@ -44,11 +39,7 @@
         """
         pass
 
-<<<<<<< HEAD
-    def predict_ego_trajectories(self, ego_state: EgoState, prediction_timestamps: np.ndarray) -> CartesianTrajectory:
-=======
-    def predict_ego(self, ego_state: EgoState, prediction_timestamps: np.ndarray) -> np.ndarray:
->>>>>>> b9516a87
+    def predict_ego(self, ego_state: EgoState, prediction_timestamps: np.ndarray) -> CartesianTrajectory:
         """
         Method to compute future locations, yaw, and velocities for ego vehicle. Returns the np.array used by the
          trajectory planner.
