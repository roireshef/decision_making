--- conflicted
+++ resolved
@@ -559,7 +559,6 @@
         :param dynamic_tcds: Dict of dynamic TCDs on the GFF
         :return: Lists of static / dynamic TCDs for the given TCB
         """
-<<<<<<< HEAD
         static_tcds_in_effect = [static_tcds[tcd_id] for tcd_id in stop_bar.static_TCD_ids]
         dynamic_tcds_in_effect = [dynamic_tcds[tcd_id] for tcd_id in stop_bar.dynamic_TCD_ids]
         return static_tcds_in_effect, dynamic_tcds_in_effect
@@ -640,24 +639,6 @@
         else:
             # TODO log warning
             return TrafficSignalState.RED # if status not found, be strict
-=======
-        lane_ids = []
-        # s coordinates
-        road_signs_s_on_lane_segments = []
-        road_sign_types = []
-        for lane_id in lane_frenet.segment_ids:
-            lane_segment = MapUtils.get_lane(lane_id)
-            for static_traffic_flow_control in lane_segment.as_static_traffic_flow_control:
-                lane_ids.append(lane_id)
-                road_sign_types.append(static_traffic_flow_control.e_e_road_object_type)
-                road_signs_s_on_lane_segments.append(static_traffic_flow_control.e_l_station)
-        frenet_states = np.zeros((len(road_signs_s_on_lane_segments), 6))
-        frenet_states[:, FS_SX] = np.asarray(road_signs_s_on_lane_segments)
-        road_sign_s_on_gff = lane_frenet.convert_from_segment_states(frenet_states, np.asarray(lane_ids))[:, FS_SX]
-        road_sign_info_on_gff = [RoadSignInfo(sign_type=sign_type, s=s) for sign_type, s in
-                                 zip(road_sign_types, road_sign_s_on_gff)]
-        road_sign_info_on_gff.sort(key=lambda x: x.s)  # sort by distance after the conversion to real distance
-        return road_sign_info_on_gff
 
     @staticmethod
     def get_merge_lane_id(initial_lane_id: int, initial_s: float, lookahead_distance: float, route_plan: RoutePlan,
@@ -697,5 +678,4 @@
                     return segment.e_i_SegmentID
 
         # no merge connection was found
-        return None
->>>>>>> e5c610b3
+        return None