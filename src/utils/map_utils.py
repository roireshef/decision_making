--- conflicted
+++ resolved
@@ -61,15 +61,6 @@
         map_api = MapService.get_instance()
         road_id, lane_idx = map_api._lane_address[lane_id]
         num_lanes = map_api.get_num_lanes(road_id)
-<<<<<<< HEAD
-        if relative_lane == RelativeLane.RIGHT_LANE:
-            return [map_api._lane_by_address[(road_id, idx)] for idx in range(lane_idx-1, -1, -1)
-                    if (road_id, idx) in map_api._lane_by_address]
-        else:
-            return [map_api._lane_by_address[(road_id, idx)] for idx in range(lane_idx+1, num_lanes)
-                    if (road_id, idx) in map_api._lane_by_address]
-
-=======
 
         idxs = {RelativeLane.RIGHT_LANE: range(lane_idx - 1, -1, -1),
                 RelativeLane.SAME_LANE: range(lane_idx, lane_idx+1),
@@ -77,7 +68,6 @@
 
         return [map_api._lane_by_address[(road_id, idx)] for idx in idxs if (road_id, idx) in map_api._lane_by_address]
 
->>>>>>> 303c7019
     # TODO: remove it after introduction of the new mapping module
     @staticmethod
     def get_closest_lane(x: float, y: float, road_segment_id: int=None) -> int:
@@ -216,8 +206,6 @@
         return lanes_list
 
     @staticmethod
-<<<<<<< HEAD
-=======
     def get_longitudinal_distance(lane_id1: int, lane_id2: int, longitude1: float, longitude2: float) -> Optional[float]:
         """
         Get longitudinal distance between two points located on lane centers, along lanes path starting from lane_id1.
@@ -270,7 +258,6 @@
         pass
 
     @staticmethod
->>>>>>> 303c7019
     def _convert_from_lane_to_map_coordinates(lane_id: int, lon_on_lane: float, lat_on_lane: float,
                                               relative_yaw: float=0) -> [float, float, float]:
         """
@@ -284,7 +271,6 @@
         lane_frenet = MapUtils.get_lane_frenet_frame(lane_id)
         cpoint = lane_frenet.fpoint_to_cpoint(np.array([lon_on_lane, lat_on_lane]))
         global_yaw = relative_yaw + lane_frenet.get_yaw(np.array([lon_on_lane]))[0]
-<<<<<<< HEAD
         return cpoint[C_X], cpoint[C_Y], global_yaw
 
     @staticmethod
@@ -392,7 +378,4 @@
         normal_unit_vec = np.concatenate((normal_unit_vec, normal_unit_vec[-1, np.newaxis]))
         # shift points by lateral_shift
         shifted_points = points + normal_unit_vec * lateral_shift
-        return shifted_points
-=======
-        return cpoint[C_X], cpoint[C_Y], global_yaw
->>>>>>> 303c7019
+        return shifted_points