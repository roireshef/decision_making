--- conflicted
+++ resolved
@@ -1,24 +1,13 @@
 from typing import List, Dict, Tuple, Optional
-<<<<<<< HEAD
-
-import numpy as np
-=======
->>>>>>> a4acc7d6
 
 import numpy as np
 
 from decision_making.src.global_constants import EPS
 from decision_making.src.messages.navigation_plan_message import NavigationPlanMsg
 from decision_making.src.planning.behavioral.data_objects import RelativeLane
-<<<<<<< HEAD
-from decision_making.src.planning.types import FP_DX, C_X, C_Y, CartesianPoint2D, FrenetPoint, FP_SX
-from decision_making.src.planning.utils.frenet_serret_frame import FrenetSerret2DFrame
-from mapping.src.exceptions import raises, LongitudeOutOfRoad, RoadNotFound, NextRoadNotFound, DownstreamLaneNotFound, \
-=======
 from decision_making.src.planning.types import FP_DX, FP_SX, C_X, C_Y, CartesianPoint2D
 from decision_making.src.planning.utils.frenet_serret_frame import FrenetSerret2DFrame
 from mapping.src.exceptions import raises, RoadNotFound, NextRoadNotFound, DownstreamLaneNotFound, \
->>>>>>> a4acc7d6
     NavigationPlanTooShort, NavigationPlanDoesNotFitMap, AmbiguousNavigationPlan, UpstreamLaneNotFound
 from mapping.src.service.map_service import MapService
 from decision_making.src.planning.utils.generalized_frenet_serret_frame import GeneralizedFrenetSerretFrame, \
@@ -26,10 +15,6 @@
 
 
 class MapUtils:
-<<<<<<< HEAD
-
-=======
->>>>>>> a4acc7d6
     @staticmethod
     def get_road_segment_id_from_lane_id(lane_id: int) -> int:
         """
@@ -84,25 +69,6 @@
 
         return [map_api._lane_by_address[(road_segment_id, ordinal)]
                 for ordinal in ordinals if (road_segment_id, ordinal) in map_api._lane_by_address]
-<<<<<<< HEAD
-
-    @staticmethod
-    def get_relative_lane_ids(lane_id: int) -> Dict[RelativeLane, int]:
-        """
-        get dictionary that given lane_id maps from RelativeLane to lane_id of the immediate neighbor lane
-        :param lane_id:
-        :return: dictionary from RelativeLane to the immediate neighbor lane ids (or None if the neighbor does not exist)
-        """
-        right_lanes = MapUtils.get_adjacent_lanes(lane_id, RelativeLane.RIGHT_LANE)
-        left_lanes = MapUtils.get_adjacent_lanes(lane_id, RelativeLane.LEFT_LANE)
-        rel_lane_dict = {RelativeLane.SAME_LANE: lane_id}
-        if len(right_lanes) > 0:
-            rel_lane_dict[RelativeLane.RIGHT_LANE] = right_lanes[0]
-        if len(left_lanes) > 0:
-            rel_lane_dict[RelativeLane.LEFT_LANE] = left_lanes[0]
-        return rel_lane_dict
-
-=======
 
     @staticmethod
     def get_relative_lane_ids(lane_id: int) -> Dict[RelativeLane, int]:
@@ -117,7 +83,6 @@
                 RelativeLane.SAME_LANE: lane_id,
                 RelativeLane.LEFT_LANE: left_lanes[0] if len(left_lanes) > 0 else None}
 
->>>>>>> a4acc7d6
     # TODO: Remove it after introduction of the new mapping module. Avoid using this function once SP output is available.
     @staticmethod
     @raises(RoadNotFound)
@@ -129,13 +94,6 @@
         :return: closest lane segment id
         """
         map_api = MapService.get_instance()
-<<<<<<< HEAD
-        if road_segment_id is None:
-            # find the closest road segment
-            relevant_road_ids = map_api._find_roads_containing_point(cartesian_point[C_X], cartesian_point[C_Y])
-            closest_road_id = map_api._find_closest_road(cartesian_point[C_X], cartesian_point[C_Y], relevant_road_ids)
-        else:
-=======
         relevant_road_ids = map_api._find_roads_containing_point(cartesian_point[C_X], cartesian_point[C_Y])
         if road_segment_id is None:
             # find the closest road segment
@@ -143,7 +101,6 @@
         else:
             if road_segment_id not in relevant_road_ids:
                 raise RoadNotFound("road_segment_id=%d does not contain the given point", road_segment_id)
->>>>>>> a4acc7d6
             closest_road_id = road_segment_id
 
         # find the closest lane segment, given the closest road segment
@@ -197,7 +154,6 @@
         """
         dist_from_right, dist_from_left = MapUtils.get_dist_to_lane_borders(lane_id, s)
         return dist_from_right + dist_from_left
-<<<<<<< HEAD
 
     @staticmethod
     def get_upstream_lanes(lane_id: int) -> List[int]:
@@ -266,30 +222,25 @@
         :return: generalized Frenet frame for the given route part
         """
         # find the starting point
-        if starting_lon < 0:  # the starting point is behind lane_id
+        if starting_lon <= 0:  # the starting point is behind lane_id
             lane_ids, init_lon = MapUtils._get_upstream_lanes_from_distance(lane_id, 0, -starting_lon)
             init_lane_id = lane_ids[-1]
         else:  # the starting point is within or after lane_id
             init_lane_id, init_lon = lane_id, starting_lon
 
         # get the full lanes path
-        lane_subsegments = MapUtils._advance_on_plan(init_lane_id, init_lon, lookahead_dist, navigation_plan)
+        sub_segments = MapUtils._advance_on_plan(init_lane_id, init_lon, lookahead_dist, navigation_plan)
         # create sub-segments for GFF
-        frenet_frames = [MapUtils.get_lane_frenet_frame(sub_segment[0]) for sub_segment in lane_subsegments]
-        frenet_sub_segments = [FrenetSubSegment(seg[0], seg[1], seg[2], frenet_frames[i].ds)
-                               for i, seg in enumerate(lane_subsegments)]
+        frenet_frames = [MapUtils.get_lane_frenet_frame(sub_segment.segment_id) for sub_segment in sub_segments]
         # create GFF
-        gff = GeneralizedFrenetSerretFrame.build(frenet_frames, frenet_sub_segments)
+        gff = GeneralizedFrenetSerretFrame.build(frenet_frames, sub_segments)
         return gff
-=======
->>>>>>> a4acc7d6
 
     @staticmethod
     @raises(RoadNotFound, DownstreamLaneNotFound)
     def _advance_on_plan(initial_lane_id: int, initial_s: float, lookahead_distance: float,
-                         navigation_plan: NavigationPlanMsg) -> List[Tuple[int, float, float]]:
-        """
-<<<<<<< HEAD
+                         navigation_plan: NavigationPlanMsg) -> List[FrenetSubSegment]:
+        """
         Given a longitudinal position <initial_s> on lane segment <initial_lane_id>, advance <lookahead_distance>
         further according to <navigation_plan>, and finally return a configuration of lane-subsegments.
         If <desired_lon> is more than the distance to end of the plan, a LongitudeOutOfRoad exception is thrown.
@@ -316,20 +267,22 @@
                                         current_segment_start_s + lookahead_distance - cumulative_distance)
 
             # add subsegment to the list and add traveled distance to <cumulative_distance> sum
-            lane_subsegments.append((current_lane_id, current_segment_start_s, current_segment_end_s))
+            lane_subsegments.append(FrenetSubSegment(current_lane_id, current_segment_start_s, current_segment_end_s))
             cumulative_distance += current_segment_end_s - current_segment_start_s
 
-            if cumulative_distance >= lookahead_distance:
+            if cumulative_distance > lookahead_distance - EPS:
                 break
 
-            if current_road_idx_on_plan + 1 >= len(navigation_plan.road_ids):
-                cumulative_distance=cumulative_distance
-                raise NavigationPlanTooShort("Cannot progress further on plan %s (leftover: %s [m])" %
-                                             (navigation_plan, lookahead_distance - cumulative_distance))
+            next_road_idx_on_plan = current_road_idx_on_plan + 1
+            if next_road_idx_on_plan > len(navigation_plan.road_ids) - 1:
+                raise NavigationPlanTooShort("Cannot progress further on plan %s (leftover: %s [m]); "
+                                             "current_segment_end_s=%f lookahead_distance=%f" %
+                                             (navigation_plan, lookahead_distance - cumulative_distance,
+                                              current_segment_end_s, lookahead_distance))
 
             # pull next road segment from the navigation plan, then look for the downstream lane segment on this
             # road segment. This assumes a single correct downstream segment.
-            next_road_segment_id_on_plan = navigation_plan.road_ids[current_road_idx_on_plan + 1]
+            next_road_segment_id_on_plan = navigation_plan.road_ids[next_road_idx_on_plan]
             downstream_lanes_ids = MapUtils.get_downstream_lanes(current_lane_id)
 
             if len(downstream_lanes_ids) == 0:
@@ -345,192 +298,9 @@
 
             current_lane_id = downstream_lanes_ids_on_plan[0]
             current_segment_start_s = 0
-            current_road_idx_on_plan += 1
+            current_road_idx_on_plan = next_road_idx_on_plan
 
         return lane_subsegments
-=======
-        Get upstream lanes (incoming) of the given lane.
-        This is referring only to the previous road-segment, and the returned list is there for many-to-1 connection.
-        :param lane_id:
-        :return: list of upstream lanes ids
-        """
-        # TODO: use SP implementation, since this implementation assumes 1-to-1 lanes connectivity
-        map_api = MapService.get_instance()
-        try:
-            prev_road_segment_id = map_api._cached_map_model.get_prev_road(
-                MapUtils.get_road_segment_id_from_lane_id(lane_id))
-            lane_ordinal = MapUtils.get_lane_ordinal(lane_id)
-            return [map_api._lane_by_address[(prev_road_segment_id, lane_ordinal)]]
-        except NextRoadNotFound:
-            return []
->>>>>>> a4acc7d6
-
-    @staticmethod
-    def get_longitudinal_distance(lane_id1: int, lane_id2: int, longitude1: float, longitude2: float) -> Optional[float]:
-        """
-        Get longitudinal distance between two points located on lane centers, along lanes path starting from lane_id1.
-        lane_id2 must be down/upstream of lane_id1.
-        :param lane_id1: lane segment of the first point
-        :param lane_id2: lane segment of the second point
-        :param longitude1: longitude of the first point relative to lane_id1
-        :param longitude2: longitude of the second point relative to lane_id2
-        :return: longitudinal difference between the second point and the first point;
-        if lane_id1 is ahead of lane_id2, then return negative distance;
-        if lane_id2 is not down/upstream of lane_id1, then return None
-        """
-<<<<<<< HEAD
-        connecting_lanes, is_forward = MapUtils._get_path_between_lane_segments(lane_id1, lane_id2)
-        if len(connecting_lanes) == 0 or connecting_lanes[-1] != lane_id2:
-            return None
-        sign = 1 if is_forward else -1
-        lanes_excluding_front_lane = connecting_lanes[:-1] if is_forward else connecting_lanes[1:]
-        connecting_lengths = [MapUtils.get_lane_length(lid) for lid in lanes_excluding_front_lane]
-        return sign * sum(connecting_lengths) + longitude2 - longitude1
-
-    @staticmethod
-    def get_lateral_distance_in_lane_units(lane_id1: int, lane_id2: int) -> Optional[int]:
-        """
-        Get lateral distance in lanes (difference between relative ordinals) between two lane segments.
-        For example, if one of the given lanes is subsequent downstream/upstream of another lane, return 0.
-        :param lane_id1:
-        :param lane_id2:
-        :return: Difference between lane ordinal of lane_id2 and subsequent downstream/upstream of lane_id1.
-        If the given lanes are not in subsequent road segments, return None.
-        """
-        connecting_lanes, _ = MapUtils._get_path_between_lane_segments(lane_id1, lane_id2)
-        if len(connecting_lanes) == 0:
-            return None
-        return MapUtils.get_lane_ordinal(lane_id2) - MapUtils.get_lane_ordinal(connecting_lanes[-1])
-
-    @staticmethod
-    def _get_path_between_lane_segments(starting_lane_id: int, final_lane_id: int) -> (List[int], bool):
-        """
-        Get ordered list of lane segments (starting from starting_lane_id), connecting between starting_lane_id and
-        final_road_segment_id (either forward or backward).
-        :param starting_lane_id: initial lane segment
-        :param final_lane_id: road segment id, containing the subsequent downstream/upstream of starting_lane_id
-        :return: First return value: Return list of lane segments connecting between starting_lane_id and
-            final_road_segment_id (including both the first lane and the last lanes).
-            If final_road_segment_id is NOT subsequent downstream/upstream of starting_lane_id,
-            then return empty list.
-            The second return value is whether the path direction is forward: True if final_road_segment_id is ahead of
-            starting_lane_id.
-        """
-        starting_road_segment_id = MapUtils.get_road_segment_id_from_lane_id(starting_lane_id)
-        final_road_segment_id = MapUtils.get_road_segment_id_from_lane_id(final_lane_id)
-        if starting_road_segment_id == final_road_segment_id:
-            return [starting_lane_id], True
-        else:  # different road segments
-            # TODO: 1. in case of road split the following implementation takes the first exit
-            # TODO: 2. assume no more than 3 road segments between the starting and final segments
-            # search forward
-            max_depth = 3
-            path = [starting_lane_id]
-            next_lane = starting_lane_id
-            for _ in range(max_depth):
-                next_lanes = MapUtils.get_downstream_lanes(next_lane)
-                if len(next_lanes) == 0:
-                    break
-                next_lane = next_lanes[0]
-                path.append(next_lane)
-                if MapUtils.get_road_segment_id_from_lane_id(next_lane) == final_road_segment_id:
-                    return path, True
-            # search backward
-            path = [starting_lane_id]
-            prev_lane = starting_lane_id
-            for _ in range(max_depth):
-                prev_lanes = MapUtils.get_upstream_lanes(prev_lane)
-                if len(prev_lanes) == 0:
-                    break
-                prev_lane = prev_lanes[0]
-                path.append(prev_lane)
-                if MapUtils.get_road_segment_id_from_lane_id(prev_lane) == final_road_segment_id:
-                    return path, False
-
-            return [], True  # the path not found
-
-    @staticmethod
-    def _convert_from_lane_to_map_coordinates(lane_id: int, frenet_point: FrenetPoint, relative_yaw: float = 0) -> \
-            [CartesianPoint2D, float]:
-        """
-        convert a point from lane coordinates to map (global) coordinates
-=======
-        Get downstream lanes (outgoing) of the given lane.
-        This is referring only to the next road-segment, and the returned list is there for 1-to-many connection.
->>>>>>> a4acc7d6
-        :param lane_id:
-        :param frenet_point: frenet point w.r.t. the lane
-        :param relative_yaw: intra-lane yaw (optional)
-        :return: map coordinates: x, y, yaw (tangent to the lane in the given point)
-        """
-<<<<<<< HEAD
-        lane_frenet = MapUtils.get_lane_frenet_frame(lane_id)
-        cpoint = lane_frenet.fpoint_to_cpoint(frenet_point)
-        global_yaw = relative_yaw + lane_frenet.get_yaw(np.array([frenet_point[FP_SX]]))[0]
-        return cpoint, global_yaw
-
-    @staticmethod
-    @raises(RoadNotFound, LongitudeOutOfRoad)
-    def _get_downstream_lanes_by_distance(initial_lane_id: int, initial_lon: float, lookahead_dist: float,
-                                          navigation_plan: NavigationPlanMsg) -> [List[int], float]:
-=======
-        # TODO: use SP implementation, since this implementation assumes 1-to-1 lanes connectivity
-        map_api = MapService.get_instance()
-        try:
-            next_road_segment_id = map_api._cached_map_model.get_next_road(
-                MapUtils.get_road_segment_id_from_lane_id(lane_id))
-            lane_ordinal = MapUtils.get_lane_ordinal(lane_id)
-            return [map_api._lane_by_address[(next_road_segment_id, lane_ordinal)]]
-        except NextRoadNotFound:
-            return []
-
-    @staticmethod
-    def get_lanes_ids_from_road_segment_id(road_segment_id: int) -> List[int]:
->>>>>>> a4acc7d6
-        """
-        Given a longitude on specific lane (<initial_lane_id> and <initial_lon>), advance <lookahead_dist>
-        distance, return list of lane_ids in the way and final longitude w.r.t. the last lane.
-        The lookahead iterates over the next roads specified in the <navigation_plan>.
-        If <desired_lon> is more than the distance to end of the plan, a LongitudeOutOfRoad exception is thrown.
-        :param initial_lane_id: the initial lane_id (the vehicle is current on)
-        :param initial_lon: initial longitude along <initial_lane_id>
-        :param lookahead_dist: the desired distance of lookahead in [m].
-        :param navigation_plan: the relevant navigation plan to iterate over its road IDs.
-        :return: (list of lane_ids, longitudinal distance [m] from the beginning of the last lane in lane_ids)
-        """
-        initial_road_segment_id = MapUtils.get_road_segment_id_from_lane_id(initial_lane_id)
-        current_road_idx_in_plan = navigation_plan.get_road_index_in_plan(initial_road_segment_id)
-        road_segment_ids = navigation_plan.road_ids[current_road_idx_in_plan:]
-
-        # collect relevant lane_ids with their lengths
-        downstream_lanes = MapUtils.get_downstream_lanes(initial_lane_id)
-        lane_lengths = [MapUtils.get_lane_length(initial_lane_id)]
-        cumulative_length = lane_lengths[0] - initial_lon
-        lane_ids = [initial_lane_id]
-        for road_segment_id in road_segment_ids[1:]:
-            next_lane = [lid for lid in downstream_lanes if
-                         MapUtils.get_road_segment_id_from_lane_id(lid) == road_segment_id]
-            if cumulative_length > lookahead_dist:
-                break
-            if len(next_lane) < 1:
-                raise RoadNotFound("Downstream lane was not found in navigation plan")
-            lane_ids.append(next_lane[0])
-            current_lane_length = MapUtils.get_lane_length(next_lane[0])
-            cumulative_length += current_lane_length
-            lane_lengths.append(current_lane_length)
-            downstream_lanes = MapUtils.get_downstream_lanes(next_lane[0])
-
-        # distance to roads-ends
-        lanes_dist_to_end = np.cumsum(np.append([lane_lengths[0] - initial_lon], lane_lengths[1:]))
-        # how much of lookahead_dist is left after this road
-        lanes_leftovers = np.subtract(lookahead_dist, lanes_dist_to_end)
-
-        try:
-            target_lane_idx = np.where(lanes_leftovers < 0)[0][0]
-            return lane_ids[:(target_lane_idx + 1)], lanes_leftovers[target_lane_idx] + lane_lengths[target_lane_idx]
-        except IndexError:
-            raise LongitudeOutOfRoad("The specified navigation plan is short {} meters to advance {} in longitude"
-                                     .format(lanes_leftovers[-1], lookahead_dist))
 
     @staticmethod
     def _get_upstream_lanes_from_distance(starting_lane_id: int, starting_lon: float, backward_dist: float) -> \
@@ -543,138 +313,14 @@
         :param backward_dist:
         :return: list of lanes backward and longitude on the last lane
         """
-<<<<<<< HEAD
-=======
-        map_api = MapService.get_instance()
-        num_lanes = map_api.get_road(road_segment_id).lanes_num
-        lanes_list = []
-        # get all lane segments for the given road segment
-        for lane_ordinal in range(num_lanes):
-            lane_id = map_api._lane_by_address[(road_segment_id, lane_ordinal)]
-            lanes_list.append(lane_id)
-        return lanes_list
-
-    @staticmethod
-    def get_lookahead_frenet_frame(lane_id: int, starting_lon: float, lookahead_dist: float,
-                                   navigation_plan: NavigationPlanMsg) -> GeneralizedFrenetSerretFrame:
-        """
-        Create Generalized Frenet frame of a given length along lane center, starting from given lane's longitude
-        (may be negative).
-        When some lane finishes, it automatically continues to the next lane, according to the navigation plan.
-        :param lane_id: starting lane_id
-        :param starting_lon: starting longitude (may be negative) [m]
-        :param lookahead_dist: lookahead distance for the output frame [m]
-        :param navigation_plan: the relevant navigation plan to iterate over its road IDs.
-        :return: generalized Frenet frame for the given route part
-        """
-        # find the starting point
-        if starting_lon <= 0:  # the starting point is behind lane_id
-            lane_ids, init_lon = MapUtils._get_upstream_lanes_from_distance(lane_id, 0, -starting_lon)
-            init_lane_id = lane_ids[-1]
-        else:  # the starting point is within or after lane_id
-            init_lane_id, init_lon = lane_id, starting_lon
-
-        # get the full lanes path
-        sub_segments = MapUtils._advance_on_plan(init_lane_id, init_lon, lookahead_dist, navigation_plan)
-        # create sub-segments for GFF
-        frenet_frames = [MapUtils.get_lane_frenet_frame(sub_segment.segment_id) for sub_segment in sub_segments]
-        # create GFF
-        gff = GeneralizedFrenetSerretFrame.build(frenet_frames, sub_segments)
-        return gff
-
-    @staticmethod
-    @raises(RoadNotFound, DownstreamLaneNotFound)
-    def _advance_on_plan(initial_lane_id: int, initial_s: float, lookahead_distance: float,
-                         navigation_plan: NavigationPlanMsg) -> List[FrenetSubSegment]:
-        """
-        Given a longitudinal position <initial_s> on lane segment <initial_lane_id>, advance <lookahead_distance>
-        further according to <navigation_plan>, and finally return a configuration of lane-subsegments.
-        If <desired_lon> is more than the distance to end of the plan, a LongitudeOutOfRoad exception is thrown.
-        :param initial_lane_id: the initial lane_id (the vehicle is current on)
-        :param initial_s: initial longitude along <initial_lane_id>
-        :param lookahead_distance: the desired distance of lookahead in [m].
-        :param navigation_plan: the relevant navigation plan to iterate over its road IDs.
-        :return: a list of tuples of the format (lane_id, start_s (longitude) on lane, end_s (longitude) on lane)
-        """
-        initial_road_segment_id = MapUtils.get_road_segment_id_from_lane_id(initial_lane_id)
-        initial_road_idx_on_plan = navigation_plan.get_road_index_in_plan(initial_road_segment_id)
-
-        cumulative_distance = 0.
-        lane_subsegments = []
-
-        current_road_idx_on_plan = initial_road_idx_on_plan
-        current_lane_id = initial_lane_id
-        current_segment_start_s = initial_s  # reference longitudinal position on the lane of current_lane_id
-        while True:
-            current_lane_length = MapUtils.get_lane_length(current_lane_id)  # a lane's s_max
-
-            # distance to travel on current lane: distance to end of lane, or shorter if reached <lookahead distance>
-            current_segment_end_s = min(current_lane_length,
-                                        current_segment_start_s + lookahead_distance - cumulative_distance)
-
-            # add subsegment to the list and add traveled distance to <cumulative_distance> sum
-            lane_subsegments.append(FrenetSubSegment(current_lane_id, current_segment_start_s, current_segment_end_s))
-            cumulative_distance += current_segment_end_s - current_segment_start_s
-
-            if cumulative_distance > lookahead_distance - EPS:
-                break
-
-            next_road_idx_on_plan = current_road_idx_on_plan + 1
-            if next_road_idx_on_plan > len(navigation_plan.road_ids) - 1:
-                raise NavigationPlanTooShort("Cannot progress further on plan %s (leftover: %s [m]); "
-                                             "current_segment_end_s=%f lookahead_distance=%f" %
-                                             (navigation_plan, lookahead_distance - cumulative_distance,
-                                              current_segment_end_s, lookahead_distance))
-
-            # pull next road segment from the navigation plan, then look for the downstream lane segment on this
-            # road segment. This assumes a single correct downstream segment.
-            next_road_segment_id_on_plan = navigation_plan.road_ids[next_road_idx_on_plan]
-            downstream_lanes_ids = MapUtils.get_downstream_lanes(current_lane_id)
-
-            if len(downstream_lanes_ids) == 0:
-                raise DownstreamLaneNotFound("MapUtils._advance_on_plan: Downstream lane not found for lane_id=%d" % (current_lane_id))
-
-            downstream_lanes_ids_on_plan = [lid for lid in downstream_lanes_ids
-                                            if MapUtils.get_road_segment_id_from_lane_id(lid) == next_road_segment_id_on_plan]
-
-            if len(downstream_lanes_ids_on_plan) == 0:
-                raise NavigationPlanDoesNotFitMap("Any downstream lane is not in the navigation plan %s", (navigation_plan))
-            if len(downstream_lanes_ids_on_plan) > 1:
-                raise AmbiguousNavigationPlan("More than 1 downstream lanes according to the nav. plan %s", (navigation_plan))
-
-            current_lane_id = downstream_lanes_ids_on_plan[0]
-            current_segment_start_s = 0
-            current_road_idx_on_plan = next_road_idx_on_plan
-
-        return lane_subsegments
-
-    @staticmethod
-    def _get_upstream_lanes_from_distance(starting_lane_id: int, starting_lon: float, backward_dist: float) -> \
-            (List[int], float):
-        """
-        given starting point (lane + starting_lon) on the lane and backward_dist, get list of lanes backward
-        until reaching total distance from the starting point at least backward_dist
-        :param starting_lane_id:
-        :param starting_lon:
-        :param backward_dist:
-        :return: list of lanes backward and longitude on the last lane
-        """
->>>>>>> a4acc7d6
         path = [starting_lane_id]
         prev_lane_id = starting_lane_id
         total_dist = starting_lon
         while total_dist < backward_dist:
-<<<<<<< HEAD
-            prev_lanes = MapUtils.get_upstream_lanes(prev_lane_id)
-            if len(prev_lanes) == 0:
-                raise UpstreamLaneNotFound("MapUtils._advance_on_plan: Downstream lane not found for lane_id=%d" % (prev_lane_id))
-            prev_lane_id = prev_lanes[0]
-=======
             prev_lane_ids = MapUtils.get_upstream_lanes(prev_lane_id)
             if len(prev_lane_ids) == 0:
                 raise UpstreamLaneNotFound("MapUtils._advance_on_plan: Upstream lane not found for lane_id=%d" % (prev_lane_id))
             prev_lane_id = prev_lane_ids[0]
->>>>>>> a4acc7d6
             path.append(prev_lane_id)
             total_dist += MapUtils.get_lane_length(prev_lane_id)
         return path, total_dist - backward_dist