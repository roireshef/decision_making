import numpy as np

from decision_making.src.exceptions import raises, RoadNotFound, DownstreamLaneNotFound, \
<<<<<<< HEAD
    NavigationPlanTooShort, NavigationPlanDoesNotFitMap, UpstreamLaneNotFound, LaneNotFound, LaneCostNotFound
from decision_making.src.global_constants import EPS, LANE_END_COST_IND, PLANNING_LOOKAHEAD_DIST, MAX_HORIZON_DISTANCE
=======
    NavigationPlanTooShort, NavigationPlanDoesNotFitMap, UpstreamLaneNotFound, LaneNotFound, LaneCostNotFound, ValidLaneAheadTooShort, MultipleDownstreamLanes, MappingException
from decision_making.src.global_constants import EPS, MINIMUM_REQUIRED_DIST_LANE_AHEAD, LANE_END_COST_IND
>>>>>>> 2b5fccfb
from decision_making.src.messages.route_plan_message import RoutePlan
from decision_making.src.messages.scene_static_message import SceneLaneSegmentGeometry, \
    SceneLaneSegmentBase, SceneRoadSegment
from decision_making.src.messages.scene_static_enums import NominalPathPoint
from decision_making.src.planning.behavioral.data_objects import RelativeLane
from decision_making.src.planning.types import CartesianPoint2D, FS_SX
from decision_making.src.planning.utils.frenet_serret_frame import FrenetSerret2DFrame
from decision_making.src.planning.utils.generalized_frenet_serret_frame import GeneralizedFrenetSerretFrame, \
    FrenetSubSegment
from decision_making.src.planning.utils.numpy_utils import NumpyUtils
from decision_making.src.scene.scene_static_model import SceneStaticModel
import rte.python.profiler as prof
from typing import List, Dict, Optional, Tuple
from decision_making.src.messages.scene_static_enums import ManeuverType
from decision_making.src.planning.types import LaneSegmentID
from decision_making.src.planning.utils.generalized_frenet_serret_frame import GFF_Type


class MapUtils:

    @staticmethod
    def get_road_segment_ids() -> List[int]:
        """
        :return:road_segment_ids of every road in the static scene
        """
        scene_static = SceneStaticModel.get_instance().get_scene_static()
        road_segments = scene_static.s_Data.s_SceneStaticBase.as_scene_road_segment[:scene_static.s_Data.s_SceneStaticBase.e_Cnt_num_road_segments]
        return [road_segment.e_i_road_segment_id for road_segment in road_segments]

    @staticmethod
    def get_road_segment_id_from_lane_id(lane_id: int) -> int:
        """
        get road_segment_id containing the lane
        :param lane_id:
        :return: road_segment_id
        """
        lane = MapUtils.get_lane(lane_id)
        if lane is None:
            raise LaneNotFound('lane %d cannot be found' % lane_id)
        return lane.e_i_road_segment_id

    @staticmethod
    def get_lane_ordinal(lane_id: int) -> int:
        """
        get lane ordinal of the lane on the road (the rightest lane's ordinal is 0)
        :param lane_id:
        :return: lane's ordinal
        """
        return MapUtils.get_lane(lane_id).e_Cnt_right_adjacent_lane_count

    @staticmethod
    def get_lane_length(lane_id: int) -> float:
        """
        get the whole lane's length
        :param lane_id:
        :return: lane's length
        """
        nominal_points = MapUtils.get_lane_geometry(lane_id).a_nominal_path_points
        # TODO: lane length should be nominal_points[-1, NominalPathPoint.CeSYS_NominalPathPoint_e_l_s.value]
        ds = np.mean(np.diff(nominal_points[:, NominalPathPoint.CeSYS_NominalPathPoint_e_l_s.value]))
        return ds * (nominal_points.shape[0] - 1)

    @staticmethod
    @prof.ProfileFunction()
    def get_lane_frenet_frame(lane_id: int) -> FrenetSerret2DFrame:
        """
        get Frenet frame of the whole center-lane for the given lane
        :param lane_id:
        :return: Frenet frame
        """
        nominal_points = MapUtils.get_lane_geometry(lane_id).a_nominal_path_points

        points = nominal_points[:, (NominalPathPoint.CeSYS_NominalPathPoint_e_l_EastX.value,
                                    NominalPathPoint.CeSYS_NominalPathPoint_e_l_NorthY.value)]

        yaw = nominal_points[:, NominalPathPoint.CeSYS_NominalPathPoint_e_phi_heading.value]
        T = np.c_[np.cos(yaw), np.sin(yaw)]
        N = NumpyUtils.row_wise_normal(T)
        k = nominal_points[:, NominalPathPoint.CeSYS_NominalPathPoint_e_il_curvature.value][:, np.newaxis]
        k_tag = nominal_points[:, NominalPathPoint.CeSYS_NominalPathPoint_e_il2_curvature_rate.value][:, np.newaxis]
        ds = np.mean(
            np.diff(nominal_points[:, NominalPathPoint.CeSYS_NominalPathPoint_e_l_s.value]))  # TODO: is this necessary?

        return FrenetSerret2DFrame(points=points, T=T, N=N, k=k, k_tag=k_tag, ds=ds)

    @staticmethod
    def get_adjacent_lane_ids(lane_id: int, relative_lane: RelativeLane) -> List[int]:
        """
        get sorted adjacent (right/left) lanes relative to the given lane segment, or empty list if no adjacent lanes
        :param lane_id:
        :param relative_lane: either right or left
        :return: adjacent lanes ids sorted by their distance from the given lane;
                    if there are no such lanes, return empty list []
        """

        lane = MapUtils.get_lane(lane_id)
        if relative_lane == RelativeLane.RIGHT_LANE:
            adj_lanes = lane.as_right_adjacent_lanes
        elif relative_lane == RelativeLane.LEFT_LANE:
            adj_lanes = lane.as_left_adjacent_lanes
        else:
            raise ValueError('Relative lane must be either right or left')
        return [adj_lane.e_i_lane_segment_id for adj_lane in adj_lanes]

    @staticmethod
    def get_closest_lane_ids(lane_id: int) -> Dict[RelativeLane, int]:
        """
        get dictionary that given lane_id maps from RelativeLane to lane_id of the immediate neighbor lane
        :param lane_id:
        :return: dictionary from RelativeLane to the immediate neighbor lane ids (or None if the neighbor does not exist)
        """
        right_lanes = MapUtils.get_adjacent_lane_ids(lane_id, RelativeLane.RIGHT_LANE)
        left_lanes = MapUtils.get_adjacent_lane_ids(lane_id, RelativeLane.LEFT_LANE)
        relative_lane_ids: Dict[RelativeLane, int] = {}
        if len(right_lanes) > 0:
            relative_lane_ids[RelativeLane.RIGHT_LANE] = right_lanes[0]
        relative_lane_ids[RelativeLane.SAME_LANE] = lane_id
        if len(left_lanes) > 0:
            relative_lane_ids[RelativeLane.LEFT_LANE] = left_lanes[0]
        return relative_lane_ids

    @staticmethod
    def _get_all_middle_lanes():
        """
        Returns the middle lane of each road segment.
        :return:
        """
        lanes_per_roads = [MapUtils.get_lanes_ids_from_road_segment_id(road_segment_id)
                           for road_segment_id in MapUtils.get_road_segment_ids()]
        return [lanes[int(len(lanes) / 2)] for lanes in lanes_per_roads]

    @staticmethod
    def get_closest_lane(cartesian_point: CartesianPoint2D) -> int:
        """
        Given cartesian coordinates, find the closest lane to the point. Note that this function operates only on the lane segments that are
        provided in the smaller, geometry-data horizon (i.e. the lane segments provided in the SceneStaticGeometry structure).
        :param cartesian_point: 2D cartesian coordinates
        :return: closest lane segment id
        """
        x_index = NominalPathPoint.CeSYS_NominalPathPoint_e_l_EastX.value
        y_index = NominalPathPoint.CeSYS_NominalPathPoint_e_l_NorthY.value

        map_lane_ids = np.array([lane_segment.e_i_lane_segment_id
                                 for lane_segment in
                                 SceneStaticModel.get_instance().get_scene_static().s_Data.s_SceneStaticGeometry.as_scene_lane_segments])

        num_points_in_map_lanes = np.array([MapUtils.get_lane_geometry(lane_id).a_nominal_path_points.shape[0]
                                            for lane_id in map_lane_ids])

        num_points_in_longest_lane = np.max(num_points_in_map_lanes)
        # create 3D matrix of all lanes' points; pad it by inf according to the largest number of lane points
        map_lanes_xy_points = np.array([np.vstack((MapUtils.get_lane_geometry(lane_id).a_nominal_path_points[:, (x_index, y_index)],
                                        np.full((num_points_in_longest_lane - num_points_in_map_lanes[i], 2), np.inf)))
                                        for i, lane_id in enumerate(map_lane_ids)])
        distances_from_lane_points = np.linalg.norm(map_lanes_xy_points - cartesian_point, axis=2)  # 2D matrix
        closest_points_idx_per_lane = np.argmin(distances_from_lane_points, axis=1)
        # 1D array: the minimal distances to the point per lane
        min_dist_per_lane = distances_from_lane_points[np.arange(distances_from_lane_points.shape[0]),
                                                       closest_points_idx_per_lane]

        # find all lanes having the closest distance to the point
        # TODO: fix map in PG_split.bin such that seam points of connected lanes will overlap,so we can use smaller atol
        closest_lanes_idxs = np.where(np.isclose(min_dist_per_lane, min_dist_per_lane.min(), atol=0.1))[0]

        if closest_lanes_idxs.size == 1:  # a single closest lane
            return map_lane_ids[closest_lanes_idxs[0]]

        # Among the closest lanes, find lanes whose closest point is internal (not start/end point of the lane).
        # In this case (internal point) we are not expecting a numerical issue.
        # If such lanes exist, return an arbitrary one of them.
        lanes_with_internal_closest_point = np.where(np.logical_and(closest_points_idx_per_lane[closest_lanes_idxs] > 0,
                                                                    closest_points_idx_per_lane[closest_lanes_idxs] <
                                                                    num_points_in_map_lanes[closest_lanes_idxs] - 1))[0]
        if len(lanes_with_internal_closest_point) > 0:  # then return arbitrary (first) lane with internal closest point
            return map_lane_ids[closest_lanes_idxs[lanes_with_internal_closest_point[0]]]

        # The rest of the code handles deciding on which lane to project out of two closest lanes, while they share
        # a given mutual closest point.
        # If cartesian_point is near a seam between two (or more) lanes, choose the closest lane according to its
        # local yaw, such that the cartesian_point might be projected on the chosen lane.

        lane_idx = closest_lanes_idxs[0]  # choose arbitrary (first) closest lane
        lane_id = map_lane_ids[lane_idx]
        seam_point_idx = closest_points_idx_per_lane[lane_idx]
        # calculate a vector from the closest point to the input point
        vec_to_input_point = cartesian_point - MapUtils.get_lane_geometry(lane_id).a_nominal_path_points[
            seam_point_idx, (x_index, y_index)]
        yaw_to_input_point = np.arctan2(vec_to_input_point[1], vec_to_input_point[0])
        lane_local_yaw = MapUtils.get_lane_geometry(map_lane_ids[lane_idx]).a_nominal_path_points[
            seam_point_idx, NominalPathPoint.CeSYS_NominalPathPoint_e_phi_heading.value]
        if np.cos(yaw_to_input_point - lane_local_yaw) >= 0:  # local_yaw & yaw_to_input_point create an acute angle
            # take a lane that starts in the closest point
            final_lane_idx = closest_lanes_idxs[closest_points_idx_per_lane[closest_lanes_idxs] == 0][0]
        else:  # local_yaw & yaw_to_input_point create an obtuse angle ( > 90 degrees)
            # take a lane that ends in the closest point
            final_lane_idx = closest_lanes_idxs[closest_points_idx_per_lane[closest_lanes_idxs] > 0][0]
        return map_lane_ids[final_lane_idx]

    @staticmethod
    def get_dist_to_lane_borders(lane_id: int, s: float) -> (float, float):
        """
        get distance from the lane center to the lane borders at given longitude from the lane's origin
        :param lane_id:
        :param s: longitude of the lane center point (w.r.t. the lane Frenet frame)
        :return: distance from the right lane border, distance from the left lane border
        """
        nominal_points = MapUtils.get_lane_geometry(lane_id).a_nominal_path_points

        closest_s_idx = np.argmin(np.abs(nominal_points[:,
                                         NominalPathPoint.CeSYS_NominalPathPoint_e_l_s.value] - s))
        return (nominal_points[closest_s_idx, NominalPathPoint.CeSYS_NominalPathPoint_e_l_left_offset.value],
                -nominal_points[closest_s_idx, NominalPathPoint.CeSYS_NominalPathPoint_e_l_right_offset.value])

    @staticmethod
    def get_lane_width(lane_id: int, s: float) -> float:
        """
        get lane width at given longitude from the lane's origin
        :param lane_id:
        :param s: longitude of the lane center point (w.r.t. the lane Frenet frame)
        :return: lane width
        """
        border_right, border_left = MapUtils.get_dist_to_lane_borders(lane_id, s)
        return border_right + border_left

    @staticmethod
    def get_upstream_lane_ids(lane_id: int) -> List[int]:
        """
        Get upstream lane ids (incoming) of the given lane.
        This is referring only to the previous road-segment, and the returned list is there for many-to-1 connection.
        :param lane_id:
        :return: list of upstream lanes ids
        """
        upstream_connectivity = MapUtils.get_lane(lane_id).as_upstream_lanes
        return [connectivity.e_i_lane_segment_id for connectivity in upstream_connectivity]

    @staticmethod
    def get_downstream_lane_ids(lane_id: int) -> List[int]:
        """
        Get downstream lane ids (outgoing) of the given lane.
        This is referring only to the next road-segment, and the returned list is there for 1-to-many connection.
        :param lane_id:
        :return: list of downstream lanes ids
        """
        downstream_connectivity = MapUtils.get_lane(lane_id).as_downstream_lanes
        return [connectivity.e_i_lane_segment_id for connectivity in downstream_connectivity]

    @staticmethod
    def get_upstream_lane_maneuver_types(lane_id: int) -> Dict[LaneSegmentID, ManeuverType]:
        """
        Get maneuver types of the upstream lanes (incoming) of the given lane as a dictionary with the upstream lane ids as keys.
        This is referring only to the previous road segment.
        :param lane_id: ID for the lane in question
        :return: Maneuver types of the upstream lanes
        """
        upstream_connectivity = MapUtils.get_lane(lane_id).as_upstream_lanes
        return {connectivity.e_i_lane_segment_id: connectivity.e_e_maneuver_type for connectivity in upstream_connectivity}

    @staticmethod
    def get_downstream_lane_maneuver_types(lane_id: int) -> Dict[LaneSegmentID, ManeuverType]:
        """
        Get maneuver types of the downstream lanes (outgoing) of the given lane as a dictionary with the downstream lane ids as keys.
        This is referring only to the next road segment.
        :param lane_id: ID for the lane in question
        :return: Maneuver types of the downstream lanes
        """
        downstream_connectivity = MapUtils.get_lane(lane_id).as_downstream_lanes
        return {connectivity.e_i_lane_segment_id: connectivity.e_e_maneuver_type for connectivity in downstream_connectivity}

    @staticmethod
    def get_lanes_ids_from_road_segment_id(road_segment_id: int) -> List[int]:
        """
        Get sorted list of lanes for given road segment. The output lanes are ordered by the lanes' ordinal,
        i.e. from the rightest lane to the most left.
        :param road_segment_id:
        :return: sorted list of lane segments' IDs
        """
        return list(MapUtils.get_road_segment(road_segment_id).a_i_lane_segment_ids)

    @staticmethod
    def does_map_exist_backward(lane_id: int, backward_dist: float):
        """
        check whether the map contains roads behind the given lane_id far enough (backward_dist)
        :param lane_id: current lane_id
        :param backward_dist: distance backward
        :return: True if the map contains upstream roads for the distance backward_dist
        """
        try:
            MapUtils._get_upstream_lanes_from_distance(lane_id, 0, backward_dist)
            return True
        except UpstreamLaneNotFound:
            return False

    @staticmethod
    @raises(UpstreamLaneNotFound, LaneNotFound, RoadNotFound, DownstreamLaneNotFound, LaneCostNotFound)
    @prof.ProfileFunction()
<<<<<<< HEAD
    def get_lookahead_frenet_frame_by_cost(lane_id: int, station: float, route_plan: RoutePlan) -> GeneralizedFrenetSerretFrame:
=======
    def get_lookahead_frenet_frame_by_cost(lane_id: int, starting_lon: float, lookahead_dist: float,
                                           route_plan: RoutePlan,
                                           can_augment: Optional[Dict[RelativeLane, bool]] = None) -> Dict[RelativeLane, GeneralizedFrenetSerretFrame]:
>>>>>>> 2b5fccfb
        """
        Create Generalized Frenet frame along lane center, starting from given lane and station.
        :param lane_id: starting lane_id
        :param station: starting station [m]
        :param route_plan: the relevant navigation plan to iterate over its road IDs.
        :return: Dict of generalized Frenet frame for the given route part
                 Keys are RelativeLane types. Left and Right will be None if an augmented GFF is not created
        """
<<<<<<< HEAD
        # First, get the lane subsegments
        # TODO: Remove the error handling below once partial GFFs are added
        try:
            upstream_subsegments = MapUtils._get_upstream_lane_subsegments(lane_id, station, PLANNING_LOOKAHEAD_DIST)
        except UpstreamLaneNotFound:
            upstream_subsegments = []

        if station < PLANNING_LOOKAHEAD_DIST:
            # If the given station is not far enough along the lane, then the backward horizon will pass the beginning of the lane. In this
            # case, the starting station for the forward lookahead should be the beginning of the current lane, and the forward lookahead
            # distance should include the maximum forward horizon ahead of the given station and the backward distance to the beginning of
            # the lane (i.e. the station).
            starting_station = 0.0
            lookahead_distance = MAX_HORIZON_DISTANCE + station
        else:
            # If the given station is far enough along the lane, then the backward horizon will not pass the beginning of the lane. In this
            # case, the starting station for the forward lookahead should be the end of the backward horizon, and the forward lookahead
            # distance should include the maximum forward and backward horizons ahead of and behind the given station, respectively. In
            # other words, if we're at station = 150 m on a lane and the maximum forward and backward horizons are 400 m and 100 m,
            # respectively, then starting station = 50 m and forward lookahead distance = 400 + 100 = 500 m. This is the case where the GFF
            # does not include any upstream lanes.
            starting_station = station - PLANNING_LOOKAHEAD_DIST
            lookahead_distance = MAX_HORIZON_DISTANCE + PLANNING_LOOKAHEAD_DIST

        current_and_downstream_subsegments = MapUtils._advance_by_cost(lane_id, starting_station, lookahead_distance, route_plan)
        subsegments = upstream_subsegments + current_and_downstream_subsegments

        # Second, create Frenet frame for each sub segment
        frenet_frames = [MapUtils.get_lane_frenet_frame(subsegment.e_i_SegmentID) for subsegment in subsegments]

        # Third, create GFF
        gff = GeneralizedFrenetSerretFrame.build(frenet_frames, subsegments)

        return gff
=======
        # initialze default argument
        if can_augment == None:
            can_augment = {RelativeLane.LEFT_LANE: False, RelativeLane.RIGHT_LANE: False}


        init_lane_id, init_lon = MapUtils._get_frenet_starting_point(lane_id, starting_lon)

        # get the full lanes path
        sub_segments_dict = MapUtils._advance_by_cost(init_lane_id, init_lon, lookahead_dist, route_plan, can_augment)

        # create sub-segments for GFF
        gffs_dict = {RelativeLane.LEFT_LANE: None,
                     RelativeLane.SAME_LANE: None,
                     RelativeLane.RIGHT_LANE: None}

        for relative_lane in sub_segments_dict.keys():
            if sub_segments_dict[relative_lane][0]:
                frenet_frames = [MapUtils.get_lane_frenet_frame(sub_segment.e_i_SegmentID) for sub_segment in sub_segments_dict[relative_lane][0]]
                # create GFF
                gffs_dict[relative_lane] = GeneralizedFrenetSerretFrame.build(frenet_frames, sub_segments_dict[relative_lane][0])
                gffs_dict[relative_lane].gff_type = sub_segments_dict[relative_lane][1]

        return gffs_dict
>>>>>>> 2b5fccfb

    @staticmethod
    @raises(UpstreamLaneNotFound)
    def _get_upstream_lane_subsegments(initial_lane_id: int, initial_station: float, backward_distance: float) -> List[FrenetSubSegment]:
        """
        Return a list of lane subsegments that are upstream to the given lane and extending as far back as backward_distance
        :param initial_lane_id:
        :param initial_station: Station on given lane
        :param backward_distance:
        :return: List of upstream lane subsegments
        """
        lane_id = initial_lane_id
        upstream_distance = initial_station
        upstream_lane_subsegments = []

        while upstream_distance < backward_distance:
            # First, choose an upstream lane
            upstream_lane_ids = MapUtils.get_upstream_lane_ids(lane_id)
            num_upstream_lanes = len(upstream_lane_ids)

            if num_upstream_lanes == 0:
                # TODO: There can actually be no upstream lanes, but partial GFFs will solve this scenario. Remove?
                raise UpstreamLaneNotFound("Upstream lane not found for lane_id=%d" % (lane_id))
            elif num_upstream_lanes == 1:
                chosen_upstream_lane_id = upstream_lane_ids[0]
            elif num_upstream_lanes > 1:
                # If there are multiple upstream lanes and one of those lanes has a STRAIGHT_CONNECTION maneuver type, choose that lane to
                # follow. Otherwise, default to choosing the first upstream lane in the list.
                chosen_upstream_lane_id = upstream_lane_ids[0]
                upstream_lane_maneuver_types = MapUtils.get_upstream_lane_maneuver_types(lane_id)

                for upstream_lane_id in upstream_lane_ids:
                    if upstream_lane_maneuver_types[upstream_lane_id] == ManeuverType.STRAIGHT_CONNECTION:
                        chosen_upstream_lane_id = upstream_lane_id
                        break

            # Second, determine the start and end stations for the subsegment
            end_station = MapUtils.get_lane_length(chosen_upstream_lane_id)
            upstream_distance += end_station
            start_station = max(0.0, upstream_distance - backward_distance)

            # Third, create and append the upstream lane subsegment
            upstream_lane_subsegments.append(FrenetSubSegment(chosen_upstream_lane_id, start_station, end_station))

            # Last, set lane for next loop
            lane_id = chosen_upstream_lane_id

        # Before returning, reverse the order of the subsegments so that they are in the order that they would have been traveled on. In
        # other words, the first subsegment should be the furthest from the host, and the last subsegment should be the closest to the host.
        upstream_lane_subsegments.reverse()

        return upstream_lane_subsegments

    @staticmethod
    def _get_frenet_starting_point(lane_id, starting_lon):
        # find the starting point
        if starting_lon <= 0:  # the starting point is behind lane_id
            lane_ids, init_lon = MapUtils._get_upstream_lanes_from_distance(lane_id, 0, -starting_lon)
            init_lane_id = lane_ids[-1]
        else:  # the starting point is within or after lane_id
            init_lane_id, init_lon = lane_id, starting_lon
        return init_lane_id, init_lon

    @staticmethod
    @raises(RoadNotFound, LaneNotFound, DownstreamLaneNotFound, LaneCostNotFound, NavigationPlanTooShort)
    @prof.ProfileFunction()
    def _advance_by_cost(initial_lane_id: int, initial_s: float, lookahead_distance:float, route_plan:RoutePlan,
                         can_augment: Optional[Dict[RelativeLane, bool]] = None) -> Dict[RelativeLane, Tuple[List[FrenetSubSegment], GFF_Type]]:
        """
        Given a longitudinal position <initial_s> on lane segment <initial_lane_id>, advance <lookahead_distance>
        further according to costs of each FrenetFrame, and finally return a configuration of lane-subsegments.
        If <desired_lon> is more than the distance to end of the plan, a LongitudeOutOfRoad exception is thrown.
        :param initial_lane_id: the initial lane_id (the vehicle is current on)
        :param initial_s: initial longitude along <initial_lane_id>
        :param lookahead_distance: the desired distance of lookahead in [m].
        :param route_plan: the relevant navigation plan to iterate over its road IDs.
<<<<<<< HEAD
        :return: List of lane subsegments ahead of the host
=======
        :return: a list of tuples of the format (lane_id, start_s (longitude) on lane, end_s (longitude) on lane)
        :return: a dict with keys [RelativeLane.SAME_LANE, RelativeLane.LEFT_LANE, RelativeLane.RIGHT_LANE]
                 These keys represent the non-augmented, left-augmented, and right-augmented gffs that will be created.
                 The left-augmented and right-augmented values will be None, unless an augmented GFF can be created.
                 The values are a list of FrenetSubSegments that will be used to create the GFF.
>>>>>>> 2b5fccfb
        """

        # initialize default arguments
        if can_augment == None:
            can_augment = {RelativeLane.LEFT_LANE: False, RelativeLane.RIGHT_LANE: False}

        lane_subsegments_dict = {RelativeLane.SAME_LANE: None, RelativeLane.LEFT_LANE: None, RelativeLane.RIGHT_LANE: None}
        lane_gff_type = {RelativeLane.SAME_LANE: None, RelativeLane.LEFT_LANE: None, RelativeLane.RIGHT_LANE: None}
        cumulative_distances = {RelativeLane.SAME_LANE: 0., RelativeLane.LEFT_LANE: 0., RelativeLane.RIGHT_LANE: 0.}

        initial_lane_ids = {RelativeLane.SAME_LANE: initial_lane_id, RelativeLane.LEFT_LANE: initial_lane_id,
                            RelativeLane.RIGHT_LANE: initial_lane_id}

        # flags to determine if a split path should be taken
        take_maneuver = {ManeuverType.LEFT_SPLIT: False, ManeuverType.RIGHT_SPLIT: False}
        augmented_maneuver_map = {RelativeLane.LEFT_LANE: [ManeuverType.LEFT_SPLIT],
                                  RelativeLane.RIGHT_LANE: [ManeuverType.RIGHT_SPLIT]}

        # find next subsegments (SAME_LANE search must be done first)
        for relative_lane in [RelativeLane.SAME_LANE, RelativeLane.LEFT_LANE, RelativeLane.RIGHT_LANE]:
            maneuver_taken = False
            # only do search for left and right lanes if an augmented lane is needed
            if relative_lane in [RelativeLane.LEFT_LANE, RelativeLane.RIGHT_LANE]:
                if not np.any([take_maneuver.get(maneuver) for maneuver in augmented_maneuver_map[relative_lane]
                               if take_maneuver.get(maneuver) is not None]):
                    continue

            # initialze lookahead variables

            current_lane_id = initial_lane_ids[relative_lane]
            current_segment_start_s = initial_s if lane_subsegments_dict[relative_lane] is None else 0
            lane_gff_type[relative_lane] = GFF_Type.Normal

            # initialize empty list for subsegments
            if lane_subsegments_dict[relative_lane] is None:
                lane_subsegments_dict[relative_lane] = []

            # get route plan index to start at
            initial_road_segment_id = MapUtils.get_road_segment_id_from_lane_id(initial_lane_ids[relative_lane])
            try:
                current_road_idx_on_plan = np.where(route_plan.s_Data.a_i_road_segment_ids == initial_road_segment_id)[0][0]
            except IndexError:
                raise RoadNotFound("Road ID {} was not found in the route plan road segment list"
                                   .format(initial_road_segment_id))

            # perform lookahead
            while True:
                current_lane_length = MapUtils.get_lane_length(current_lane_id)

                # distance to travel on current lane: distance to end of lane, or shorter if reached <lookahead distance>
                current_segment_end_s = min(current_lane_length,
                                            current_segment_start_s + lookahead_distance - cumulative_distances[relative_lane])

                # add subsegment to the list and add traveled distance to <cumulative_distance> sum
                lane_subsegments_dict[relative_lane].append(
                    FrenetSubSegment(current_lane_id, current_segment_start_s, current_segment_end_s))
                cumulative_distances[relative_lane] += current_segment_end_s - current_segment_start_s

                if cumulative_distances[relative_lane] > lookahead_distance - EPS:
                    break

                next_road_idx_on_plan = current_road_idx_on_plan + 1
                if next_road_idx_on_plan > len(route_plan.s_Data.a_i_road_segment_ids) - 1:
                    raise NavigationPlanTooShort("Cannot progress further on plan %s (leftover: %s [m]); "
                                                 "current_segment_end_s=%f lookahead_distance=%f" %
                                                 (route_plan.s_Data.a_i_road_segment_ids,
                                                  lookahead_distance - cumulative_distances[relative_lane],
                                                  current_segment_end_s, lookahead_distance))

                # get the next lane
                try:
                    current_lane_id = MapUtils._choose_next_lane_id_by_cost(current_lane_id, route_plan, next_road_idx_on_plan)

                # catch the case where the are multiple downstreams and decide if an augmented can be created
                except MultipleDownstreamLanes:
                    if relative_lane == RelativeLane.SAME_LANE and not maneuver_taken:
                        downstream_lane_maneuver_types = MapUtils.get_downstream_lane_maneuver_types(current_lane_id)

                        # Left augmentation is possible if a previous left split hasn't been found, and a left_split is detected
                        # Set flag and copy common subsegs.
                        if not take_maneuver[ManeuverType.LEFT_SPLIT] and can_augment[RelativeLane.LEFT_LANE] \
                                and ManeuverType.LEFT_SPLIT in downstream_lane_maneuver_types.values():
                            take_maneuver[ManeuverType.LEFT_SPLIT] = True
                            lane_subsegments_dict[RelativeLane.LEFT_LANE] = list(lane_subsegments_dict[RelativeLane.SAME_LANE])
                            cumulative_distances[RelativeLane.LEFT_LANE] = cumulative_distances[RelativeLane.SAME_LANE]
                            # do lookahead with forced maneuver type
                            initial_lane_ids[RelativeLane.LEFT_LANE] = \
                                MapUtils._choose_next_lane_id_by_cost(current_lane_id, route_plan, next_road_idx_on_plan, maneuver_type=ManeuverType.LEFT_SPLIT)

                        # check if right augmented is possible. Set flag and copy common subsegs.
                        if not take_maneuver[ManeuverType.RIGHT_SPLIT] and can_augment[RelativeLane.RIGHT_LANE] \
                                and ManeuverType.RIGHT_SPLIT in downstream_lane_maneuver_types.values():
                            take_maneuver[ManeuverType.RIGHT_SPLIT] = True
                            lane_subsegments_dict[RelativeLane.RIGHT_LANE] = list(lane_subsegments_dict[RelativeLane.SAME_LANE])
                            cumulative_distances[RelativeLane.RIGHT_LANE] = cumulative_distances[RelativeLane.SAME_LANE]
                            initial_lane_ids[RelativeLane.RIGHT_LANE] = \
                                MapUtils._choose_next_lane_id_by_cost(current_lane_id, route_plan, next_road_idx_on_plan, maneuver_type=ManeuverType.RIGHT_SPLIT)

                        maneuver_taken = True
                        current_lane_id = MapUtils._choose_next_lane_id_by_cost(current_lane_id, route_plan, next_road_idx_on_plan, maneuver_type=ManeuverType.STRAIGHT_CONNECTION)

                    else:
                        current_lane_id = MapUtils._choose_next_lane_id_by_cost(current_lane_id, route_plan, next_road_idx_on_plan, maneuver_type=ManeuverType.STRAIGHT_CONNECTION)

                # catch the case where no more downstreams are found, resulting in a partial GFF
                except (DownstreamLaneNotFound, NavigationPlanDoesNotFitMap):
                    if relative_lane == RelativeLane.SAME_LANE:
                        lane_gff_type[relative_lane] = GFF_Type.Partial
                    elif relative_lane in [RelativeLane.RIGHT_LANE, RelativeLane.LEFT_LANE]:
                        lane_gff_type[relative_lane] = GFF_Type.AugmentedPartial
                    break

                # reset variables for next iteration
                current_segment_start_s = 0
                current_road_idx_on_plan = next_road_idx_on_plan
            if cumulative_distances[relative_lane] < MINIMUM_REQUIRED_DIST_LANE_AHEAD:
                raise ValidLaneAheadTooShort(f"Only {cumulative_distances[relative_lane]} m of valid lane ahead. Minimum required is {MINIMUM_REQUIRED_DIST_LANE_AHEAD}")

        return {relative_lane: (lane_subsegments_dict[relative_lane], lane_gff_type[relative_lane])
                for relative_lane in [RelativeLane.SAME_LANE, RelativeLane.LEFT_LANE, RelativeLane.RIGHT_LANE]}

    @staticmethod
    @raises(DownstreamLaneNotFound, LaneCostNotFound, NavigationPlanDoesNotFitMap, MultipleDownstreamLanes)
    def _choose_next_lane_id_by_cost(current_lane_id: int, route_plan: RoutePlan, next_road_idx_on_plan: int, maneuver_type: Optional[ManeuverType] = None) -> (int):
        """
        Currently assumes that Lookahead spreads only current lane segment and the next lane segment(!)

        :param current_lane_id:
        # :param lane_cost_dict: dictionary of key lane ID to value end cost of traversing lane
        :return: ID of the lane with the minimal costs
        """
        # pull next road segment from the navigation plan, then look for the downstream lane segments on this road segment.
        next_road_segment_id_on_plan = route_plan.s_Data.a_i_road_segment_ids[next_road_idx_on_plan]
        downstream_lanes_ids = MapUtils.get_downstream_lane_ids(current_lane_id)

        if len(downstream_lanes_ids) == 0:
            raise DownstreamLaneNotFound("No downstream lanes found for lane %s." % current_lane_id)

        # collect downstream lanes, whose road_segment_id is next_road_segment_id_on_plan
        downstream_lane_ids_on_plan = [lid for lid in downstream_lanes_ids
                                       if MapUtils.get_road_segment_id_from_lane_id(lid) == next_road_segment_id_on_plan]
        num_downstream_lane_ids_on_plan = len(downstream_lane_ids_on_plan)
        downstream_lane_maneuver_types = MapUtils.get_downstream_lane_maneuver_types(current_lane_id)

        # Verify that there is a downstream lane that continues along the navigation plan
        if num_downstream_lane_ids_on_plan == 0:
            raise NavigationPlanDoesNotFitMap("Any downstream lane is not in the navigation plan: current_lane %d, "
                                              "downstream_lanes %s, next_road_segment_id_on_plan %d" %
                                              (current_lane_id, downstream_lanes_ids, next_road_segment_id_on_plan))
        elif num_downstream_lane_ids_on_plan == 1:
            return downstream_lane_ids_on_plan[0]

        elif num_downstream_lane_ids_on_plan > 1:

            # if a maneuver type is forced, choose that one
            if maneuver_type:
                valid_maneuver_lanes = [(lane, maneuver) for lane, maneuver in downstream_lane_maneuver_types.items()
                                        if maneuver == maneuver_type]

                # if no valid downstream lanes found, raise same exception that would trigger a partial GFF to be created
                if len(valid_maneuver_lanes) == 0:
                    raise DownstreamLaneNotFound(f"No downstream with maneuver type {ManeuverType.name} for lane {current_lane_id}")

                # TODO: handle case if more than one split present
                return valid_maneuver_lanes[0][0]

            # if maneuver_type is None, get the lane with the minimal cost. Raise exception if multiple minimums found
            else:
                route_plan_costs = route_plan.to_costs_dict()
                try:
                    downstream_lane_end_costs = [route_plan_costs[downstream_lane_id][LANE_END_COST_IND]
                                                 for downstream_lane_id in downstream_lane_ids_on_plan]
                except KeyError:
                    raise LaneCostNotFound(f"Cost not found for one or more downstream lanes of lane id {current_lane_id}")

                # sort both cost and id array by lane_end_cost
                sorted_costs, sorted_ids = zip(*[(cost, lane_id) for (cost, lane_id) in sorted(zip(downstream_lane_end_costs, downstream_lane_ids_on_plan))])

                # check if there are duplicate minimum costs (ok to do because array size should be > 1)
                if sorted_costs[0] == sorted_costs[1]:
                    raise MultipleDownstreamLanes("Multiple downstream lanes with the same cost found for lane %s" % current_lane_id)
                else:
                    minimal_lane_id = sorted_ids[0]

            return minimal_lane_id

    @staticmethod
    @raises(UpstreamLaneNotFound)
    def _get_upstream_lanes_from_distance(starting_lane_id: int, starting_lon: float, backward_dist: float) -> \
            (List[int], float):
        """
        given starting point (lane + starting_lon) on the lane and backward_dist, get list of lanes backward
        until reaching total distance from the starting point at least backward_dist
        :param starting_lane_id:
        :param starting_lon:
        :param backward_dist:
        :return: list of lanes backward and longitude on the last lane
        """
        path = [starting_lane_id]
        prev_lane_id = starting_lane_id
        total_dist = starting_lon
        while total_dist < backward_dist:
            prev_lane_ids = MapUtils.get_upstream_lane_ids(prev_lane_id)
            if len(prev_lane_ids) == 0:
                # TODO: the lane can actually have no upstream; should we continue with the existing path instead of
                #   raising exception, if total_dist > TBD
                raise UpstreamLaneNotFound("Upstream lane not found for lane_id=%d" % (prev_lane_id))
            # TODO: how to choose between multiple upstreams if all of them belong to route plan road segment
            prev_lane_id = prev_lane_ids[0]
            path.append(prev_lane_id)
            total_dist += MapUtils.get_lane_length(prev_lane_id)
        return path, total_dist - backward_dist

    @staticmethod
    @raises(LaneNotFound)
    def get_lane(lane_id: int) -> SceneLaneSegmentBase:
        """
        Retrieves lane by lane_id  according to the last message
        :param lane_id:
        :return:
        """
        scene_static = SceneStaticModel.get_instance().get_scene_static()
        lanes = [lane for lane in scene_static.s_Data.s_SceneStaticBase.as_scene_lane_segments if
                 lane.e_i_lane_segment_id == lane_id]
        if len(lanes) == 0:
            raise LaneNotFound('lane {0} not found'.format(lane_id))
        assert len(lanes) == 1
        return lanes[0]

    @staticmethod
    @raises(LaneNotFound)
    def get_lane_geometry(lane_id: int) -> SceneLaneSegmentGeometry:
        """
        Retrieves lane geometry (nom path points/boundary points) by lane_id  according to the last message
        :param lane_id:
        :return:
        """
        scene_static_lane_geo = SceneStaticModel.get_instance().get_scene_static()
        lanes = [lane for lane in scene_static_lane_geo.s_Data.s_SceneStaticGeometry.as_scene_lane_segments if
                 lane.e_i_lane_segment_id == lane_id]
        if len(lanes) == 0:
            raise LaneNotFound('lane %d not found' % lane_id)
        assert len(lanes) == 1
        return lanes[0]

    @staticmethod
    @raises(RoadNotFound)
    def get_road_segment(road_id: int) -> SceneRoadSegment:
        """
        Retrieves road by road_id  according to the last message
        :param road_id:
        :return:
        """
        scene_static = SceneStaticModel.get_instance().get_scene_static()
        road_segments = [road_segment for road_segment in scene_static.s_Data.s_SceneStaticBase.as_scene_road_segment if
                         road_segment.e_i_road_segment_id == road_id]
        if len(road_segments) == 0:
            raise RoadNotFound('road %d not found' % road_id)
        assert len(road_segments) == 1
        return road_segments[0]

    @staticmethod
    def get_static_traffic_flow_controls_s(lane_frenet: GeneralizedFrenetSerretFrame) -> np.array:
        """
        Returns a the locations (s coordinates) of Static_Traffic_flow_controls on the GFF
        The list if ordered from closest traffic flow control to farthest.
        :param lane_frenet: The GFF on which to retrieve the static flow controls.
        :return: A list of static flow contronls on the the GFF, ordered from closest traffic flow control to farthest.
        """
        lane_ids = []
        # stations are s coordinates
        stations_s_coordinates = []
        for lane_id in lane_frenet.segment_ids:
            lane_segment = MapUtils.get_lane(lane_id)
            for static_traffic_flow_control in lane_segment.as_static_traffic_flow_control:
                lane_ids.append(lane_id)
                stations_s_coordinates.append(static_traffic_flow_control.e_l_station)
        frenet_states = np.zeros((len(stations_s_coordinates), 6))
        frenet_states[:, FS_SX] = sorted(stations_s_coordinates)
        return lane_frenet.convert_from_segment_states(frenet_states, lane_ids)[:, FS_SX]

<|MERGE_RESOLUTION|>--- conflicted
+++ resolved
@@ -1,13 +1,10 @@
 import numpy as np
 
 from decision_making.src.exceptions import raises, RoadNotFound, DownstreamLaneNotFound, \
-<<<<<<< HEAD
-    NavigationPlanTooShort, NavigationPlanDoesNotFitMap, UpstreamLaneNotFound, LaneNotFound, LaneCostNotFound
-from decision_making.src.global_constants import EPS, LANE_END_COST_IND, PLANNING_LOOKAHEAD_DIST, MAX_HORIZON_DISTANCE
-=======
-    NavigationPlanTooShort, NavigationPlanDoesNotFitMap, UpstreamLaneNotFound, LaneNotFound, LaneCostNotFound, ValidLaneAheadTooShort, MultipleDownstreamLanes, MappingException
-from decision_making.src.global_constants import EPS, MINIMUM_REQUIRED_DIST_LANE_AHEAD, LANE_END_COST_IND
->>>>>>> 2b5fccfb
+    NavigationPlanTooShort, NavigationPlanDoesNotFitMap, UpstreamLaneNotFound, LaneNotFound, LaneCostNotFound, ValidLaneAheadTooShort, \
+    MultipleDownstreamLanes
+from decision_making.src.global_constants import EPS, MINIMUM_REQUIRED_DIST_LANE_AHEAD, LANE_END_COST_IND, PLANNING_LOOKAHEAD_DIST, \
+    MAX_HORIZON_DISTANCE
 from decision_making.src.messages.route_plan_message import RoutePlan
 from decision_making.src.messages.scene_static_message import SceneLaneSegmentGeometry, \
     SceneLaneSegmentBase, SceneRoadSegment
@@ -303,13 +300,9 @@
     @staticmethod
     @raises(UpstreamLaneNotFound, LaneNotFound, RoadNotFound, DownstreamLaneNotFound, LaneCostNotFound)
     @prof.ProfileFunction()
-<<<<<<< HEAD
-    def get_lookahead_frenet_frame_by_cost(lane_id: int, station: float, route_plan: RoutePlan) -> GeneralizedFrenetSerretFrame:
-=======
-    def get_lookahead_frenet_frame_by_cost(lane_id: int, starting_lon: float, lookahead_dist: float,
-                                           route_plan: RoutePlan,
-                                           can_augment: Optional[Dict[RelativeLane, bool]] = None) -> Dict[RelativeLane, GeneralizedFrenetSerretFrame]:
->>>>>>> 2b5fccfb
+    def get_lookahead_frenet_frame_by_cost(lane_id: int, station: float, route_plan: RoutePlan,
+                                           can_augment: Optional[Dict[RelativeLane, bool]] = None) -> \
+                                           Dict[RelativeLane, GeneralizedFrenetSerretFrame]:
         """
         Create Generalized Frenet frame along lane center, starting from given lane and station.
         :param lane_id: starting lane_id
@@ -318,8 +311,7 @@
         :return: Dict of generalized Frenet frame for the given route part
                  Keys are RelativeLane types. Left and Right will be None if an augmented GFF is not created
         """
-<<<<<<< HEAD
-        # First, get the lane subsegments
+        # Get the lane subsegments
         # TODO: Remove the error handling below once partial GFFs are added
         try:
             upstream_subsegments = MapUtils._get_upstream_lane_subsegments(lane_id, station, PLANNING_LOOKAHEAD_DIST)
@@ -343,41 +335,26 @@
             starting_station = station - PLANNING_LOOKAHEAD_DIST
             lookahead_distance = MAX_HORIZON_DISTANCE + PLANNING_LOOKAHEAD_DIST
 
-        current_and_downstream_subsegments = MapUtils._advance_by_cost(lane_id, starting_station, lookahead_distance, route_plan)
+        current_and_downstream_subsegments = MapUtils._advance_by_cost(lane_id, starting_station, lookahead_distance, route_plan,
+                                                                       can_augment)
+        # TODO: Turn upstream_subsegments into dictionary
         subsegments = upstream_subsegments + current_and_downstream_subsegments
 
-        # Second, create Frenet frame for each sub segment
-        frenet_frames = [MapUtils.get_lane_frenet_frame(subsegment.e_i_SegmentID) for subsegment in subsegments]
-
-        # Third, create GFF
-        gff = GeneralizedFrenetSerretFrame.build(frenet_frames, subsegments)
-
-        return gff
-=======
-        # initialze default argument
-        if can_augment == None:
-            can_augment = {RelativeLane.LEFT_LANE: False, RelativeLane.RIGHT_LANE: False}
-
-
-        init_lane_id, init_lon = MapUtils._get_frenet_starting_point(lane_id, starting_lon)
-
-        # get the full lanes path
-        sub_segments_dict = MapUtils._advance_by_cost(init_lane_id, init_lon, lookahead_dist, route_plan, can_augment)
-
-        # create sub-segments for GFF
+        # TODO: Look into impact of initializing this as empty dictionary
         gffs_dict = {RelativeLane.LEFT_LANE: None,
                      RelativeLane.SAME_LANE: None,
                      RelativeLane.RIGHT_LANE: None}
 
-        for relative_lane in sub_segments_dict.keys():
-            if sub_segments_dict[relative_lane][0]:
-                frenet_frames = [MapUtils.get_lane_frenet_frame(sub_segment.e_i_SegmentID) for sub_segment in sub_segments_dict[relative_lane][0]]
-                # create GFF
-                gffs_dict[relative_lane] = GeneralizedFrenetSerretFrame.build(frenet_frames, sub_segments_dict[relative_lane][0])
-                gffs_dict[relative_lane].gff_type = sub_segments_dict[relative_lane][1]
+        for relative_lane in subsegments.keys():
+            if subsegments[relative_lane][0]:
+                # Create Frenet frame for each sub segment
+                frenet_frames = [MapUtils.get_lane_frenet_frame(sub_segment.e_i_SegmentID) for sub_segment in subsegments[relative_lane][0]]
+
+                # Create GFF
+                gffs_dict[relative_lane] = GeneralizedFrenetSerretFrame.build(frenet_frames, subsegments[relative_lane][0])
+                gffs_dict[relative_lane].gff_type = subsegments[relative_lane][1] # TODO: This should be set with constructor
 
         return gffs_dict
->>>>>>> 2b5fccfb
 
     @staticmethod
     @raises(UpstreamLaneNotFound)
@@ -445,7 +422,8 @@
     @raises(RoadNotFound, LaneNotFound, DownstreamLaneNotFound, LaneCostNotFound, NavigationPlanTooShort)
     @prof.ProfileFunction()
     def _advance_by_cost(initial_lane_id: int, initial_s: float, lookahead_distance:float, route_plan:RoutePlan,
-                         can_augment: Optional[Dict[RelativeLane, bool]] = None) -> Dict[RelativeLane, Tuple[List[FrenetSubSegment], GFF_Type]]:
+                         can_augment: Optional[Dict[RelativeLane, bool]] = None) -> \
+                         Dict[RelativeLane, Tuple[List[FrenetSubSegment], GFF_Type]]:
         """
         Given a longitudinal position <initial_s> on lane segment <initial_lane_id>, advance <lookahead_distance>
         further according to costs of each FrenetFrame, and finally return a configuration of lane-subsegments.
@@ -454,20 +432,14 @@
         :param initial_s: initial longitude along <initial_lane_id>
         :param lookahead_distance: the desired distance of lookahead in [m].
         :param route_plan: the relevant navigation plan to iterate over its road IDs.
-<<<<<<< HEAD
-        :return: List of lane subsegments ahead of the host
-=======
-        :return: a list of tuples of the format (lane_id, start_s (longitude) on lane, end_s (longitude) on lane)
         :return: a dict with keys [RelativeLane.SAME_LANE, RelativeLane.LEFT_LANE, RelativeLane.RIGHT_LANE]
                  These keys represent the non-augmented, left-augmented, and right-augmented gffs that will be created.
                  The left-augmented and right-augmented values will be None, unless an augmented GFF can be created.
                  The values are a list of FrenetSubSegments that will be used to create the GFF.
->>>>>>> 2b5fccfb
         """
 
         # initialize default arguments
-        if can_augment == None:
-            can_augment = {RelativeLane.LEFT_LANE: False, RelativeLane.RIGHT_LANE: False}
+        can_augment = can_augment or {RelativeLane.LEFT_LANE: False, RelativeLane.RIGHT_LANE: False}
 
         lane_subsegments_dict = {RelativeLane.SAME_LANE: None, RelativeLane.LEFT_LANE: None, RelativeLane.RIGHT_LANE: None}
         lane_gff_type = {RelativeLane.SAME_LANE: None, RelativeLane.LEFT_LANE: None, RelativeLane.RIGHT_LANE: None}
@@ -497,8 +469,7 @@
             lane_gff_type[relative_lane] = GFF_Type.Normal
 
             # initialize empty list for subsegments
-            if lane_subsegments_dict[relative_lane] is None:
-                lane_subsegments_dict[relative_lane] = []
+            lane_subsegments_dict[relative_lane] = lane_subsegments_dict[relative_lane] or []
 
             # get route plan index to start at
             initial_road_segment_id = MapUtils.get_road_segment_id_from_lane_id(initial_lane_ids[relative_lane])
