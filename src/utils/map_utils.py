import numpy as np
from decision_making.src.exceptions import raises, RoadNotFound, DownstreamLaneNotFound, \
    NavigationPlanTooShort, NavigationPlanDoesNotFitMap, AmbiguousNavigationPlan, UpstreamLaneNotFound, LaneNotFound
from decision_making.src.global_constants import EPS
from decision_making.src.messages.route_plan_message import RoutePlan
from decision_making.src.messages.scene_static_message import SceneLaneSegmentGeometry, \
    SceneLaneSegmentBase, SceneRoadSegment
from decision_making.src.messages.scene_static_enums import NominalPathPoint
from decision_making.src.planning.behavioral.data_objects import RelativeLane
from decision_making.src.planning.types import CartesianPoint2D, FS_SX
from decision_making.src.planning.utils.frenet_serret_frame import FrenetSerret2DFrame
from decision_making.src.planning.utils.generalized_frenet_serret_frame import GeneralizedFrenetSerretFrame, \
    FrenetSubSegment
from decision_making.src.planning.utils.numpy_utils import NumpyUtils
from decision_making.src.scene.scene_static_model import SceneStaticModel
import rte.python.profiler as prof
from typing import List, Dict


class MapUtils:

    @staticmethod
    def get_road_segment_ids() -> List[int]:
        """
        :return:road_segment_ids of every road in the static scene
        """
        scene_static = SceneStaticModel.get_instance().get_scene_static()
        road_segments = scene_static.s_Data.s_SceneStaticBase.as_scene_road_segment[:scene_static.s_Data.s_SceneStaticBase.e_Cnt_num_road_segments]
        return [road_segment.e_i_road_segment_id for road_segment in road_segments]

    @staticmethod
    def get_road_segment_id_from_lane_id(lane_id: int) -> int:
        """
        get road_segment_id containing the lane
        :param lane_id:
        :return: road_segment_id
        """
        lane = MapUtils.get_lane(lane_id)
        if lane is None:
            raise LaneNotFound('lane %d cannot be found' % lane_id)
        return lane.e_i_road_segment_id

    @staticmethod
    def get_lane_ordinal(lane_id: int) -> int:
        """
        get lane ordinal of the lane on the road (the rightest lane's ordinal is 0)
        :param lane_id:
        :return: lane's ordinal
        """
        return MapUtils.get_lane(lane_id).e_Cnt_right_adjacent_lane_count

    @staticmethod
    def get_lane_length(lane_id: int) -> float:
        """
        get the whole lane's length
        :param lane_id:
        :return: lane's length
        """
        nominal_points = MapUtils.get_lane_geometry(lane_id).a_nominal_path_points
        # TODO: lane length should be nominal_points[-1, NominalPathPoint.CeSYS_NominalPathPoint_e_l_s.value]
        ds = np.mean(np.diff(nominal_points[:, NominalPathPoint.CeSYS_NominalPathPoint_e_l_s.value]))
        return ds * (nominal_points.shape[0] - 1)

    @staticmethod
    @prof.ProfileFunction()
    def get_lane_frenet_frame(lane_id: int) -> FrenetSerret2DFrame:
        """
        get Frenet frame of the whole center-lane for the given lane
        :param lane_id:
        :return: Frenet frame
        """
        nominal_points = MapUtils.get_lane_geometry(lane_id).a_nominal_path_points

        points = nominal_points[:, (NominalPathPoint.CeSYS_NominalPathPoint_e_l_EastX.value,
                                    NominalPathPoint.CeSYS_NominalPathPoint_e_l_NorthY.value)]

        yaw = nominal_points[:, NominalPathPoint.CeSYS_NominalPathPoint_e_phi_heading.value]
        T = np.c_[np.cos(yaw), np.sin(yaw)]
        N = NumpyUtils.row_wise_normal(T)
        k = nominal_points[:, NominalPathPoint.CeSYS_NominalPathPoint_e_il_curvature.value][:, np.newaxis]
        k_tag = nominal_points[:, NominalPathPoint.CeSYS_NominalPathPoint_e_il2_curvature_rate.value][:, np.newaxis]
        ds = np.mean(
            np.diff(nominal_points[:, NominalPathPoint.CeSYS_NominalPathPoint_e_l_s.value]))  # TODO: is this necessary?

        return FrenetSerret2DFrame(points=points, T=T, N=N, k=k, k_tag=k_tag, ds=ds)

    @staticmethod
    def get_adjacent_lane_ids(lane_id: int, relative_lane: RelativeLane) -> List[int]:
        """
        get sorted adjacent (right/left) lanes relative to the given lane segment, or empty list if no adjacent lanes
        :param lane_id:
        :param relative_lane: either right or left
        :return: adjacent lanes ids sorted by their distance from the given lane;
                    if there are no such lanes, return empty list []
        """

        lane = MapUtils.get_lane(lane_id)
        if relative_lane == RelativeLane.RIGHT_LANE:
            adj_lanes = lane.as_right_adjacent_lanes
        elif relative_lane == RelativeLane.LEFT_LANE:
            adj_lanes = lane.as_left_adjacent_lanes
        else:
            raise ValueError('Relative lane must be either right or left')
        return [adj_lane.e_i_lane_segment_id for adj_lane in adj_lanes]

    @staticmethod
    def get_closest_lane_ids(lane_id: int) -> Dict[RelativeLane, int]:
        """
        get dictionary that given lane_id maps from RelativeLane to lane_id of the immediate neighbor lane
        :param lane_id:
        :return: dictionary from RelativeLane to the immediate neighbor lane ids (or None if the neighbor does not exist)
        """
        right_lanes = MapUtils.get_adjacent_lane_ids(lane_id, RelativeLane.RIGHT_LANE)
        left_lanes = MapUtils.get_adjacent_lane_ids(lane_id, RelativeLane.LEFT_LANE)
        relative_lane_ids: Dict[RelativeLane, int] = {}
        if len(right_lanes) > 0:
            relative_lane_ids[RelativeLane.RIGHT_LANE] = right_lanes[0]
        relative_lane_ids[RelativeLane.SAME_LANE] = lane_id
        if len(left_lanes) > 0:
            relative_lane_ids[RelativeLane.LEFT_LANE] = left_lanes[0]
        return relative_lane_ids

    @staticmethod
    def _get_all_middle_lanes():
        """
        Returns the middle lane of each road segment.
        :return:
        """
        lanes_per_roads = [MapUtils.get_lanes_ids_from_road_segment_id(road_segment_id)
                           for road_segment_id in MapUtils.get_road_segment_ids()]
        return [lanes[int(len(lanes) / 2)] for lanes in lanes_per_roads]

    @staticmethod
    def get_closest_lane(cartesian_point: CartesianPoint2D) -> int:
        """
        Given cartesian coordinates, find the closest lane to the point. Note that this function operates only on the lane segments that are
        provided in the smaller, geometry-data horizon (i.e. the lane segments provided in the SceneStaticGeometry structure).
        :param cartesian_point: 2D cartesian coordinates
        :return: closest lane segment id
        """
        x_index = NominalPathPoint.CeSYS_NominalPathPoint_e_l_EastX.value
        y_index = NominalPathPoint.CeSYS_NominalPathPoint_e_l_NorthY.value

        map_lane_ids = np.array([lane_segment.e_i_lane_segment_id
                                 for lane_segment in
                                 SceneStaticModel.get_instance().get_scene_static().s_Data.s_SceneStaticGeometry.as_scene_lane_segments])

        num_points_in_map_lanes = np.array([MapUtils.get_lane_geometry(lane_id).a_nominal_path_points.shape[0]
                                            for lane_id in map_lane_ids])

        num_points_in_longest_lane = np.max(num_points_in_map_lanes)
        # create 3D matrix of all lanes' points; pad it by inf according to the largest number of lane points
        map_lanes_xy_points = np.array([np.vstack((MapUtils.get_lane_geometry(lane_id).a_nominal_path_points[:, (x_index, y_index)],
                                        np.full((num_points_in_longest_lane - num_points_in_map_lanes[i], 2), np.inf)))
                                        for i, lane_id in enumerate(map_lane_ids)])
        distances_from_lane_points = np.linalg.norm(map_lanes_xy_points - cartesian_point, axis=2)  # 2D matrix
        closest_points_idx_per_lane = np.argmin(distances_from_lane_points, axis=1)
        # 1D array: the minimal distances to the point per lane
        min_dist_per_lane = distances_from_lane_points[np.arange(distances_from_lane_points.shape[0]),
                                                       closest_points_idx_per_lane]

        # find all lanes having the closest distance to the point
        # TODO: fix map in PG_split.bin such that seam points of connected lanes will overlap,so we can use smaller atol
        closest_lanes_idxs = np.where(np.isclose(min_dist_per_lane, min_dist_per_lane.min(), atol=0.1))[0]

        if closest_lanes_idxs.size == 1:  # a single closest lane
            return map_lane_ids[closest_lanes_idxs[0]]

        # Among the closest lanes, find lanes whose closest point is internal (not start/end point of the lane).
        # In this case (internal point) we are not expecting a numerical issue.
        # If such lanes exist, return an arbitrary one of them.
        lanes_with_internal_closest_point = np.where(np.logical_and(closest_points_idx_per_lane[closest_lanes_idxs] > 0,
                                                                    closest_points_idx_per_lane[closest_lanes_idxs] <
                                                                    num_points_in_map_lanes[closest_lanes_idxs] - 1))[0]
        if len(lanes_with_internal_closest_point) > 0:  # then return arbitrary (first) lane with internal closest point
            return map_lane_ids[closest_lanes_idxs[lanes_with_internal_closest_point[0]]]

        # The rest of the code handles deciding on which lane to project out of two closest lanes, while they share
        # a given mutual closest point.
        # If cartesian_point is near a seam between two (or more) lanes, choose the closest lane according to its
        # local yaw, such that the cartesian_point might be projected on the chosen lane.

        lane_idx = closest_lanes_idxs[0]  # choose arbitrary (first) closest lane
        lane_id = map_lane_ids[lane_idx]
        seam_point_idx = closest_points_idx_per_lane[lane_idx]
        # calculate a vector from the closest point to the input point
        vec_to_input_point = cartesian_point - MapUtils.get_lane_geometry(lane_id).a_nominal_path_points[
            seam_point_idx, (x_index, y_index)]
        yaw_to_input_point = np.arctan2(vec_to_input_point[1], vec_to_input_point[0])
        lane_local_yaw = MapUtils.get_lane_geometry(map_lane_ids[lane_idx]).a_nominal_path_points[
            seam_point_idx, NominalPathPoint.CeSYS_NominalPathPoint_e_phi_heading.value]
        if np.cos(yaw_to_input_point - lane_local_yaw) >= 0:  # local_yaw & yaw_to_input_point create an acute angle
            # take a lane that starts in the closest point
            final_lane_idx = closest_lanes_idxs[closest_points_idx_per_lane[closest_lanes_idxs] == 0][0]
        else:  # local_yaw & yaw_to_input_point create an obtuse angle ( > 90 degrees)
            # take a lane that ends in the closest point
            final_lane_idx = closest_lanes_idxs[closest_points_idx_per_lane[closest_lanes_idxs] > 0][0]
        return map_lane_ids[final_lane_idx]

    @staticmethod
    def get_dist_to_lane_borders(lane_id: int, s: float) -> (float, float):
        """
        get distance from the lane center to the lane borders at given longitude from the lane's origin
        :param lane_id:
        :param s: longitude of the lane center point (w.r.t. the lane Frenet frame)
        :return: distance from the right lane border, distance from the left lane border
        """
        nominal_points = MapUtils.get_lane_geometry(lane_id).a_nominal_path_points

        closest_s_idx = np.argmin(np.abs(nominal_points[:,
                                         NominalPathPoint.CeSYS_NominalPathPoint_e_l_s.value] - s))
        return (nominal_points[closest_s_idx, NominalPathPoint.CeSYS_NominalPathPoint_e_l_left_offset.value],
                -nominal_points[closest_s_idx, NominalPathPoint.CeSYS_NominalPathPoint_e_l_right_offset.value])

    @staticmethod
    def get_lane_width(lane_id: int, s: float) -> float:
        """
        get lane width at given longitude from the lane's origin
        :param lane_id:
        :param s: longitude of the lane center point (w.r.t. the lane Frenet frame)
        :return: lane width
        """
        border_right, border_left = MapUtils.get_dist_to_lane_borders(lane_id, s)
        return border_right + border_left

    @staticmethod
    def get_upstream_lanes(lane_id: int) -> List[int]:
        """
        Get upstream lanes (incoming) of the given lane.
        This is referring only to the previous road-segment, and the returned list is there for many-to-1 connection.
        :param lane_id:
        :return: list of upstream lanes ids
        """
        upstream_connectivity = MapUtils.get_lane(lane_id).as_upstream_lanes
        return [connectivity.e_i_lane_segment_id for connectivity in upstream_connectivity]

    @staticmethod
    def get_downstream_lanes(lane_id: int) -> List[int]:
        """
        Get downstream lanes (outgoing) of the given lane.
        This is referring only to the next road-segment, and the returned list is there for 1-to-many connection.
        :param lane_id:
        :return: list of downstream lanes ids
        """
        downstream_connectivity = MapUtils.get_lane(lane_id).as_downstream_lanes
        return [connectivity.e_i_lane_segment_id for connectivity in downstream_connectivity]

    @staticmethod
    def get_lanes_ids_from_road_segment_id(road_segment_id: int) -> List[int]:
        """
        Get sorted list of lanes for given road segment. The output lanes are ordered by the lanes' ordinal,
        i.e. from the rightest lane to the most left.
        :param road_segment_id:
        :return: sorted list of lane segments' IDs
        """
        return list(MapUtils.get_road_segment(road_segment_id).a_i_lane_segment_ids)

    @staticmethod
    def does_map_exist_backward(lane_id: int, backward_dist: float):
        """
        check whether the map contains roads behind the given lane_id far enough (backward_dist)
        :param lane_id: current lane_id
        :param backward_dist: distance backward
        :return: True if the map contains upstream roads for the distance backward_dist
        """
        try:
            MapUtils._get_upstream_lanes_from_distance(lane_id, 0, backward_dist)
            return True
        except UpstreamLaneNotFound:
            return False

    @staticmethod
    @raises(UpstreamLaneNotFound, LaneNotFound, RoadNotFound, DownstreamLaneNotFound)
    @prof.ProfileFunction()
    def get_lookahead_frenet_frame(lane_id: int, starting_lon: float, lookahead_dist: float,
                                   route_plan: RoutePlan) -> GeneralizedFrenetSerretFrame:
        """
        Create Generalized Frenet frame of a given length along lane center, starting from given lane's longitude
        (may be negative).
        When some lane ends, it automatically continues to the next lane, according to the navigation plan.
        :param lane_id: starting lane_id
        :param starting_lon: starting longitude (may be negative) [m]
        :param lookahead_dist: lookahead distance for the output frame [m]
        :param route_plan: the relevant navigation plan to iterate over its road IDs.
        :return: generalized Frenet frame for the given route part
        """
        # find the starting point
        route_plan_road_segment_ids = route_plan.s_Data.a_i_road_segment_ids
        if starting_lon <= 0:  # the starting point is behind lane_id
            lane_ids, init_lon = MapUtils._get_upstream_lanes_from_distance(lane_id, 0, -starting_lon)
            init_lane_id = lane_ids[-1]
            # add road ids from behind the ego vehicle to the route_plan road segment list:
            ego_road_id = MapUtils.get_road_segment_id_from_lane_id(lane_id)
            ego_road_index = np.argwhere(route_plan_road_segment_ids == ego_road_id)[0][0]
            route_plan_road_segment_ids = route_plan_road_segment_ids[ego_road_index:]
            for lane_seg_id in lane_ids[1:]:
                road_seg_id = MapUtils.get_road_segment_id_from_lane_id(lane_seg_id)
                route_plan_road_segment_ids = np.insert(route_plan_road_segment_ids, 0, road_seg_id)
        else:  # the starting point is within or after lane_id
            init_lane_id, init_lon = lane_id, starting_lon

        # get the full lanes path
        sub_segments = MapUtils._advance_on_plan(init_lane_id, init_lon, lookahead_dist, route_plan_road_segment_ids)
        # create sub-segments for GFF
        frenet_frames = [MapUtils.get_lane_frenet_frame(sub_segment.e_i_SegmentID) for sub_segment in sub_segments]
        # create GFF
        gff = GeneralizedFrenetSerretFrame.build(frenet_frames, sub_segments)
        return gff



    @staticmethod
    @raises(RoadNotFound, DownstreamLaneNotFound)
    @prof.ProfileFunction()
    def _advance_on_plan(initial_lane_id: int, initial_s: float, lookahead_distance: float,
                         route_plan_road_ids: np.ndarray) -> List[FrenetSubSegment]:
        """
        Given a longitudinal position <initial_s> on lane segment <initial_lane_id>, advance <lookahead_distance>
        further according to <navigation_plan>, and finally return a configuration of lane-subsegments.
        If <desired_lon> is more than the distance to end of the plan, a LongitudeOutOfRoad exception is thrown.
        :param initial_lane_id: the initial lane_id (the vehicle is current on)
        :param initial_s: initial longitude along <initial_lane_id>
        :param lookahead_distance: the desired distance of lookahead in [m].
        :param route_plan_road_ids: the relevant navigation plan to iterate over its road IDs.
        :return: a list of tuples of the format (lane_id, start_s (longitude) on lane, end_s (longitude) on lane)
        """
        initial_road_segment_id = MapUtils.get_road_segment_id_from_lane_id(initial_lane_id)
        # TODO: what will happen if there is a lane split ahead for left/right lanes and the doenstream road is not part of the nav. plan

        try:
            initial_road_idx_on_plan = np.where(route_plan_road_ids == initial_road_segment_id)[0][0]
        except IndexError:
            raise RoadNotFound("Road ID {} is not in not found in the route plan road segment list"
                               .format(initial_road_segment_id))

        cumulative_distance = 0.
        lane_subsegments = []

        current_road_idx_on_plan = initial_road_idx_on_plan
        current_lane_id = initial_lane_id
        current_segment_start_s = initial_s  # reference longitudinal position on the lane of current_lane_id
        while True:
            current_lane_length = MapUtils.get_lane_length(current_lane_id)  # a lane's s_max

            # distance to travel on current lane: distance to end of lane, or shorter if reached <lookahead distance>
            current_segment_end_s = min(current_lane_length,
                                        current_segment_start_s + lookahead_distance - cumulative_distance)

            # add subsegment to the list and add traveled distance to <cumulative_distance> sum
            lane_subsegments.append(FrenetSubSegment(current_lane_id, current_segment_start_s, current_segment_end_s))
            cumulative_distance += current_segment_end_s - current_segment_start_s

            if cumulative_distance > lookahead_distance - EPS:
                break

            next_road_idx_on_plan = current_road_idx_on_plan + 1
            if next_road_idx_on_plan > len(route_plan_road_ids) - 1:
                raise NavigationPlanTooShort("Cannot progress further on plan %s (leftover: %s [m]); "
                                             "current_segment_end_s=%f lookahead_distance=%f" %
                                             (route_plan_road_ids, lookahead_distance - cumulative_distance,
                                              current_segment_end_s, lookahead_distance))

            # pull next road segment from the navigation plan, then look for the downstream lane segment on this
            # road segment. This assumes a single correct downstream segment.
            next_road_segment_id_on_plan = route_plan_road_ids[next_road_idx_on_plan]
            downstream_lanes_ids = MapUtils.get_downstream_lanes(current_lane_id)
            # TODO: what if lane is deadend or it is the last road segment in the nav. plan (destination reached)
            if len(downstream_lanes_ids) == 0:
                lane_type = MapUtils.get_lane(current_lane_id).e_e_lane_type
                lanes_from_left = MapUtils.get_lane(current_lane_id).e_Cnt_left_adjacent_lane_count
                lanes_from_right = MapUtils.get_lane(current_lane_id).e_Cnt_right_adjacent_lane_count
                raise DownstreamLaneNotFound(
                    "MapUtils._advance_on_plan: Downstream lane not found for lane_id=%d type=%s lanes_from_left=%d "
                    "lanes_from_right=%d" % (current_lane_id, lane_type, lanes_from_left, lanes_from_right))

            # collect downstream lanes, whose road_segment_id is next_road_segment_id_on_plan
            downstream_lanes_ids_on_plan = \
                [lid for lid in downstream_lanes_ids
                 if MapUtils.get_road_segment_id_from_lane_id(lid) == next_road_segment_id_on_plan]

            # verify that there is exactly one downstream lane, whose road_segment_id is next_road_segment_id_on_plan
            if len(downstream_lanes_ids_on_plan) == 0:
                raise NavigationPlanDoesNotFitMap("Any downstream lane is not in the navigation plan: current_lane %d, "
                                                  "downstream_lanes %s, next_road_segment_id_on_plan %d" %
                                                  (current_lane_id, downstream_lanes_ids, next_road_segment_id_on_plan))
            if len(downstream_lanes_ids_on_plan) > 1:
                raise AmbiguousNavigationPlan("More than 1 downstream lanes according to the nav. plan %s,"
                                              "downstream_lanes_ids_on_plan %s" %
                                              (route_plan_road_ids, downstream_lanes_ids_on_plan))

            current_lane_id = downstream_lanes_ids_on_plan[0]
            current_segment_start_s = 0
            current_road_idx_on_plan = next_road_idx_on_plan

        return lane_subsegments

    @staticmethod
    @raises(UpstreamLaneNotFound)
    def _get_upstream_lanes_from_distance(starting_lane_id: int, starting_lon: float, backward_dist: float) -> \
            (List[int], float):
        """
        given starting point (lane + starting_lon) on the lane and backward_dist, get list of lanes backward
        until reaching total distance from the starting point at least backward_dist
        :param starting_lane_id:
        :param starting_lon:
        :param backward_dist:
        :return: list of lanes backward and longitude on the last lane
        """
        path = [starting_lane_id]
        prev_lane_id = starting_lane_id
        total_dist = starting_lon
        while total_dist < backward_dist:
            prev_lane_ids = MapUtils.get_upstream_lanes(prev_lane_id)
            if len(prev_lane_ids) == 0:
                # TODO: the lane can actually have no upstream; should we continue with the existing path instead of
                #   raising exception, if total_dist > TBD
                raise UpstreamLaneNotFound(
                    "MapUtils._advance_on_plan: Upstream lane not found for lane_id=%d" % (prev_lane_id))
            # TODO: how to choose between multiple upstreams if all of them belong to route plan road segment
            prev_lane_id = prev_lane_ids[0]
            path.append(prev_lane_id)
            total_dist += MapUtils.get_lane_length(prev_lane_id)
        return path, total_dist - backward_dist

    @staticmethod
    @raises(LaneNotFound)
    def get_lane(lane_id: int) -> SceneLaneSegmentBase:
        """
        Retrieves lane by lane_id  according to the last message
        :param lane_id:
        :return:
        """
        scene_static = SceneStaticModel.get_instance().get_scene_static()
        lanes = [lane for lane in scene_static.s_Data.s_SceneStaticBase.as_scene_lane_segments if
                 lane.e_i_lane_segment_id == lane_id]
        if len(lanes) == 0:
            raise LaneNotFound('lane {0} not found'.format(lane_id))
        assert len(lanes) == 1
        return lanes[0]

    @staticmethod
    @raises(LaneNotFound)
    def get_lane_geometry(lane_id: int) -> SceneLaneSegmentGeometry:
        """
        Retrieves lane geometry (nom path points/boundary points) by lane_id  according to the last message
        :param lane_id:
        :return:
        """
        scene_static_lane_geo = SceneStaticModel.get_instance().get_scene_static()
        lanes = [lane for lane in scene_static_lane_geo.s_Data.s_SceneStaticGeometry.as_scene_lane_segments if
                 lane.e_i_lane_segment_id == lane_id]
        if len(lanes) == 0:
            raise LaneNotFound('lane %d not found' % lane_id)
        assert len(lanes) == 1
        return lanes[0]

    @staticmethod
    @raises(RoadNotFound)
    def get_road_segment(road_id: int) -> SceneRoadSegment:
        """
        Retrieves road by road_id  according to the last message
        :param road_id:
        :return:
        """
        scene_static = SceneStaticModel.get_instance().get_scene_static()
        road_segments = [road_segment for road_segment in scene_static.s_Data.s_SceneStaticBase.as_scene_road_segment if
                         road_segment.e_i_road_segment_id == road_id]
        if len(road_segments) == 0:
            raise RoadNotFound('road %d not found' % road_id)
        assert len(road_segments) == 1
        return road_segments[0]

<<<<<<< HEAD
    @staticmethod
    def get_static_traffic_flow_controls_s(lane_frenet: GeneralizedFrenetSerretFrame):
        """
        Returns the adjusted ids of the Static_Traffic_flow_controls on the GFF
        :return: s coordinates of the traffic flow controls on the GFF
=======



    @staticmethod
    def get_static_traffic_flow_controls_s(lane_frenet: GeneralizedFrenetSerretFrame) -> np.array:
        """
        Returns a the locations (s coordinates) of Static_Traffic_flow_controls on the GFF
        The list if ordered from closest traffic flow control to farthest.
        :param lane_frenet: The GFF on which to retrieve the static flow controls.
        :return: A list of static flow contronls on the the GFF, ordered from closest traffic flow control to farthest.
>>>>>>> c758a0c6
        """
        lane_ids = []
        # stations are s coordinates
        stations_s_coordinates = []
        for lane_id in lane_frenet.segment_ids:
            lane_segment = MapUtils.get_lane(lane_id)
            for static_traffic_flow_control in lane_segment.as_static_traffic_flow_control:
                lane_ids.append(lane_id)
                stations_s_coordinates.append(static_traffic_flow_control.e_l_station)
<<<<<<< HEAD
        return lane_frenet.convert_s_from_segments(stations_s_coordinates, lane_ids)
=======
        frenet_states = np.zeros((len(stations_s_coordinates), 6))
        frenet_states[:, FS_SX] = sorted(stations_s_coordinates)
        return lane_frenet.convert_from_segment_states(frenet_states, lane_ids)[:, FS_SX]
>>>>>>> c758a0c6


<|MERGE_RESOLUTION|>--- conflicted
+++ resolved
@@ -470,13 +470,6 @@
         assert len(road_segments) == 1
         return road_segments[0]
 
-<<<<<<< HEAD
-    @staticmethod
-    def get_static_traffic_flow_controls_s(lane_frenet: GeneralizedFrenetSerretFrame):
-        """
-        Returns the adjusted ids of the Static_Traffic_flow_controls on the GFF
-        :return: s coordinates of the traffic flow controls on the GFF
-=======
 
 
 
@@ -487,7 +480,6 @@
         The list if ordered from closest traffic flow control to farthest.
         :param lane_frenet: The GFF on which to retrieve the static flow controls.
         :return: A list of static flow contronls on the the GFF, ordered from closest traffic flow control to farthest.
->>>>>>> c758a0c6
         """
         lane_ids = []
         # stations are s coordinates
@@ -497,12 +489,8 @@
             for static_traffic_flow_control in lane_segment.as_static_traffic_flow_control:
                 lane_ids.append(lane_id)
                 stations_s_coordinates.append(static_traffic_flow_control.e_l_station)
-<<<<<<< HEAD
-        return lane_frenet.convert_s_from_segments(stations_s_coordinates, lane_ids)
-=======
         frenet_states = np.zeros((len(stations_s_coordinates), 6))
         frenet_states[:, FS_SX] = sorted(stations_s_coordinates)
         return lane_frenet.convert_from_segment_states(frenet_states, lane_ids)[:, FS_SX]
->>>>>>> c758a0c6
-
-
+
+
