import itertools
from typing import List, Dict
import numpy as np
from decision_making.src.global_constants import EPS
from decision_making.src.mapping.scene_model import SceneModel
from decision_making.src.messages.navigation_plan_message import NavigationPlanMsg
from decision_making.src.messages.scene_static_message import NominalPathPoint
from decision_making.src.planning.behavioral.data_objects import RelativeLane
from decision_making.src.planning.types import FP_DX, C_X, C_Y, CartesianPoint2D
from decision_making.src.planning.types import FS_DX
from decision_making.src.planning.types import FS_SX
from decision_making.src.planning.utils.frenet_serret_frame import FrenetSerret2DFrame
from decision_making.src.planning.utils.generalized_frenet_serret_frame import GeneralizedFrenetSerretFrame, \
    FrenetSubSegment
#from decision_making.src.state.map_state import MapState
from decision_making.src.state.map_state import MapState
from mapping.src.exceptions import raises, RoadNotFound, DownstreamLaneNotFound, \
    NavigationPlanTooShort, NavigationPlanDoesNotFitMap, AmbiguousNavigationPlan, UpstreamLaneNotFound
from mapping.src.model.constants import ROAD_SHOULDERS_WIDTH
from mapping.src.service.map_service import MapService


class MapUtils:

    # TODO: remove this on Lane-based planner PR
    @staticmethod
    def get_road_rhs_frenet(road_id: int) -> FrenetSerret2DFrame:
        rhs_lane_id = MapUtils.get_adjacent_lanes(road_id, RelativeLane.RIGHT_LANE)[0]
        nominal_points = SceneModel.get_instance().get_lane(rhs_lane_id).a_nominal_path_points
        return FrenetSerret2DFrame.fit(nominal_points[:,
                                       (NominalPathPoint.CeSYS_NominalPathPoint_e_l_right_offset,
                                        NominalPathPoint.CeSYS_NominalPathPoint_e_l_NorthY)])

    @staticmethod
    def get_lookahead_frenet_frame(lane_id: int, starting_lon: float, lookahead_dist: float,
                                   navigation_plan: NavigationPlanMsg) -> GeneralizedFrenetSerretFrame:
        """
        Get Frenet frame of a given length along lane center, starting from given lane's longitude (may be negative).
        When some lane finishes, it automatically continues to the next lane, according to the navigation plan.
        :param lane_id: starting lane_id
        :param starting_lon: starting longitude (may be negative) [m]
        :param lookahead_dist: lookahead distance for the output frame [m]
        :param navigation_plan: the relevant navigation plan to iterate over its road IDs.
        :return: Frenet frame for the given route part
        """
        scene_static = SceneModel.get_instance().get_scene_static()

        # TODO CHECK can SceneModel give us a larger horizon than s_Data.e_l_perception_horizon_*
        if (starting_lon + lookahead_dist) > scene_static.s_Data.e_l_perception_horizon_front:
            raise ValueError('lookahead_dist greater than SceneStatic front horizon')
        if abs(starting_lon) > scene_static.s_Data.e_l_perception_horizon_rear:   
            raise ValueError('starting_lon greater than SceneStatic rear horizon')
        
        nav_plan_laneseg_ids = [MapUtils.get_lanes_ids_from_road_segment_id(road_id) for road_id in navigation_plan.road_ids]
        nav_plan_laneseg_ids = list(itertools.chain.from_iterable(nav_plan_laneseg_ids))

        # TODO CHECK can scenemodel have function to give list of all available lane segments
        scene_model_lane_seg_ids = [lane.e_i_lane_segment_id for lane in scene_static.s_Data.as_scene_lane_segment]

        if not set(nav_plan_laneseg_ids).issubset(scene_model_lane_seg_ids):
            raise ValueError('Navigation plan includes lane IDs that are not part of SceneModel')

        # TODO ASSUMPTION starting_lon is limited to current lane id and previous, not >current <prev
        start_lane_seg_id = lane_id if starting_lon >= 0 else SceneModel.get_instance().get_lane(lane_id).as_upstream_lanes[0].e_Cnt_lane_segment_id 
        start_lane = SceneModel.get_instance().get_lane(start_lane_seg_id)
        
        # Find start point s distance
        if starting_lon < 0:     
            seg_start_s = start_lane.a_nominal_path_points[start_lane.e_Cnt_nominal_path_point_count][NominalPathPoint.CeSYS_NominalPathPoint_e_l_s.value] + starting_lon
        else:
            seg_start_s = starting_lon 

        # Find start point s index
        start_pt_idx = 0
        while start_lane.a_nominal_path_points[start_pt_idx][NominalPathPoint.CeSYS_NominalPathPoint_e_l_s.value] < seg_start_s:
            start_pt_idx += 1

        accumulated_s = 0
        frenet_frames = []
        frenet_sub_segments = [] 
        curr_lane_id = start_lane_seg_id
        while accumulated_s < lookahead_dist:
            curr_lane = SceneModel.get_instance().get_lane(curr_lane_id) 
            first_nom_path_pt = curr_lane.a_nominal_path_points[0]
            last_nom_path_pt = curr_lane.a_nominal_path_points[curr_lane.e_Cnt_nominal_path_point_count - 1]

            # End point is beyond end of LS and LS is starting segment. Append start point to end of LS 
            if curr_lane_id == start_lane_seg_id and \
               (last_nom_path_pt[NominalPathPoint.CeSYS_NominalPathPoint_e_l_s.value] - curr_lane.a_nominal_path_points[start_pt_idx][NominalPathPoint.CeSYS_NominalPathPoint_e_l_s.value]) < lookahead_dist:
                accumulated_s += last_nom_path_pt[NominalPathPoint.CeSYS_NominalPathPoint_e_l_s.value] - curr_lane.a_nominal_path_points[start_pt_idx][NominalPathPoint.CeSYS_NominalPathPoint_e_l_s.value]
                frenet_frames += FrenetSerret2DFrame.fit(curr_lane.a_nominal_path_points[0:curr_lane.e_Cnt_nominal_path_point_count, 
                                                         NominalPathPoint.CeSYS_NominalPathPoint_e_l_EastX.value:NominalPathPoint.CeSYS_NominalPathPoint_e_l_NorthY.value]) 
 
                frenet_sub_segments += FrenetSubSegment(curr_lane.e_i_lane_segment_id,
                                                        curr_lane.a_nominal_path_points[start_pt_idx][NominalPathPoint.CeSYS_NominalPathPoint_e_l_s.value],
                                                        last_nom_path_pt[NominalPathPoint.CeSYS_NominalPathPoint_e_l_s.value])
                curr_lane_id = curr_lane.as_downstream_lanes[0].e_Cnt_lane_segment_id
            
            # End point beyond end of LS. Append entire LS 
            elif accumulated_s + last_nom_path_pt[NominalPathPoint.CeSYS_NominalPathPoint_e_l_s.value] < lookahead_dist:
                accumulated_s += last_nom_path_pt[NominalPathPoint.CeSYS_NominalPathPoint_e_l_s.value]
                
                frenet_frames += MapUtils.get_lane_frenet_frame(curr_lane.e_i_lane_segment_id)
                frenet_sub_segments += FrenetSubSegment(curr_lane.e_i_lane_segment_id,
                                                        first_nom_path_pt[NominalPathPoint.CeSYS_NominalPathPoint_e_l_s.value],
                                                        last_nom_path_pt[NominalPathPoint.CeSYS_NominalPathPoint_e_l_s.value])
                curr_lane_id = curr_lane.as_downstream_lanes[0].e_Cnt_lane_segment_id

            # End point is somewhere in the middle of LS. Find the endpoint and append the relevant portion of LS
            else:
                pt_idx = 0
                while (accumulated_s + curr_lane.a_nominal_path_points[pt_idx][NominalPathPoint.CeSYS_NominalPathPoint_e_l_s.value]) < lookahead_dist:
                    pt_idx += 1

                accumulated_s += curr_lane.a_nominal_path_points[pt_idx][NominalPathPoint.CeSYS_NominalPathPoint_e_l_s.value]
                frenet_frames += FrenetSerret2DFrame.fit(curr_lane.a_nominal_path_points[0:pt_idx, 
                                                         NominalPathPoint.CeSYS_NominalPathPoint_e_l_EastX.value:NominalPathPoint.CeSYS_NominalPathPoint_e_l_NorthY.value]) 
                if curr_lane_id == start_lane_seg_id:
                    frenet_sub_segments += FrenetSubSegment(curr_lane.e_i_lane_segment_id,
                                                            curr_lane.a_nominal_path_points[start_pt_idx][NominalPathPoint.CeSYS_NominalPathPoint_e_l_s.value],
                                                            curr_lane.a_nominal_path_points[pt_idx][NominalPathPoint.CeSYS_NominalPathPoint_e_l_s.value])
                else:
                    frenet_sub_segments += FrenetSubSegment(curr_lane.e_i_lane_segment_id,
                                                            first_nom_path_pt[NominalPathPoint.CeSYS_NominalPathPoint_e_l_s.value],
                                                            curr_lane.a_nominal_path_points[pt_idx][NominalPathPoint.CeSYS_NominalPathPoint_e_l_s.value])

        return GeneralizedFrenetSerretFrame.build(frenet_frames, frenet_sub_segments)

    # TODO: remove this on Lane-based planner PR
    # TODO: Note! This function is only valid when the frenet reference frame is from the right side of the road
    @staticmethod
    def is_object_on_road(map_state):
        # type: (MapState) -> bool
        """
        Returns true of the object is on the road. False otherwise.
        Note! This function is valid only when the frenet reference frame is from the right side of the road
        :param map_state: the map state to check
        :return: Returns true of the object is on the road. False otherwise.
        """

        current_s = map_state.lane_fstate[FS_SX]
        road_width = np.sum([MapUtils.get_lane_width(lane_id, current_s)
<<<<<<< HEAD
                             for lane_id in MapUtils.get_lanes_ids_from_road_segment_id(map_state.lane_id)])
        is_on_road = road_width + ROAD_SHOULDERS_WIDTH > map_state.lane_fstate[FS_DX] > -ROAD_SHOULDERS_WIDTH
        return is_on_road

=======
                             for lane_id in MapUtils.get_lanes_ids_from_road_segment_id(map_state.road_id)])
        is_on_road = road_width + ROAD_SHOULDERS_WIDTH > map_state.road_fstate[FS_DX] > -ROAD_SHOULDERS_WIDTH
        return is_on_road



    # TODO: remove it after introduction of the new mapping module
    @staticmethod
    def get_closest_lane(cartesian_point: CartesianPoint2D, road_segment_id: int = None) -> int:
        """
        given cartesian coordinates, find the closest lane to the point
        :param cartesian_point: 2D cartesian coordinates
        :param road_segment_id: optional argument for road_segment_id closest to the given point
        :return: closest lane segment id
        """
        # TODO: This is a VERY naive implementation. This can be imporoved easily by (a) vectorizing. i.e., all lanes stacked
        # TODO: (b) using current 's' to limit the search
        lane_ids = MapUtils.get_lanes_ids_from_road_segment_id(road_segment_id)
        min_dist = float('inf')
        min_lane_id = None
        for lane_id in lane_ids:
            nominal_points = SceneModel.get_instance() \
                                 .get_lane(lane_id).a_nominal_path_points \
                [:, (NominalPathPoint.CeSYS_NominalPathPoint_e_l_EastX,
                    NominalPathPoint.CeSYS_NominalPathPoint_e_l_NorthY)]
            lane_min = np.min(np.linalg.norm(nominal_points-cartesian_point, axis=1))
            if lane_min < min_dist:
                min_dist = lane_min
                min_lane_id = lane_id
        return min_lane_id



>>>>>>> cef4601b
    @staticmethod
    def get_road_segment_id_from_lane_id(lane_id: int) -> int:
        """
        get road_segment_id containing the lane
        :param lane_id:
        :return: road_segment_id
        """
        return SceneModel.get_instance().get_lane(lane_id).e_i_road_segment_id

    @staticmethod
    def get_lane_ordinal(lane_id: int) -> int:
        """
        get lane ordinal of the lane on the road (the rightest lane's ordinal is 0)
        :param lane_id:
        :return: lane's ordinal
        """
        return SceneModel.get_instance().get_lane(lane_id).e_Cnt_right_adjacent_lane_count

    @staticmethod
    def get_lane_length(lane_id: int) -> float:
        """
        get the whole lane's length
        :param lane_id:
        :return: lane's length
        """
        nominal_points = SceneModel.get_instance().get_lane(lane_id).a_nominal_path_points
        return nominal_points[-1][NominalPathPoint.CeSYS_NominalPathPoint_e_l_s.value]

    @staticmethod
    def get_lane_frenet_frame(lane_id: int) -> FrenetSerret2DFrame:
        """
        get Frenet frame of the whole center-lane for the given lane
        :param lane_id:
        :return: Frenet frame
        """
        nominal_points = SceneModel.get_instance().get_lane(lane_id).a_nominal_path_points
        return FrenetSerret2DFrame.fit(nominal_points[:,
                                       (NominalPathPoint.CeSYS_NominalPathPoint_e_l_EastX,
                                        NominalPathPoint.CeSYS_NominalPathPoint_e_l_NorthY)])

    @staticmethod
    def get_adjacent_lanes(lane_id: int, relative_lane: RelativeLane) -> List[int]:
        """
        get sorted adjacent (right/left) lanes relative to the given lane segment, or empty list if no adjacent lanes
        :param lane_id:
        :param relative_lane: either right or left
        :return: adjacent lanes ids sorted by their distance from the given lane;
                    if there are no such lanes, return empty list []
        """

        lane = SceneModel.get_instance().get_lane(lane_id)
        if relative_lane == RelativeLane.RIGHT_LANE:
            adj_lanes = lane.as_right_adjacent_lanes
        elif relative_lane == RelativeLane.LEFT_LANE:
            adj_lanes = lane.as_left_adjacent_lanes
        else:
            raise ValueError('Relative lane must be either right or left')
        return [l.e_Cnt_lane_segment_id for l in adj_lanes]

    @staticmethod
    def get_relative_lane_ids(lane_id: int) -> Dict[RelativeLane, int]:
        """
        get dictionary that given lane_id maps from RelativeLane to lane_id of the immediate neighbor lane
        :param lane_id:
        :return: dictionary from RelativeLane to the immediate neighbor lane ids (or None if the neighbor does not exist)
        """
        right_lanes = MapUtils.get_adjacent_lanes(lane_id, RelativeLane.RIGHT_LANE)
        left_lanes = MapUtils.get_adjacent_lanes(lane_id, RelativeLane.LEFT_LANE)
        return {RelativeLane.RIGHT_LANE: right_lanes[0] if len(right_lanes) > 0 else None,
                RelativeLane.SAME_LANE: lane_id,
                RelativeLane.LEFT_LANE: left_lanes[0] if len(left_lanes) > 0 else None}

    @staticmethod
    def get_closest_lane(cartesian_point: CartesianPoint2D, road_segment_id: int = None) -> int:
        """
        given cartesian coordinates, find the closest lane to the point
        :param cartesian_point: 2D cartesian coordinates
        :param road_segment_id: optional argument for road_segment_id closest to the given point
        :return: closest lane segment id
        """
        # TODO: This is a VERY naive implementation. This can be imporoved easily by (a) vectorizing. i.e., all lanes stacked
        # TODO: (b) using current 's' to limit the search
        lane_ids = MapUtils.get_lanes_ids_from_road_segment_id(road_segment_id)
        min_dist = float('inf')
        min_lane_id = None
        for lane_id in lane_ids:
            nominal_points = SceneModel.get_instance() \
                                 .get_lane(lane_id).a_nominal_path_points \
                [:, (NominalPathPoint.CeSYS_NominalPathPoint_e_l_EastX,
                    NominalPathPoint.CeSYS_NominalPathPoint_e_l_NorthY)]
            lane_min = np.min(np.linalg.norm(nominal_points-cartesian_point, axis=1))
            if lane_min < min_dist:
                min_dist = lane_min
                min_lane_id = lane_id
        return min_lane_id

    @staticmethod
    def get_dist_to_lane_borders(lane_id: int, s: float) -> (float, float):
        """
        get distance from the lane center to the lane borders at given longitude from the lane's origin
        :param lane_id:
        :param s: longitude of the lane center point (w.r.t. the lane Frenet frame)
        :return: distance from the right lane border, distance from the left lane border
        """
        nominal_points = SceneModel.get_instance().get_lane(lane_id).a_nominal_path_points
        for x in nominal_points:
            if x[NominalPathPoint.CeSYS_NominalPathPoint_e_l_s.value] == s:
                return (x[NominalPathPoint.CeSYS_NominalPathPoint_e_l_left_offset.value],
                        x[NominalPathPoint.CeSYS_NominalPathPoint_e_l_right_offset.value])

    @staticmethod
    def get_dist_to_road_borders(lane_id: int, s: float) -> (float, float):
        """
        get distance from the lane center to the road borders at given longitude from the lane's origin
        :param lane_id:
        :param s: longitude of the lane center point (w.r.t. the lane Frenet frame)
        :return: distance from the right road border, distance from the left road border
        """
        right_lanes = MapUtils.get_adjacent_lanes(lane_id, RelativeLane.RIGHT_LANE)
        if len(right_lanes) > 0:
            rightmost_lane = right_lanes[0]
        else:
            rightmost_lane = lane_id

        right_lanes = MapUtils.get_adjacent_lanes(lane_id, RelativeLane.LEFT_LANE)
        if len(right_lanes) > 0:
            leftmost_lane = right_lanes[-1]
        else:
            leftmost_lane = lane_id
        right_border, _ = MapUtils.get_dist_to_lane_borders(rightmost_lane, s)
        _, left_border = MapUtils.get_dist_to_lane_borders(leftmost_lane, s)
        return right_border, left_border

    @staticmethod
    def get_lane_width(lane_id: int, s: float) -> float:
        """
        get lane width at given longitude from the lane's origin
        :param lane_id:
        :param s: longitude of the lane center point (w.r.t. the lane Frenet frame)
        :return: lane width
        """
        return np.sum(np.abs(MapUtils.get_dist_to_lane_borders(lane_id, s)))
<<<<<<< HEAD
=======


>>>>>>> cef4601b

    @staticmethod
    def get_upstream_lanes(lane_id: int) -> List[int]:
        """
        Get upstream lanes (incoming) of the given lane.
        This is referring only to the previous road-segment, and the returned list is there for many-to-1 connection.
        :param lane_id:
        :return: list of upstream lanes ids
        """
        upstream_connectivity = SceneModel.get_instance().get_lane(lane_id).as_upstream_lanes
        return [connectivity.e_Cnt_lane_segment_id for connectivity in upstream_connectivity]

    @staticmethod
    def get_downstream_lanes(lane_id: int) -> List[int]:
        """
        Get downstream lanes (outgoing) of the given lane.
        This is referring only to the next road-segment, and the returned list is there for 1-to-many connection.
        :param lane_id:
        :return: list of downstream lanes ids
        """
        downstream_connectivity = SceneModel.get_instance().get_lane(lane_id).as_downstream_lanes
        return [connectivity.e_Cnt_lane_segment_id for connectivity in downstream_connectivity]

    @staticmethod
    def get_lanes_ids_from_road_segment_id(road_segment_id: int) -> List[int]:
        """
        Get sorted list of lanes for given road segment. The output lanes are ordered by the lanes' ordinal,
        i.e. from the rightest lane to the most left.
        :param road_segment_id:
        :return: sorted list of lane segments' IDs
        """
        segment = SceneModel.get_instance().get_road_segment(road_segment_id)
        return segment.a_Cnt_lane_segment_id.tolist()

    @staticmethod
    def does_map_exist_backward(lane_id: int, backward_dist: float):
        """
        check whether the map contains roads behind the given lane_id far enough (backward_dist)
        :param lane_id: current lane_id
        :param backward_dist: distance backward
        :return: True if the map contains upstream roads for the distance backward_dist
        """
        try:
            MapUtils._get_upstream_lanes_from_distance(lane_id, 0, backward_dist)
            return True
        except UpstreamLaneNotFound:
            return False

    @staticmethod
    def get_lookahead_frenet_frame(lane_id: int, starting_lon: float, lookahead_dist: float,
                                   navigation_plan: NavigationPlanMsg) -> GeneralizedFrenetSerretFrame:
        """
        Create Generalized Frenet frame of a given length along lane center, starting from given lane's longitude
        (may be negative).
        When some lane ends, it automatically continues to the next lane, according to the navigation plan.
        :param lane_id: starting lane_id
        :param starting_lon: starting longitude (may be negative) [m]
        :param lookahead_dist: lookahead distance for the output frame [m]
        :param navigation_plan: the relevant navigation plan to iterate over its road IDs.
        :return: generalized Frenet frame for the given route part
        """
        # find the starting point
        if starting_lon <= 0:  # the starting point is behind lane_id
            lane_ids, init_lon = MapUtils._get_upstream_lanes_from_distance(lane_id, 0, -starting_lon)
            init_lane_id = lane_ids[-1]
        else:  # the starting point is within or after lane_id
            init_lane_id, init_lon = lane_id, starting_lon

        # get the full lanes path
        sub_segments = MapUtils._advance_on_plan(init_lane_id, init_lon, lookahead_dist, navigation_plan)
        # create sub-segments for GFF
        frenet_frames = [MapUtils.get_lane_frenet_frame(sub_segment.segment_id) for sub_segment in sub_segments]
        # create GFF
        gff = GeneralizedFrenetSerretFrame.build(frenet_frames, sub_segments)
        return gff

    @staticmethod
    @raises(RoadNotFound, DownstreamLaneNotFound)
    def _advance_on_plan(initial_lane_id: int, initial_s: float, lookahead_distance: float,
                         navigation_plan: NavigationPlanMsg) -> List[FrenetSubSegment]:
        """
        Given a longitudinal position <initial_s> on lane segment <initial_lane_id>, advance <lookahead_distance>
        further according to <navigation_plan>, and finally return a configuration of lane-subsegments.
        If <desired_lon> is more than the distance to end of the plan, a LongitudeOutOfRoad exception is thrown.
        :param initial_lane_id: the initial lane_id (the vehicle is current on)
        :param initial_s: initial longitude along <initial_lane_id>
        :param lookahead_distance: the desired distance of lookahead in [m].
        :param navigation_plan: the relevant navigation plan to iterate over its road IDs.
        :return: a list of tuples of the format (lane_id, start_s (longitude) on lane, end_s (longitude) on lane)
        """
        initial_road_segment_id = MapUtils.get_road_segment_id_from_lane_id(initial_lane_id)
        initial_road_idx_on_plan = navigation_plan.get_road_index_in_plan(initial_road_segment_id)

        cumulative_distance = 0.
        lane_subsegments = []

        current_road_idx_on_plan = initial_road_idx_on_plan
        current_lane_id = initial_lane_id
        current_segment_start_s = initial_s  # reference longitudinal position on the lane of current_lane_id
        while True:
            current_lane_length = MapUtils.get_lane_length(current_lane_id)  # a lane's s_max

            # distance to travel on current lane: distance to end of lane, or shorter if reached <lookahead distance>
            current_segment_end_s = min(current_lane_length,
                                        current_segment_start_s + lookahead_distance - cumulative_distance)

            # add subsegment to the list and add traveled distance to <cumulative_distance> sum
            lane_subsegments.append(FrenetSubSegment(current_lane_id, current_segment_start_s, current_segment_end_s))
            cumulative_distance += current_segment_end_s - current_segment_start_s

            if cumulative_distance > lookahead_distance - EPS:
                break

            next_road_idx_on_plan = current_road_idx_on_plan + 1
            if next_road_idx_on_plan > len(navigation_plan.road_ids) - 1:
                raise NavigationPlanTooShort("Cannot progress further on plan %s (leftover: %s [m]); "
                                             "current_segment_end_s=%f lookahead_distance=%f" %
                                             (navigation_plan, lookahead_distance - cumulative_distance,
                                              current_segment_end_s, lookahead_distance))

            # pull next road segment from the navigation plan, then look for the downstream lane segment on this
            # road segment. This assumes a single correct downstream segment.
            next_road_segment_id_on_plan = navigation_plan.road_ids[next_road_idx_on_plan]
            downstream_lanes_ids = MapUtils.get_downstream_lanes(current_lane_id)

            if len(downstream_lanes_ids) == 0:
                raise DownstreamLaneNotFound("MapUtils._advance_on_plan: Downstream lane not found for lane_id=%d" % (current_lane_id))

            downstream_lanes_ids_on_plan = [lid for lid in downstream_lanes_ids
                                            if MapUtils.get_road_segment_id_from_lane_id(lid) == next_road_segment_id_on_plan]

            if len(downstream_lanes_ids_on_plan) == 0:
                raise NavigationPlanDoesNotFitMap("Any downstream lane is not in the navigation plan %s", (navigation_plan))
            if len(downstream_lanes_ids_on_plan) > 1:
                raise AmbiguousNavigationPlan("More than 1 downstream lanes according to the nav. plan %s", (navigation_plan))

            current_lane_id = downstream_lanes_ids_on_plan[0]
            current_segment_start_s = 0
            current_road_idx_on_plan = next_road_idx_on_plan

        return lane_subsegments

    @staticmethod
    def _get_upstream_lanes_from_distance(starting_lane_id: int, starting_lon: float, backward_dist: float) -> \
            (List[int], float):
        """
        given starting point (lane + starting_lon) on the lane and backward_dist, get list of lanes backward
        until reaching total distance from the starting point at least backward_dist
        :param starting_lane_id:
        :param starting_lon:
        :param backward_dist:
        :return: list of lanes backward and longitude on the last lane
        """
        path = [starting_lane_id]
        prev_lane_id = starting_lane_id
        total_dist = starting_lon
        while total_dist < backward_dist:
            prev_lane_ids = MapUtils.get_upstream_lanes(prev_lane_id)
            if len(prev_lane_ids) == 0:
                raise UpstreamLaneNotFound("MapUtils._advance_on_plan: Upstream lane not found for lane_id=%d" % (prev_lane_id))
            prev_lane_id = prev_lane_ids[0]
            path.append(prev_lane_id)
            total_dist += MapUtils.get_lane_length(prev_lane_id)
        return path, total_dist - backward_dist
<|MERGE_RESOLUTION|>--- conflicted
+++ resolved
@@ -12,7 +12,6 @@
 from decision_making.src.planning.utils.frenet_serret_frame import FrenetSerret2DFrame
 from decision_making.src.planning.utils.generalized_frenet_serret_frame import GeneralizedFrenetSerretFrame, \
     FrenetSubSegment
-#from decision_making.src.state.map_state import MapState
 from decision_making.src.state.map_state import MapState
 from mapping.src.exceptions import raises, RoadNotFound, DownstreamLaneNotFound, \
     NavigationPlanTooShort, NavigationPlanDoesNotFitMap, AmbiguousNavigationPlan, UpstreamLaneNotFound
@@ -140,19 +139,82 @@
 
         current_s = map_state.lane_fstate[FS_SX]
         road_width = np.sum([MapUtils.get_lane_width(lane_id, current_s)
-<<<<<<< HEAD
                              for lane_id in MapUtils.get_lanes_ids_from_road_segment_id(map_state.lane_id)])
         is_on_road = road_width + ROAD_SHOULDERS_WIDTH > map_state.lane_fstate[FS_DX] > -ROAD_SHOULDERS_WIDTH
         return is_on_road
 
-=======
-                             for lane_id in MapUtils.get_lanes_ids_from_road_segment_id(map_state.road_id)])
-        is_on_road = road_width + ROAD_SHOULDERS_WIDTH > map_state.road_fstate[FS_DX] > -ROAD_SHOULDERS_WIDTH
-        return is_on_road
-
-
-
-    # TODO: remove it after introduction of the new mapping module
+    @staticmethod
+    def get_road_segment_id_from_lane_id(lane_id: int) -> int:
+        """
+        get road_segment_id containing the lane
+        :param lane_id:
+        :return: road_segment_id
+        """
+        return SceneModel.get_instance().get_lane(lane_id).e_i_road_segment_id
+
+    @staticmethod
+    def get_lane_ordinal(lane_id: int) -> int:
+        """
+        get lane ordinal of the lane on the road (the rightest lane's ordinal is 0)
+        :param lane_id:
+        :return: lane's ordinal
+        """
+        return SceneModel.get_instance().get_lane(lane_id).e_Cnt_right_adjacent_lane_count
+
+    @staticmethod
+    def get_lane_length(lane_id: int) -> float:
+        """
+        get the whole lane's length
+        :param lane_id:
+        :return: lane's length
+        """
+        nominal_points = SceneModel.get_instance().get_lane(lane_id).a_nominal_path_points
+        return nominal_points[-1][NominalPathPoint.CeSYS_NominalPathPoint_e_l_s.value]
+
+    @staticmethod
+    def get_lane_frenet_frame(lane_id: int) -> FrenetSerret2DFrame:
+        """
+        get Frenet frame of the whole center-lane for the given lane
+        :param lane_id:
+        :return: Frenet frame
+        """
+        nominal_points = SceneModel.get_instance().get_lane(lane_id).a_nominal_path_points
+        return FrenetSerret2DFrame.fit(nominal_points[:,
+                                       (NominalPathPoint.CeSYS_NominalPathPoint_e_l_EastX,
+                                        NominalPathPoint.CeSYS_NominalPathPoint_e_l_NorthY)])
+
+    @staticmethod
+    def get_adjacent_lanes(lane_id: int, relative_lane: RelativeLane) -> List[int]:
+        """
+        get sorted adjacent (right/left) lanes relative to the given lane segment, or empty list if no adjacent lanes
+        :param lane_id:
+        :param relative_lane: either right or left
+        :return: adjacent lanes ids sorted by their distance from the given lane;
+                    if there are no such lanes, return empty list []
+        """
+
+        lane = SceneModel.get_instance().get_lane(lane_id)
+        if relative_lane == RelativeLane.RIGHT_LANE:
+            adj_lanes = lane.as_right_adjacent_lanes
+        elif relative_lane == RelativeLane.LEFT_LANE:
+            adj_lanes = lane.as_left_adjacent_lanes
+        else:
+            raise ValueError('Relative lane must be either right or left')
+        return [l.e_Cnt_lane_segment_id for l in adj_lanes]
+
+    @staticmethod
+    def get_relative_lane_ids(lane_id: int) -> Dict[RelativeLane, int]:
+        """
+        get dictionary that given lane_id maps from RelativeLane to lane_id of the immediate neighbor lane
+        :param lane_id:
+        :return: dictionary from RelativeLane to the immediate neighbor lane ids (or None if the neighbor does not exist)
+        """
+        right_lanes = MapUtils.get_adjacent_lanes(lane_id, RelativeLane.RIGHT_LANE)
+        left_lanes = MapUtils.get_adjacent_lanes(lane_id, RelativeLane.LEFT_LANE)
+        return {RelativeLane.RIGHT_LANE: right_lanes[0] if len(right_lanes) > 0 else None,
+                RelativeLane.SAME_LANE: lane_id,
+                RelativeLane.LEFT_LANE: left_lanes[0] if len(left_lanes) > 0 else None}
+
     @staticmethod
     def get_closest_lane(cartesian_point: CartesianPoint2D, road_segment_id: int = None) -> int:
         """
@@ -177,105 +239,6 @@
                 min_lane_id = lane_id
         return min_lane_id
 
-
-
->>>>>>> cef4601b
-    @staticmethod
-    def get_road_segment_id_from_lane_id(lane_id: int) -> int:
-        """
-        get road_segment_id containing the lane
-        :param lane_id:
-        :return: road_segment_id
-        """
-        return SceneModel.get_instance().get_lane(lane_id).e_i_road_segment_id
-
-    @staticmethod
-    def get_lane_ordinal(lane_id: int) -> int:
-        """
-        get lane ordinal of the lane on the road (the rightest lane's ordinal is 0)
-        :param lane_id:
-        :return: lane's ordinal
-        """
-        return SceneModel.get_instance().get_lane(lane_id).e_Cnt_right_adjacent_lane_count
-
-    @staticmethod
-    def get_lane_length(lane_id: int) -> float:
-        """
-        get the whole lane's length
-        :param lane_id:
-        :return: lane's length
-        """
-        nominal_points = SceneModel.get_instance().get_lane(lane_id).a_nominal_path_points
-        return nominal_points[-1][NominalPathPoint.CeSYS_NominalPathPoint_e_l_s.value]
-
-    @staticmethod
-    def get_lane_frenet_frame(lane_id: int) -> FrenetSerret2DFrame:
-        """
-        get Frenet frame of the whole center-lane for the given lane
-        :param lane_id:
-        :return: Frenet frame
-        """
-        nominal_points = SceneModel.get_instance().get_lane(lane_id).a_nominal_path_points
-        return FrenetSerret2DFrame.fit(nominal_points[:,
-                                       (NominalPathPoint.CeSYS_NominalPathPoint_e_l_EastX,
-                                        NominalPathPoint.CeSYS_NominalPathPoint_e_l_NorthY)])
-
-    @staticmethod
-    def get_adjacent_lanes(lane_id: int, relative_lane: RelativeLane) -> List[int]:
-        """
-        get sorted adjacent (right/left) lanes relative to the given lane segment, or empty list if no adjacent lanes
-        :param lane_id:
-        :param relative_lane: either right or left
-        :return: adjacent lanes ids sorted by their distance from the given lane;
-                    if there are no such lanes, return empty list []
-        """
-
-        lane = SceneModel.get_instance().get_lane(lane_id)
-        if relative_lane == RelativeLane.RIGHT_LANE:
-            adj_lanes = lane.as_right_adjacent_lanes
-        elif relative_lane == RelativeLane.LEFT_LANE:
-            adj_lanes = lane.as_left_adjacent_lanes
-        else:
-            raise ValueError('Relative lane must be either right or left')
-        return [l.e_Cnt_lane_segment_id for l in adj_lanes]
-
-    @staticmethod
-    def get_relative_lane_ids(lane_id: int) -> Dict[RelativeLane, int]:
-        """
-        get dictionary that given lane_id maps from RelativeLane to lane_id of the immediate neighbor lane
-        :param lane_id:
-        :return: dictionary from RelativeLane to the immediate neighbor lane ids (or None if the neighbor does not exist)
-        """
-        right_lanes = MapUtils.get_adjacent_lanes(lane_id, RelativeLane.RIGHT_LANE)
-        left_lanes = MapUtils.get_adjacent_lanes(lane_id, RelativeLane.LEFT_LANE)
-        return {RelativeLane.RIGHT_LANE: right_lanes[0] if len(right_lanes) > 0 else None,
-                RelativeLane.SAME_LANE: lane_id,
-                RelativeLane.LEFT_LANE: left_lanes[0] if len(left_lanes) > 0 else None}
-
-    @staticmethod
-    def get_closest_lane(cartesian_point: CartesianPoint2D, road_segment_id: int = None) -> int:
-        """
-        given cartesian coordinates, find the closest lane to the point
-        :param cartesian_point: 2D cartesian coordinates
-        :param road_segment_id: optional argument for road_segment_id closest to the given point
-        :return: closest lane segment id
-        """
-        # TODO: This is a VERY naive implementation. This can be imporoved easily by (a) vectorizing. i.e., all lanes stacked
-        # TODO: (b) using current 's' to limit the search
-        lane_ids = MapUtils.get_lanes_ids_from_road_segment_id(road_segment_id)
-        min_dist = float('inf')
-        min_lane_id = None
-        for lane_id in lane_ids:
-            nominal_points = SceneModel.get_instance() \
-                                 .get_lane(lane_id).a_nominal_path_points \
-                [:, (NominalPathPoint.CeSYS_NominalPathPoint_e_l_EastX,
-                    NominalPathPoint.CeSYS_NominalPathPoint_e_l_NorthY)]
-            lane_min = np.min(np.linalg.norm(nominal_points-cartesian_point, axis=1))
-            if lane_min < min_dist:
-                min_dist = lane_min
-                min_lane_id = lane_id
-        return min_lane_id
-
     @staticmethod
     def get_dist_to_lane_borders(lane_id: int, s: float) -> (float, float):
         """
@@ -322,11 +285,6 @@
         :return: lane width
         """
         return np.sum(np.abs(MapUtils.get_dist_to_lane_borders(lane_id, s)))
-<<<<<<< HEAD
-=======
-
-
->>>>>>> cef4601b
 
     @staticmethod
     def get_upstream_lanes(lane_id: int) -> List[int]:
