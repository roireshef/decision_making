import numpy as np
from logging import Logger

from decision_making.src.exceptions import raises, RoadNotFound, DownstreamLaneNotFound, \
<<<<<<< HEAD
    NavigationPlanTooShort, NavigationPlanDoesNotFitMap, UpstreamLaneNotFound, LaneNotFound, LaneCostNotFound, ValidLaneAheadTooShort, \
    MultipleDownstreamLanes, OutOfSegmentBack, OutOfSegmentFront, EquivalentStationNotFound
from decision_making.src.global_constants import EPS, MINIMUM_REQUIRED_DIST_LANE_AHEAD, LANE_END_COST_IND, PLANNING_LOOKAHEAD_DIST, \
    MAX_HORIZON_DISTANCE, MINIMUM_REQUIRED_COST_DIFFERENCE, FLOAT_MAX, MAX_STATION_DIFFERENCE
=======
    NavigationPlanTooShort, NavigationPlanDoesNotFitMap, AmbiguousNavigationPlan, UpstreamLaneNotFound, LaneNotFound, \
    IDAppearsMoreThanOnce
from decision_making.src.global_constants import EPS
>>>>>>> 8fe9073a
from decision_making.src.messages.route_plan_message import RoutePlan
from decision_making.src.messages.scene_static_message import SceneLaneSegmentGeometry, \
    SceneLaneSegmentBase, SceneRoadSegment
from decision_making.src.messages.scene_static_enums import NominalPathPoint
from decision_making.src.planning.behavioral.data_objects import RelativeLane
from decision_making.src.planning.types import CartesianPoint2D, FS_SX, FP_SX
from decision_making.src.planning.utils.frenet_serret_frame import FrenetSerret2DFrame
from decision_making.src.planning.utils.generalized_frenet_serret_frame import GeneralizedFrenetSerretFrame, \
    FrenetSubSegment
from decision_making.src.planning.utils.numpy_utils import NumpyUtils
from decision_making.src.scene.scene_static_model import SceneStaticModel
import rte.python.profiler as prof
from typing import List, Dict, Optional, Tuple
from decision_making.src.messages.scene_static_enums import ManeuverType
from decision_making.src.planning.types import LaneSegmentID
from decision_making.src.planning.utils.generalized_frenet_serret_frame import GFF_Type



class MapUtils:

    @staticmethod
    def get_road_segment_ids() -> List[int]:
        """
        :return:road_segment_ids of every road in the static scene
        """
        scene_static = SceneStaticModel.get_instance().get_scene_static()
        road_segments = scene_static.s_Data.s_SceneStaticBase.as_scene_road_segment[:scene_static.s_Data.s_SceneStaticBase.e_Cnt_num_road_segments]
        return [road_segment.e_i_road_segment_id for road_segment in road_segments]

    @staticmethod
    def get_road_segment_id_from_lane_id(lane_id: int) -> int:
        """
        get road_segment_id containing the lane
        :param lane_id:
        :return: road_segment_id
        """
        lane = MapUtils.get_lane(lane_id)
        if lane is None:
            raise LaneNotFound('lane %d cannot be found' % lane_id)
        return lane.e_i_road_segment_id

    @staticmethod
    def get_lane_ordinal(lane_id: int) -> int:
        """
        get lane ordinal of the lane on the road (the rightest lane's ordinal is 0)
        :param lane_id:
        :return: lane's ordinal
        """
        return MapUtils.get_lane(lane_id).e_Cnt_right_adjacent_lane_count

    @staticmethod
    def get_lane_length(lane_id: int) -> float:
        """
        get the whole lane's length
        :param lane_id:
        :return: lane's length
        """
        nominal_points = MapUtils.get_lane_geometry(lane_id).a_nominal_path_points
        # TODO: lane length should be nominal_points[-1, NominalPathPoint.CeSYS_NominalPathPoint_e_l_s.value]
        ds = np.mean(np.diff(nominal_points[:, NominalPathPoint.CeSYS_NominalPathPoint_e_l_s.value]))
        return ds * (nominal_points.shape[0] - 1)

    @staticmethod
    @prof.ProfileFunction()
    def get_lane_frenet_frame(lane_id: int) -> FrenetSerret2DFrame:
        """
        get Frenet frame of the whole center-lane for the given lane
        :param lane_id:
        :return: Frenet frame
        """
        nominal_points = MapUtils.get_lane_geometry(lane_id).a_nominal_path_points

        points = nominal_points[:, (NominalPathPoint.CeSYS_NominalPathPoint_e_l_EastX.value,
                                    NominalPathPoint.CeSYS_NominalPathPoint_e_l_NorthY.value)]

        yaw = nominal_points[:, NominalPathPoint.CeSYS_NominalPathPoint_e_phi_heading.value]
        T = np.c_[np.cos(yaw), np.sin(yaw)]
        N = NumpyUtils.row_wise_normal(T)
        k = nominal_points[:, NominalPathPoint.CeSYS_NominalPathPoint_e_il_curvature.value][:, np.newaxis]
        k_tag = nominal_points[:, NominalPathPoint.CeSYS_NominalPathPoint_e_il2_curvature_rate.value][:, np.newaxis]
        ds = np.mean(
            np.diff(nominal_points[:, NominalPathPoint.CeSYS_NominalPathPoint_e_l_s.value]))  # TODO: is this necessary?

        return FrenetSerret2DFrame(points=points, T=T, N=N, k=k, k_tag=k_tag, ds=ds)

    @staticmethod
    def get_adjacent_lane_ids(lane_id: int, relative_lane: RelativeLane) -> List[int]:
        """
        get sorted adjacent (right/left) lanes relative to the given lane segment, or empty list if no adjacent lanes
        :param lane_id:
        :param relative_lane: either right or left
        :return: adjacent lanes ids sorted by their distance from the given lane;
                    if there are no such lanes, return empty list []
        """

        lane = MapUtils.get_lane(lane_id)
        if relative_lane == RelativeLane.RIGHT_LANE:
            adj_lanes = lane.as_right_adjacent_lanes
        elif relative_lane == RelativeLane.LEFT_LANE:
            adj_lanes = lane.as_left_adjacent_lanes
        else:
            raise ValueError('Relative lane must be either right or left: lane_id %d, relative_lane %s'
                             % (lane_id, relative_lane))
        return [adj_lane.e_i_lane_segment_id for adj_lane in adj_lanes]

    @staticmethod
    def get_closest_lane_ids(lane_id: int) -> Dict[RelativeLane, int]:
        """
        get dictionary that given lane_id maps from RelativeLane to lane_id of the immediate neighbor lane
        :param lane_id:
        :return: dictionary from RelativeLane to the immediate neighbor lane ids (or None if the neighbor does not exist)
        """
        right_lanes = MapUtils.get_adjacent_lane_ids(lane_id, RelativeLane.RIGHT_LANE)
        left_lanes = MapUtils.get_adjacent_lane_ids(lane_id, RelativeLane.LEFT_LANE)
        relative_lane_ids: Dict[RelativeLane, int] = {}
        if len(right_lanes) > 0:
            relative_lane_ids[RelativeLane.RIGHT_LANE] = right_lanes[0]
        relative_lane_ids[RelativeLane.SAME_LANE] = lane_id
        if len(left_lanes) > 0:
            relative_lane_ids[RelativeLane.LEFT_LANE] = left_lanes[0]
        return relative_lane_ids

    @staticmethod
    def _get_all_middle_lanes():
        """
        Returns the middle lane of each road segment.
        :return:
        """
        lanes_per_roads = [MapUtils.get_lanes_ids_from_road_segment_id(road_segment_id)
                           for road_segment_id in MapUtils.get_road_segment_ids()]
        return [lanes[int(len(lanes) / 2)] for lanes in lanes_per_roads]

    @staticmethod
    def get_closest_lane(cartesian_point: CartesianPoint2D) -> int:
        """
        Given cartesian coordinates, find the closest lane to the point. Note that this function operates only on the lane segments that are
        provided in the smaller, geometry-data horizon (i.e. the lane segments provided in the SceneStaticGeometry structure).
        :param cartesian_point: 2D cartesian coordinates
        :return: closest lane segment id
        """
        x_index = NominalPathPoint.CeSYS_NominalPathPoint_e_l_EastX.value
        y_index = NominalPathPoint.CeSYS_NominalPathPoint_e_l_NorthY.value

        map_lane_ids = np.array([lane_segment.e_i_lane_segment_id
                                 for lane_segment in
                                 SceneStaticModel.get_instance().get_scene_static().s_Data.s_SceneStaticGeometry.as_scene_lane_segments])

        num_points_in_map_lanes = np.array([MapUtils.get_lane_geometry(lane_id).a_nominal_path_points.shape[0]
                                            for lane_id in map_lane_ids])

        num_points_in_longest_lane = np.max(num_points_in_map_lanes)
        # create 3D matrix of all lanes' points; pad it by inf according to the largest number of lane points
        map_lanes_xy_points = np.array([np.vstack((MapUtils.get_lane_geometry(lane_id).a_nominal_path_points[:, (x_index, y_index)],
                                        np.full((num_points_in_longest_lane - num_points_in_map_lanes[i], 2), np.inf)))
                                        for i, lane_id in enumerate(map_lane_ids)])
        distances_from_lane_points = np.linalg.norm(map_lanes_xy_points - cartesian_point, axis=2)  # 2D matrix
        closest_points_idx_per_lane = np.argmin(distances_from_lane_points, axis=1)
        # 1D array: the minimal distances to the point per lane
        min_dist_per_lane = distances_from_lane_points[np.arange(distances_from_lane_points.shape[0]),
                                                       closest_points_idx_per_lane]

        # find all lanes having the closest distance to the point
        # TODO: fix map in PG_split.bin such that seam points of connected lanes will overlap,so we can use smaller atol
        closest_lanes_idxs = np.where(np.isclose(min_dist_per_lane, min_dist_per_lane.min(), atol=0.1))[0]

        if closest_lanes_idxs.size == 1:  # a single closest lane
            return map_lane_ids[closest_lanes_idxs[0]]

        # Among the closest lanes, find lanes whose closest point is internal (not start/end point of the lane).
        # In this case (internal point) we are not expecting a numerical issue.
        # If such lanes exist, return an arbitrary one of them.
        lanes_with_internal_closest_point = np.where(np.logical_and(closest_points_idx_per_lane[closest_lanes_idxs] > 0,
                                                                    closest_points_idx_per_lane[closest_lanes_idxs] <
                                                                    num_points_in_map_lanes[closest_lanes_idxs] - 1))[0]
        if len(lanes_with_internal_closest_point) > 0:  # then return arbitrary (first) lane with internal closest point
            return map_lane_ids[closest_lanes_idxs[lanes_with_internal_closest_point[0]]]

        # The rest of the code handles deciding on which lane to project out of two closest lanes, while they share
        # a given mutual closest point.
        # If cartesian_point is near a seam between two (or more) lanes, choose the closest lane according to its
        # local yaw, such that the cartesian_point might be projected on the chosen lane.

        lane_idx = closest_lanes_idxs[0]  # choose arbitrary (first) closest lane
        lane_id = map_lane_ids[lane_idx]
        seam_point_idx = closest_points_idx_per_lane[lane_idx]
        # calculate a vector from the closest point to the input point
        vec_to_input_point = cartesian_point - MapUtils.get_lane_geometry(lane_id).a_nominal_path_points[
            seam_point_idx, (x_index, y_index)]
        yaw_to_input_point = np.arctan2(vec_to_input_point[1], vec_to_input_point[0])
        lane_local_yaw = MapUtils.get_lane_geometry(map_lane_ids[lane_idx]).a_nominal_path_points[
            seam_point_idx, NominalPathPoint.CeSYS_NominalPathPoint_e_phi_heading.value]
        if np.cos(yaw_to_input_point - lane_local_yaw) >= 0:  # local_yaw & yaw_to_input_point create an acute angle
            # take a lane that starts in the closest point
            final_lane_idx = closest_lanes_idxs[closest_points_idx_per_lane[closest_lanes_idxs] == 0][0]
        else:  # local_yaw & yaw_to_input_point create an obtuse angle ( > 90 degrees)
            # take a lane that ends in the closest point
            final_lane_idx = closest_lanes_idxs[closest_points_idx_per_lane[closest_lanes_idxs] > 0][0]
        return map_lane_ids[final_lane_idx]

    @staticmethod
    def get_dist_to_lane_borders(lane_id: int, s: float) -> (float, float):
        """
        get distance from the lane center to the lane borders at given longitude from the lane's origin
        :param lane_id:
        :param s: longitude of the lane center point (w.r.t. the lane Frenet frame)
        :return: distance from the right lane border, distance from the left lane border
        """
        nominal_points = MapUtils.get_lane_geometry(lane_id).a_nominal_path_points

        closest_s_idx = np.argmin(np.abs(nominal_points[:,
                                         NominalPathPoint.CeSYS_NominalPathPoint_e_l_s.value] - s))
        return (nominal_points[closest_s_idx, NominalPathPoint.CeSYS_NominalPathPoint_e_l_left_offset.value],
                -nominal_points[closest_s_idx, NominalPathPoint.CeSYS_NominalPathPoint_e_l_right_offset.value])

    @staticmethod
    def get_lane_width(lane_id: int, s: float) -> float:
        """
        get lane width at given longitude from the lane's origin
        :param lane_id:
        :param s: longitude of the lane center point (w.r.t. the lane Frenet frame)
        :return: lane width
        """
        border_right, border_left = MapUtils.get_dist_to_lane_borders(lane_id, s)
        return border_right + border_left

    @staticmethod
    def get_upstream_lane_ids(lane_id: int) -> List[int]:
        """
        Get upstream lane ids (incoming) of the given lane.
        This is referring only to the previous road-segment, and the returned list is there for many-to-1 connection.
        :param lane_id:
        :return: list of upstream lanes ids
        """
        upstream_connectivity = MapUtils.get_lane(lane_id).as_upstream_lanes
        return [connectivity.e_i_lane_segment_id for connectivity in upstream_connectivity]

    @staticmethod
    def get_downstream_lane_ids(lane_id: int) -> List[int]:
        """
        Get downstream lane ids (outgoing) of the given lane.
        This is referring only to the next road-segment, and the returned list is there for 1-to-many connection.
        :param lane_id:
        :return: list of downstream lanes ids
        """
        downstream_connectivity = MapUtils.get_lane(lane_id).as_downstream_lanes
        return [connectivity.e_i_lane_segment_id for connectivity in downstream_connectivity]

    @staticmethod
    def get_upstream_lane_maneuver_types(lane_id: int) -> Dict[LaneSegmentID, ManeuverType]:
        """
        Get maneuver types of the upstream lanes (incoming) of the given lane as a dictionary with the upstream lane ids as keys.
        This is referring only to the previous road segment.
        :param lane_id: ID for the lane in question
        :return: Maneuver types of the upstream lanes
        """
        upstream_connectivity = MapUtils.get_lane(lane_id).as_upstream_lanes
        return {connectivity.e_i_lane_segment_id: connectivity.e_e_maneuver_type for connectivity in upstream_connectivity}

    @staticmethod
    def get_downstream_lane_maneuver_types(lane_id: int) -> Dict[LaneSegmentID, ManeuverType]:
        """
        Get maneuver types of the downstream lanes (outgoing) of the given lane as a dictionary with the downstream lane ids as keys.
        This is referring only to the next road segment.
        :param lane_id: ID for the lane in question
        :return: Maneuver types of the downstream lanes
        """
        downstream_connectivity = MapUtils.get_lane(lane_id).as_downstream_lanes
        return {connectivity.e_i_lane_segment_id: connectivity.e_e_maneuver_type for connectivity in downstream_connectivity}

    @staticmethod
    def get_lanes_ids_from_road_segment_id(road_segment_id: int) -> List[int]:
        """
        Get sorted list of lanes for given road segment. The output lanes are ordered by the lanes' ordinal,
        i.e. from the rightest lane to the most left.
        :param road_segment_id:
        :return: sorted list of lane segments' IDs
        """
        return list(MapUtils.get_road_segment(road_segment_id).a_i_lane_segment_ids)

    @staticmethod
<<<<<<< HEAD
    @raises(LaneNotFound, RoadNotFound, DownstreamLaneNotFound, LaneCostNotFound)
=======
    def does_map_exist_backward(lane_id: int, backward_dist: float):
        """
        check whether the map contains roads behind the given lane_id far enough (backward_dist)
        :param lane_id: current lane_id
        :param backward_dist: distance backward
        :return: True if the map contains upstream roads for the distance backward_dist
        """
        try:
            MapUtils._get_upstream_lanes_from_distance(lane_id, 0, backward_dist)
            return True
        except UpstreamLaneNotFound as e:
            return False

    @staticmethod
    @raises(UpstreamLaneNotFound, LaneNotFound, RoadNotFound, DownstreamLaneNotFound)
>>>>>>> 8fe9073a
    @prof.ProfileFunction()
    def get_lookahead_frenet_frame_by_cost(lane_id: int, station: float, route_plan: RoutePlan, logger: Optional[Logger] = None,
                                           can_augment: Optional[Dict[RelativeLane, bool]] = None) -> \
                                           Dict[RelativeLane, GeneralizedFrenetSerretFrame]:
        """
        Create Generalized Frenet frame along lane center, starting from given lane and station.
        :param lane_id: starting lane_id
        :param station: starting station [m]
        :param route_plan: the relevant navigation plan to iterate over its road IDs.
        :param logger:
        :param can_augment:
        :return: Dict of generalized Frenet frame for the given route part
                 Keys are RelativeLane types. The dict will only contain the key if the lane or augmented lane was created.
        """
        # Get the lane subsegments
        upstream_subsegments = MapUtils._get_upstream_lane_subsegments(lane_id, station, PLANNING_LOOKAHEAD_DIST, logger)

        if station < PLANNING_LOOKAHEAD_DIST:
            # If the given station is not far enough along the lane, then the backward horizon will pass the beginning of the lane. In this
            # case, the starting station for the forward lookahead should be the beginning of the current lane, and the forward lookahead
            # distance should include the maximum forward horizon ahead of the given station and the backward distance to the beginning of
            # the lane (i.e. the station).
            starting_station = 0.0
            lookahead_distance = MAX_HORIZON_DISTANCE + station
        else:
            # If the given station is far enough along the lane, then the backward horizon will not pass the beginning of the lane. In this
            # case, the starting station for the forward lookahead should be the end of the backward horizon, and the forward lookahead
            # distance should include the maximum forward and backward horizons ahead of and behind the given station, respectively. In
            # other words, if we're at station = 150 m on a lane and the maximum forward and backward horizons are 400 m and 100 m,
            # respectively, then starting station = 50 m and forward lookahead distance = 400 + 100 = 500 m. This is the case where the GFF
            # does not include any upstream lanes.
            starting_station = station - PLANNING_LOOKAHEAD_DIST
            lookahead_distance = MAX_HORIZON_DISTANCE + PLANNING_LOOKAHEAD_DIST

        # <subsegments> is a dict of tuples: {RelativeLane: ([FrenetSubsegments], GFF_Type)}
        # RelativeLane in this case refers to the augmented GFFs that can be created from <lane_id>
        subsegments = MapUtils._advance_by_cost(lane_id, starting_station, lookahead_distance, route_plan, can_augment)

        # Since the upstream lanes will always be in the same in the case that an augmented GFF is created,
        # append the same upstream segments to all the augmented cases.
        for relative_lane in subsegments:
            if subsegments[relative_lane][0]:
                subsegments[relative_lane] = (upstream_subsegments + subsegments[relative_lane][0], subsegments[relative_lane][1])

        gffs_dict = {}

        # Build GFFs from the Frenet Subsegments for the lane/augmented lanes that were created.
        for relative_lane in subsegments.keys():
            # Check if the subsegments for the lane/augmented lanes aren't None
            if subsegments[relative_lane][0]:
                # Create Frenet frame for each sub segment
                frenet_frames = [MapUtils.get_lane_frenet_frame(subsegment.e_i_SegmentID) for subsegment in subsegments[relative_lane][0]]

                # Create GFF
                gffs_dict[relative_lane] = GeneralizedFrenetSerretFrame.build(frenet_frames, subsegments[relative_lane][0],
                                                                              subsegments[relative_lane][1])

        return gffs_dict

    @staticmethod
    def _get_upstream_lane_subsegments(initial_lane_id: int, initial_station: float, backward_distance: float,
                                       logger: Optional[Logger] = None) -> List[FrenetSubSegment]:
        """
        Return a list of lane subsegments that are upstream to the given lane and extending as far back as backward_distance
        :param initial_lane_id:
        :param initial_station: Station on given lane
        :param backward_distance:
        :param logger:
        :return: List of upstream lane subsegments
        """
        lane_id = initial_lane_id
        upstream_distance = initial_station
        upstream_lane_subsegments = []

        while upstream_distance < backward_distance:
            # First, choose an upstream lane
            upstream_lane_ids = MapUtils.get_upstream_lane_ids(lane_id)
            num_upstream_lanes = len(upstream_lane_ids)

<<<<<<< HEAD
            if num_upstream_lanes == 0:
                if logger is not None:
                    logger.debug(UpstreamLaneNotFound("Upstream lane not found for lane_id=%d" % (lane_id)))

                break
            elif num_upstream_lanes == 1:
                chosen_upstream_lane_id = upstream_lane_ids[0]
            elif num_upstream_lanes > 1:
                # If there are multiple upstream lanes and one of those lanes has a STRAIGHT_CONNECTION maneuver type, choose that lane to
                # follow. Otherwise, default to choosing the first upstream lane in the list.
                chosen_upstream_lane_id = upstream_lane_ids[0]
                upstream_lane_maneuver_types = MapUtils.get_upstream_lane_maneuver_types(lane_id)

                for upstream_lane_id in upstream_lane_ids:
                    if upstream_lane_maneuver_types[upstream_lane_id] == ManeuverType.STRAIGHT_CONNECTION:
                        chosen_upstream_lane_id = upstream_lane_id
                        break

            # Second, determine the start and end stations for the subsegment
            end_station = MapUtils.get_lane_length(chosen_upstream_lane_id)
            upstream_distance += end_station
            start_station = max(0.0, upstream_distance - backward_distance)

            # Third, create and append the upstream lane subsegment
            upstream_lane_subsegments.append(FrenetSubSegment(chosen_upstream_lane_id, start_station, end_station))

            # Last, set lane for next loop
            lane_id = chosen_upstream_lane_id

        # Before returning, reverse the order of the subsegments so that they are in the order that they would have been traveled on. In
        # other words, the first subsegment should be the furthest from the host, and the last subsegment should be the closest to the host.
        upstream_lane_subsegments.reverse()

        return upstream_lane_subsegments

=======
>>>>>>> 8fe9073a
    @staticmethod
    @raises(RoadNotFound, LaneNotFound, DownstreamLaneNotFound, LaneCostNotFound, NavigationPlanTooShort)
    @prof.ProfileFunction()
    def _advance_by_cost(initial_lane_id: int, initial_s: float, lookahead_distance:float, route_plan:RoutePlan,
                         can_augment: Optional[Dict[RelativeLane, bool]] = None) -> \
                         Dict[RelativeLane, Tuple[List[FrenetSubSegment], GFF_Type]]:
        """
        Given a longitudinal position <initial_s> on lane segment <initial_lane_id>, advance <lookahead_distance>
        further according to costs of each FrenetFrame, and finally return a configuration of lane-subsegments.
        If <desired_lon> is more than the distance to end of the plan, a LongitudeOutOfRoad exception is thrown.
        :param initial_lane_id: the initial lane_id (the vehicle is current on)
        :param initial_s: initial longitude along <initial_lane_id>
        :param lookahead_distance: the desired distance of lookahead in [m].
        :param route_plan: the relevant navigation plan to iterate over its road IDs.
        :return: a dict with keys [RelativeLane.SAME_LANE, RelativeLane.LEFT_LANE, RelativeLane.RIGHT_LANE]
                 These keys represent the non-augmented, left-augmented, and right-augmented gffs that will be created.
                 The left-augmented and right-augmented values will be None, unless an augmented GFF can be created.
                 The values are a list of FrenetSubSegments that will be used to create the GFF.
        """

        # initialize default arguments
        can_augment = can_augment or {RelativeLane.LEFT_LANE: False, RelativeLane.RIGHT_LANE: False}

        # initialize result dicts
        lane_subsegments_dict = {}
        lane_gff_type = {}
        cumulative_distances = {}
        initial_lane_ids = {}
        for relative_lane in [RelativeLane.SAME_LANE, RelativeLane.LEFT_LANE, RelativeLane.RIGHT_LANE]:
            lane_subsegments_dict[relative_lane] = None
            lane_gff_type[relative_lane] = None
            cumulative_distances[relative_lane] = 0.
            initial_lane_ids[relative_lane] = initial_lane_id

        # flags to determine if a split path should be taken
        take_maneuver = {ManeuverType.LEFT_SPLIT: False, ManeuverType.RIGHT_SPLIT: False}
        # Map of possible maneuvers to relative lane
        augmented_maneuver_map = {RelativeLane.LEFT_LANE: [ManeuverType.LEFT_SPLIT],
                                  RelativeLane.RIGHT_LANE: [ManeuverType.RIGHT_SPLIT]}

        # Find downstream subsegments (SAME_LANE search must be done first)
        for relative_lane in [RelativeLane.SAME_LANE, RelativeLane.LEFT_LANE, RelativeLane.RIGHT_LANE]:
            # Flag to make sure that a split is only taken once, as all manuevers after that should be STRAIGHT_CONNECTION
            maneuver_taken = False

            # Only do search for left and right lanes if there is a maneuver that is allowed for that augmented lane
            if relative_lane in [RelativeLane.LEFT_LANE, RelativeLane.RIGHT_LANE]:
                # Check in map for the allowed maneuvers for LEFT or RIGHT.
                # See if the flags in take_maneuver allow for that maneuver to be taken.
                if not np.any([take_maneuver.get(maneuver) for maneuver in augmented_maneuver_map[relative_lane]
                               if take_maneuver.get(maneuver) is not None]):
                    continue

            # initialize the SAME_LANE to Normal. Don't initialize left or right here because it will overwrite what was set below
            if relative_lane == RelativeLane.SAME_LANE:
                lane_gff_type[RelativeLane.SAME_LANE] = GFF_Type.Normal

            # Initialze lookahead variables
            current_lane_id = initial_lane_ids[relative_lane]
            current_segment_start_s = initial_s if lane_subsegments_dict[relative_lane] is None else 0

            # Initialize empty list for subsegments only if the list hasn't been initialized before.
            # In the case where common subsegments were stored from another lane, use those.
            lane_subsegments_dict[relative_lane] = lane_subsegments_dict[relative_lane] or []

            # Get route plan index to start at
            initial_road_segment_id = MapUtils.get_road_segment_id_from_lane_id(initial_lane_ids[relative_lane])
            try:
                current_road_idx_on_plan = np.where(route_plan.s_Data.a_i_road_segment_ids == initial_road_segment_id)[0][0]
            except IndexError:
                raise RoadNotFound("Road ID {} was not found in the route plan road segment list"
                                   .format(initial_road_segment_id))

            # Perform downstream lookahead
            while True:
                current_lane_length = MapUtils.get_lane_length(current_lane_id)

                # Distance to travel on current lane: distance to end of lane, or shorter if reached <lookahead distance>
                current_segment_end_s = min(current_lane_length,
                                            current_segment_start_s + lookahead_distance - cumulative_distances[relative_lane])

                # Add subsegment to the list and add traveled distance to <cumulative_distance> sum
                lane_subsegments_dict[relative_lane].append(
                    FrenetSubSegment(current_lane_id, current_segment_start_s, current_segment_end_s))
                cumulative_distances[relative_lane] += current_segment_end_s - current_segment_start_s

                # Stop search if lookahead_distance has been met
                if cumulative_distances[relative_lane] > lookahead_distance - EPS:
                    break

                # Go to the next road segment in the route plan
                next_road_idx_on_plan = current_road_idx_on_plan + 1
                if next_road_idx_on_plan > len(route_plan.s_Data.a_i_road_segment_ids) - 1:
                    raise NavigationPlanTooShort("Cannot progress further on plan %s (leftover: %s [m]); "
                                                 "current_segment_end_s=%f lookahead_distance=%f" %
                                                 (route_plan.s_Data.a_i_road_segment_ids,
                                                  lookahead_distance - cumulative_distances[relative_lane],
                                                  current_segment_end_s, lookahead_distance))

                # Get the next lane
                try:
                    current_lane_id = MapUtils._choose_next_lane_id_by_cost(current_lane_id, route_plan, next_road_idx_on_plan)

                # Catch the case where the are multiple downstreams and decide if an augmented can be created
                except MultipleDownstreamLanes:
                    # Augmented lanes can only be to the left or right of the SAME_LANE,
                    # so only check for other maneuvers when doing the SAME_LANE lookahead.
                    # Only first maneuver should be considered, all others downstream of that will default to STRAIGHT_CONNECTIOn
                    if relative_lane == RelativeLane.SAME_LANE and not maneuver_taken:
                        downstream_lane_maneuver_types = MapUtils.get_downstream_lane_maneuver_types(current_lane_id)

                        # Left augmentation is possible if a previous left split hasn't been found, and a left_split is detected
                        if not take_maneuver[ManeuverType.LEFT_SPLIT] and can_augment[RelativeLane.LEFT_LANE] \
                                and ManeuverType.LEFT_SPLIT in downstream_lane_maneuver_types.values():
                            # Set flag to take maneuver so that the lookahead will be done for the augmented lane
                            take_maneuver[ManeuverType.LEFT_SPLIT] = True
                            # Copy common lane segments to augmented lane
                            lane_subsegments_dict[RelativeLane.LEFT_LANE] = list(lane_subsegments_dict[RelativeLane.SAME_LANE])
                            cumulative_distances[RelativeLane.LEFT_LANE] = cumulative_distances[RelativeLane.SAME_LANE]
                            lane_gff_type[RelativeLane.LEFT_LANE] = GFF_Type.Augmented
                            # Do lookahead with forced maneuver type to get the lane after the maneuver
                            initial_lane_ids[RelativeLane.LEFT_LANE] = \
                                MapUtils._choose_next_lane_id_by_cost(current_lane_id, route_plan, next_road_idx_on_plan, maneuver_type=ManeuverType.LEFT_SPLIT)

                        # Right augmentation is possible if a previous right split hasn't been found, and a right_split is detected
                        if not take_maneuver[ManeuverType.RIGHT_SPLIT] and can_augment[RelativeLane.RIGHT_LANE] \
                                and ManeuverType.RIGHT_SPLIT in downstream_lane_maneuver_types.values():
                            # Set flag to take maneuver so that the lookahead will be done for the augmented lane
                            take_maneuver[ManeuverType.RIGHT_SPLIT] = True
                            # Copy common lane segments to augmented lane
                            lane_subsegments_dict[RelativeLane.RIGHT_LANE] = list(lane_subsegments_dict[RelativeLane.SAME_LANE])
                            cumulative_distances[RelativeLane.RIGHT_LANE] = cumulative_distances[RelativeLane.SAME_LANE]
                            lane_gff_type[RelativeLane.RIGHT_LANE] = GFF_Type.Augmented
                            # Do lookahead with forced maneuver type to get the lane after the maneuver
                            initial_lane_ids[RelativeLane.RIGHT_LANE] = \
                                MapUtils._choose_next_lane_id_by_cost(current_lane_id, route_plan, next_road_idx_on_plan, maneuver_type=ManeuverType.RIGHT_SPLIT)


                        # Continue with STRAIGHT_CONNECTION for the SAME_LANE lookahead since splits have been considered already
                        current_lane_id = MapUtils._choose_next_lane_id_by_cost(current_lane_id, route_plan, next_road_idx_on_plan, maneuver_type=ManeuverType.STRAIGHT_CONNECTION)
                        # Set flag to not consider any more splits
                        maneuver_taken = True

                    else:
                        current_lane_id = MapUtils._choose_next_lane_id_by_cost(current_lane_id, route_plan, next_road_idx_on_plan, maneuver_type=ManeuverType.STRAIGHT_CONNECTION)

                # Catch the case where no more downstreams are found, resulting in a Partial GFF
                except (DownstreamLaneNotFound, NavigationPlanDoesNotFitMap):
                    if relative_lane == RelativeLane.SAME_LANE:
                        lane_gff_type[relative_lane] = GFF_Type.Partial
                    elif relative_lane in [RelativeLane.RIGHT_LANE, RelativeLane.LEFT_LANE]:
                        lane_gff_type[relative_lane] = GFF_Type.AugmentedPartial
                    break

                # reset variables for next iteration
                current_segment_start_s = 0
                current_road_idx_on_plan = next_road_idx_on_plan

            # Don't create any GFFs that are too short
            if cumulative_distances[relative_lane] < MINIMUM_REQUIRED_DIST_LANE_AHEAD:
                raise ValidLaneAheadTooShort(f"Only {cumulative_distances[relative_lane]} m of valid lane ahead. Minimum required is {MINIMUM_REQUIRED_DIST_LANE_AHEAD}")

        return {relative_lane: (lane_subsegments_dict[relative_lane], lane_gff_type[relative_lane])
                for relative_lane in [RelativeLane.SAME_LANE, RelativeLane.LEFT_LANE, RelativeLane.RIGHT_LANE]}

<<<<<<< HEAD
    @staticmethod
    @raises(DownstreamLaneNotFound, LaneCostNotFound, NavigationPlanDoesNotFitMap, MultipleDownstreamLanes)
    def _choose_next_lane_id_by_cost(current_lane_id: int, route_plan: RoutePlan, next_road_idx_on_plan: int,
                                     maneuver_type: Optional[ManeuverType] = None) -> int:
        """
        Currently assumes that Lookahead spreads only current lane segment and the next lane segment(!)

        :param current_lane_id:
        # :param lane_cost_dict: dictionary of key lane ID to value end cost of traversing lane
        :return: ID of the lane with the minimal costs
        """
        # pull next road segment from the navigation plan, then look for the downstream lane segments on this road segment.
        next_road_segment_id_on_plan = route_plan.s_Data.a_i_road_segment_ids[next_road_idx_on_plan]
        downstream_lanes_ids = MapUtils.get_downstream_lane_ids(current_lane_id)

        if len(downstream_lanes_ids) == 0:
            raise DownstreamLaneNotFound("No downstream lanes found for lane %s." % current_lane_id)

        # collect downstream lanes, whose road_segment_id is next_road_segment_id_on_plan
        downstream_lane_ids_on_plan = [lid for lid in downstream_lanes_ids
                                       if MapUtils.get_road_segment_id_from_lane_id(lid) == next_road_segment_id_on_plan]
        num_downstream_lane_ids_on_plan = len(downstream_lane_ids_on_plan)
        downstream_lane_maneuver_types = MapUtils.get_downstream_lane_maneuver_types(current_lane_id)

        # Verify that there is a downstream lane that continues along the navigation plan
        if num_downstream_lane_ids_on_plan == 0:
            raise NavigationPlanDoesNotFitMap("Any downstream lane is not in the navigation plan: current_lane %d, "
                                              "downstream_lanes %s, next_road_segment_id_on_plan %d" %
                                              (current_lane_id, downstream_lanes_ids, next_road_segment_id_on_plan))
        elif num_downstream_lane_ids_on_plan == 1:
            return downstream_lane_ids_on_plan[0]

        elif num_downstream_lane_ids_on_plan > 1:

            # If a maneuver type is forced, choose that one
            if maneuver_type:
                valid_maneuver_lanes = [(lane, maneuver) for lane, maneuver in downstream_lane_maneuver_types.items()
                                        if maneuver == maneuver_type]

                # if no valid downstream lanes found, raise same exception that would trigger a partial GFF to be created
                if len(valid_maneuver_lanes) == 0:
                    raise DownstreamLaneNotFound(f"No downstream with maneuver type {ManeuverType.name} for lane {current_lane_id}")

                # Return the first element in the array since this array should always be size 1.
                # There should never be more than one lane with the same maneuver type
                assert len(valid_maneuver_lanes) == 1
                return valid_maneuver_lanes[0][0]

            # if maneuver_type is None, get the lane with the minimal cost. Raise exception if multiple minimums found
            else:
                route_plan_costs = route_plan.to_costs_dict()
                try:
                    downstream_lane_end_costs = [route_plan_costs[downstream_lane_id][LANE_END_COST_IND]
                                                 for downstream_lane_id in downstream_lane_ids_on_plan]
                except KeyError:
                    raise LaneCostNotFound(f"Cost not found for one or more downstream lanes of lane id {current_lane_id}")

                # sort both cost and id array by lane_end_cost
                sorted_costs, sorted_ids = zip(*[(cost, lane_id) for (cost, lane_id) in sorted(zip(downstream_lane_end_costs, downstream_lane_ids_on_plan))])

                # Since num_downstream_lane_ids_on_plan > 1, there will always be multiple choices here
                # Check to see if there are multiple minimum choices with similar costs
                if np.abs(sorted_costs[0] - sorted_costs[1]) < MINIMUM_REQUIRED_COST_DIFFERENCE:
                    raise MultipleDownstreamLanes("Multiple downstream lanes with the same cost found for lane %s" % current_lane_id)
                else:
                    minimal_lane_id = sorted_ids[0]

            return minimal_lane_id
=======
            next_road_idx_on_plan = current_road_idx_on_plan + 1
            if next_road_idx_on_plan > len(route_plan_road_ids) - 1:
                raise NavigationPlanTooShort("Cannot progress further on plan %s (leftover: %s [m]); "
                                             "initial_road_segment_id=%d current_segment_end_s=%f lookahead_distance=%f" %
                                             (route_plan_road_ids, lookahead_distance - cumulative_distance,
                                              initial_road_segment_id, current_segment_end_s, lookahead_distance))

            # pull next road segment from the navigation plan, then look for the downstream lane segment on this
            # road segment. This assumes a single correct downstream segment.
            next_road_segment_id_on_plan = route_plan_road_ids[next_road_idx_on_plan]
            downstream_lanes_ids = MapUtils.get_downstream_lanes(current_lane_id)
            # TODO: what if lane is deadend or it is the last road segment in the nav. plan (destination reached)
            if len(downstream_lanes_ids) == 0:
                raise DownstreamLaneNotFound("_advance_on_plan: Downstream lane not found "
                                             "for lane_id=%d" % (current_lane_id))

            # collect downstream lanes, whose road_segment_id is next_road_segment_id_on_plan
            downstream_lanes_ids_on_plan = \
                [lid for lid in downstream_lanes_ids
                 if MapUtils.get_road_segment_id_from_lane_id(lid) == next_road_segment_id_on_plan]

            # verify that there is exactly one downstream lane, whose road_segment_id is next_road_segment_id_on_plan
            if len(downstream_lanes_ids_on_plan) == 0:
                raise NavigationPlanDoesNotFitMap("Any downstream lane is not in the navigation plan: current lane: %d,"
                                                  " downstream_lanes: %s, next_road_segment_on_plan: %d" %
                                                  (current_lane_id, downstream_lanes_ids, next_road_segment_id_on_plan))
            if len(downstream_lanes_ids_on_plan) > 1:
                raise AmbiguousNavigationPlan("More than 1 downstream lanes with STRAIGHT CONNECTION "
                                              "type according %s, to the nav. plan downstream_lanes_ids_on_plan: %s" %
                                              (route_plan_road_ids, downstream_lanes_ids_on_plan))

            current_lane_id = downstream_lanes_ids_on_plan[0]
            current_segment_start_s = 0
            current_road_idx_on_plan = next_road_idx_on_plan

        return lane_subsegments
>>>>>>> 8fe9073a

    @staticmethod
    @raises(UpstreamLaneNotFound)
    def _get_upstream_lanes_from_distance(starting_lane_id: int, starting_lon: float, backward_dist: float) -> \
            (List[int], float):
        """
        given starting point (lane + starting_lon) on the lane and backward_dist, get list of lanes backward
        until reaching total distance from the starting point at least backward_dist
        :param starting_lane_id:
        :param starting_lon:
        :param backward_dist:
        :return: list of lanes backward and longitude on the last lane
        """
        path = [starting_lane_id]
        prev_lane_id = starting_lane_id
        total_dist = starting_lon
        while total_dist < backward_dist:
            prev_lane_ids = MapUtils.get_upstream_lane_ids(prev_lane_id)
            if len(prev_lane_ids) == 0:
                # TODO: the lane can actually have no upstream; should we continue with the existing path instead of
                #   raising exception, if total_dist > TBD
<<<<<<< HEAD
                raise UpstreamLaneNotFound("Upstream lane not found for lane_id=%d" % (prev_lane_id))
=======
                raise UpstreamLaneNotFound("_get_upstream_lanes_from_distance: Upstream lane not "
                                           "found for lane_id=%d" % prev_lane_id)
>>>>>>> 8fe9073a
            # TODO: how to choose between multiple upstreams if all of them belong to route plan road segment
            prev_lane_id = prev_lane_ids[0]
            path.append(prev_lane_id)
            total_dist += MapUtils.get_lane_length(prev_lane_id)
        return path, total_dist - backward_dist

    @staticmethod
    @raises(LaneNotFound)
    def get_lane(lane_id: int) -> SceneLaneSegmentBase:
        """
        Retrieves lane by lane_id  according to the last message
        :param lane_id:
        :return:
        """
        scene_static = SceneStaticModel.get_instance().get_scene_static()
        lanes = [lane for lane in scene_static.s_Data.s_SceneStaticBase.as_scene_lane_segments if
                 lane.e_i_lane_segment_id == lane_id]
        if len(lanes) == 0:
            raise LaneNotFound('lane %d not found' % lane_id)
        if len(lanes) > 1:
            raise IDAppearsMoreThanOnce('lane %d appears more than once' % lane_id)
        return lanes[0]

    @staticmethod
    @raises(LaneNotFound)
    def get_lane_geometry(lane_id: int) -> SceneLaneSegmentGeometry:
        """
        Retrieves lane geometry (nom path points/boundary points) by lane_id  according to the last message
        :param lane_id:
        :return:
        """
        scene_static_lane_geo = SceneStaticModel.get_instance().get_scene_static()
        lanes = [lane for lane in scene_static_lane_geo.s_Data.s_SceneStaticGeometry.as_scene_lane_segments if
                 lane.e_i_lane_segment_id == lane_id]
        if len(lanes) == 0:
            raise LaneNotFound('lane %d not found in lane geometry' % lane_id)
        if len(lanes) > 1:
            raise IDAppearsMoreThanOnce('lane %d appears more than once in lane geometry' % lane_id)
        return lanes[0]

    @staticmethod
    @raises(RoadNotFound)
    def get_road_segment(road_id: int) -> SceneRoadSegment:
        """
        Retrieves road by road_id  according to the last message
        :param road_id:
        :return:
        """
        scene_static = SceneStaticModel.get_instance().get_scene_static()
        road_segments = [road_segment for road_segment in scene_static.s_Data.s_SceneStaticBase.as_scene_road_segment if
                         road_segment.e_i_road_segment_id == road_id]
        if len(road_segments) == 0:
            raise RoadNotFound('road %d not found' % road_id)
        if len(road_segments) > 1:
            raise IDAppearsMoreThanOnce('road %d appears more than once' % road_id)
        return road_segments[0]

    @staticmethod
    def get_static_traffic_flow_controls_s(lane_frenet: GeneralizedFrenetSerretFrame) -> np.array:
        """
        Returns a the locations (s coordinates) of Static_Traffic_flow_controls on the GFF
        The list if ordered from closest traffic flow control to farthest.
        :param lane_frenet: The GFF on which to retrieve the static flow controls.
        :return: A list of static flow contronls on the the GFF, ordered from closest traffic flow control to farthest.
        """
        lane_ids = []
        # stations are s coordinates
        stations_s_coordinates = []
        for lane_id in lane_frenet.segment_ids:
            lane_segment = MapUtils.get_lane(lane_id)
            for static_traffic_flow_control in lane_segment.as_static_traffic_flow_control:
                lane_ids.append(lane_id)
                stations_s_coordinates.append(static_traffic_flow_control.e_l_station)
        frenet_states = np.zeros((len(stations_s_coordinates), 6))
        frenet_states[:, FS_SX] = sorted(stations_s_coordinates)
<<<<<<< HEAD
        return lane_frenet.convert_from_segment_states(frenet_states, lane_ids)[:, FS_SX]

    @staticmethod
    @raises(EquivalentStationNotFound)
    def _find_equivalent_station(lane_segment_id: int, desired_station: float, gff: GeneralizedFrenetSerretFrame) -> float:
        """
        Find the station on a lane that is equivalent to a given station in a GFF
        :param lane_segment_id: ID for the lane segment in question
        :param desired_station: Station in given GFF
        :param gff: Generalized Frenet frame
        :return: Equivalent station in given lane to given GFF station
        """
        previous_station_difference = FLOAT_MAX

        nominal_path_points = MapUtils.get_lane_geometry(lane_segment_id).a_nominal_path_points
        last_nominal_path_point_index = len(nominal_path_points) - 1

        for i, nominal_path_point in enumerate(nominal_path_points):
            cartesian_point = np.array([nominal_path_point[NominalPathPoint.CeSYS_NominalPathPoint_e_l_EastX.value],
                                        nominal_path_point[NominalPathPoint.CeSYS_NominalPathPoint_e_l_NorthY.value]])

            try:
                station = gff.cpoint_to_fpoint(cartesian_point)[FP_SX]
            except (OutOfSegmentBack, OutOfSegmentFront, AssertionError):
                # If any of these errors were raised, then the nominal path point is not close to the desired station.
                continue

            station_difference = abs(desired_station - station)

            if station_difference < previous_station_difference:
                # If station_difference is less than previous_station_difference, there is potentially a closer station to the desired
                # station. Unless the last nominal path point has been reached, continue iterating until station_difference begins to
                # increase. If the last nominal path point has been reached and it's "close enough" to the desired station, return its
                # station.
                if i == last_nominal_path_point_index and station_difference < MAX_STATION_DIFFERENCE:
                    return nominal_path_point[NominalPathPoint.CeSYS_NominalPathPoint_e_l_s.value]
                else:
                    previous_station_difference = station_difference
            else:
                # If station_difference is greater than or equal to previous_station_difference, then the closest station in the given lane
                # has been reached. Return the station of the previous nominal path point.
                return nominal_path_points[i - 1][NominalPathPoint.CeSYS_NominalPathPoint_e_l_s.value]

        # If this point is reached, then an equivalent station could not be found
        raise EquivalentStationNotFound("Could not determine the host's equivalent station in lane segment {}".format(lane_segment_id))
=======
        return lane_frenet.convert_from_segment_states(frenet_states, lane_ids)[:, FS_SX]
>>>>>>> 8fe9073a
<|MERGE_RESOLUTION|>--- conflicted
+++ resolved
@@ -2,16 +2,10 @@
 from logging import Logger
 
 from decision_making.src.exceptions import raises, RoadNotFound, DownstreamLaneNotFound, \
-<<<<<<< HEAD
     NavigationPlanTooShort, NavigationPlanDoesNotFitMap, UpstreamLaneNotFound, LaneNotFound, LaneCostNotFound, ValidLaneAheadTooShort, \
-    MultipleDownstreamLanes, OutOfSegmentBack, OutOfSegmentFront, EquivalentStationNotFound
+    MultipleDownstreamLanes, OutOfSegmentBack, OutOfSegmentFront, EquivalentStationNotFound, IDAppearsMoreThanOnce
 from decision_making.src.global_constants import EPS, MINIMUM_REQUIRED_DIST_LANE_AHEAD, LANE_END_COST_IND, PLANNING_LOOKAHEAD_DIST, \
     MAX_HORIZON_DISTANCE, MINIMUM_REQUIRED_COST_DIFFERENCE, FLOAT_MAX, MAX_STATION_DIFFERENCE
-=======
-    NavigationPlanTooShort, NavigationPlanDoesNotFitMap, AmbiguousNavigationPlan, UpstreamLaneNotFound, LaneNotFound, \
-    IDAppearsMoreThanOnce
-from decision_making.src.global_constants import EPS
->>>>>>> 8fe9073a
 from decision_making.src.messages.route_plan_message import RoutePlan
 from decision_making.src.messages.scene_static_message import SceneLaneSegmentGeometry, \
     SceneLaneSegmentBase, SceneRoadSegment
@@ -293,25 +287,7 @@
         return list(MapUtils.get_road_segment(road_segment_id).a_i_lane_segment_ids)
 
     @staticmethod
-<<<<<<< HEAD
     @raises(LaneNotFound, RoadNotFound, DownstreamLaneNotFound, LaneCostNotFound)
-=======
-    def does_map_exist_backward(lane_id: int, backward_dist: float):
-        """
-        check whether the map contains roads behind the given lane_id far enough (backward_dist)
-        :param lane_id: current lane_id
-        :param backward_dist: distance backward
-        :return: True if the map contains upstream roads for the distance backward_dist
-        """
-        try:
-            MapUtils._get_upstream_lanes_from_distance(lane_id, 0, backward_dist)
-            return True
-        except UpstreamLaneNotFound as e:
-            return False
-
-    @staticmethod
-    @raises(UpstreamLaneNotFound, LaneNotFound, RoadNotFound, DownstreamLaneNotFound)
->>>>>>> 8fe9073a
     @prof.ProfileFunction()
     def get_lookahead_frenet_frame_by_cost(lane_id: int, station: float, route_plan: RoutePlan, logger: Optional[Logger] = None,
                                            can_augment: Optional[Dict[RelativeLane, bool]] = None) -> \
@@ -391,7 +367,6 @@
             upstream_lane_ids = MapUtils.get_upstream_lane_ids(lane_id)
             num_upstream_lanes = len(upstream_lane_ids)
 
-<<<<<<< HEAD
             if num_upstream_lanes == 0:
                 if logger is not None:
                     logger.debug(UpstreamLaneNotFound("Upstream lane not found for lane_id=%d" % (lane_id)))
@@ -427,8 +402,6 @@
 
         return upstream_lane_subsegments
 
-=======
->>>>>>> 8fe9073a
     @staticmethod
     @raises(RoadNotFound, LaneNotFound, DownstreamLaneNotFound, LaneCostNotFound, NavigationPlanTooShort)
     @prof.ProfileFunction()
@@ -523,9 +496,9 @@
                 next_road_idx_on_plan = current_road_idx_on_plan + 1
                 if next_road_idx_on_plan > len(route_plan.s_Data.a_i_road_segment_ids) - 1:
                     raise NavigationPlanTooShort("Cannot progress further on plan %s (leftover: %s [m]); "
-                                                 "current_segment_end_s=%f lookahead_distance=%f" %
+                                                 "initial_road_segment_id=%d current_segment_end_s=%f lookahead_distance=%f" %
                                                  (route_plan.s_Data.a_i_road_segment_ids,
-                                                  lookahead_distance - cumulative_distances[relative_lane],
+                                                  lookahead_distance - cumulative_distances[relative_lane], initial_road_segment_id,
                                                   current_segment_end_s, lookahead_distance))
 
                 # Get the next lane
@@ -594,7 +567,6 @@
         return {relative_lane: (lane_subsegments_dict[relative_lane], lane_gff_type[relative_lane])
                 for relative_lane in [RelativeLane.SAME_LANE, RelativeLane.LEFT_LANE, RelativeLane.RIGHT_LANE]}
 
-<<<<<<< HEAD
     @staticmethod
     @raises(DownstreamLaneNotFound, LaneCostNotFound, NavigationPlanDoesNotFitMap, MultipleDownstreamLanes)
     def _choose_next_lane_id_by_cost(current_lane_id: int, route_plan: RoutePlan, next_road_idx_on_plan: int,
@@ -663,44 +635,6 @@
                     minimal_lane_id = sorted_ids[0]
 
             return minimal_lane_id
-=======
-            next_road_idx_on_plan = current_road_idx_on_plan + 1
-            if next_road_idx_on_plan > len(route_plan_road_ids) - 1:
-                raise NavigationPlanTooShort("Cannot progress further on plan %s (leftover: %s [m]); "
-                                             "initial_road_segment_id=%d current_segment_end_s=%f lookahead_distance=%f" %
-                                             (route_plan_road_ids, lookahead_distance - cumulative_distance,
-                                              initial_road_segment_id, current_segment_end_s, lookahead_distance))
-
-            # pull next road segment from the navigation plan, then look for the downstream lane segment on this
-            # road segment. This assumes a single correct downstream segment.
-            next_road_segment_id_on_plan = route_plan_road_ids[next_road_idx_on_plan]
-            downstream_lanes_ids = MapUtils.get_downstream_lanes(current_lane_id)
-            # TODO: what if lane is deadend or it is the last road segment in the nav. plan (destination reached)
-            if len(downstream_lanes_ids) == 0:
-                raise DownstreamLaneNotFound("_advance_on_plan: Downstream lane not found "
-                                             "for lane_id=%d" % (current_lane_id))
-
-            # collect downstream lanes, whose road_segment_id is next_road_segment_id_on_plan
-            downstream_lanes_ids_on_plan = \
-                [lid for lid in downstream_lanes_ids
-                 if MapUtils.get_road_segment_id_from_lane_id(lid) == next_road_segment_id_on_plan]
-
-            # verify that there is exactly one downstream lane, whose road_segment_id is next_road_segment_id_on_plan
-            if len(downstream_lanes_ids_on_plan) == 0:
-                raise NavigationPlanDoesNotFitMap("Any downstream lane is not in the navigation plan: current lane: %d,"
-                                                  " downstream_lanes: %s, next_road_segment_on_plan: %d" %
-                                                  (current_lane_id, downstream_lanes_ids, next_road_segment_id_on_plan))
-            if len(downstream_lanes_ids_on_plan) > 1:
-                raise AmbiguousNavigationPlan("More than 1 downstream lanes with STRAIGHT CONNECTION "
-                                              "type according %s, to the nav. plan downstream_lanes_ids_on_plan: %s" %
-                                              (route_plan_road_ids, downstream_lanes_ids_on_plan))
-
-            current_lane_id = downstream_lanes_ids_on_plan[0]
-            current_segment_start_s = 0
-            current_road_idx_on_plan = next_road_idx_on_plan
-
-        return lane_subsegments
->>>>>>> 8fe9073a
 
     @staticmethod
     @raises(UpstreamLaneNotFound)
@@ -722,12 +656,8 @@
             if len(prev_lane_ids) == 0:
                 # TODO: the lane can actually have no upstream; should we continue with the existing path instead of
                 #   raising exception, if total_dist > TBD
-<<<<<<< HEAD
-                raise UpstreamLaneNotFound("Upstream lane not found for lane_id=%d" % (prev_lane_id))
-=======
                 raise UpstreamLaneNotFound("_get_upstream_lanes_from_distance: Upstream lane not "
                                            "found for lane_id=%d" % prev_lane_id)
->>>>>>> 8fe9073a
             # TODO: how to choose between multiple upstreams if all of them belong to route plan road segment
             prev_lane_id = prev_lane_ids[0]
             path.append(prev_lane_id)
@@ -803,7 +733,6 @@
                 stations_s_coordinates.append(static_traffic_flow_control.e_l_station)
         frenet_states = np.zeros((len(stations_s_coordinates), 6))
         frenet_states[:, FS_SX] = sorted(stations_s_coordinates)
-<<<<<<< HEAD
         return lane_frenet.convert_from_segment_states(frenet_states, lane_ids)[:, FS_SX]
 
     @staticmethod
@@ -848,7 +777,4 @@
                 return nominal_path_points[i - 1][NominalPathPoint.CeSYS_NominalPathPoint_e_l_s.value]
 
         # If this point is reached, then an equivalent station could not be found
-        raise EquivalentStationNotFound("Could not determine the host's equivalent station in lane segment {}".format(lane_segment_id))
-=======
-        return lane_frenet.convert_from_segment_states(frenet_states, lane_ids)[:, FS_SX]
->>>>>>> 8fe9073a
+        raise EquivalentStationNotFound("Could not determine the host's equivalent station in lane segment {}".format(lane_segment_id))