--- conflicted
+++ resolved
@@ -1,14 +1,8 @@
 import numpy as np
 
 from decision_making.src.exceptions import raises, RoadNotFound, DownstreamLaneNotFound, \
-<<<<<<< HEAD
-    NavigationPlanTooShort, NavigationPlanDoesNotFitMap, UpstreamLaneNotFound, LaneNotFound, LaneCostNotFound, ValidLaneAheadTooShort
+    NavigationPlanTooShort, NavigationPlanDoesNotFitMap, UpstreamLaneNotFound, LaneNotFound, LaneCostNotFound, ValidLaneAheadTooShort, MultipleDownstreamLanes, MappingException
 from decision_making.src.global_constants import EPS, MINIMUM_REQUIRED_DIST_LANE_AHEAD, LANE_END_COST_IND
-=======
-    NavigationPlanTooShort, NavigationPlanDoesNotFitMap, UpstreamLaneNotFound, LaneNotFound, LaneCostNotFound, MultipleDownstreamLanes, \
-    MappingException
-from decision_making.src.global_constants import EPS, LANE_END_COST_IND
->>>>>>> 3b0ea25b
 from decision_making.src.messages.route_plan_message import RoutePlan
 from decision_making.src.messages.scene_static_message import SceneLaneSegmentGeometry, \
     SceneLaneSegmentBase, SceneRoadSegment
@@ -266,7 +260,6 @@
         downstream_connectivity = MapUtils.get_lane(lane_id).as_downstream_lanes
         return {connectivity.e_i_lane_segment_id: connectivity.e_e_maneuver_type for connectivity in downstream_connectivity}
 
-
     @staticmethod
     def get_lanes_ids_from_road_segment_id(road_segment_id: int) -> List[int]:
         """
@@ -316,15 +309,7 @@
         init_lane_id, init_lon = MapUtils._get_frenet_starting_point(lane_id, starting_lon)
 
         # get the full lanes path
-<<<<<<< HEAD
-        sub_segments, gff_type = MapUtils._advance_by_cost(init_lane_id, init_lon, lookahead_dist, route_plan)
-        # create sub-segments for GFF
-        frenet_frames = [MapUtils.get_lane_frenet_frame(sub_segment.e_i_SegmentID) for sub_segment in sub_segments]
-        # create GFF, get gff_type from lookahead status
-        gff = GeneralizedFrenetSerretFrame.build(frenet_frames, sub_segments, gff_type)
-        return gff
-=======
-        sub_segments_dict = MapUtils._advance_by_cost(init_lane_id, init_lon, lookahead_dist, route_plan, can_augment)
+        sub_segments_dict, gff_type = MapUtils._advance_by_cost(init_lane_id, init_lon, lookahead_dist, route_plan, can_augment)
 
         # create sub-segments for GFF
         gffs_dict = {RelativeLane.LEFT_LANE: None,
@@ -337,7 +322,6 @@
                 # create GFF
                 gffs_dict[relative_lane] = GeneralizedFrenetSerretFrame.build(frenet_frames, sub_segments_dict[relative_lane])
         return gffs_dict
->>>>>>> 3b0ea25b
 
     @staticmethod
     def _get_frenet_starting_point(lane_id, starting_lon):
@@ -353,11 +337,7 @@
     @raises(RoadNotFound, LaneNotFound, DownstreamLaneNotFound, LaneCostNotFound, NavigationPlanTooShort)
     @prof.ProfileFunction()
     def _advance_by_cost(initial_lane_id: int, initial_s: float, lookahead_distance: float,
-<<<<<<< HEAD
-                         route_plan: RoutePlan) -> (List[FrenetSubSegment], GFF_Type):
-=======
-                         route_plan: RoutePlan, can_augment: Optional[Dict[RelativeLane, bool]] = None) -> Dict[RelativeLane, List[FrenetSubSegment]]:
->>>>>>> 3b0ea25b
+                         route_plan: RoutePlan, can_augment: Optional[Dict[RelativeLane, bool]] = None) -> Dict[RelativeLane, (List[FrenetSubSegment], GFF_Type)]:
         """
         Given a longitudinal position <initial_s> on lane segment <initial_lane_id>, advance <lookahead_distance>
         further according to costs of each FrenetFrame, and finally return a configuration of lane-subsegments.
@@ -366,20 +346,15 @@
         :param initial_s: initial longitude along <initial_lane_id>
         :param lookahead_distance: the desired distance of lookahead in [m].
         :param route_plan: the relevant navigation plan to iterate over its road IDs.
-<<<<<<< HEAD
-        :return: a tuple of
-                 tuple of the format (lane_id, start_s (longitude) on lane, end_s (longitude) on lane),
-                 GFF_Type to be created
-=======
         :return: a list of tuples of the format (lane_id, start_s (longitude) on lane, end_s (longitude) on lane)
         :return: a dict with keys [RelativeLane.SAME_LANE, RelativeLane.LEFT_LANE, RelativeLane.RIGHT_LANE]
                  These keys represent the non-augmented, left-augmented, and right-augmented gffs that will be created.
                  The left-augmented and right-augmented values will be None, unless an augmented GFF can be created.
                  The values are a list of FrenetSubSegments that will be used to create the GFF.
->>>>>>> 3b0ea25b
         """
         if can_augment == None:
              can_augment = {RelativeLane.LEFT_LANE: False, RelativeLane.RIGHT_LANE: False}
+
         initial_road_segment_id = MapUtils.get_road_segment_id_from_lane_id(initial_lane_id)
 
         try:
@@ -389,51 +364,41 @@
                                .format(initial_road_segment_id))
 
         lane_subsegments_dict = {RelativeLane.SAME_LANE: [], RelativeLane.LEFT_LANE: None, RelativeLane.RIGHT_LANE: None}
-        cumulative_distance = 0.
+        cumulative_distances = {RelativeLane.SAME_LANE: 0., RelativeLane.LEFT_LANE: 0., RelativeLane.RIGHT_LANE: 0.}
 
         # flags to determine if a split path should be taken
         take_split = {ManeuverType.LEFT_SPLIT: False, ManeuverType.RIGHT_SPLIT: False}
-        cumulative_common_distance = {RelativeLane.LEFT_LANE: 0., RelativeLane.RIGHT_LANE: 0.}
         next_augmented_road_segment = {RelativeLane.LEFT_LANE: current_road_idx_on_plan, RelativeLane.RIGHT_LANE: current_road_idx_on_plan}
         augmented_maneuver_map = {ManeuverType.LEFT_SPLIT: RelativeLane.LEFT_LANE,
                                   ManeuverType.RIGHT_SPLIT: RelativeLane.RIGHT_LANE}
 
         current_lane_id = initial_lane_id
         current_segment_start_s = initial_s  # reference longitudinal position on the lane of current_lane_id
-<<<<<<< HEAD
         status = GFF_Type.Normal
-=======
 
         # take care of straight_connection first
->>>>>>> 3b0ea25b
         while True:
             current_lane_length = MapUtils.get_lane_length(current_lane_id)  # a lane's s_max
 
             # distance to travel on current lane: distance to end of lane, or shorter if reached <lookahead distance>
             current_segment_end_s = min(current_lane_length,
-                                        current_segment_start_s + lookahead_distance - cumulative_distance)
+                                        current_segment_start_s + lookahead_distance - cumulative_distances[RelativeLane.SAME_LANE])
 
             # add subsegment to the list and add traveled distance to <cumulative_distance> sum
             lane_subsegments_dict[RelativeLane.SAME_LANE].append(FrenetSubSegment(current_lane_id, current_segment_start_s, current_segment_end_s))
-            cumulative_distance += current_segment_end_s - current_segment_start_s
-
-            if cumulative_distance > lookahead_distance - EPS:
+            cumulative_distances[RelativeLane.SAME_LANE] += current_segment_end_s - current_segment_start_s
+
+            if cumulative_distances[RelativeLane.RIGHT_LANE] > lookahead_distance - EPS:
                 break
 
             next_road_idx_on_plan = current_road_idx_on_plan + 1
             if next_road_idx_on_plan > len(route_plan.s_Data.a_i_road_segment_ids) - 1:
                 raise NavigationPlanTooShort("Cannot progress further on plan %s (leftover: %s [m]); "
                                              "current_segment_end_s=%f lookahead_distance=%f" %
-                                             (route_plan.s_Data.a_i_road_segment_ids, lookahead_distance - cumulative_distance,
+                                             (route_plan.s_Data.a_i_road_segment_ids, lookahead_distance - cumulative_distances[RelativeLane.SAME_LANE],
                                               current_segment_end_s, lookahead_distance))
 
             try:
-<<<<<<< HEAD
-                current_lane_id = MapUtils._choose_next_lane_id_by_cost(current_lane_id, route_plan, next_road_idx_on_plan)
-            except (DownstreamLaneNotFound, NavigationPlanDoesNotFitMap):
-                status = GFF_Type.Partial
-                break
-=======
                 current_lane_id = MapUtils._choose_next_lane_id_by_cost(current_lane_id, route_plan,
                                                                                              next_road_idx_on_plan)
             # catch the case where there are multiple downstreams, and decide if an augmented can be created
@@ -446,7 +411,7 @@
                         and ManeuverType.LEFT_SPLIT in downstream_lane_maneuver_types.values():
                     take_split[ManeuverType.LEFT_SPLIT] = True
                     lane_subsegments_dict[RelativeLane.LEFT_LANE] = list(lane_subsegments_dict[RelativeLane.SAME_LANE])
-                    cumulative_common_distance[RelativeLane.LEFT_LANE] = cumulative_distance
+                    cumulative_distances[RelativeLane.LEFT_LANE] = cumulative_distances[RelativeLane.SAME_LANE]
                     next_augmented_road_segment[RelativeLane.LEFT_LANE] = next_road_idx_on_plan
 
                 # check if right augmented is possible. Set flag and copy common subsegs.
@@ -454,24 +419,22 @@
                         and ManeuverType.RIGHT_SPLIT in downstream_lane_maneuver_types.values():
                     take_split[ManeuverType.RIGHT_SPLIT] = True
                     lane_subsegments_dict[RelativeLane.RIGHT_LANE] = list(lane_subsegments_dict[RelativeLane.SAME_LANE])
-                    cumulative_common_distance[RelativeLane.RIGHT_LANE] = cumulative_distance
+                    cumulative_distances[RelativeLane.RIGHT_LANE] = cumulative_distances[RelativeLane.SAME_LANE]
                     next_augmented_road_segment[RelativeLane.RIGHT_LANE] = next_road_idx_on_plan
 
                 # force a straight_connection maneuver to continue the lookahead
                 current_lane_id = MapUtils._choose_next_lane_id_by_cost(current_lane_id, route_plan,
                                                                                          next_road_idx_on_plan, maneuver_type=ManeuverType.STRAIGHT_CONNECTION)
->>>>>>> 3b0ea25b
+
+            try:
+                current_lane_id = MapUtils._choose_next_lane_id_by_cost(current_lane_id, route_plan, next_road_idx_on_plan)
+            except (DownstreamLaneNotFound, NavigationPlanDoesNotFitMap):
+                status = GFF_Type.Partial
+                break
 
             current_segment_start_s = 0
             current_road_idx_on_plan = next_road_idx_on_plan
 
-<<<<<<< HEAD
-        # Don't return anything if the length is too short
-        if cumulative_distance < MINIMUM_REQUIRED_DIST_LANE_AHEAD:
-            raise ValidLaneAheadTooShort(f"Only {cumulative_distance} m of valid lane ahead. Minimum required is {MINIMUM_REQUIRED_DIST_LANE_AHEAD}")
-
-        return lane_subsegments, status
-=======
         # take care of splits
         for maneuver in [maneuver for maneuver in take_split.keys() if take_split[maneuver]]:
             relative_lane = augmented_maneuver_map[maneuver]
@@ -482,13 +445,11 @@
             if len(lane_subsegments_dict[relative_lane]) > 0:
                 current_lane_id = lane_subsegments_dict[relative_lane][-1].e_i_SegmentID
                 current_segment_start_s = 0
-                cumulative_distance = cumulative_common_distance[relative_lane]
                 current_road_idx_on_plan = next_augmented_road_segment[relative_lane]
             # otherwise, use initial conditions that are passed in
             elif len(lane_subsegments_dict[relative_lane]) == 0:
                 current_lane_id = initial_lane_id
                 current_segment_start_s = initial_s
-                cumulative_distance = 0.
                 try:
                     current_road_idx_on_plan = \
                         np.where(route_plan.s_Data.a_i_road_segment_ids == initial_road_segment_id)[0][0]
@@ -497,7 +458,7 @@
                         raise NavigationPlanTooShort("Cannot progress further on plan %s (leftover: %s [m]); "
                                                      "current_segment_end_s=%f lookahead_distance=%f" %
                                                      (route_plan.s_Data.a_i_road_segment_ids,
-                                                      lookahead_distance - cumulative_distance,
+                                                      lookahead_distance - cumulative_distances[relative_lane],
                                                       current_segment_end_s, lookahead_distance))
                 except IndexError:
                     raise RoadNotFound("Road ID {} was not found in the route plan road segment list."
@@ -513,14 +474,14 @@
 
                 # distance to travel on current lane: distance to end of lane, or shorter if reached <lookahead distance>
                 current_segment_end_s = min(current_lane_length,
-                                            current_segment_start_s + lookahead_distance - cumulative_distance)
+                                            current_segment_start_s + lookahead_distance - cumulative_distances[relative_lane])
 
                 # add subsegment to the list and add traveled distance to <cumulative_distance> sum
                 lane_subsegments_dict[relative_lane].append(
                     FrenetSubSegment(current_lane_id, current_segment_start_s, current_segment_end_s))
-                cumulative_distance += current_segment_end_s - current_segment_start_s
-
-                if cumulative_distance > lookahead_distance - EPS:
+                cumulative_distances[relative_lane] += current_segment_end_s - current_segment_start_s
+
+                if cumulative_distances[relative_lane] > lookahead_distance - EPS:
                     break
 
                 next_road_idx_on_plan = current_road_idx_on_plan + 1
@@ -528,19 +489,22 @@
                     raise NavigationPlanTooShort("Cannot progress further on plan %s (leftover: %s [m]); "
                                                  "current_segment_end_s=%f lookahead_distance=%f" %
                                                  (route_plan.s_Data.a_i_road_segment_ids,
-                                                  lookahead_distance - cumulative_distance,
+                                                  lookahead_distance - cumulative_distances[relative_lane],
                                                   current_segment_end_s, lookahead_distance))
 
                     # since split has been taken before the while loop, only take straights from here
-                    current_lane_id = MapUtils._choose_next_lane_id_by_cost(current_lane_id,
-                                                                                                 route_plan,
-                                                                                                 next_road_idx_on_plan,
-                                                                                                 maneuver_type=ManeuverType.STRAIGHT_CONNECTION)
+                current_lane_id = MapUtils._choose_next_lane_id_by_cost(current_lane_id,
+                                                                                             route_plan,
+                                                                                             next_road_idx_on_plan,
+                                                                                             maneuver_type=ManeuverType.STRAIGHT_CONNECTION)
                 current_segment_start_s = 0
                 current_road_idx_on_plan = next_road_idx_on_plan
 
-        return lane_subsegments_dict
->>>>>>> 3b0ea25b
+            # Don't return anything if the length is too short
+            if cumulative_distances[relative_lane] < MINIMUM_REQUIRED_DIST_LANE_AHEAD:
+                raise ValidLaneAheadTooShort(f"Only {cumulative_distances[relative_lane]} m of valid lane ahead. Minimum required is {MINIMUM_REQUIRED_DIST_LANE_AHEAD}")
+
+        return lane_subsegments_dict, status
 
     @staticmethod
     @raises(DownstreamLaneNotFound, LaneCostNotFound, NavigationPlanDoesNotFitMap, MultipleDownstreamLanes)
