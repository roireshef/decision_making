--- conflicted
+++ resolved
@@ -46,7 +46,7 @@
         :param lane_id:
         :return: lane's ordinal
         """
-        # TODO: extract ordinal from lowest hexadecimal digit of lane_id when all lanes are in UltraCruise convention
+        # TODO: extract ordinal from lane_id numerically (lowest hexadecimal digit)
         return MapUtils.get_lane(lane_id).e_Cnt_right_adjacent_lane_count
 
     @staticmethod
@@ -78,8 +78,7 @@
         N = NumpyUtils.row_wise_normal(T)
         k = nominal_points[:, NominalPathPoint.CeSYS_NominalPathPoint_e_il_curvature.value][:, np.newaxis]
         k_tag = nominal_points[:, NominalPathPoint.CeSYS_NominalPathPoint_e_il2_curvature_rate.value][:, np.newaxis]
-        ds = np.mean(
-            np.diff(nominal_points[:, NominalPathPoint.CeSYS_NominalPathPoint_e_l_s.value]))  # TODO: is this necessary?
+        ds = np.mean(np.diff(nominal_points[:, NominalPathPoint.CeSYS_NominalPathPoint_e_l_s.value]))   # TODO: is this necessary?
 
         return FrenetSerret2DFrame(points=points, T=T, N=N, k=k, k_tag=k_tag, ds=ds)
 
@@ -129,17 +128,6 @@
         x_index = NominalPathPoint.CeSYS_NominalPathPoint_e_l_EastX.value
         y_index = NominalPathPoint.CeSYS_NominalPathPoint_e_l_NorthY.value
 
-<<<<<<< HEAD
-        lane_ids = [lane_segment.e_i_lane_segment_id
-                    for lane_segment in SceneStaticModel.get_instance().get_scene_static().s_Data.as_scene_lane_segment]
-
-        min_dist_in_lanes = np.array(
-            [min(np.linalg.norm(MapUtils.get_lane(lane_id).a_nominal_path_points[:, (x_index, y_index)]
-                                - cartesian_point, axis=1)) for lane_id in lane_ids])
-        closest_lane_id = lane_ids[min_dist_in_lanes.argmin()]
-
-        return closest_lane_id
-=======
         map_lane_ids = np.array([lane_segment.e_i_lane_segment_id
                                  for lane_segment in
                                  SceneStaticModel.get_instance().get_scene_static().s_Data.as_scene_lane_segment])
@@ -195,7 +183,6 @@
             # take a lane that ends in the closest point
             final_lane_idx = closest_lanes_idxs[closest_points_idx_per_lane[closest_lanes_idxs] > 0][0]
         return map_lane_ids[final_lane_idx]
->>>>>>> 60965489
 
     @staticmethod
     def get_dist_to_lane_borders(lane_id: int, s: float) -> (float, float):
