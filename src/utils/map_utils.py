import numpy as np
from decision_making.src.exceptions import raises, RoadNotFound, DownstreamLaneNotFound, \
    NavigationPlanTooShort, NavigationPlanDoesNotFitMap, AmbiguousNavigationPlan, UpstreamLaneNotFound, LaneNotFound
from decision_making.src.global_constants import EPS
from decision_making.src.messages.route_plan_message import RoutePlan
from decision_making.src.messages.scene_static_message import SceneLaneSegmentGeometry, \
    SceneLaneSegmentBase, SceneRoadSegment
from decision_making.src.messages.scene_static_enums import NominalPathPoint
from decision_making.src.planning.behavioral.data_objects import RelativeLane
from decision_making.src.planning.types import CartesianPoint2D
from decision_making.src.planning.utils.frenet_serret_frame import FrenetSerret2DFrame
from decision_making.src.planning.utils.generalized_frenet_serret_frame import GeneralizedFrenetSerretFrame, \
    FrenetSubSegment
from decision_making.src.planning.utils.numpy_utils import NumpyUtils
from decision_making.src.scene.scene_static_model import SceneStaticModel
import rte.python.profiler as prof
from typing import List, Dict


class MapUtils:

    @staticmethod
    def get_road_segment_ids() -> List[int]:
        """
        :return:road_segment_ids of every road in the static scene
        """
        scene_static = SceneStaticModel.get_instance().get_scene_static()
        road_segments = scene_static.s_Data.s_SceneStaticBase.as_scene_road_segment[:scene_static.s_Data.s_SceneStaticBase.e_Cnt_num_road_segments]
        return [road_segment.e_i_road_segment_id for road_segment in road_segments]

    @staticmethod
    def get_road_segment_id_from_lane_id(lane_id: int) -> int:
        """
        get road_segment_id containing the lane
        :param lane_id:
        :return: road_segment_id
        """
        lane = MapUtils.get_lane(lane_id)
        if lane is None:
            raise LaneNotFound('lane %d cannot be found' % lane_id)
        return lane.e_i_road_segment_id

    @staticmethod
    def get_lane_ordinal(lane_id: int) -> int:
        """
        get lane ordinal of the lane on the road (the rightest lane's ordinal is 0)
        :param lane_id:
        :return: lane's ordinal
        """
        return MapUtils.get_lane(lane_id).e_Cnt_right_adjacent_lane_count

    @staticmethod
    def get_lane_length(lane_id: int) -> float:
        """
        get the whole lane's length
        :param lane_id:
        :return: lane's length
        """
        nominal_points = MapUtils.get_lane_geometry(lane_id).a_nominal_path_points
        # TODO: lane length should be nominal_points[-1, NominalPathPoint.CeSYS_NominalPathPoint_e_l_s.value]
        ds = np.mean(np.diff(nominal_points[:, NominalPathPoint.CeSYS_NominalPathPoint_e_l_s.value]))
        return ds * (nominal_points.shape[0] - 1)

    @staticmethod
    @prof.ProfileFunction()
    def get_lane_frenet_frame(lane_id: int) -> FrenetSerret2DFrame:
        """
        get Frenet frame of the whole center-lane for the given lane
        :param lane_id:
        :return: Frenet frame
        """
        nominal_points = MapUtils.get_lane_geometry(lane_id).a_nominal_path_points

        points = nominal_points[:, (NominalPathPoint.CeSYS_NominalPathPoint_e_l_EastX.value,
                                    NominalPathPoint.CeSYS_NominalPathPoint_e_l_NorthY.value)]

        yaw = nominal_points[:, NominalPathPoint.CeSYS_NominalPathPoint_e_phi_heading.value]
        T = np.c_[np.cos(yaw), np.sin(yaw)]
        N = NumpyUtils.row_wise_normal(T)
        k = nominal_points[:, NominalPathPoint.CeSYS_NominalPathPoint_e_il_curvature.value][:, np.newaxis]
        k_tag = nominal_points[:, NominalPathPoint.CeSYS_NominalPathPoint_e_il2_curvature_rate.value][:, np.newaxis]
        ds = np.mean(
            np.diff(nominal_points[:, NominalPathPoint.CeSYS_NominalPathPoint_e_l_s.value]))  # TODO: is this necessary?

        return FrenetSerret2DFrame(points=points, T=T, N=N, k=k, k_tag=k_tag, ds=ds)

    @staticmethod
    def get_adjacent_lane_ids(lane_id: int, relative_lane: RelativeLane) -> List[int]:
        """
        get sorted adjacent (right/left) lanes relative to the given lane segment, or empty list if no adjacent lanes
        :param lane_id:
        :param relative_lane: either right or left
        :return: adjacent lanes ids sorted by their distance from the given lane;
                    if there are no such lanes, return empty list []
        """

        lane = MapUtils.get_lane(lane_id)
        if relative_lane == RelativeLane.RIGHT_LANE:
            adj_lanes = lane.as_right_adjacent_lanes
        elif relative_lane == RelativeLane.LEFT_LANE:
            adj_lanes = lane.as_left_adjacent_lanes
        else:
            raise ValueError('Relative lane must be either right or left')
        return [adj_lane.e_i_lane_segment_id for adj_lane in adj_lanes]

    @staticmethod
    def get_closest_lane_ids(lane_id: int) -> Dict[RelativeLane, int]:
        """
        get dictionary that given lane_id maps from RelativeLane to lane_id of the immediate neighbor lane
        :param lane_id:
        :return: dictionary from RelativeLane to the immediate neighbor lane ids (or None if the neighbor does not exist)
        """
        right_lanes = MapUtils.get_adjacent_lane_ids(lane_id, RelativeLane.RIGHT_LANE)
        left_lanes = MapUtils.get_adjacent_lane_ids(lane_id, RelativeLane.LEFT_LANE)
        relative_lane_ids: Dict[RelativeLane, int] = {}
        if len(right_lanes) > 0:
            relative_lane_ids[RelativeLane.RIGHT_LANE] = right_lanes[0]
        relative_lane_ids[RelativeLane.SAME_LANE] = lane_id
        if len(left_lanes) > 0:
            relative_lane_ids[RelativeLane.LEFT_LANE] = left_lanes[0]
        return relative_lane_ids

    @staticmethod
    def _get_all_middle_lanes():
        """
        Returns the middle lane of each road segment.
        :return:
        """
        lanes_per_roads = [MapUtils.get_lanes_ids_from_road_segment_id(road_segment_id)
                           for road_segment_id in MapUtils.get_road_segment_ids()]
        return [lanes[int(len(lanes) / 2)] for lanes in lanes_per_roads]

    @staticmethod
    def get_closest_lane(cartesian_point: CartesianPoint2D) -> int:
        """
        Given cartesian coordinates, find the closest lane to the point. Note that this function operates only on the lane segments that are
        provided in the smaller, geometry-data horizon (i.e. the lane segments provided in the SceneStaticGeometry structure).
        :param cartesian_point: 2D cartesian coordinates
        :return: closest lane segment id
        """
        x_index = NominalPathPoint.CeSYS_NominalPathPoint_e_l_EastX.value
        y_index = NominalPathPoint.CeSYS_NominalPathPoint_e_l_NorthY.value

        map_lane_ids = np.array([lane_segment.e_i_lane_segment_id
                                 for lane_segment in
                                 SceneStaticModel.get_instance().get_scene_static().s_Data.s_SceneStaticGeometry.as_scene_lane_segments])

        num_points_in_map_lanes = np.array([MapUtils.get_lane_geometry(lane_id).a_nominal_path_points.shape[0]
                                            for lane_id in map_lane_ids])

        num_points_in_longest_lane = np.max(num_points_in_map_lanes)
        # create 3D matrix of all lanes' points; pad it by inf according to the largest number of lane points
        map_lanes_xy_points = np.array([np.vstack((MapUtils.get_lane_geometry(lane_id).a_nominal_path_points[:, (x_index, y_index)],
                                        np.full((num_points_in_longest_lane - num_points_in_map_lanes[i], 2), np.inf)))
                                        for i, lane_id in enumerate(map_lane_ids)])
        distances_from_lane_points = np.linalg.norm(map_lanes_xy_points - cartesian_point, axis=2)  # 2D matrix
        closest_points_idx_per_lane = np.argmin(distances_from_lane_points, axis=1)
        # 1D array: the minimal distances to the point per lane
        min_dist_per_lane = distances_from_lane_points[np.arange(distances_from_lane_points.shape[0]),
                                                       closest_points_idx_per_lane]

        # find all lanes having the closest distance to the point
        # TODO: fix map in PG_split.bin such that seam points of connected lanes will overlap,so we can use smaller atol
        closest_lanes_idxs = np.where(np.isclose(min_dist_per_lane, min_dist_per_lane.min(), atol=0.1))[0]

        if closest_lanes_idxs.size == 1:  # a single closest lane
            return map_lane_ids[closest_lanes_idxs[0]]

        # Among the closest lanes, find lanes whose closest point is internal (not start/end point of the lane).
        # In this case (internal point) we are not expecting a numerical issue.
        # If such lanes exist, return an arbitrary one of them.
        lanes_with_internal_closest_point = np.where(np.logical_and(closest_points_idx_per_lane[closest_lanes_idxs] > 0,
                                                                    closest_points_idx_per_lane[closest_lanes_idxs] <
                                                                    num_points_in_map_lanes[closest_lanes_idxs] - 1))[0]
        if len(lanes_with_internal_closest_point) > 0:  # then return arbitrary (first) lane with internal closest point
            return map_lane_ids[closest_lanes_idxs[lanes_with_internal_closest_point[0]]]

        # The rest of the code handles deciding on which lane to project out of two closest lanes, while they share
        # a given mutual closest point.
        # If cartesian_point is near a seam between two (or more) lanes, choose the closest lane according to its
        # local yaw, such that the cartesian_point might be projected on the chosen lane.

        lane_idx = closest_lanes_idxs[0]  # choose arbitrary (first) closest lane
        lane_id = map_lane_ids[lane_idx]
        seam_point_idx = closest_points_idx_per_lane[lane_idx]
        # calculate a vector from the closest point to the input point
        vec_to_input_point = cartesian_point - MapUtils.get_lane_geometry(lane_id).a_nominal_path_points[
            seam_point_idx, (x_index, y_index)]
        yaw_to_input_point = np.arctan2(vec_to_input_point[1], vec_to_input_point[0])
        lane_local_yaw = MapUtils.get_lane_geometry(map_lane_ids[lane_idx]).a_nominal_path_points[
            seam_point_idx, NominalPathPoint.CeSYS_NominalPathPoint_e_phi_heading.value]
        if np.cos(yaw_to_input_point - lane_local_yaw) >= 0:  # local_yaw & yaw_to_input_point create an acute angle
            # take a lane that starts in the closest point
            final_lane_idx = closest_lanes_idxs[closest_points_idx_per_lane[closest_lanes_idxs] == 0][0]
        else:  # local_yaw & yaw_to_input_point create an obtuse angle ( > 90 degrees)
            # take a lane that ends in the closest point
            final_lane_idx = closest_lanes_idxs[closest_points_idx_per_lane[closest_lanes_idxs] > 0][0]
        return map_lane_ids[final_lane_idx]

    @staticmethod
    def get_dist_to_lane_borders(lane_id: int, s: float) -> (float, float):
        """
        get distance from the lane center to the lane borders at given longitude from the lane's origin
        :param lane_id:
        :param s: longitude of the lane center point (w.r.t. the lane Frenet frame)
        :return: distance from the right lane border, distance from the left lane border
        """
        nominal_points = MapUtils.get_lane_geometry(lane_id).a_nominal_path_points

        closest_s_idx = np.argmin(np.abs(nominal_points[:,
                                         NominalPathPoint.CeSYS_NominalPathPoint_e_l_s.value] - s))
        return (nominal_points[closest_s_idx, NominalPathPoint.CeSYS_NominalPathPoint_e_l_left_offset.value],
                -nominal_points[closest_s_idx, NominalPathPoint.CeSYS_NominalPathPoint_e_l_right_offset.value])

    @staticmethod
    def get_lane_width(lane_id: int, s: float) -> float:
        """
        get lane width at given longitude from the lane's origin
        :param lane_id:
        :param s: longitude of the lane center point (w.r.t. the lane Frenet frame)
        :return: lane width
        """
        border_right, border_left = MapUtils.get_dist_to_lane_borders(lane_id, s)
        return border_right + border_left

    @staticmethod
    def get_upstream_lanes(lane_id: int) -> List[int]:
        """
        Get upstream lanes (incoming) of the given lane.
        This is referring only to the previous road-segment, and the returned list is there for many-to-1 connection.
        :param lane_id:
        :return: list of upstream lanes ids
        """
        upstream_connectivity = MapUtils.get_lane(lane_id).as_upstream_lanes
        return [connectivity.e_i_lane_segment_id for connectivity in upstream_connectivity]

    @staticmethod
    def get_downstream_lanes(lane_id: int) -> List[int]:
        """
        Get downstream lanes (outgoing) of the given lane.
        This is referring only to the next road-segment, and the returned list is there for 1-to-many connection.
        :param lane_id:
        :return: list of downstream lanes ids
        """
        downstream_connectivity = MapUtils.get_lane(lane_id).as_downstream_lanes
        return [connectivity.e_i_lane_segment_id for connectivity in downstream_connectivity]

    @staticmethod
    def get_lanes_ids_from_road_segment_id(road_segment_id: int) -> List[int]:
        """
        Get sorted list of lanes for given road segment. The output lanes are ordered by the lanes' ordinal,
        i.e. from the rightest lane to the most left.
        :param road_segment_id:
        :return: sorted list of lane segments' IDs
        """
        return list(MapUtils.get_road_segment(road_segment_id).a_i_lane_segment_ids)

    @staticmethod
    def does_map_exist_backward(lane_id: int, backward_dist: float):
        """
        check whether the map contains roads behind the given lane_id far enough (backward_dist)
        :param lane_id: current lane_id
        :param backward_dist: distance backward
        :return: True if the map contains upstream roads for the distance backward_dist
        """
        try:
            MapUtils._get_upstream_lanes_from_distance(lane_id, 0, backward_dist)
            return True
        except UpstreamLaneNotFound:
            return False

    @staticmethod
    @raises(UpstreamLaneNotFound, LaneNotFound, RoadNotFound, DownstreamLaneNotFound)
    @prof.ProfileFunction()
    def get_lookahead_frenet_frame(lane_id: int, starting_lon: float, lookahead_dist: float,
                                   route_plan: RoutePlan) -> GeneralizedFrenetSerretFrame:
        """
        Create Generalized Frenet frame of a given length along lane center, starting from given lane's longitude
        (may be negative).
        When some lane ends, it automatically continues to the next lane, according to the navigation plan.
        :param lane_id: starting lane_id
        :param starting_lon: starting longitude (may be negative) [m]
        :param lookahead_dist: lookahead distance for the output frame [m]
        :param route_plan: the relevant navigation plan to iterate over its road IDs.
        :return: generalized Frenet frame for the given route part
        """
        # find the starting point
        route_plan_road_segment_ids = route_plan.s_Data.a_i_road_segment_ids
        if starting_lon <= 0:  # the starting point is behind lane_id
            lane_ids, init_lon = MapUtils._get_upstream_lanes_from_distance(lane_id, 0, -starting_lon)
            init_lane_id = lane_ids[-1]
            # add road ids from behind the ego vehicle to the route_plan road segment list:
            ego_road_id = MapUtils.get_road_segment_id_from_lane_id(lane_id)
            ego_road_index = np.argwhere(route_plan_road_segment_ids == ego_road_id)[0][0]
            route_plan_road_segment_ids = route_plan_road_segment_ids[ego_road_index:]
            for lane_seg_id in lane_ids[1:]:
                road_seg_id = MapUtils.get_road_segment_id_from_lane_id(lane_seg_id)
                route_plan_road_segment_ids = np.insert(route_plan_road_segment_ids, 0, road_seg_id)
        else:  # the starting point is within or after lane_id
            init_lane_id, init_lon = lane_id, starting_lon

        # get the full lanes path
        sub_segments = MapUtils._advance_on_plan(init_lane_id, init_lon, lookahead_dist, route_plan_road_segment_ids)
        # create sub-segments for GFF
        frenet_frames = [MapUtils.get_lane_frenet_frame(sub_segment.e_i_SegmentID) for sub_segment in sub_segments]
        # create GFF
        gff = GeneralizedFrenetSerretFrame.build(frenet_frames, sub_segments)
        return gff



    @staticmethod
    @raises(RoadNotFound, DownstreamLaneNotFound)
    @prof.ProfileFunction()
    def _advance_on_plan(initial_lane_id: int, initial_s: float, lookahead_distance: float,
                         route_plan_road_ids: np.ndarray) -> List[FrenetSubSegment]:
        """
        Given a longitudinal position <initial_s> on lane segment <initial_lane_id>, advance <lookahead_distance>
        further according to <navigation_plan>, and finally return a configuration of lane-subsegments.
        If <desired_lon> is more than the distance to end of the plan, a LongitudeOutOfRoad exception is thrown.
        :param initial_lane_id: the initial lane_id (the vehicle is current on)
        :param initial_s: initial longitude along <initial_lane_id>
        :param lookahead_distance: the desired distance of lookahead in [m].
        :param route_plan_road_ids: the relevant navigation plan to iterate over its road IDs.
        :return: a list of tuples of the format (lane_id, start_s (longitude) on lane, end_s (longitude) on lane)
        """
        initial_road_segment_id = MapUtils.get_road_segment_id_from_lane_id(initial_lane_id)
        # TODO: what will happen if there is a lane split ahead for left/right lanes and the doenstream road is not part of the nav. plan

        try:
            initial_road_idx_on_plan = np.where(route_plan_road_ids == initial_road_segment_id)[0][0]
        except IndexError:
            raise RoadNotFound("Road ID {} is not in not found in the route plan road segment list"
                               .format(initial_road_segment_id))

        cumulative_distance = 0.
        lane_subsegments = []

        current_road_idx_on_plan = initial_road_idx_on_plan
        current_lane_id = initial_lane_id
        current_segment_start_s = initial_s  # reference longitudinal position on the lane of current_lane_id
        while True:
            current_lane_length = MapUtils.get_lane_length(current_lane_id)  # a lane's s_max

            # distance to travel on current lane: distance to end of lane, or shorter if reached <lookahead distance>
            current_segment_end_s = min(current_lane_length,
                                        current_segment_start_s + lookahead_distance - cumulative_distance)

            # add subsegment to the list and add traveled distance to <cumulative_distance> sum
            lane_subsegments.append(FrenetSubSegment(current_lane_id, current_segment_start_s, current_segment_end_s))
            cumulative_distance += current_segment_end_s - current_segment_start_s

            if cumulative_distance > lookahead_distance - EPS:
                break

            next_road_idx_on_plan = current_road_idx_on_plan + 1
            if next_road_idx_on_plan > len(route_plan_road_ids) - 1:
                raise NavigationPlanTooShort("Cannot progress further on plan %s (leftover: %s [m]); "
                                             "current_segment_end_s=%f lookahead_distance=%f" %
                                             (route_plan_road_ids, lookahead_distance - cumulative_distance,
                                              current_segment_end_s, lookahead_distance))

            # pull next road segment from the navigation plan, then look for the downstream lane segment on this
            # road segment. This assumes a single correct downstream segment.
            next_road_segment_id_on_plan = route_plan_road_ids[next_road_idx_on_plan]
            downstream_lanes_ids = MapUtils.get_downstream_lanes(current_lane_id)
            # TODO: what if lane is deadend or it is the last road segment in the nav. plan (destination reached)
            if len(downstream_lanes_ids) == 0:
                raise DownstreamLaneNotFound(
                    "MapUtils._advance_on_plan: Downstream lane not found for lane_id=%d" % (current_lane_id))

            # collect downstream lanes, whose road_segment_id is next_road_segment_id_on_plan
            downstream_lanes_ids_on_plan = \
                [lid for lid in downstream_lanes_ids
                 if MapUtils.get_road_segment_id_from_lane_id(lid) == next_road_segment_id_on_plan]

            # verify that there is exactly one downstream lane, whose road_segment_id is next_road_segment_id_on_plan
            if len(downstream_lanes_ids_on_plan) == 0:
<<<<<<< HEAD
                raise NavigationPlanDoesNotFitMap("Any downstream lane is not in the navigation plan %s",
                                                  (route_plan_road_ids))
            # TODO: we can have multiple downstream lanes for when lanes are opened up (3 lanes to 4 lanes)
            if len(downstream_lanes_ids_on_plan) > 1:
                raise AmbiguousNavigationPlan("More than 1 downstream lanes according to the nav. plan %s",
                                              (route_plan_road_ids))
            # TODO: which one to choose if multiple downstreams exist
=======
                raise NavigationPlanDoesNotFitMap("Any downstream lane is not in the navigation plan: current_lane %d, "
                                                  "downstream_lanes %s, next_road_segment_id_on_plan %d" %
                                                  (current_lane_id, downstream_lanes_ids, next_road_segment_id_on_plan))
            if len(downstream_lanes_ids_on_plan) > 1:
                raise AmbiguousNavigationPlan("More than 1 downstream lanes according to the nav. plan %s,"
                                              "downstream_lanes_ids_on_plan %s" %
                                              (navigation_plan, downstream_lanes_ids_on_plan))

>>>>>>> fdd75dd0
            current_lane_id = downstream_lanes_ids_on_plan[0]
            current_segment_start_s = 0
            current_road_idx_on_plan = next_road_idx_on_plan

        return lane_subsegments

    @staticmethod
    @raises(UpstreamLaneNotFound)
    def _get_upstream_lanes_from_distance(starting_lane_id: int, starting_lon: float, backward_dist: float) -> \
            (List[int], float):
        """
        given starting point (lane + starting_lon) on the lane and backward_dist, get list of lanes backward
        until reaching total distance from the starting point at least backward_dist
        :param starting_lane_id:
        :param starting_lon:
        :param backward_dist:
        :return: list of lanes backward and longitude on the last lane
        """
        path = [starting_lane_id]
        prev_lane_id = starting_lane_id
        total_dist = starting_lon
        while total_dist < backward_dist:
            prev_lane_ids = MapUtils.get_upstream_lanes(prev_lane_id)
            if len(prev_lane_ids) == 0:
                # TODO: the lane can actually have no upstream; should we continue with the existing path instead of
                #   raising exception, if total_dist > TBD
                raise UpstreamLaneNotFound(
                    "MapUtils._advance_on_plan: Upstream lane not found for lane_id=%d" % (prev_lane_id))
            # TODO: how to choose between multiple upstreams if all of them belong to route plan road segment
            prev_lane_id = prev_lane_ids[0]
            path.append(prev_lane_id)
            total_dist += MapUtils.get_lane_length(prev_lane_id)
        return path, total_dist - backward_dist

    @staticmethod
    @raises(LaneNotFound)
    def get_lane(lane_id: int) -> SceneLaneSegmentBase:
        """
        Retrieves lane by lane_id  according to the last message
        :param lane_id:
        :return:
        """
        scene_static = SceneStaticModel.get_instance().get_scene_static()
        lanes = [lane for lane in scene_static.s_Data.s_SceneStaticBase.as_scene_lane_segments if
                 lane.e_i_lane_segment_id == lane_id]
        if len(lanes) == 0:
            raise LaneNotFound('lane {0} not found'.format(lane_id))
        assert len(lanes) == 1
        return lanes[0]

    @staticmethod
    @raises(LaneNotFound)
    def get_lane_geometry(lane_id: int) -> SceneLaneSegmentGeometry:
        """
        Retrieves lane geometry (nom path points/boundary points) by lane_id  according to the last message
        :param lane_id:
        :return:
        """
        scene_static_lane_geo = SceneStaticModel.get_instance().get_scene_static()
        lanes = [lane for lane in scene_static_lane_geo.s_Data.s_SceneStaticGeometry.as_scene_lane_segments if
                 lane.e_i_lane_segment_id == lane_id]
        if len(lanes) == 0:
            raise LaneNotFound('lane %d not found' % lane_id)
        assert len(lanes) == 1
        return lanes[0]

    @staticmethod
    @raises(RoadNotFound)
    def get_road_segment(road_id: int) -> SceneRoadSegment:
        """
        Retrieves road by road_id  according to the last message
        :param road_id:
        :return:
        """
        scene_static = SceneStaticModel.get_instance().get_scene_static()
        road_segments = [road_segment for road_segment in scene_static.s_Data.s_SceneStaticBase.as_scene_road_segment if
                         road_segment.e_i_road_segment_id == road_id]
        if len(road_segments) == 0:
            raise RoadNotFound('road %d not found' % road_id)
        assert len(road_segments) == 1
        return road_segments[0]<|MERGE_RESOLUTION|>--- conflicted
+++ resolved
@@ -376,24 +376,14 @@
 
             # verify that there is exactly one downstream lane, whose road_segment_id is next_road_segment_id_on_plan
             if len(downstream_lanes_ids_on_plan) == 0:
-<<<<<<< HEAD
-                raise NavigationPlanDoesNotFitMap("Any downstream lane is not in the navigation plan %s",
-                                                  (route_plan_road_ids))
-            # TODO: we can have multiple downstream lanes for when lanes are opened up (3 lanes to 4 lanes)
-            if len(downstream_lanes_ids_on_plan) > 1:
-                raise AmbiguousNavigationPlan("More than 1 downstream lanes according to the nav. plan %s",
-                                              (route_plan_road_ids))
-            # TODO: which one to choose if multiple downstreams exist
-=======
                 raise NavigationPlanDoesNotFitMap("Any downstream lane is not in the navigation plan: current_lane %d, "
                                                   "downstream_lanes %s, next_road_segment_id_on_plan %d" %
                                                   (current_lane_id, downstream_lanes_ids, next_road_segment_id_on_plan))
             if len(downstream_lanes_ids_on_plan) > 1:
                 raise AmbiguousNavigationPlan("More than 1 downstream lanes according to the nav. plan %s,"
                                               "downstream_lanes_ids_on_plan %s" %
-                                              (navigation_plan, downstream_lanes_ids_on_plan))
-
->>>>>>> fdd75dd0
+                                              (route_plan_road_ids, downstream_lanes_ids_on_plan))
+
             current_lane_id = downstream_lanes_ids_on_plan[0]
             current_segment_start_s = 0
             current_road_idx_on_plan = next_road_idx_on_plan
