--- conflicted
+++ resolved
@@ -1,19 +1,24 @@
-<<<<<<< HEAD
-from typing import List
-
 import itertools
+from typing import List, Dict
+
 import numpy as np
 
+from decision_making.src.global_constants import EPS
 from decision_making.src.mapping.scene_model import SceneModel
 from decision_making.src.messages.navigation_plan_message import NavigationPlanMsg
 from decision_making.src.messages.scene_static_message import NominalPathPoint
 from decision_making.src.planning.behavioral.data_objects import RelativeLane
-from decision_making.src.planning.types import CartesianPoint2D, FS_SX
+from decision_making.src.planning.types import FP_DX, C_X, C_Y, CartesianPoint2D
 from decision_making.src.planning.types import FS_DX
+from decision_making.src.planning.types import FS_SX
 from decision_making.src.planning.utils.frenet_serret_frame import FrenetSerret2DFrame
-from decision_making.src.planning.utils.generalized_frenet_serret_frame import FrenetSubSegment, GeneralizedFrenetSerretFrame
+from decision_making.src.planning.utils.generalized_frenet_serret_frame import GeneralizedFrenetSerretFrame, \
+    FrenetSubSegment
 from decision_making.src.state.map_state import MapState
+from mapping.src.exceptions import raises, RoadNotFound, DownstreamLaneNotFound, \
+    NavigationPlanTooShort, NavigationPlanDoesNotFitMap, AmbiguousNavigationPlan, UpstreamLaneNotFound
 from mapping.src.model.constants import ROAD_SHOULDERS_WIDTH
+from mapping.src.service.map_service import MapService
 
 
 class MapUtils:
@@ -131,339 +136,15 @@
 
     # TODO: remove this on Lane-based planner PR
     # TODO: Note! This function is only valid when the frenet reference frame is from the right side of the road
-=======
-from typing import List, Dict, Tuple, Optional
-
-import numpy as np
-
-from decision_making.src.global_constants import EPS
-from decision_making.src.messages.navigation_plan_message import NavigationPlanMsg
-from decision_making.src.planning.behavioral.data_objects import RelativeLane
-from decision_making.src.planning.types import FP_DX, FP_SX, C_X, C_Y, CartesianPoint2D
-from decision_making.src.planning.utils.frenet_serret_frame import FrenetSerret2DFrame
-from mapping.src.exceptions import raises, RoadNotFound, NextRoadNotFound, DownstreamLaneNotFound, \
-    NavigationPlanTooShort, NavigationPlanDoesNotFitMap, AmbiguousNavigationPlan, UpstreamLaneNotFound
-from mapping.src.service.map_service import MapService
-from decision_making.src.planning.utils.generalized_frenet_serret_frame import GeneralizedFrenetSerretFrame, \
-    FrenetSubSegment
-
-
-class MapUtils:
-    @staticmethod
-    def get_road_segment_id_from_lane_id(lane_id: int) -> int:
-        """
-        get road_segment_id containing the lane
-        :param lane_id:
-        :return: road_segment_id
-        """
-        return MapService.get_instance()._lane_address[lane_id][0]
-
-    @staticmethod
-    def get_lane_ordinal(lane_id: int) -> int:
-        """
-        get lane ordinal of the lane on the road (the rightest lane's ordinal is 0)
-        :param lane_id:
-        :return: lane's ordinal
-        """
-        return MapService.get_instance()._lane_address[lane_id][1]
-
-    @staticmethod
-    def get_lane_frenet_frame(lane_id: int) -> FrenetSerret2DFrame:
-        """
-        get Frenet frame of the whole center-lane for the given lane
-        :param lane_id:
-        :return: Frenet frame
-        """
-        return MapService.get_instance()._lane_frenet[lane_id]
-
-    @staticmethod
-    def get_lane_length(lane_id: int) -> float:
-        """
-        get the whole lane's length
-        :param lane_id:
-        :return: lane's length
-        """
-        return MapService.get_instance()._lane_frenet[lane_id].s_max
-
-    @staticmethod
-    def get_adjacent_lanes(lane_id: int, relative_lane: RelativeLane) -> List[int]:
-        """
-        get sorted adjacent (right/left) lanes relative to the given lane segment, or empty list if no adjacent lanes
-        :param lane_id:
-        :param relative_lane: either right or left
-        :return: adjacent lanes ids sorted by their distance from the given lane;
-                    if there are no such lanes, return empty list []
-        """
-        assert relative_lane != RelativeLane.SAME_LANE, "adjacent lanes can be either from LEFT or RIGHT side"
-        map_api = MapService.get_instance()
-        road_segment_id, lane_ordinal = map_api._lane_address[lane_id]
-        num_lanes = map_api.get_num_lanes(road_segment_id)
-
-        ordinals = {RelativeLane.RIGHT_LANE: range(lane_ordinal - 1, -1, -1),
-                    RelativeLane.LEFT_LANE: range(lane_ordinal + 1, num_lanes)}[relative_lane]
-
-        return [map_api._lane_by_address[(road_segment_id, ordinal)]
-                for ordinal in ordinals if (road_segment_id, ordinal) in map_api._lane_by_address]
-
-    @staticmethod
-    def get_relative_lane_ids(lane_id: int) -> Dict[RelativeLane, int]:
-        """
-        get dictionary that given lane_id maps from RelativeLane to lane_id of the immediate neighbor lane
-        :param lane_id:
-        :return: dictionary from RelativeLane to the immediate neighbor lane ids (or None if the neighbor does not exist)
-        """
-        right_lanes = MapUtils.get_adjacent_lanes(lane_id, RelativeLane.RIGHT_LANE)
-        left_lanes = MapUtils.get_adjacent_lanes(lane_id, RelativeLane.LEFT_LANE)
-        return {RelativeLane.RIGHT_LANE: right_lanes[0] if len(right_lanes) > 0 else None,
-                RelativeLane.SAME_LANE: lane_id,
-                RelativeLane.LEFT_LANE: left_lanes[0] if len(left_lanes) > 0 else None}
-
-    # TODO: Remove it after introduction of the new mapping module. Avoid using this function once SP output is available.
-    @staticmethod
-    @raises(RoadNotFound)
-    def get_closest_lane(cartesian_point: CartesianPoint2D, road_segment_id: int = None) -> int:
-        """
-        given cartesian coordinates, find the closest lane to the point
-        :param cartesian_point: 2D cartesian coordinates
-        :param road_segment_id: optional argument for road_segment_id closest to the given point
-        :return: closest lane segment id
-        """
-        map_api = MapService.get_instance()
-        relevant_road_ids = map_api._find_roads_containing_point(cartesian_point[C_X], cartesian_point[C_Y])
-        if road_segment_id is None:
-            # find the closest road segment
-            closest_road_id = map_api._find_closest_road(cartesian_point[C_X], cartesian_point[C_Y], relevant_road_ids)
-        else:
-            if road_segment_id not in relevant_road_ids:
-                raise RoadNotFound("road_segment_id=%d does not contain the given point", road_segment_id)
-            closest_road_id = road_segment_id
-
-        # find the closest lane segment, given the closest road segment
-        num_lanes = map_api.get_road(closest_road_id).lanes_num
-        try:
-            # convert the given cpoint to fpoints w.r.t. to each lane's frenet frame
-            fpoints = {}
-            for lane_ordinal in range(num_lanes):
-                lane_id = map_api._lane_by_address[(closest_road_id, lane_ordinal)]
-                fpoints[lane_id] = map_api._lane_frenet[lane_id].cpoint_to_fpoint(cartesian_point)
-            # find frenet points with minimal absolute latitude
-            return min(fpoints.items(), key=lambda p: abs(p[1][FP_DX]))[0]
-        except:
-            return None
-
-    @staticmethod
-    def get_dist_to_lane_borders(lane_id: int, s: float) -> (float, float):
-        """
-        get distance from the lane center to the lane borders at given longitude from the lane's origin
-        :param lane_id:
-        :param s: longitude of the lane center point (w.r.t. the lane Frenet frame)
-        :return: distance from the right lane border, distance from the left lane border
-        """
-        # this implementation assumes constant lane width (ignores the argument s)
-        lane_width = MapService.get_instance().get_road(MapUtils.get_road_segment_id_from_lane_id(lane_id)).lane_width
-        return lane_width / 2, lane_width / 2
-
-    @staticmethod
-    def get_dist_to_road_borders(lane_id: int, s: float) -> (float, float):
-        """
-        get distance from the lane center to the road borders at given longitude from the lane's origin
-        :param lane_id:
-        :param s: longitude of the lane center point (w.r.t. the lane Frenet frame)
-        :return: distance from the right road border, distance from the left road border
-        """
-        # this implementation assumes constant lane width (ignores the argument s), the same width of all road's lanes
-        map_api = MapService.get_instance()
-        road_segment_id = MapUtils.get_road_segment_id_from_lane_id(lane_id)
-        lane_width = map_api.get_road(road_segment_id).lane_width
-        num_lanes = map_api.get_road(road_segment_id).lanes_num
-        lane_ordinal = MapUtils.get_lane_ordinal(lane_id)
-        return (lane_ordinal + 0.5) * lane_width, (num_lanes - lane_ordinal - 0.5) * lane_width
-
-    @staticmethod
-    def get_lane_width(lane_id: int, s: float) -> float:
-        """
-        get lane width at given longitude from the lane's origin
-        :param lane_id:
-        :param s: longitude of the lane center point (w.r.t. the lane Frenet frame)
-        :return: lane width
-        """
-        dist_from_right, dist_from_left = MapUtils.get_dist_to_lane_borders(lane_id, s)
-        return dist_from_right + dist_from_left
-
-    @staticmethod
-    def get_upstream_lanes(lane_id: int) -> List[int]:
-        """
-        Get upstream lanes (incoming) of the given lane.
-        This is referring only to the previous road-segment, and the returned list is there for many-to-1 connection.
-        :param lane_id:
-        :return: list of upstream lanes ids
-        """
-        # TODO: use SP implementation, since this implementation assumes 1-to-1 lanes connectivity
-        map_api = MapService.get_instance()
-        try:
-            prev_road_segment_id = map_api._cached_map_model.get_prev_road(
-                MapUtils.get_road_segment_id_from_lane_id(lane_id))
-            lane_ordinal = MapUtils.get_lane_ordinal(lane_id)
-            return [map_api._lane_by_address[(prev_road_segment_id, lane_ordinal)]]
-        except NextRoadNotFound:
-            return []
-
-    @staticmethod
-    def get_downstream_lanes(lane_id: int) -> List[int]:
-        """
-        Get downstream lanes (outgoing) of the given lane.
-        This is referring only to the next road-segment, and the returned list is there for 1-to-many connection.
-        :param lane_id:
-        :return: list of downstream lanes ids
-        """
-        # TODO: use SP implementation, since this implementation assumes 1-to-1 lanes connectivity
-        map_api = MapService.get_instance()
-        try:
-            next_road_segment_id = map_api._cached_map_model.get_next_road(
-                MapUtils.get_road_segment_id_from_lane_id(lane_id))
-            lane_ordinal = MapUtils.get_lane_ordinal(lane_id)
-            return [map_api._lane_by_address[(next_road_segment_id, lane_ordinal)]]
-        except NextRoadNotFound:
-            return []
-
-    @staticmethod
-    def get_lanes_ids_from_road_segment_id(road_segment_id: int) -> List[int]:
-        """
-        Get sorted list of lanes for given road segment. The output lanes are ordered by the lanes' ordinal,
-        i.e. from the rightest lane to the most left.
-        :param road_segment_id:
-        :return: sorted list of lane segments' IDs
-        """
-        map_api = MapService.get_instance()
-        num_lanes = map_api.get_road(road_segment_id).lanes_num
-        lanes_list = []
-        # get all lane segments for the given road segment
-        for lane_ordinal in range(num_lanes):
-            lane_id = map_api._lane_by_address[(road_segment_id, lane_ordinal)]
-            lanes_list.append(lane_id)
-        return lanes_list
-
-    @staticmethod
-    def does_map_exist_backward(lane_id: int, backward_dist: float):
-        """
-        check whether the map contains roads behind the given lane_id far enough (backward_dist)
-        :param lane_id: current lane_id
-        :param backward_dist: distance backward
-        :return: True if the map contains upstream roads for the distance backward_dist
-        """
-        try:
-            MapUtils._get_upstream_lanes_from_distance(lane_id, 0, backward_dist)
-            return True
-        except UpstreamLaneNotFound:
-            return False
-
-    @staticmethod
-    def get_lookahead_frenet_frame(lane_id: int, starting_lon: float, lookahead_dist: float,
-                                   navigation_plan: NavigationPlanMsg) -> GeneralizedFrenetSerretFrame:
-        """
-        Create Generalized Frenet frame of a given length along lane center, starting from given lane's longitude
-        (may be negative).
-        When some lane finishes, it automatically continues to the next lane, according to the navigation plan.
-        :param lane_id: starting lane_id
-        :param starting_lon: starting longitude (may be negative) [m]
-        :param lookahead_dist: lookahead distance for the output frame [m]
-        :param navigation_plan: the relevant navigation plan to iterate over its road IDs.
-        :return: generalized Frenet frame for the given route part
-        """
-        # find the starting point
-        if starting_lon <= 0:  # the starting point is behind lane_id
-            lane_ids, init_lon = MapUtils._get_upstream_lanes_from_distance(lane_id, 0, -starting_lon)
-            init_lane_id = lane_ids[-1]
-        else:  # the starting point is within or after lane_id
-            init_lane_id, init_lon = lane_id, starting_lon
-
-        # get the full lanes path
-        sub_segments = MapUtils._advance_on_plan(init_lane_id, init_lon, lookahead_dist, navigation_plan)
-        # create sub-segments for GFF
-        frenet_frames = [MapUtils.get_lane_frenet_frame(sub_segment.segment_id) for sub_segment in sub_segments]
-        # create GFF
-        gff = GeneralizedFrenetSerretFrame.build(frenet_frames, sub_segments)
-        return gff
-
-    @staticmethod
-    @raises(RoadNotFound, DownstreamLaneNotFound)
-    def _advance_on_plan(initial_lane_id: int, initial_s: float, lookahead_distance: float,
-                         navigation_plan: NavigationPlanMsg) -> List[FrenetSubSegment]:
-        """
-        Given a longitudinal position <initial_s> on lane segment <initial_lane_id>, advance <lookahead_distance>
-        further according to <navigation_plan>, and finally return a configuration of lane-subsegments.
-        If <desired_lon> is more than the distance to end of the plan, a LongitudeOutOfRoad exception is thrown.
-        :param initial_lane_id: the initial lane_id (the vehicle is current on)
-        :param initial_s: initial longitude along <initial_lane_id>
-        :param lookahead_distance: the desired distance of lookahead in [m].
-        :param navigation_plan: the relevant navigation plan to iterate over its road IDs.
-        :return: a list of tuples of the format (lane_id, start_s (longitude) on lane, end_s (longitude) on lane)
-        """
-        initial_road_segment_id = MapUtils.get_road_segment_id_from_lane_id(initial_lane_id)
-        initial_road_idx_on_plan = navigation_plan.get_road_index_in_plan(initial_road_segment_id)
-
-        cumulative_distance = 0.
-        lane_subsegments = []
-
-        current_road_idx_on_plan = initial_road_idx_on_plan
-        current_lane_id = initial_lane_id
-        current_segment_start_s = initial_s  # reference longitudinal position on the lane of current_lane_id
-        while True:
-            current_lane_length = MapUtils.get_lane_length(current_lane_id)  # a lane's s_max
-
-            # distance to travel on current lane: distance to end of lane, or shorter if reached <lookahead distance>
-            current_segment_end_s = min(current_lane_length,
-                                        current_segment_start_s + lookahead_distance - cumulative_distance)
-
-            # add subsegment to the list and add traveled distance to <cumulative_distance> sum
-            lane_subsegments.append(FrenetSubSegment(current_lane_id, current_segment_start_s, current_segment_end_s))
-            cumulative_distance += current_segment_end_s - current_segment_start_s
-
-            if cumulative_distance > lookahead_distance - EPS:
-                break
-
-            next_road_idx_on_plan = current_road_idx_on_plan + 1
-            if next_road_idx_on_plan > len(navigation_plan.road_ids) - 1:
-                raise NavigationPlanTooShort("Cannot progress further on plan %s (leftover: %s [m]); "
-                                             "current_segment_end_s=%f lookahead_distance=%f" %
-                                             (navigation_plan, lookahead_distance - cumulative_distance,
-                                              current_segment_end_s, lookahead_distance))
-
-            # pull next road segment from the navigation plan, then look for the downstream lane segment on this
-            # road segment. This assumes a single correct downstream segment.
-            next_road_segment_id_on_plan = navigation_plan.road_ids[next_road_idx_on_plan]
-            downstream_lanes_ids = MapUtils.get_downstream_lanes(current_lane_id)
-
-            if len(downstream_lanes_ids) == 0:
-                raise DownstreamLaneNotFound("MapUtils._advance_on_plan: Downstream lane not found for lane_id=%d" % (current_lane_id))
-
-            downstream_lanes_ids_on_plan = [lid for lid in downstream_lanes_ids
-                                            if MapUtils.get_road_segment_id_from_lane_id(lid) == next_road_segment_id_on_plan]
-
-            if len(downstream_lanes_ids_on_plan) == 0:
-                raise NavigationPlanDoesNotFitMap("Any downstream lane is not in the navigation plan %s", (navigation_plan))
-            if len(downstream_lanes_ids_on_plan) > 1:
-                raise AmbiguousNavigationPlan("More than 1 downstream lanes according to the nav. plan %s", (navigation_plan))
-
-            current_lane_id = downstream_lanes_ids_on_plan[0]
-            current_segment_start_s = 0
-            current_road_idx_on_plan = next_road_idx_on_plan
-
-        return lane_subsegments
-
->>>>>>> f668cd79
-    @staticmethod
-    def _get_upstream_lanes_from_distance(starting_lane_id: int, starting_lon: float, backward_dist: float) -> \
-            (List[int], float):
-        """
-        given starting point (lane + starting_lon) on the lane and backward_dist, get list of lanes backward
-        until reaching total distance from the starting point at least backward_dist
-        :param starting_lane_id:
-        :param starting_lon:
-        :param backward_dist:
-        :return: list of lanes backward and longitude on the last lane
-        """
-<<<<<<< HEAD
+    @staticmethod
+    def is_object_on_road(map_state):
+        # type: (MapState) -> bool
+        """
+        Returns true of the object is on the road. False otherwise.
+        Note! This function is valid only when the frenet reference frame is from the right side of the road
+        :param map_state: the map state to check
+        :return: Returns true of the object is on the road. False otherwise.
+        """
 
         current_s = map_state.road_fstate[FS_SX]
         road_width = np.sum([MapUtils.get_lane_width(lane_id, current_s)
@@ -499,6 +180,7 @@
         return min_lane_id
 
 
+
     @staticmethod
     def get_road_segment_id_from_lane_id(lane_id: int) -> int:
         """
@@ -545,11 +227,13 @@
     @staticmethod
     def get_adjacent_lanes(lane_id: int, relative_lane: RelativeLane) -> List[int]:
         """
-        get sorted adjacent (right/left) lanes relative to the given lane segment
+        get sorted adjacent (right/left) lanes relative to the given lane segment, or empty list if no adjacent lanes
         :param lane_id:
         :param relative_lane: either right or left
-        :return: adjacent lanes ids sorted by their distance from the given lane
-        """
+        :return: adjacent lanes ids sorted by their distance from the given lane;
+                    if there are no such lanes, return empty list []
+        """
+
         lane = SceneModel.get_instance().get_lane(lane_id)
         if relative_lane == RelativeLane.RIGHT_LANE:
             adj_lanes = lane.as_right_adjacent_lanes
@@ -560,9 +244,49 @@
         return [l.e_Cnt_lane_segment_id for l in adj_lanes]
 
 
-
-    @staticmethod
-    def get_dist_from_lane_center_to_lane_borders(lane_id: int, s: float) -> (float, float):
+    @staticmethod
+    def get_relative_lane_ids(lane_id: int) -> Dict[RelativeLane, int]:
+        """
+        get dictionary that given lane_id maps from RelativeLane to lane_id of the immediate neighbor lane
+        :param lane_id:
+        :return: dictionary from RelativeLane to the immediate neighbor lane ids (or None if the neighbor does not exist)
+        """
+        right_lanes = MapUtils.get_adjacent_lanes(lane_id, RelativeLane.RIGHT_LANE)
+        left_lanes = MapUtils.get_adjacent_lanes(lane_id, RelativeLane.LEFT_LANE)
+        return {RelativeLane.RIGHT_LANE: right_lanes[0] if len(right_lanes) > 0 else None,
+                RelativeLane.SAME_LANE: lane_id,
+                RelativeLane.LEFT_LANE: left_lanes[0] if len(left_lanes) > 0 else None}
+
+
+    @staticmethod
+    def get_closest_lane(cartesian_point: CartesianPoint2D, road_segment_id: int = None) -> int:
+        """
+        given cartesian coordinates, find the closest lane to the point
+        :param cartesian_point: 2D cartesian coordinates
+        :param road_segment_id: optional argument for road_segment_id closest to the given point
+        :return: closest lane segment id
+        """
+        # TODO: This is a VERY naive implementation. This can be imporoved easily by (a) vectorizing. i.e., all lanes stacked
+        # TODO: (b) using current 's' to limit the search
+        lane_ids = MapUtils.get_lanes_id_from_road_segment_id(road_segment_id)
+        min_dist = float('inf')
+        min_lane_id = None
+        for lane_id in lane_ids:
+            nominal_points = SceneModel.get_instance() \
+                                 .get_lane(lane_id).a_nominal_path_points \
+                [:, (NominalPathPoint.CeSYS_NominalPathPoint_e_l_EastX,
+                    NominalPathPoint.CeSYS_NominalPathPoint_e_l_NorthY)]
+            lane_min = np.min(np.linalg.norm(nominal_points-cartesian_point, axis=1))
+            if lane_min < min_dist:
+                min_dist = lane_min
+                min_lane_id = lane_id
+        return min_lane_id
+
+
+
+
+    @staticmethod
+    def get_dist_to_lane_borders(lane_id: int, s: float) -> (float, float):
         """
         get distance from the lane center to the lane borders at given longitude from the lane's origin
         :param lane_id:
@@ -577,7 +301,7 @@
 
 
     @staticmethod
-    def get_dist_from_lane_center_to_road_borders(lane_id: int, s: float) -> (float, float):
+    def get_dist_to_road_borders(lane_id: int, s: float) -> (float, float):
         """
         get distance from the lane center to the road borders at given longitude from the lane's origin
         :param lane_id:
@@ -616,7 +340,8 @@
     @staticmethod
     def get_upstream_lanes(lane_id: int) -> List[int]:
         """
-        get upstream lanes (incoming) of the given lane
+        Get upstream lanes (incoming) of the given lane.
+        This is referring only to the previous road-segment, and the returned list is there for many-to-1 connection.
         :param lane_id:
         :return: list of upstream lanes ids
         """
@@ -627,7 +352,8 @@
     @staticmethod
     def get_downstream_lanes(lane_id: int) -> List[int]:
         """
-        get downstream lanes (outgoing) of the given lane
+        Get downstream lanes (outgoing) of the given lane.
+        This is referring only to the next road-segment, and the returned list is there for 1-to-many connection.
         :param lane_id:
         :return: list of downstream lanes ids
         """
@@ -635,7 +361,7 @@
         return [connectivity.e_Cnt_lane_segment_id for connectivity in downstream_connectivity]
 
     @staticmethod
-    def get_lanes_id_from_road_segment_id(road_segment_id: int) -> List[int]:
+    def get_lanes_ids_from_road_segment_id(road_segment_id: int) -> List[int]:
         """
         Get sorted list of lanes for given road segment. The output lanes are ordered by the lanes' ordinal,
         i.e. from the rightest lane to the most left.
@@ -643,7 +369,126 @@
         :return: sorted list of lane segments' IDs
         """
         return SceneModel.get_instance().get_road_segment(road_segment_id).a_Cnt_lane_segment_id
-=======
+
+    @staticmethod
+    def does_map_exist_backward(lane_id: int, backward_dist: float):
+        """
+        check whether the map contains roads behind the given lane_id far enough (backward_dist)
+        :param lane_id: current lane_id
+        :param backward_dist: distance backward
+        :return: True if the map contains upstream roads for the distance backward_dist
+        """
+        try:
+            MapUtils._get_upstream_lanes_from_distance(lane_id, 0, backward_dist)
+            return True
+        except UpstreamLaneNotFound:
+            return False
+
+    @staticmethod
+    def get_lookahead_frenet_frame(lane_id: int, starting_lon: float, lookahead_dist: float,
+                                   navigation_plan: NavigationPlanMsg) -> GeneralizedFrenetSerretFrame:
+        """
+        Create Generalized Frenet frame of a given length along lane center, starting from given lane's longitude
+        (may be negative).
+        When some lane finishes, it automatically continues to the next lane, according to the navigation plan.
+        :param lane_id: starting lane_id
+        :param starting_lon: starting longitude (may be negative) [m]
+        :param lookahead_dist: lookahead distance for the output frame [m]
+        :param navigation_plan: the relevant navigation plan to iterate over its road IDs.
+        :return: generalized Frenet frame for the given route part
+        """
+        # find the starting point
+        if starting_lon <= 0:  # the starting point is behind lane_id
+            lane_ids, init_lon = MapUtils._get_upstream_lanes_from_distance(lane_id, 0, -starting_lon)
+            init_lane_id = lane_ids[-1]
+        else:  # the starting point is within or after lane_id
+            init_lane_id, init_lon = lane_id, starting_lon
+
+        # get the full lanes path
+        sub_segments = MapUtils._advance_on_plan(init_lane_id, init_lon, lookahead_dist, navigation_plan)
+        # create sub-segments for GFF
+        frenet_frames = [MapUtils.get_lane_frenet_frame(sub_segment.segment_id) for sub_segment in sub_segments]
+        # create GFF
+        gff = GeneralizedFrenetSerretFrame.build(frenet_frames, sub_segments)
+        return gff
+
+    @staticmethod
+    @raises(RoadNotFound, DownstreamLaneNotFound)
+    def _advance_on_plan(initial_lane_id: int, initial_s: float, lookahead_distance: float,
+                         navigation_plan: NavigationPlanMsg) -> List[FrenetSubSegment]:
+        """
+        Given a longitudinal position <initial_s> on lane segment <initial_lane_id>, advance <lookahead_distance>
+        further according to <navigation_plan>, and finally return a configuration of lane-subsegments.
+        If <desired_lon> is more than the distance to end of the plan, a LongitudeOutOfRoad exception is thrown.
+        :param initial_lane_id: the initial lane_id (the vehicle is current on)
+        :param initial_s: initial longitude along <initial_lane_id>
+        :param lookahead_distance: the desired distance of lookahead in [m].
+        :param navigation_plan: the relevant navigation plan to iterate over its road IDs.
+        :return: a list of tuples of the format (lane_id, start_s (longitude) on lane, end_s (longitude) on lane)
+        """
+        initial_road_segment_id = MapUtils.get_road_segment_id_from_lane_id(initial_lane_id)
+        initial_road_idx_on_plan = navigation_plan.get_road_index_in_plan(initial_road_segment_id)
+
+        cumulative_distance = 0.
+        lane_subsegments = []
+
+        current_road_idx_on_plan = initial_road_idx_on_plan
+        current_lane_id = initial_lane_id
+        current_segment_start_s = initial_s  # reference longitudinal position on the lane of current_lane_id
+        while True:
+            current_lane_length = MapUtils.get_lane_length(current_lane_id)  # a lane's s_max
+
+            # distance to travel on current lane: distance to end of lane, or shorter if reached <lookahead distance>
+            current_segment_end_s = min(current_lane_length,
+                                        current_segment_start_s + lookahead_distance - cumulative_distance)
+
+            # add subsegment to the list and add traveled distance to <cumulative_distance> sum
+            lane_subsegments.append(FrenetSubSegment(current_lane_id, current_segment_start_s, current_segment_end_s))
+            cumulative_distance += current_segment_end_s - current_segment_start_s
+
+            if cumulative_distance > lookahead_distance - EPS:
+                break
+
+            next_road_idx_on_plan = current_road_idx_on_plan + 1
+            if next_road_idx_on_plan > len(navigation_plan.road_ids) - 1:
+                raise NavigationPlanTooShort("Cannot progress further on plan %s (leftover: %s [m]); "
+                                             "current_segment_end_s=%f lookahead_distance=%f" %
+                                             (navigation_plan, lookahead_distance - cumulative_distance,
+                                              current_segment_end_s, lookahead_distance))
+
+            # pull next road segment from the navigation plan, then look for the downstream lane segment on this
+            # road segment. This assumes a single correct downstream segment.
+            next_road_segment_id_on_plan = navigation_plan.road_ids[next_road_idx_on_plan]
+            downstream_lanes_ids = MapUtils.get_downstream_lanes(current_lane_id)
+
+            if len(downstream_lanes_ids) == 0:
+                raise DownstreamLaneNotFound("MapUtils._advance_on_plan: Downstream lane not found for lane_id=%d" % (current_lane_id))
+
+            downstream_lanes_ids_on_plan = [lid for lid in downstream_lanes_ids
+                                            if MapUtils.get_road_segment_id_from_lane_id(lid) == next_road_segment_id_on_plan]
+
+            if len(downstream_lanes_ids_on_plan) == 0:
+                raise NavigationPlanDoesNotFitMap("Any downstream lane is not in the navigation plan %s", (navigation_plan))
+            if len(downstream_lanes_ids_on_plan) > 1:
+                raise AmbiguousNavigationPlan("More than 1 downstream lanes according to the nav. plan %s", (navigation_plan))
+
+            current_lane_id = downstream_lanes_ids_on_plan[0]
+            current_segment_start_s = 0
+            current_road_idx_on_plan = next_road_idx_on_plan
+
+        return lane_subsegments
+
+    @staticmethod
+    def _get_upstream_lanes_from_distance(starting_lane_id: int, starting_lon: float, backward_dist: float) -> \
+            (List[int], float):
+        """
+        given starting point (lane + starting_lon) on the lane and backward_dist, get list of lanes backward
+        until reaching total distance from the starting point at least backward_dist
+        :param starting_lane_id:
+        :param starting_lon:
+        :param backward_dist:
+        :return: list of lanes backward and longitude on the last lane
+        """
         path = [starting_lane_id]
         prev_lane_id = starting_lane_id
         total_dist = starting_lon
@@ -655,4 +500,3 @@
             path.append(prev_lane_id)
             total_dist += MapUtils.get_lane_length(prev_lane_id)
         return path, total_dist - backward_dist
->>>>>>> f668cd79
