import numpy as np
from logging import Logger
from sklearn.utils.extmath import cartesian
from typing import Optional, Callable

<<<<<<< HEAD
from decision_making.src.global_constants import BP_ACTION_T_LIMITS, BP_ACTION_T_RES, SAFE_DIST_TIME_DELAY
=======
from decision_making.src.global_constants import BP_ACTION_T_LIMITS, SAFE_DIST_TIME_DELAY, \
    BP_JERK_S_JERK_D_TIME_WEIGHTS
>>>>>>> 182fe553
from decision_making.src.planning.behavioral.action_space.action_space import ActionSpace
from decision_making.src.planning.behavioral.behavioral_grid_state import BehavioralGridState
from decision_making.src.planning.behavioral.data_objects import ActionSpec, DynamicActionRecipe, \
    ActionType, RelativeLongitudinalPosition
from decision_making.src.planning.behavioral.data_objects import RelativeLane, AggressivenessLevel
from decision_making.src.planning.behavioral.filtering import recipe_filter_bank
from decision_making.src.planning.behavioral.filtering.recipe_filtering import RecipeFiltering
from decision_making.src.planning.types import LIMIT_MAX, FS_SV, FS_SX, LIMIT_MIN, FS_SA, FS_DA, FS_DV, FS_DX
from decision_making.src.planning.utils.map_utils import MapUtils
from decision_making.src.planning.utils.optimal_control.poly1d import QuinticPoly1D
<<<<<<< HEAD
from decision_making.src.planning.trajectory.werling_planner import SamplableWerlingTrajectory
from decision_making.src.planning.types import FP_SX, LIMIT_MAX, FS_SV, FS_SX, LIMIT_MIN
from decision_making.src.planning.utils.frenet_serret_frame import FrenetSerret2DFrame
=======
>>>>>>> 182fe553
from decision_making.src.prediction.predictor import Predictor
from mapping.src.service.map_service import MapService


class DynamicActionSpace(ActionSpace):
    def __init__(self, logger: Logger, predictor: Predictor):
        super().__init__(logger,
                         recipes=[DynamicActionRecipe.from_args_list(comb)
                                  for comb in cartesian([RelativeLane,
                                                         RelativeLongitudinalPosition,
                                                         [ActionType.FOLLOW_VEHICLE, ActionType.TAKE_OVER_VEHICLE],
                                                         AggressivenessLevel])],
                         recipe_filtering=RecipeFiltering(recipe_filter_bank.dynamic_filters))

        self.predictor = predictor

<<<<<<< HEAD
    # def specify_goal_faster(self, action_recipe: DynamicActionRecipe,
    #                         behavioral_state: BehavioralGridState) -> Optional[ActionSpec]:
    #     """
    #     Given a state and a high level SemanticAction towards an object, generate a SemanticActionSpec.
    #     Internally, the reference route here is the RHS of the road, and the ActionSpec is specified with respect to it.
    #     :param action_recipe:
    #     :param behavioral_state: Frenet state of ego at initial point
    #     :return: semantic action specification
    #     """
    #     ego = behavioral_state.ego_state
    #     ego_init_cstate = np.array([ego.x, ego.y, ego.yaw, ego.v_x, ego.acceleration_lon, ego.curvature])
    #     road_id = ego.road_localization.road_id
    #     road_points = MapService.get_instance()._shift_road_points_to_latitude(road_id, 0.0)  # TODO: use nav_plan
    #     road_frenet = FrenetSerret2DFrame(road_points)
    #     ego_init_fstate = road_frenet.cstate_to_fstate(ego_init_cstate)
    #
    #     recipe_cell = (action_recipe.relative_lane.value, action_recipe.relative_lon.value)
    #     target_obj = behavioral_state.road_occupancy_grid[recipe_cell][0]
    #     target_obj_fpoint = road_frenet.cpoint_to_fpoint(np.array([target_obj.x, target_obj.y]))
    #     _, _, _, road_curvature_at_obj_location, _ = road_frenet._taylor_interp(target_obj_fpoint[FP_SX])
    #     obj_init_fstate = road_frenet.cstate_to_fstate(np.array([
    #         target_obj.x, target_obj.y,
    #         target_obj.yaw,
    #         target_obj.total_speed,
    #         target_obj.acceleration_lon,
    #         road_curvature_at_obj_location  # We don't care about other agent's curvature, only the road's
    #     ]))
    #
    #     # Extract relevant details from state on Reference-Object
    #     obj_on_road = target_obj.road_localization
    #     road_lane_latitudes = MapService.get_instance().get_center_lanes_latitudes(road_id=obj_on_road.road_id)
    #     obj_center_lane_latitude = road_lane_latitudes[obj_on_road.lane_num]
    #
    #     optimum_horizon_search_margin = 0.2
    #     T_vals = np.arange(BP_ACTION_T_LIMITS[LIMIT_MIN] - optimum_horizon_search_margin,
    #                        BP_ACTION_T_LIMITS[LIMIT_MAX] + optimum_horizon_search_margin + np.finfo(np.float16).eps,
    #                        0.001)
    #
    #     w_Js, w_Jd, w_T = BP_JERK_S_JERK_D_TIME_WEIGHTS[action_recipe.aggressiveness.value]
    #     v_0, a_0 = ego_init_fstate[FS_SV], ego_init_fstate[FS_SA]
    #     v_T = obj_init_fstate[FS_SV]
    #
    #     obj_dist = BehavioralGridState.nonoverlapping_longitudinal_distance(ego, road_frenet, target_obj)
    #     lon_margin = SemanticActionsUtils.get_ego_lon_margin(ego.size) + target_obj.size.length / 2
    #
    #     # Note: create_action_time_cost_func_deriv assumes constant-velocity moving objects
    #     if action_recipe.action_type == ActionType.FOLLOW_VEHICLE:
    #         lon_action_time_cost_func_deriv = create_action_time_cost_func_deriv(w_T, w_Js, a_0, v_0, v_T,
    #                                                                              obj_dist - lon_margin,
    #                                                                              T_m=SAFE_DIST_TIME_DELAY)
    #     elif action_recipe.action_type == ActionType.TAKE_OVER_VEHICLE:
    #         lon_action_time_cost_func_deriv = create_action_time_cost_func_deriv(w_T, w_Js, a_0, v_0, v_T,
    #                                                                              obj_dist + lon_margin,
    #                                                                              T_m=-SAFE_DIST_TIME_DELAY)
    #     else:
    #         raise NotImplemented("Action Type %s is not handled in DynamicActionSpace specification",
    #                              action_recipe.action_type)
    #
    #     der_lon = lon_action_time_cost_func_deriv(T_vals)
    #     ind_lon = np.argwhere(np.abs(der_lon) < 0.01)
    #     T_s = T_vals[ind_lon[0]]
    #
    #     # TODO: Do the same as above for lateral movement and check if trajectory is feasible(?)
    #
    #     lat_action_time_cost_func_deriv = create_action_time_cost_func_deriv(w_T, w_Jd, ego_init_fstate[FS_DA],
    #                                                                          ego_init_fstate[FS_DV], 0,
    #                                                                          ego_init_fstate[
    #                                                                              FS_DX] - obj_center_lane_latitude,
    #                                                                          T_m=SAFE_DIST_TIME_DELAY)
    #
    #     der_lat = lat_action_time_cost_func_deriv(T_vals)
    #     ind_lat = np.argwhere(np.abs(der_lat) < 0.01)
    #     T_d = T_vals[ind_lat[0]]
    #
    #     # Note: We create the samplable trajectory as a reference trajectory of the current action.from
    #     # We assume correctness only of the longitudinal axis, and set T_d to be equal to T_s.
    #     samplable_trajectory = SamplableWerlingTrajectory(timestamp_in_sec=ego.timestamp_in_sec,
    #                                                       T_s=T_vals[optimum_time_idx],
    #                                                       T_d=T_vals[optimum_time_idx],
    #                                                       frenet_frame=road_frenet,
    #                                                       poly_s_coefs=poly_coefs_s[optimum_time_idx],
    #                                                       poly_d_coefs=poly_coefs_d[optimum_time_idx])
    #
    #     return ActionSpec(t=T_vals[optimum_time_idx], v=obj_svT[optimum_time_idx],
    #                       s=constraints_s[optimum_time_idx, 3],
    #                       d=constraints_d[optimum_time_idx, 3],
    #                       samplable_trajectory=samplable_trajectory)
=======
    @staticmethod
    def find_roots(func: Callable[float, float], grid_values: np.ndarray):
        func_values = func(grid_values)
        opt_ind = np.argwhere(np.abs(func_values) < 0.01)
        return grid_values[opt_ind]
>>>>>>> 182fe553

    def specify_goal(self, action_recipe: DynamicActionRecipe,
                     behavioral_state: BehavioralGridState) -> Optional[ActionSpec]:
        """
        Given a state and a high level SemanticAction towards an object, generate a SemanticActionSpec.
        Internally, the reference route here is the RHS of the road, and the ActionSpec is specified with respect to it.
        :param action_recipe:
        :param behavioral_state: Frenet state of ego at initial point
        :return: semantic action specification
        """
        ego = behavioral_state.ego_state
<<<<<<< HEAD
        ego_init_cstate = np.array([ego.x, ego.y, ego.yaw, ego.v_x, ego.acceleration_lon, ego.curvature])
        road_id = ego.road_localization.road_id
        road_points = MapService.get_instance()._shift_road_points_to_latitude(road_id, 0.0)  # TODO: use nav_plan
        road_frenet = FrenetSerret2DFrame(road_points)
        ego_init_fstate = road_frenet.cstate_to_fstate(ego_init_cstate)

        target_obj = behavioral_state.road_occupancy_grid[(action_recipe.relative_lane.value,
                                                           action_recipe.relative_lon.value)][0]
        target_obj_fpoint = road_frenet.cpoint_to_fpoint(np.array([target_obj.x, target_obj.y]))
        _, _, _, road_curvature_at_obj_location, _ = road_frenet._taylor_interp(target_obj_fpoint[FP_SX])
        obj_init_fstate = road_frenet.cstate_to_fstate(np.array([
            target_obj.x, target_obj.y,
            target_obj.yaw,
            target_obj.total_speed,
            target_obj.acceleration_lon,
            road_curvature_at_obj_location  # We don't care about other agent's curvature, only the road's
        ]))
=======
        road_frenet = MapUtils.get_road_frenet(ego)

        # project ego vehicle onto the road
        ego_init_fstate = MapUtils.get_ego_road_localization(ego, road_frenet)

        # pull the closest dynamic object in the grid cell, and project it onto the road
        target_obj = behavioral_state.road_occupancy_grid[(action_recipe.relative_lane, action_recipe.relative_lon)][0]
        target_obj_init_fstate = MapUtils.get_object_road_localization(target_obj, road_frenet)
>>>>>>> 182fe553

        # Extract relevant details from state on Reference-Object
        obj_on_road = target_obj.road_localization
        road_lane_latitudes = MapService.get_instance().get_center_lanes_latitudes(road_id=obj_on_road.road_id)
        obj_center_lane_latitude = road_lane_latitudes[obj_on_road.lane_num]

<<<<<<< HEAD
        T_vals = np.arange(BP_ACTION_T_LIMITS[LIMIT_MIN], BP_ACTION_T_LIMITS[LIMIT_MAX] + np.finfo(np.float16).eps,
                           BP_ACTION_T_RES)

        # TODO: should be swapped with current implementation of Predictor.predict_object_on_road
        obj_saT = 0  # obj_init_fstate[FS_SA]
        obj_svT = obj_init_fstate[FS_SV] + obj_saT * T_vals
        obj_sxT = obj_init_fstate[FS_SX] + obj_svT * T_vals + obj_saT * T_vals ** 2 / 2

        safe_lon_dist = obj_svT * SAFE_DIST_TIME_DELAY
        lon_margin = SemanticActionsUtils.get_ego_lon_margin(ego.size) + target_obj.size.length / 2

        if action_recipe.action_type == ActionType.FOLLOW_VEHICLE:
            desired_lon = obj_sxT - safe_lon_dist - lon_margin
        elif action_recipe.action_type == ActionType.TAKE_OVER_VEHICLE:
            desired_lon = obj_sxT + safe_lon_dist + lon_margin
=======
        # TODO: take out 000.1 into a constant
        T_vals = np.arange(BP_ACTION_T_LIMITS[LIMIT_MIN], BP_ACTION_T_LIMITS[LIMIT_MAX] + np.finfo(np.float16).eps,
                           0.001)

        w_Js, w_Jd, w_T = BP_JERK_S_JERK_D_TIME_WEIGHTS[action_recipe.aggressiveness.value]
        v_0, a_0 = ego_init_fstate[FS_SV], ego_init_fstate[FS_SA]
        v_T = target_obj_init_fstate[FS_SV]

        # longitudinal difference between object and ego (positive if obj in front of ego)
        longitudinal_difference = target_obj_init_fstate[FS_SX] - ego_init_fstate[FS_SX]

        # Note: time_cost_function_derivative assumes constant-velocity moving objects
        if action_recipe.action_type == ActionType.FOLLOW_VEHICLE:
            lon_time_cost_func_der = QuinticPoly1D.time_cost_function_derivative(w_T, w_Js, a_0, v_0, v_T,
                                                                                 longitudinal_difference,
                                                                                 T_m=SAFE_DIST_TIME_DELAY)
        elif action_recipe.action_type == ActionType.TAKE_OVER_VEHICLE:
            lon_time_cost_func_der = QuinticPoly1D.time_cost_function_derivative(w_T, w_Js, a_0, v_0, v_T,
                                                                                 longitudinal_difference,
                                                                                 T_m=-SAFE_DIST_TIME_DELAY)
>>>>>>> 182fe553
        else:
            raise NotImplemented("Action Type %s is not handled in DynamicActionSpace specification",
                                 action_recipe.action_type)

<<<<<<< HEAD
        constraints_s = ActionSpace.define_lon_constraints(len(T_vals), ego_init_fstate, obj_saT, obj_svT, desired_lon)
        constraints_d = ActionSpace.define_lat_constraints(len(T_vals), ego_init_fstate, obj_center_lane_latitude)
        A_inv = np.linalg.inv(QuinticPoly1D.time_constraints_tensor(T_vals))

        # solve for s(t) and d(t)
        poly_coefs_s = QuinticPoly1D.zip_solve(A_inv, constraints_s)
        poly_coefs_d = QuinticPoly1D.zip_solve(A_inv, constraints_d)

        optimum_time_idx, optimum_time_satisfies_constraints = ActionSpace.find_optimum_planning_time(T_vals,
                                                                                                      poly_coefs_s,
                                                                                                      QuinticPoly1D,
                                                                                                      poly_coefs_d,
                                                                                                      QuinticPoly1D,
                                                                                                      action_recipe.aggressiveness)

        if not optimum_time_satisfies_constraints:
            # self.logger.debug("Can\'t specify Recipe %s given ego state %s ", str(action_recipe), str(ego))
            return None

        # Note: We create the samplable trajectory as a reference trajectory of the current action.from
        # We assume correctness only of the longitudinal axis, and set T_d to be equal to T_s.
        samplable_trajectory = SamplableWerlingTrajectory(timestamp_in_sec=ego.timestamp_in_sec,
                                                          T_s=T_vals[optimum_time_idx],
                                                          T_d=T_vals[optimum_time_idx],
                                                          frenet_frame=road_frenet,
                                                          poly_s_coefs=poly_coefs_s[optimum_time_idx],
                                                          poly_d_coefs=poly_coefs_d[optimum_time_idx])

        return ActionSpec(t=T_vals[optimum_time_idx], v=obj_svT[optimum_time_idx],
                          s=constraints_s[optimum_time_idx, 3],
                          d=constraints_d[optimum_time_idx, 3],
                          samplable_trajectory=samplable_trajectory)
=======
        T_s = DynamicActionSpace.find_roots(lon_time_cost_func_der, T_vals)

        # TODO: Do the same as above for lateral movement
        # TODO: check if lateral trajectory is feasible(?)

        latitudinal_difference = obj_center_lane_latitude - ego_init_fstate[FS_DX]
        lat_time_cost_func_der = QuinticPoly1D.time_cost_function_derivative(w_T, w_Jd,
                                                                             ego_init_fstate[FS_DA],
                                                                             ego_init_fstate[FS_DV], 0,
                                                                             latitudinal_difference,
                                                                             T_m=SAFE_DIST_TIME_DELAY)
        T_d = DynamicActionSpace.find_roots(lat_time_cost_func_der, T_vals)

        return ActionSpec(t=max(T_s, T_d), v=v_T,
                          s=target_obj_init_fstate[FS_SX],
                          d=obj_center_lane_latitude)
>>>>>>> 182fe553
<|MERGE_RESOLUTION|>--- conflicted
+++ resolved
@@ -3,12 +3,8 @@
 from sklearn.utils.extmath import cartesian
 from typing import Optional, Callable
 
-<<<<<<< HEAD
-from decision_making.src.global_constants import BP_ACTION_T_LIMITS, BP_ACTION_T_RES, SAFE_DIST_TIME_DELAY
-=======
 from decision_making.src.global_constants import BP_ACTION_T_LIMITS, SAFE_DIST_TIME_DELAY, \
     BP_JERK_S_JERK_D_TIME_WEIGHTS
->>>>>>> 182fe553
 from decision_making.src.planning.behavioral.action_space.action_space import ActionSpace
 from decision_making.src.planning.behavioral.behavioral_grid_state import BehavioralGridState
 from decision_making.src.planning.behavioral.data_objects import ActionSpec, DynamicActionRecipe, \
@@ -19,12 +15,6 @@
 from decision_making.src.planning.types import LIMIT_MAX, FS_SV, FS_SX, LIMIT_MIN, FS_SA, FS_DA, FS_DV, FS_DX
 from decision_making.src.planning.utils.map_utils import MapUtils
 from decision_making.src.planning.utils.optimal_control.poly1d import QuinticPoly1D
-<<<<<<< HEAD
-from decision_making.src.planning.trajectory.werling_planner import SamplableWerlingTrajectory
-from decision_making.src.planning.types import FP_SX, LIMIT_MAX, FS_SV, FS_SX, LIMIT_MIN
-from decision_making.src.planning.utils.frenet_serret_frame import FrenetSerret2DFrame
-=======
->>>>>>> 182fe553
 from decision_making.src.prediction.predictor import Predictor
 from mapping.src.service.map_service import MapService
 
@@ -41,101 +31,11 @@
 
         self.predictor = predictor
 
-<<<<<<< HEAD
-    # def specify_goal_faster(self, action_recipe: DynamicActionRecipe,
-    #                         behavioral_state: BehavioralGridState) -> Optional[ActionSpec]:
-    #     """
-    #     Given a state and a high level SemanticAction towards an object, generate a SemanticActionSpec.
-    #     Internally, the reference route here is the RHS of the road, and the ActionSpec is specified with respect to it.
-    #     :param action_recipe:
-    #     :param behavioral_state: Frenet state of ego at initial point
-    #     :return: semantic action specification
-    #     """
-    #     ego = behavioral_state.ego_state
-    #     ego_init_cstate = np.array([ego.x, ego.y, ego.yaw, ego.v_x, ego.acceleration_lon, ego.curvature])
-    #     road_id = ego.road_localization.road_id
-    #     road_points = MapService.get_instance()._shift_road_points_to_latitude(road_id, 0.0)  # TODO: use nav_plan
-    #     road_frenet = FrenetSerret2DFrame(road_points)
-    #     ego_init_fstate = road_frenet.cstate_to_fstate(ego_init_cstate)
-    #
-    #     recipe_cell = (action_recipe.relative_lane.value, action_recipe.relative_lon.value)
-    #     target_obj = behavioral_state.road_occupancy_grid[recipe_cell][0]
-    #     target_obj_fpoint = road_frenet.cpoint_to_fpoint(np.array([target_obj.x, target_obj.y]))
-    #     _, _, _, road_curvature_at_obj_location, _ = road_frenet._taylor_interp(target_obj_fpoint[FP_SX])
-    #     obj_init_fstate = road_frenet.cstate_to_fstate(np.array([
-    #         target_obj.x, target_obj.y,
-    #         target_obj.yaw,
-    #         target_obj.total_speed,
-    #         target_obj.acceleration_lon,
-    #         road_curvature_at_obj_location  # We don't care about other agent's curvature, only the road's
-    #     ]))
-    #
-    #     # Extract relevant details from state on Reference-Object
-    #     obj_on_road = target_obj.road_localization
-    #     road_lane_latitudes = MapService.get_instance().get_center_lanes_latitudes(road_id=obj_on_road.road_id)
-    #     obj_center_lane_latitude = road_lane_latitudes[obj_on_road.lane_num]
-    #
-    #     optimum_horizon_search_margin = 0.2
-    #     T_vals = np.arange(BP_ACTION_T_LIMITS[LIMIT_MIN] - optimum_horizon_search_margin,
-    #                        BP_ACTION_T_LIMITS[LIMIT_MAX] + optimum_horizon_search_margin + np.finfo(np.float16).eps,
-    #                        0.001)
-    #
-    #     w_Js, w_Jd, w_T = BP_JERK_S_JERK_D_TIME_WEIGHTS[action_recipe.aggressiveness.value]
-    #     v_0, a_0 = ego_init_fstate[FS_SV], ego_init_fstate[FS_SA]
-    #     v_T = obj_init_fstate[FS_SV]
-    #
-    #     obj_dist = BehavioralGridState.nonoverlapping_longitudinal_distance(ego, road_frenet, target_obj)
-    #     lon_margin = SemanticActionsUtils.get_ego_lon_margin(ego.size) + target_obj.size.length / 2
-    #
-    #     # Note: create_action_time_cost_func_deriv assumes constant-velocity moving objects
-    #     if action_recipe.action_type == ActionType.FOLLOW_VEHICLE:
-    #         lon_action_time_cost_func_deriv = create_action_time_cost_func_deriv(w_T, w_Js, a_0, v_0, v_T,
-    #                                                                              obj_dist - lon_margin,
-    #                                                                              T_m=SAFE_DIST_TIME_DELAY)
-    #     elif action_recipe.action_type == ActionType.TAKE_OVER_VEHICLE:
-    #         lon_action_time_cost_func_deriv = create_action_time_cost_func_deriv(w_T, w_Js, a_0, v_0, v_T,
-    #                                                                              obj_dist + lon_margin,
-    #                                                                              T_m=-SAFE_DIST_TIME_DELAY)
-    #     else:
-    #         raise NotImplemented("Action Type %s is not handled in DynamicActionSpace specification",
-    #                              action_recipe.action_type)
-    #
-    #     der_lon = lon_action_time_cost_func_deriv(T_vals)
-    #     ind_lon = np.argwhere(np.abs(der_lon) < 0.01)
-    #     T_s = T_vals[ind_lon[0]]
-    #
-    #     # TODO: Do the same as above for lateral movement and check if trajectory is feasible(?)
-    #
-    #     lat_action_time_cost_func_deriv = create_action_time_cost_func_deriv(w_T, w_Jd, ego_init_fstate[FS_DA],
-    #                                                                          ego_init_fstate[FS_DV], 0,
-    #                                                                          ego_init_fstate[
-    #                                                                              FS_DX] - obj_center_lane_latitude,
-    #                                                                          T_m=SAFE_DIST_TIME_DELAY)
-    #
-    #     der_lat = lat_action_time_cost_func_deriv(T_vals)
-    #     ind_lat = np.argwhere(np.abs(der_lat) < 0.01)
-    #     T_d = T_vals[ind_lat[0]]
-    #
-    #     # Note: We create the samplable trajectory as a reference trajectory of the current action.from
-    #     # We assume correctness only of the longitudinal axis, and set T_d to be equal to T_s.
-    #     samplable_trajectory = SamplableWerlingTrajectory(timestamp_in_sec=ego.timestamp_in_sec,
-    #                                                       T_s=T_vals[optimum_time_idx],
-    #                                                       T_d=T_vals[optimum_time_idx],
-    #                                                       frenet_frame=road_frenet,
-    #                                                       poly_s_coefs=poly_coefs_s[optimum_time_idx],
-    #                                                       poly_d_coefs=poly_coefs_d[optimum_time_idx])
-    #
-    #     return ActionSpec(t=T_vals[optimum_time_idx], v=obj_svT[optimum_time_idx],
-    #                       s=constraints_s[optimum_time_idx, 3],
-    #                       d=constraints_d[optimum_time_idx, 3],
-    #                       samplable_trajectory=samplable_trajectory)
-=======
     @staticmethod
     def find_roots(func: Callable[float, float], grid_values: np.ndarray):
         func_values = func(grid_values)
         opt_ind = np.argwhere(np.abs(func_values) < 0.01)
         return grid_values[opt_ind]
->>>>>>> 182fe553
 
     def specify_goal(self, action_recipe: DynamicActionRecipe,
                      behavioral_state: BehavioralGridState) -> Optional[ActionSpec]:
@@ -147,25 +47,6 @@
         :return: semantic action specification
         """
         ego = behavioral_state.ego_state
-<<<<<<< HEAD
-        ego_init_cstate = np.array([ego.x, ego.y, ego.yaw, ego.v_x, ego.acceleration_lon, ego.curvature])
-        road_id = ego.road_localization.road_id
-        road_points = MapService.get_instance()._shift_road_points_to_latitude(road_id, 0.0)  # TODO: use nav_plan
-        road_frenet = FrenetSerret2DFrame(road_points)
-        ego_init_fstate = road_frenet.cstate_to_fstate(ego_init_cstate)
-
-        target_obj = behavioral_state.road_occupancy_grid[(action_recipe.relative_lane.value,
-                                                           action_recipe.relative_lon.value)][0]
-        target_obj_fpoint = road_frenet.cpoint_to_fpoint(np.array([target_obj.x, target_obj.y]))
-        _, _, _, road_curvature_at_obj_location, _ = road_frenet._taylor_interp(target_obj_fpoint[FP_SX])
-        obj_init_fstate = road_frenet.cstate_to_fstate(np.array([
-            target_obj.x, target_obj.y,
-            target_obj.yaw,
-            target_obj.total_speed,
-            target_obj.acceleration_lon,
-            road_curvature_at_obj_location  # We don't care about other agent's curvature, only the road's
-        ]))
-=======
         road_frenet = MapUtils.get_road_frenet(ego)
 
         # project ego vehicle onto the road
@@ -174,30 +55,12 @@
         # pull the closest dynamic object in the grid cell, and project it onto the road
         target_obj = behavioral_state.road_occupancy_grid[(action_recipe.relative_lane, action_recipe.relative_lon)][0]
         target_obj_init_fstate = MapUtils.get_object_road_localization(target_obj, road_frenet)
->>>>>>> 182fe553
 
         # Extract relevant details from state on Reference-Object
         obj_on_road = target_obj.road_localization
         road_lane_latitudes = MapService.get_instance().get_center_lanes_latitudes(road_id=obj_on_road.road_id)
         obj_center_lane_latitude = road_lane_latitudes[obj_on_road.lane_num]
 
-<<<<<<< HEAD
-        T_vals = np.arange(BP_ACTION_T_LIMITS[LIMIT_MIN], BP_ACTION_T_LIMITS[LIMIT_MAX] + np.finfo(np.float16).eps,
-                           BP_ACTION_T_RES)
-
-        # TODO: should be swapped with current implementation of Predictor.predict_object_on_road
-        obj_saT = 0  # obj_init_fstate[FS_SA]
-        obj_svT = obj_init_fstate[FS_SV] + obj_saT * T_vals
-        obj_sxT = obj_init_fstate[FS_SX] + obj_svT * T_vals + obj_saT * T_vals ** 2 / 2
-
-        safe_lon_dist = obj_svT * SAFE_DIST_TIME_DELAY
-        lon_margin = SemanticActionsUtils.get_ego_lon_margin(ego.size) + target_obj.size.length / 2
-
-        if action_recipe.action_type == ActionType.FOLLOW_VEHICLE:
-            desired_lon = obj_sxT - safe_lon_dist - lon_margin
-        elif action_recipe.action_type == ActionType.TAKE_OVER_VEHICLE:
-            desired_lon = obj_sxT + safe_lon_dist + lon_margin
-=======
         # TODO: take out 000.1 into a constant
         T_vals = np.arange(BP_ACTION_T_LIMITS[LIMIT_MIN], BP_ACTION_T_LIMITS[LIMIT_MAX] + np.finfo(np.float16).eps,
                            0.001)
@@ -218,45 +81,10 @@
             lon_time_cost_func_der = QuinticPoly1D.time_cost_function_derivative(w_T, w_Js, a_0, v_0, v_T,
                                                                                  longitudinal_difference,
                                                                                  T_m=-SAFE_DIST_TIME_DELAY)
->>>>>>> 182fe553
         else:
             raise NotImplemented("Action Type %s is not handled in DynamicActionSpace specification",
                                  action_recipe.action_type)
 
-<<<<<<< HEAD
-        constraints_s = ActionSpace.define_lon_constraints(len(T_vals), ego_init_fstate, obj_saT, obj_svT, desired_lon)
-        constraints_d = ActionSpace.define_lat_constraints(len(T_vals), ego_init_fstate, obj_center_lane_latitude)
-        A_inv = np.linalg.inv(QuinticPoly1D.time_constraints_tensor(T_vals))
-
-        # solve for s(t) and d(t)
-        poly_coefs_s = QuinticPoly1D.zip_solve(A_inv, constraints_s)
-        poly_coefs_d = QuinticPoly1D.zip_solve(A_inv, constraints_d)
-
-        optimum_time_idx, optimum_time_satisfies_constraints = ActionSpace.find_optimum_planning_time(T_vals,
-                                                                                                      poly_coefs_s,
-                                                                                                      QuinticPoly1D,
-                                                                                                      poly_coefs_d,
-                                                                                                      QuinticPoly1D,
-                                                                                                      action_recipe.aggressiveness)
-
-        if not optimum_time_satisfies_constraints:
-            # self.logger.debug("Can\'t specify Recipe %s given ego state %s ", str(action_recipe), str(ego))
-            return None
-
-        # Note: We create the samplable trajectory as a reference trajectory of the current action.from
-        # We assume correctness only of the longitudinal axis, and set T_d to be equal to T_s.
-        samplable_trajectory = SamplableWerlingTrajectory(timestamp_in_sec=ego.timestamp_in_sec,
-                                                          T_s=T_vals[optimum_time_idx],
-                                                          T_d=T_vals[optimum_time_idx],
-                                                          frenet_frame=road_frenet,
-                                                          poly_s_coefs=poly_coefs_s[optimum_time_idx],
-                                                          poly_d_coefs=poly_coefs_d[optimum_time_idx])
-
-        return ActionSpec(t=T_vals[optimum_time_idx], v=obj_svT[optimum_time_idx],
-                          s=constraints_s[optimum_time_idx, 3],
-                          d=constraints_d[optimum_time_idx, 3],
-                          samplable_trajectory=samplable_trajectory)
-=======
         T_s = DynamicActionSpace.find_roots(lon_time_cost_func_der, T_vals)
 
         # TODO: Do the same as above for lateral movement
@@ -267,10 +95,9 @@
                                                                              ego_init_fstate[FS_DA],
                                                                              ego_init_fstate[FS_DV], 0,
                                                                              latitudinal_difference,
-                                                                             T_m=SAFE_DIST_TIME_DELAY)
+                                                                             T_m=0)
         T_d = DynamicActionSpace.find_roots(lat_time_cost_func_der, T_vals)
 
         return ActionSpec(t=max(T_s, T_d), v=v_T,
                           s=target_obj_init_fstate[FS_SX],
-                          d=obj_center_lane_latitude)
->>>>>>> 182fe553
+                          d=obj_center_lane_latitude)