--- conflicted
+++ resolved
@@ -57,12 +57,8 @@
         ego_init_fstates = np.array(ego.project_on_relative_lanes(relative_lanes))
 
         target_length = np.array([target.dynamic_object.size.length for target in targets])
-<<<<<<< HEAD
         target_lane_ids = np.array([target.dynamic_object.map_state.lane_id for target in targets])
         target_fstates = np.array([target.dynamic_object.map_state.lane_fstate for target in targets])
-=======
-        target_fstate = np.array([target.dynamic_object.map_state.lane_fstate for target in targets])
->>>>>>> a4acc7d6
 
         # get relevant aggressiveness weights for all actions
         aggressiveness = np.array([action_recipe.aggressiveness.value for action_recipe in action_recipes])
@@ -75,11 +71,6 @@
         # calculate initial longitudinal differences between all target objects and ego along target lanes
         longitudinal_differences = behavioral_state.calculate_longitudinal_differences(target_lane_ids, target_fstates)
 
-<<<<<<< HEAD
-=======
-        # longitudinal difference between object and ego at t=0 (positive if obj in front of ego)
-        init_longitudinal_difference = target_fstate[:, FS_SX] - ego_init_fstates[:, FS_SX]
->>>>>>> a4acc7d6
         # margin_sign is -1 for FOLLOW_VEHICLE (behind target) and +1 for OVER_TAKE_VEHICLE (in front of target)
         margin_sign = np.array([-1 if action_recipe.action_type == ActionType.FOLLOW_VEHICLE else +1
                                 for action_recipe in action_recipes])
@@ -119,21 +110,9 @@
                                                              T_m=SPECIFICATION_MARGIN_TIME_DELAY)(T)
         # Absolute longitudinal position of target
         target_s = distance_s + ego_init_fstates[:, FS_SX]
-<<<<<<< HEAD
-
-        action_specs = [ActionSpec(t, v_T[i], target_s[i], 0, relative_lane_ids[relative_lanes[i]])
-=======
-
-        lane_id = ego.map_state.lane_id
-        right_lanes = MapUtils.get_adjacent_lanes(lane_id, RelativeLane.RIGHT_LANE)
-        left_lanes = MapUtils.get_adjacent_lanes(lane_id, RelativeLane.LEFT_LANE)
-        adjacent_lanes = {RelativeLane.RIGHT_LANE: right_lanes[0] if len(right_lanes) > 0 else None,
-                          RelativeLane.SAME_LANE: lane_id,
-                          RelativeLane.LEFT_LANE: left_lanes[0] if len(left_lanes) > 0 else None}
 
         # lane center has latitude = 0, i.e. spec.d = 0
-        action_specs = [ActionSpec(t, v_T[i], target_s[i], 0, adjacent_lanes[relative_lanes[i]])
->>>>>>> a4acc7d6
+        action_specs = [ActionSpec(t, v_T[i], target_s[i], 0, relative_lane_ids[relative_lanes[i]])
                         if ~np.isnan(t) else None
                         for i, t in enumerate(T)]
 
