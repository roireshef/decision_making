from logging import Logger
from typing import Optional, List, Type

import numpy as np
from sklearn.utils.extmath import cartesian

import rte.python.profiler as prof
from decision_making.src.global_constants import BP_ACTION_T_LIMITS, SPECIFICATION_MARGIN_TIME_DELAY, \
    BP_JERK_S_JERK_D_TIME_WEIGHTS, LONGITUDINAL_SAFETY_MARGIN_FROM_OBJECT
from decision_making.src.planning.behavioral.action_space.action_space import ActionSpace
from decision_making.src.planning.behavioral.behavioral_grid_state import BehavioralGridState
from decision_making.src.planning.behavioral.data_objects import ActionSpec, DynamicActionRecipe, \
    ActionType, RelativeLongitudinalPosition
from decision_making.src.planning.behavioral.data_objects import RelativeLane, AggressivenessLevel
from decision_making.src.planning.behavioral.filtering.recipe_filtering import RecipeFiltering
from decision_making.src.planning.types import LIMIT_MAX, FS_SV, FS_SX, LIMIT_MIN, FS_SA, FS_DA, FS_DV, FS_DX
from decision_making.src.planning.utils.math import Math
from decision_making.src.planning.utils.optimal_control.poly1d import QuinticPoly1D
from decision_making.src.prediction.ego_aware_prediction.ego_aware_predictor import EgoAwarePredictor
from decision_making.src.utils.map_utils import MapUtils


class DynamicActionSpace(ActionSpace):
    def __init__(self, logger: Logger, predictor: EgoAwarePredictor, filtering: RecipeFiltering):
        super().__init__(logger,
                         recipes=[DynamicActionRecipe.from_args_list(comb)
                                  for comb in cartesian([RelativeLane,
                                                         RelativeLongitudinalPosition,
                                                         [ActionType.FOLLOW_VEHICLE, ActionType.OVERTAKE_VEHICLE],
                                                         AggressivenessLevel])],
                         recipe_filtering=filtering)
        self.predictor = predictor

    @property
    def recipe_classes(self) -> List[Type]:
        """a list of Recipe classes this action space can handle with"""
        return [DynamicActionRecipe]

    @prof.ProfileFunction()
    def specify_goals(self, action_recipes: List[DynamicActionRecipe], behavioral_state: BehavioralGridState) -> \
            List[Optional[ActionSpec]]:
        """
        This method's purpose is to specify the enumerated actions (recipes) that the agent can take.
        Each semantic action (ActionRecipe) is translated into a terminal state specification (ActionSpec).
        :param action_recipes: a list of enumerated semantic actions [ActionRecipe].
        :param behavioral_state: a Frenet state of ego at initial point
        :return: semantic action specification [ActionSpec] or [None] if recipe can't be specified.
        """
        ego = behavioral_state.ego_state

        targets = [behavioral_state.road_occupancy_grid[(action_recipe.relative_lane, action_recipe.relative_lon)][0]
                   for action_recipe in action_recipes]

        relative_lanes_per_action = [recipe.relative_lane for recipe in action_recipes]
        # project ego on target lane frenet_frame
        projected_fstates = ego.project_on_adjacent_lanes()
        ego_init_fstates = np.array([projected_fstates[recipe.relative_lane] for recipe in action_recipes])

        target_length = np.array([target.dynamic_object.size.length for target in targets])
        target_lane_ids = np.array([target.dynamic_object.map_state.lane_id for target in targets])
        target_fstates = np.array([target.dynamic_object.map_state.lane_fstate for target in targets])

        # get relevant aggressiveness weights for all actions
        aggressiveness = np.array([action_recipe.aggressiveness.value for action_recipe in action_recipes])
        weights = BP_JERK_S_JERK_D_TIME_WEIGHTS[aggressiveness]

        # get desired terminal velocity
        v_T = target_fstates[:, FS_SV]

        relative_lane_ids = MapUtils.get_relative_lane_ids(ego.map_state.lane_id)
        # calculate initial longitudinal differences between all target objects and ego along target lanes
        longitudinal_differences = behavioral_state.calculate_longitudinal_differences(target_lane_ids, target_fstates)

        # margin_sign is -1 for FOLLOW_VEHICLE (behind target) and +1 for OVER_TAKE_VEHICLE (in front of target)
        margin_sign = np.array([-1 if action_recipe.action_type == ActionType.FOLLOW_VEHICLE else +1
                                for action_recipe in action_recipes])

        ds = longitudinal_differences + margin_sign * (
            LONGITUDINAL_SAFETY_MARGIN_FROM_OBJECT + ego.size.length / 2 + target_length / 2)

        # T_s <- find minimal non-complex local optima within the BP_ACTION_T_LIMITS bounds, otherwise <np.nan>
        cost_coeffs_s = QuinticPoly1D.time_cost_function_derivative_coefs(
            w_T=weights[:, 2], w_J=weights[:, 0], dx=ds,
            a_0=ego_init_fstates[:, FS_SA], v_0=ego_init_fstates[:, FS_SV], v_T=v_T, T_m=SPECIFICATION_MARGIN_TIME_DELAY)
        roots_s = Math.find_real_roots_in_limits(cost_coeffs_s, np.array([0, BP_ACTION_T_LIMITS[LIMIT_MAX]]))
        T_s = np.fmin.reduce(roots_s, axis=-1)

        # voids (setting <np.nan>) all non-Calm actions with T_s < (minimal allowed T_s)
        # this still leaves some values of T_s which are smaller than (minimal allowed T_s) and will be replaced later
        # when setting T
        with np.errstate(invalid='ignore'):
            T_s[(T_s < BP_ACTION_T_LIMITS[LIMIT_MIN]) & (aggressiveness > AggressivenessLevel.CALM.value)] = np.nan

        # T_d <- find minimal non-complex local optima within the BP_ACTION_T_LIMITS bounds, otherwise <np.nan>
        cost_coeffs_d = QuinticPoly1D.time_cost_function_derivative_coefs(
            w_T=weights[:, 2], w_J=weights[:, 1], dx=-ego_init_fstates[:, FS_DX],
            a_0=ego_init_fstates[:, FS_DA], v_0=ego_init_fstates[:, FS_DV], v_T=0, T_m=SPECIFICATION_MARGIN_TIME_DELAY)
        roots_d = Math.find_real_roots_in_limits(cost_coeffs_d, np.array([0, BP_ACTION_T_LIMITS[LIMIT_MAX]]))
        T_d = np.fmin.reduce(roots_d, axis=-1)

        # if both T_d[i] and T_s[i] are defined for i, then take maximum. otherwise leave it nan.
        T = np.maximum(np.maximum(T_d, T_s), BP_ACTION_T_LIMITS[LIMIT_MIN])

        # Calculate resulting distance from sampling the state at time T from the Quartic polynomial solution.
        # distance_s also takes into account the safe distance that depends on target vehicle velocity that we want
        # to keep from the target vehicle.
        distance_s = QuinticPoly1D.distance_profile_function(a_0=ego_init_fstates[:, FS_SA],
                                                             v_0=ego_init_fstates[:, FS_SV],
                                                             v_T=v_T, T=T, dx=ds,
                                                             T_m=SPECIFICATION_MARGIN_TIME_DELAY)(T)
        # Absolute longitudinal position of target
        target_s = distance_s + ego_init_fstates[:, FS_SX]

        # lane center has latitude = 0, i.e. spec.d = 0
<<<<<<< HEAD
        action_specs = [ActionSpec(t, v_T[i], target_s[i], 0, relative_lane_ids[relative_lanes[i]])
=======
        action_specs = [ActionSpec(t, v_T[i], target_s[i], 0, adjacent_lanes[relative_lanes_per_action[i]])
>>>>>>> f4cc58d5
                        if ~np.isnan(t) else None
                        for i, t in enumerate(T)]

        return action_specs<|MERGE_RESOLUTION|>--- conflicted
+++ resolved
@@ -112,11 +112,7 @@
         target_s = distance_s + ego_init_fstates[:, FS_SX]
 
         # lane center has latitude = 0, i.e. spec.d = 0
-<<<<<<< HEAD
-        action_specs = [ActionSpec(t, v_T[i], target_s[i], 0, relative_lane_ids[relative_lanes[i]])
-=======
-        action_specs = [ActionSpec(t, v_T[i], target_s[i], 0, adjacent_lanes[relative_lanes_per_action[i]])
->>>>>>> f4cc58d5
+        action_specs = [ActionSpec(t, v_T[i], target_s[i], 0, relative_lane_ids[relative_lanes_per_action[i]])
                         if ~np.isnan(t) else None
                         for i, t in enumerate(T)]
 
