--- conflicted
+++ resolved
@@ -75,15 +75,9 @@
         # T_s <- find minimal non-complex local optima within the BP_ACTION_T_LIMITS bounds, otherwise <np.nan>
         cost_coeffs_s = QuinticPoly1D.time_cost_function_derivative_coefs(
             w_T=weights[:, 2], w_J=weights[:, 0], dx=ds,
-<<<<<<< HEAD
-            a_0=ego_init_fstate[FS_SA], v_0=ego_init_fstate[FS_SV], v_T=v_T, T_m=SPECIFICATION_MARGIN_TIME_DELAY)
+            a_0=projected_ego_fstates[:, FS_SA], v_0=projected_ego_fstates[:, FS_SV], v_T=v_T, T_m=SPECIFICATION_MARGIN_TIME_DELAY)
         roots_s = Math.find_real_roots_in_limits(cost_coeffs_s, np.array([0, np.inf]))
         T_s = np.fmax.reduce(roots_s, axis=-1)
-=======
-            a_0=projected_ego_fstates[:, FS_SA], v_0=projected_ego_fstates[:, FS_SV], v_T=v_T, T_m=SPECIFICATION_MARGIN_TIME_DELAY)
-        roots_s = Math.find_real_roots_in_limits(cost_coeffs_s, np.array([0, BP_ACTION_T_LIMITS[LIMIT_MAX]]))
-        T_s = np.fmin.reduce(roots_s, axis=-1)
->>>>>>> c14eb5fc
 
         # voids (setting <np.nan>) all non-Calm actions with T_s < (minimal allowed T_s)
         # this still leaves some values of T_s which are smaller than (minimal allowed T_s) and will be replaced later
@@ -91,20 +85,10 @@
         with np.errstate(invalid='ignore'):
             T_s[(T_s < BP_ACTION_T_LIMITS[LIMIT_MIN]) & (aggressiveness > AggressivenessLevel.CALM.value)] = np.nan
 
-<<<<<<< HEAD
-        # latitudinal difference to target
-        init_lateral_difference = desired_center_lane_latitude - ego_init_fstate[FS_DX]
-
-        # T_d <- find minimal non-complex local optima within the BP_ACTION_T_LIMITS bounds, otherwise <np.nan>
-        cost_coeffs_d = QuinticPoly1D.time_cost_function_derivative_coefs(
-            w_T=weights[:, 2], w_J=weights[:, 1], dx=init_lateral_difference,
-            a_0=ego_init_fstate[FS_DA], v_0=ego_init_fstate[FS_DV], v_T=0, T_m=SPECIFICATION_MARGIN_TIME_DELAY)
-=======
         # T_d <- find minimal non-complex local optima within the BP_ACTION_T_LIMITS bounds, otherwise <np.nan>
         cost_coeffs_d = QuinticPoly1D.time_cost_function_derivative_coefs(
             w_T=weights[:, 2], w_J=weights[:, 1], dx=-projected_ego_fstates[:, FS_DX],
             a_0=projected_ego_fstates[:, FS_DA], v_0=projected_ego_fstates[:, FS_DV], v_T=0, T_m=SPECIFICATION_MARGIN_TIME_DELAY)
->>>>>>> c14eb5fc
         roots_d = Math.find_real_roots_in_limits(cost_coeffs_d, np.array([0, BP_ACTION_T_LIMITS[LIMIT_MAX]]))
         T_d = np.fmin.reduce(roots_d, axis=-1)
 
