from logging import Logger
from typing import Optional, List, Type

import numpy as np
from sklearn.utils.extmath import cartesian

from decision_making.src.global_constants import BP_ACTION_T_LIMITS, SAFE_DIST_TIME_DELAY, \
    BP_JERK_S_JERK_D_TIME_WEIGHTS, LONGITUDINAL_SAFETY_MARGIN_FROM_OBJECT
from decision_making.src.planning.behavioral.action_space.action_space import ActionSpace
from decision_making.src.planning.behavioral.behavioral_grid_state import BehavioralGridState
from decision_making.src.planning.behavioral.data_objects import ActionSpec, DynamicActionRecipe, \
    ActionType, RelativeLongitudinalPosition
from decision_making.src.planning.behavioral.data_objects import RelativeLane, AggressivenessLevel
from decision_making.src.planning.behavioral.filtering import recipe_filter_bank
from decision_making.src.planning.behavioral.filtering.recipe_filtering import RecipeFiltering
from decision_making.src.planning.types import LIMIT_MAX, FS_SV, FS_SX, LIMIT_MIN, FS_SA, FS_DA, FS_DV, FS_DX
from decision_making.src.planning.utils.map_utils import MapUtils
from decision_making.src.planning.utils.math import Math
from decision_making.src.planning.utils.optimal_control.poly1d import QuinticPoly1D
from decision_making.src.prediction.predictor import Predictor
from mapping.src.service.map_service import MapService


class DynamicActionSpace(ActionSpace):
    def __init__(self, logger: Logger, predictor: Predictor):
        super().__init__(logger,
                         recipes=[DynamicActionRecipe.from_args_list(comb)
                                  for comb in cartesian([RelativeLane,
                                                         RelativeLongitudinalPosition,
                                                         [ActionType.FOLLOW_VEHICLE, ActionType.OVER_TAKE_VEHICLE],
                                                         AggressivenessLevel])],
                         recipe_filtering=RecipeFiltering(recipe_filter_bank.dynamic_filters))

        self.predictor = predictor

    @property
    def recipe_classes(self) -> List[Type]:
        return [DynamicActionRecipe]

    def specify_goals(self, action_recipes: List[DynamicActionRecipe], behavioral_state: BehavioralGridState) -> \
            List[Optional[ActionSpec]]:
        ego = behavioral_state.ego_state
        road_frenet = MapUtils.get_road_rhs_frenet(ego)

        # project ego vehicle onto the road
        ego_init_fstate = MapUtils.get_ego_road_localization(ego, road_frenet)

<<<<<<< HEAD
        # pull the closest dynamic object in the grid cell, and project it onto the road
        target_obj = behavioral_state.road_occupancy_grid[(action_recipe.relative_lane, action_recipe.relative_lon)][0].dynamic_object
        target_obj_init_fstate = MapUtils.get_object_road_localization(target_obj, road_frenet)

        # Extract relevant details from state on Reference-Object
        obj_on_road = target_obj.road_localization
        road_lane_latitudes = MapService.get_instance().get_center_lanes_latitudes(road_id=obj_on_road.road_id)
        obj_center_lane_latitude = road_lane_latitudes[obj_on_road.lane_num]

        # TODO: take out 0.001 into a constant
        T_s_vals = np.arange(BP_ACTION_T_LIMITS[LIMIT_MIN], BP_ACTION_T_LIMITS[LIMIT_MAX] + EPS, 0.001)

        w_Js, w_Jd, w_T = BP_JERK_S_JERK_D_TIME_WEIGHTS[action_recipe.aggressiveness.value]
        v_0, a_0 = ego_init_fstate[FS_SV], ego_init_fstate[FS_SA]
        v_T = target_obj_init_fstate[FS_SV]
        cars_size_margin = 0.5 * (ego.size.length + target_obj.size.length)  # + LONGITUDINAL_SAFETY_MARGIN_FROM_OBJECT

        # longitudinal difference between object and ego (positive if obj in front of ego)
        longitudinal_difference = target_obj_init_fstate[FS_SX] - ego_init_fstate[FS_SX]

        # Note: time_cost_function_derivative assumes constant-velocity moving objects
        if action_recipe.action_type == ActionType.FOLLOW_VEHICLE:
            lon_time_cost_func_der = QuinticPoly1D.time_cost_function_derivative(w_T, w_Js, a_0, v_0, v_T,
                                                                                 longitudinal_difference - cars_size_margin,
                                                                                 T_m=SAFE_DIST_TIME_DELAY)
        elif action_recipe.action_type == ActionType.OVER_TAKE_VEHICLE:
            lon_time_cost_func_der = QuinticPoly1D.time_cost_function_derivative(w_T, w_Js, a_0, v_0, v_T,
                                                                                 longitudinal_difference + cars_size_margin,
                                                                                 T_m=-SAFE_DIST_TIME_DELAY)
        else:
            raise NotImplemented("Action Type %s is not handled in DynamicActionSpace specification",
                                 action_recipe.action_type)

        T_s = ActionSpace.find_roots(lon_time_cost_func_der, T_s_vals)
        # If roots were found out of the desired region, this action won't be specified
        if len(T_s) == 0:
            return None

        # TODO: Do the same as above for lateral movement
        # TODO: check if lateral trajectory is feasible(?)

        lateral_difference = obj_center_lane_latitude - ego_init_fstate[FS_DX]
        if abs(lateral_difference) > 0.01:
            lat_time_cost_func_der = QuinticPoly1D.time_cost_function_derivative(w_T, w_Jd,
                                                                                 ego_init_fstate[FS_DA],
                                                                                 ego_init_fstate[FS_DV], 0,
                                                                                 lateral_difference,
                                                                                 T_m=0)
            # TODO: put in constants
            T_d_vals = np.arange(0., BP_ACTION_T_LIMITS[LIMIT_MAX] + EPS, 0.001)
            T_d = ActionSpace.find_roots(lat_time_cost_func_der, T_d_vals)
            # If roots were found out of the desired region, this action won't be specified
            if len(T_d) == 0:
                return None
        else:
            T_d = np.array([0])

        # This stems from the assumption we've made about independency between d and s
        planning_time = float(max(T_s[0], T_d[0]))

        target_s = target_obj_init_fstate[FS_SX] + v_T * (planning_time - SAFE_DIST_TIME_DELAY) - cars_size_margin
        return ActionSpec(t=planning_time, v=v_T,
                          s=target_s,
                          d=obj_center_lane_latitude)
=======
        # get the relevant desired center lane latitude (from road's RHS)
        road_id = ego.road_localization.road_id
        road_lane_latitudes = MapService.get_instance().get_center_lanes_latitudes(road_id)
        relative_lane = np.array([action_recipe.relative_lane.value for action_recipe in action_recipes])
        desired_lane = ego.road_localization.lane_num + relative_lane
        desired_center_lane_latitude = road_lane_latitudes[desired_lane]

        # get relevant aggressiveness weights for all actions
        aggressiveness = np.array([action_recipe.aggressiveness.value for action_recipe in action_recipes])
        weights = BP_JERK_S_JERK_D_TIME_WEIGHTS[aggressiveness]

        targets = [behavioral_state.road_occupancy_grid[(action_recipe.relative_lane, action_recipe.relative_lon)][0]
                   for action_recipe in action_recipes]
        target_length = np.array([target.dynamic_object.size.length for target in targets])
        target_fstate = np.array([target.fstate for target in targets])

        # get desired terminal velocity
        v_T = target_fstate[:, FS_SV]

        # latitudinal difference to target
        init_latitudinal_difference = desired_center_lane_latitude - ego_init_fstate[FS_DX]

        # T_d <- find minimal non-complex local optima within the BP_ACTION_T_LIMITS bounds, otherwise <np.nan>
        cost_coeffs_d = QuinticPoly1D.time_cost_function_derivative_coefs(
            w_T=weights[:, 2], w_J=weights[:, 1], ds=init_latitudinal_difference,
            a_0=ego_init_fstate[FS_DA], v_0=ego_init_fstate[FS_DV], v_T=0, T_m=SAFE_DIST_TIME_DELAY)
        roots_d = Math.find_real_roots_in_limits(cost_coeffs_d, np.array([0, BP_ACTION_T_LIMITS[LIMIT_MAX]]))
        T_d = np.fmin.reduce(roots_d, axis=-1)

        # longitudinal difference between object and ego at t=0 (positive if obj in front of ego)
        init_longitudinal_difference = target_fstate[:, FS_SX] - ego_init_fstate[FS_SX]
        # margin_sign is -1 for FOLLOW_VEHICLE (behind target) and +1 for OVER_TAKE_VEHICLE (in front of target)
        margin_sign = np.array([action_recipe.action_type.value*2-5 for action_recipe in action_recipes])

        ds = init_longitudinal_difference + margin_sign*(LONGITUDINAL_SAFETY_MARGIN_FROM_OBJECT + ego.size.length/2 + target_length/2)

        # T_s <- find minimal non-complex local optima within the BP_ACTION_T_LIMITS bounds, otherwise <np.nan>
        cost_coeffs_s = QuinticPoly1D.time_cost_function_derivative_coefs(
            w_T=weights[:, 2], w_J=weights[:, 0], ds=ds,
            a_0=ego_init_fstate[FS_SA], v_0=ego_init_fstate[FS_SV], v_T=v_T, T_m=SAFE_DIST_TIME_DELAY)
        roots_s = Math.find_real_roots_in_limits(cost_coeffs_s, np.array([0, BP_ACTION_T_LIMITS[LIMIT_MAX]]))
        T_s = np.fmin.reduce(roots_s, axis=-1)

        # voids (setting <np.nan>) all non-Calm actions with T_s < (minimal allowed T_s)
        # this still leaves some values of T_s which are smaller than (minimal allowed T_s) and will be replaced later
        # when setting T
        T_s[(T_s < BP_ACTION_T_LIMITS[LIMIT_MIN]) & (aggressiveness > AggressivenessLevel.CALM.value)] = np.nan

        # if both T_d[i] and T_s[i] are defined for i, then take maximum. otherwise leave it nan.
        T = np.maximum(np.maximum(T_d, T_s), BP_ACTION_T_LIMITS[LIMIT_MIN])

        # Calculate resulting distance from sampling the state at time T from the Quartic polynomial solution
        distance_s = QuinticPoly1D.distance_profile_function(a_0=ego_init_fstate[FS_SA], v_0=ego_init_fstate[FS_SV],
                                                             v_T=v_T, T=T, ds=ds, T_m=SAFE_DIST_TIME_DELAY)(T)
        target_s = distance_s + ego_init_fstate[FS_SX]

        action_specs = [ActionSpec(t, v_T[i], target_s[i], desired_center_lane_latitude[i])
                        if ~np.isnan(t) else None
                        for i, t in enumerate(T)]

        return action_specs

>>>>>>> cf821b52
<|MERGE_RESOLUTION|>--- conflicted
+++ resolved
@@ -45,72 +45,6 @@
         # project ego vehicle onto the road
         ego_init_fstate = MapUtils.get_ego_road_localization(ego, road_frenet)
 
-<<<<<<< HEAD
-        # pull the closest dynamic object in the grid cell, and project it onto the road
-        target_obj = behavioral_state.road_occupancy_grid[(action_recipe.relative_lane, action_recipe.relative_lon)][0].dynamic_object
-        target_obj_init_fstate = MapUtils.get_object_road_localization(target_obj, road_frenet)
-
-        # Extract relevant details from state on Reference-Object
-        obj_on_road = target_obj.road_localization
-        road_lane_latitudes = MapService.get_instance().get_center_lanes_latitudes(road_id=obj_on_road.road_id)
-        obj_center_lane_latitude = road_lane_latitudes[obj_on_road.lane_num]
-
-        # TODO: take out 0.001 into a constant
-        T_s_vals = np.arange(BP_ACTION_T_LIMITS[LIMIT_MIN], BP_ACTION_T_LIMITS[LIMIT_MAX] + EPS, 0.001)
-
-        w_Js, w_Jd, w_T = BP_JERK_S_JERK_D_TIME_WEIGHTS[action_recipe.aggressiveness.value]
-        v_0, a_0 = ego_init_fstate[FS_SV], ego_init_fstate[FS_SA]
-        v_T = target_obj_init_fstate[FS_SV]
-        cars_size_margin = 0.5 * (ego.size.length + target_obj.size.length)  # + LONGITUDINAL_SAFETY_MARGIN_FROM_OBJECT
-
-        # longitudinal difference between object and ego (positive if obj in front of ego)
-        longitudinal_difference = target_obj_init_fstate[FS_SX] - ego_init_fstate[FS_SX]
-
-        # Note: time_cost_function_derivative assumes constant-velocity moving objects
-        if action_recipe.action_type == ActionType.FOLLOW_VEHICLE:
-            lon_time_cost_func_der = QuinticPoly1D.time_cost_function_derivative(w_T, w_Js, a_0, v_0, v_T,
-                                                                                 longitudinal_difference - cars_size_margin,
-                                                                                 T_m=SAFE_DIST_TIME_DELAY)
-        elif action_recipe.action_type == ActionType.OVER_TAKE_VEHICLE:
-            lon_time_cost_func_der = QuinticPoly1D.time_cost_function_derivative(w_T, w_Js, a_0, v_0, v_T,
-                                                                                 longitudinal_difference + cars_size_margin,
-                                                                                 T_m=-SAFE_DIST_TIME_DELAY)
-        else:
-            raise NotImplemented("Action Type %s is not handled in DynamicActionSpace specification",
-                                 action_recipe.action_type)
-
-        T_s = ActionSpace.find_roots(lon_time_cost_func_der, T_s_vals)
-        # If roots were found out of the desired region, this action won't be specified
-        if len(T_s) == 0:
-            return None
-
-        # TODO: Do the same as above for lateral movement
-        # TODO: check if lateral trajectory is feasible(?)
-
-        lateral_difference = obj_center_lane_latitude - ego_init_fstate[FS_DX]
-        if abs(lateral_difference) > 0.01:
-            lat_time_cost_func_der = QuinticPoly1D.time_cost_function_derivative(w_T, w_Jd,
-                                                                                 ego_init_fstate[FS_DA],
-                                                                                 ego_init_fstate[FS_DV], 0,
-                                                                                 lateral_difference,
-                                                                                 T_m=0)
-            # TODO: put in constants
-            T_d_vals = np.arange(0., BP_ACTION_T_LIMITS[LIMIT_MAX] + EPS, 0.001)
-            T_d = ActionSpace.find_roots(lat_time_cost_func_der, T_d_vals)
-            # If roots were found out of the desired region, this action won't be specified
-            if len(T_d) == 0:
-                return None
-        else:
-            T_d = np.array([0])
-
-        # This stems from the assumption we've made about independency between d and s
-        planning_time = float(max(T_s[0], T_d[0]))
-
-        target_s = target_obj_init_fstate[FS_SX] + v_T * (planning_time - SAFE_DIST_TIME_DELAY) - cars_size_margin
-        return ActionSpec(t=planning_time, v=v_T,
-                          s=target_s,
-                          d=obj_center_lane_latitude)
-=======
         # get the relevant desired center lane latitude (from road's RHS)
         road_id = ego.road_localization.road_id
         road_lane_latitudes = MapService.get_instance().get_center_lanes_latitudes(road_id)
@@ -173,4 +107,3 @@
 
         return action_specs
 
->>>>>>> cf821b52
