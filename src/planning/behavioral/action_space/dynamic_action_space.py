--- conflicted
+++ resolved
@@ -1,11 +1,8 @@
 import numpy as np
 import rte.python.profiler as prof
-<<<<<<< HEAD
-from decision_making.src.global_constants import BP_ACTION_T_LIMITS, SPECIFICATION_MARGIN_TIME_DELAY, \
-=======
-from decision_making.src.global_constants import BP_ACTION_T_LIMITS, SPECIFICATION_HEADWAY, \
->>>>>>> 9656fa55
-    BP_JERK_S_JERK_D_TIME_WEIGHTS, LONGITUDINAL_SAFETY_MARGIN_FROM_OBJECT, LONGITUDINAL_SPECIFY_MARGIN_FROM_OBJECT
+from decision_making.src.global_constants import BP_ACTION_T_LIMITS, BP_JERK_S_JERK_D_TIME_WEIGHTS, \
+    LONGITUDINAL_SPECIFY_MARGIN_FROM_OBJECT, \
+    SPECIFICATION_HEADWAY
 from decision_making.src.planning.behavioral.action_space.action_space import ActionSpace
 from decision_making.src.planning.behavioral.behavioral_grid_state import BehavioralGridState
 from decision_making.src.planning.behavioral.data_objects import ActionSpec, DynamicActionRecipe, \
@@ -14,7 +11,7 @@
 from decision_making.src.planning.behavioral.filtering.recipe_filtering import RecipeFiltering
 from decision_making.src.planning.types import LIMIT_MAX, FS_SV, FS_SX, FS_SA, FS_DA, FS_DV, FS_DX
 from decision_making.src.planning.utils.math_utils import Math
-from decision_making.src.planning.utils.optimal_control.poly1d import QuinticPoly1D, Poly1D
+from decision_making.src.planning.utils.optimal_control.poly1d import QuinticPoly1D
 from decision_making.src.prediction.ego_aware_prediction.ego_aware_predictor import EgoAwarePredictor
 from logging import Logger
 from sklearn.utils.extmath import cartesian
@@ -65,9 +62,6 @@
         v_0 = behavioral_state.ego_state.map_state.lane_fstate[FS_SV]
         a_0 = behavioral_state.ego_state.map_state.lane_fstate[FS_SA]
 
-        v_0 = behavioral_state.ego_state.map_state.lane_fstate[FS_SV]
-        a_0 = behavioral_state.ego_state.map_state.lane_fstate[FS_SA]
-
         # get relevant aggressiveness weights for all actions
         aggressiveness = np.array([action_recipe.aggressiveness.value for action_recipe in action_recipes])
         weights = BP_JERK_S_JERK_D_TIME_WEIGHTS[aggressiveness]
@@ -80,12 +74,7 @@
         margin_sign = np.array([-1 if action_recipe.action_type == ActionType.FOLLOW_VEHICLE else +1
                                 for action_recipe in action_recipes])
 
-<<<<<<< HEAD
-        ds = longitudinal_differences + margin_sign * (LONGITUDINAL_SPECIFY_MARGIN_FROM_OBJECT +
-                                                       behavioral_state.ego_state.size.length / 2 + target_length / 2)
 
-        T_m = SPECIFICATION_MARGIN_TIME_DELAY
-=======
         # here we deduct from the distance to progres: half of lengths of host and target (so we can stay in center-host
         # to center-target distance, plus another margin that will represent the stopping distance, when headway is
         # irrelevant due to 0 velocity
@@ -93,7 +82,6 @@
                                                        behavioral_state.ego_state.size.length / 2 + target_length / 2)
 
         T_m = SPECIFICATION_HEADWAY
->>>>>>> 9656fa55
 
         # T_s <- find minimal non-complex local optima within the BP_ACTION_T_LIMITS bounds, otherwise <np.nan>
         cost_coeffs_s = QuinticPoly1D.time_cost_function_derivative_coefs(
