--- conflicted
+++ resolved
@@ -6,13 +6,8 @@
 from decision_making.src.planning.behavioral.action_space.target_action_space import TargetActionSpace
 from decision_making.src.planning.behavioral.state.behavioral_grid_state import BehavioralGridState
 from decision_making.src.planning.behavioral.data_objects import DynamicActionRecipe, \
-<<<<<<< HEAD
-    ActionType, RelativeLongitudinalPosition
-from decision_making.src.planning.behavioral.data_objects import RelativeLane, AggressivenessLevel, PlannerUserOptions
-=======
     ActionType, RelativeLongitudinalPosition, GapSetting
 from decision_making.src.planning.behavioral.data_objects import RelativeLane, AggressivenessLevel
->>>>>>> cb33b80d
 from decision_making.src.planning.behavioral.filtering.recipe_filtering import RecipeFiltering
 from decision_making.src.planning.types import FS_SV
 from decision_making.src.prediction.ego_aware_prediction.ego_aware_predictor import EgoAwarePredictor
@@ -21,11 +16,7 @@
 
 
 class DynamicActionSpace(TargetActionSpace):
-<<<<<<< HEAD
-    def __init__(self, logger: Logger, predictor: EgoAwarePredictor, filtering: RecipeFiltering, user_options: Optional[PlannerUserOptions] = None):
-=======
     def __init__(self, logger: Logger, predictor: EgoAwarePredictor, filtering: RecipeFiltering, gap_setting: Optional[GapSetting] = None):
->>>>>>> cb33b80d
         super().__init__(logger,
                          predictor=predictor,
                          recipes=[DynamicActionRecipe.from_args_list(comb)
@@ -34,11 +25,7 @@
                                                          [ActionType.FOLLOW_VEHICLE, ActionType.OVERTAKE_VEHICLE],
                                                          AggressivenessLevel])],
                          filtering=filtering,
-<<<<<<< HEAD
-                         user_options= user_options)
-=======
                          gap_setting=gap_setting)
->>>>>>> cb33b80d
 
     # TODO FOLLOW_VEHICLE for REAR vehicle isn't really supported for 2 reasons:
     #   1. We have no way to guarantee the trajectory we construct does not collide with the rear vehicle
