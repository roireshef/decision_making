--- conflicted
+++ resolved
@@ -65,20 +65,10 @@
         with np.errstate(invalid='ignore'):
             T_s[(T_s < BP_ACTION_T_LIMITS[LIMIT_MIN]) & (aggressiveness > AggressivenessLevel.CALM.value)] = np.nan
 
-<<<<<<< HEAD
-        # latitudinal difference to target
-        init_lateral_difference = desired_center_lane_latitude - ego_init_fstate[FS_DX]
-
-        # T_d <- find minimal non-complex local optima within the BP_ACTION_T_LIMITS bounds, otherwise <np.nan>
-        cost_coeffs_d = QuinticPoly1D.time_cost_function_derivative_coefs(
-            w_T=weights[:, 2], w_J=weights[:, 1], a_0=ego_init_fstate[FS_DA], v_0=ego_init_fstate[FS_DV], v_T=0,
-            dx=init_lateral_difference, T_m=0)
-=======
         # T_d <- find minimal non-complex local optima within the BP_ACTION_T_LIMITS bounds, otherwise <np.nan>
         cost_coeffs_d = QuinticPoly1D.time_cost_function_derivative_coefs(
             w_T=weights[:, 2], w_J=weights[:, 1], a_0=projected_ego_fstates[:, FS_DA], v_0=projected_ego_fstates[:, FS_DV], v_T=0,
             dx=-projected_ego_fstates[:, FS_DX], T_m=0)
->>>>>>> c14eb5fc
         roots_d = Math.find_real_roots_in_limits(cost_coeffs_d, np.array([0, BP_ACTION_T_LIMITS[LIMIT_MAX]]))
         T_d = np.fmin.reduce(roots_d, axis=-1)
 
