--- conflicted
+++ resolved
@@ -71,21 +71,10 @@
 
         # This stems from the assumption we've made about independency between d and s
         planning_time = float(max(T_s[0], T_d[0]))
-        # TODO: remove later, debug only
-        if planning_time == T_d[0]:
-            print('lat time chosen: %f instead of lon time: %f' % (T_d[0], T_s[0]))
-        else:
-            print('lon time chosen: %f instead of lat time: %f' % (T_s[0], T_d[0]))
 
         distance_func = QuarticPoly1D.distance_profile_function(a_0, v_0, v_T, planning_time)
-<<<<<<< HEAD
         target_s = distance_func(planning_time) + ego_init_fstate[FS_SX]
 
         return ActionSpec(t=planning_time, v=v_T,
-=======
-        target_s = distance_func(planning_time)[0] + ego_init_fstate[FS_SX]
-
-        return ActionSpec(t=float(max(T_s[0], T_d[0])), v=v_T,
->>>>>>> 90cbf173
                           s=target_s,
                           d=desired_center_lane_latitude)