--- conflicted
+++ resolved
@@ -45,14 +45,9 @@
         desired_lane = ego.road_localization.lane_num + relative_lane
         desired_center_lane_latitude = road_lane_latitudes[desired_lane]
 
-<<<<<<< HEAD
-        # TODO: take out 0.001 into a constant
-        T_s_vals = np.arange(0., BP_ACTION_T_LIMITS[LIMIT_MAX] + EPS, 0.001)
-=======
         # get relevant aggressiveness weights for all actions
         aggressiveness = np.array([action_recipe.aggressiveness.value for action_recipe in action_recipes])
         weights = BP_JERK_S_JERK_D_TIME_WEIGHTS[aggressiveness]
->>>>>>> cf821b52
 
         # get desired terminal velocity
         v_T = np.array([action_recipe.velocity for action_recipe in action_recipes])
@@ -70,28 +65,6 @@
 
         # latitudinal difference to target
         latitudinal_difference = desired_center_lane_latitude - ego_init_fstate[FS_DX]
-<<<<<<< HEAD
-        lat_time_cost_func_der = QuinticPoly1D.time_cost_function_derivative(w_T, w_Jd,
-                                                                             ego_init_fstate[FS_DA],
-                                                                             ego_init_fstate[FS_DV], 0,
-                                                                             latitudinal_difference,
-                                                                             T_m=0)
-
-        T_d_vals = np.arange(0., BP_ACTION_T_LIMITS[LIMIT_MAX] + EPS, 0.001)
-        T_d = ActionSpace.find_roots(lat_time_cost_func_der, T_d_vals)
-        # If roots were found out of the desired region, this action won't be specified
-        if len(T_d) == 0:
-            return None
-
-        # This stems from the assumption we've made about independency between d and s
-        planning_time = max(T_s[0], T_d[0])
-        planning_time = max(np.array([BP_ACTION_T_LIMITS[LIMIT_MIN]]), planning_time)
-
-        distance_func = QuarticPoly1D.distance_profile_function(a_0, v_0, v_T, planning_time)
-        target_s = distance_func(planning_time)[0] + ego_init_fstate[FS_SX]
-
-        return ActionSpec(t=planning_time[0], v=v_T, s=target_s, d=desired_center_lane_latitude)
-=======
 
         # T_d <- find minimal non-complex local optima within the BP_ACTION_T_LIMITS bounds, otherwise <np.nan>
         cost_coeffs_d = QuinticPoly1D.time_cost_function_derivative_coefs(
@@ -113,4 +86,3 @@
                         for i, t in enumerate(T)]
 
         return action_specs
->>>>>>> cf821b52
