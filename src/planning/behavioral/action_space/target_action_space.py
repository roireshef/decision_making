--- conflicted
+++ resolved
@@ -6,11 +6,7 @@
 
 import rte.python.profiler as prof
 from decision_making.src.global_constants import BP_ACTION_T_LIMITS, SPECIFICATION_HEADWAY, \
-<<<<<<< HEAD
-    BP_JERK_S_JERK_D_TIME_WEIGHTS, EPS
-=======
-    BP_JERK_S_JERK_D_TIME_WEIGHTS, MAX_IMMEDIATE_DECEL, SLOW_DOWN_FACTOR, CLOSE_TO_ZERO_NEGATIVE_VELOCITY
->>>>>>> 69e09c36
+    BP_JERK_S_JERK_D_TIME_WEIGHTS, MAX_IMMEDIATE_DECEL, SLOW_DOWN_FACTOR, CLOSE_TO_ZERO_NEGATIVE_VELOCITY, EPS
 from decision_making.src.planning.behavioral.action_space.action_space import ActionSpace
 from decision_making.src.planning.behavioral.behavioral_grid_state import BehavioralGridState
 from decision_making.src.planning.behavioral.data_objects import ActionSpec, TargetActionRecipe
@@ -116,21 +112,12 @@
         ds = longitudinal_differences + margin_sign * (
                 self.margin_to_keep_from_targets + behavioral_state.ego_state.size.length / 2 + target_lengths / 2)
 
-<<<<<<< HEAD
+        # T_s <- find minimal non-complex local optima within the BP_ACTION_T_LIMITS bounds, otherwise <np.nan>
         a_T[a_T > 0] = 0
         T_m = SPECIFICATION_HEADWAY
         cost_coeffs_s = QuinticPoly1D.time_cost_function_derivative_coefs_with_accel(
             w_T=weights[:, 2], w_J=weights[:, 0], a_0=projected_ego_fstates[:, FS_SA], v_0=projected_ego_fstates[:, FS_SV],
             v_1=v_1, a_T=a_T, dx=ds, T_m=T_m)
-=======
-        # T_s <- find minimal non-complex local optima within the BP_ACTION_T_LIMITS bounds, otherwise <np.nan>
-        v_0 = projected_ego_fstates[:, FS_SV]
-        v_T_mod = self._modify_target_speed_if_ego_is_faster_than_target(behavioral_state, ds, v_0, v_T)
-        T_m = SPECIFICATION_HEADWAY
-        cost_coeffs_s = QuinticPoly1D.time_cost_function_derivative_coefs(
-            w_T=weights[:, 2], w_J=weights[:, 0], dx=ds, a_0=projected_ego_fstates[:, FS_SA],
-            v_0=projected_ego_fstates[:, FS_SV], v_T=v_T_mod, T_m=T_m)
->>>>>>> 69e09c36
         # TODO see https://confluence.gm.com/display/ADS133317/Stop+at+Geo+location+remaining+issues for possibly extending the allowed action time
         roots_s = Math.find_real_roots_in_limits(cost_coeffs_s, BP_ACTION_T_LIMITS)
         T_s = np.fmin.reduce(roots_s, axis=-1)
@@ -178,72 +165,15 @@
         # Calculate resulting distance from sampling the state at time T from the Quartic polynomial solution.
         # distance_s also takes into account the safe distance that depends on target vehicle velocity that we want
         # to keep from the target vehicle.
-<<<<<<< HEAD
         distance_s = QuinticPoly1D.distance_profile_function_with_accel(
             a_0=projected_ego_fstates[:, FS_SA], v_0=projected_ego_fstates[:, FS_SV], v_1=v_1, a_T=a_T, T=T, dx=ds,
             T_m=T_m)(T)
-=======
-        distance_s = QuinticPoly1D.distance_profile_function(a_0=projected_ego_fstates[:, FS_SA],
-                                                             v_0=projected_ego_fstates[:, FS_SV],
-                                                             v_T=v_T_mod, T=T, dx=ds,
-                                                             T_m=T_m)(T)
->>>>>>> 69e09c36
         # Absolute longitudinal position of target
         target_s = distance_s + projected_ego_fstates[:, FS_SX]
 
         # lane center has latitude = 0, i.e. spec.d = 0
         action_specs = [ActionSpec(t, vt, at, st, 0, recipe)
                         if ~np.isnan(t) else None
-<<<<<<< HEAD
                         for recipe, t, vt, at, st in zip(action_recipes, T, v_T, a_T, target_s)]
-=======
-                        for recipe, t, vt, st in zip(action_recipes, T, v_T_mod, target_s)]
->>>>>>> 69e09c36
 
-        return action_specs
-
-    def _modify_target_speed_if_ego_is_faster_than_target(self, behavioral_state: BehavioralGridState, ds: np.ndarray, v_0: np.ndarray, v_T: np.ndarray):
-        """
-        If the speed of the ego is higher than that of the leading vehicle, set the v_T to be lower than the real v_T.
-        This will limit the ego's speed and help in case of sudden brake by the leading vehicle.
-        Does not impact RoadSign actions, as its v_T is already 0, so it won't be reduced
-        On top of this, need to make sure the v_T is not too low, as this might cause it to be filtered by the
-        kinematics filter due to too large deceleration.
-        Assume the ego starts at v_0 and breaks at deceleration A. Calculate at what speed the lead vehicle should drive
-        in order for the ego to match its speed at time t, and for the distance between vehicles to be the SAFETY
-        distance at the same time t.
-        This gives us the following 2 equations:
-        1. v_T = v_0 - A * t
-        2. S0 - (t *(v_T+v_0)/2) + (t * v_T) = SPECIFICATION_HEADWAY * v_T + LONGITUDINAL_SPECIFY_MARGIN_FROM_OBJECT
-        Exchanging t from eq. 1 into eq. 2 gives a quadratic eq in v_T which we solve below.
-        We use the smaller root as a lower bound to the speed we can set.
-        There are a few special cases to note:
-        1. No roots to the equation: This happens when the initial S0 is too small relative to the required headway.
-        In this case we keep the v_T unchanged.
-        2. Root is larger than v_T. Happens if the leading vehicle is moving too slow and we want it to move faster.
-        In this case we keep the v_T unchanged.
-        3. Negative root. This happens if the initial S0 is too large relative to v_T. The lead vehicle needs to
-        drive in reverse to be at the desired location. In this case we ignore the bound.
-        :param behavioral_state: world's state. Used for debug only.
-        :param ds: distance between vehicles after subtracting the car's length and the specify margin
-        :param v_0: initial ego speed [m/s]
-        :param v_T: real target speed [m/s]
-        :return: target speed to set for the action
-        """
-        v_diff = v_T - v_0
-        # indices where the leading vehicle is slower than the ego
-        mod_idx = np.where(v_diff < CLOSE_TO_ZERO_NEGATIVE_VELOCITY)[0]
-        v_T_mod = v_T.copy()
-        lower_root = Math.solve_quadratic(np.c_[np.ones(len(mod_idx)),
-                                                2 * (MAX_IMMEDIATE_DECEL * SPECIFICATION_HEADWAY - v_0[mod_idx]),
-                                                v_0[mod_idx] * v_0[mod_idx] - 2 * MAX_IMMEDIATE_DECEL * ds[mod_idx]])[:, 0]
-        valid_root_idx = np.where(~np.isnan(lower_root) & (lower_root < v_T[mod_idx]))[0]
-        valid_idx = mod_idx[valid_root_idx]
-        # select the reduced value where possible
-        v_T_mod[valid_idx] = np.maximum(0, v_T_mod[valid_idx] + (v_diff[valid_idx] * SLOW_DOWN_FACTOR))
-        # limit by the lower bound
-        v_T_mod[valid_idx] = np.maximum(v_T_mod[valid_idx], lower_root[valid_idx])
-        self.logger.debug("SlowDown %1.2f, %1.2f, %1.2f, %1.2f, %1.2f, %f", v_T[0], v_0[0], max(0, v_T[0] + (v_diff[0] * SLOW_DOWN_FACTOR)), v_T_mod[0],
-                          lower_root[0] if (len(mod_idx) > 0 and ~np.isnan(lower_root[0])) else 0,
-                          behavioral_state.ego_state.timestamp_in_sec)
-        return v_T_mod+        return action_specs