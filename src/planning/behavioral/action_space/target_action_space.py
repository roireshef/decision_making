--- conflicted
+++ resolved
@@ -8,16 +8,10 @@
 from decision_making.src.global_constants import BP_ACTION_T_LIMITS, SPECIFICATION_HEADWAY, \
     BP_JERK_S_JERK_D_TIME_WEIGHTS, MAX_IMMEDIATE_DECEL, SLOW_DOWN_FACTOR, CLOSE_TO_ZERO_NEGATIVE_VELOCITY, \
     GAP_SETTING_HEADWAY, GAP_SETTING_COMFORT_HDW_MAX, GAP_SETTING_COMFORT_HDW_MIN, GAP_SETTING_MARGIN_BY_SPEED
-<<<<<<< HEAD
-from decision_making.src.planning.behavioral.action_space.action_space import ActionSpace
-from decision_making.src.planning.behavioral.state.behavioral_grid_state import BehavioralGridState
-from decision_making.src.planning.behavioral.data_objects import ActionSpec, TargetActionRecipe, PlannerUserOptions
-=======
 
 from decision_making.src.planning.behavioral.action_space.action_space import ActionSpace
 from decision_making.src.planning.behavioral.state.behavioral_grid_state import BehavioralGridState
 from decision_making.src.planning.behavioral.data_objects import ActionSpec, TargetActionRecipe, GapSetting
->>>>>>> cb33b80d
 from decision_making.src.planning.behavioral.filtering.recipe_filtering import RecipeFiltering
 from decision_making.src.planning.types import FS_SV, FS_SX, FS_SA, FS_DA, FS_DV, FS_DX
 from decision_making.src.planning.utils.math_utils import Math
@@ -27,11 +21,7 @@
 
 class TargetActionSpace(ActionSpace):
     def __init__(self, logger: Logger, predictor: EgoAwarePredictor, recipes: List[TargetActionRecipe],
-<<<<<<< HEAD
-                 filtering: RecipeFiltering, user_options: Optional[PlannerUserOptions]):
-=======
                  filtering: RecipeFiltering, gap_setting: GapSetting):
->>>>>>> cb33b80d
         """
         Abstract class for Target-Action-Space implementations. Implementations should include actions enumeration,
         filtering and specification.
@@ -45,11 +35,7 @@
                          recipes=recipes,
                          recipe_filtering=filtering)
         self.predictor = predictor
-<<<<<<< HEAD
-        self.user_options = user_options
-=======
         self.gap_setting = gap_setting or GapSetting.MEDIUM
->>>>>>> cb33b80d
 
     @abstractmethod
     def _get_target_lengths(self, action_recipes: List[TargetActionRecipe], behavioral_state: BehavioralGridState) \
@@ -94,26 +80,23 @@
         """
         pass
 
-<<<<<<< HEAD
     def _get_headway_specification(self):
         """
         Gets the headway specifications based on the user options that were specified
         Returns a min/max range of allowable headways, based on the Comfort_Hdw_Min/Max specification
         :return: a tuple of (min_headway, max_headway)
         """
-        gap_setting_idx = self.user_options.gap_setting.value
+        gap_setting_idx = self.gap_setting.value
         return (GAP_SETTING_HEADWAY[gap_setting_idx] - GAP_SETTING_COMFORT_HDW_MIN[gap_setting_idx],
                 GAP_SETTING_HEADWAY[gap_setting_idx] + GAP_SETTING_COMFORT_HDW_MAX[gap_setting_idx])
 
 
     def _get_margin_by_speed(self, host_velocity: float):
-        gap_setting_idx = self.user_options.gap_setting.value
+        gap_setting_idx = self.gap_setting.value
         speed_points = GAP_SETTING_MARGIN_BY_SPEED[0]
         margin_points = GAP_SETTING_MARGIN_BY_SPEED[gap_setting_idx + 1]
         return np.interp(host_velocity, speed_points, margin_points)
 
-=======
->>>>>>> cb33b80d
 
     @prof.ProfileFunction()
     def specify_goals(self, action_recipes: List[TargetActionRecipe], behavioral_state: BehavioralGridState) -> \
@@ -151,7 +134,7 @@
         # to center-target distance, plus another margin that will represent the stopping distance, when headway is
         # irrelevant due to 0 velocity
         ds = longitudinal_differences + margin_sign * (
-                self.margin_to_keep_from_targets + behavioral_state.ego_length / 2 + target_lengths / 2) #TODO FIX self.margin...... 
+                self.margin_to_keep_from_targets + behavioral_state.ego_length / 2 + target_lengths / 2)
 
         # T_s <- find minimal non-complex local optima within the BP_ACTION_T_LIMITS bounds, otherwise <np.nan>
         v_0 = projected_ego_fstates[:, FS_SV]
