import itertools
from abc import abstractmethod
from collections import defaultdict
from logging import Logger
from typing import List, Optional, Type

import numpy as np

from decision_making.src.exceptions import raises
from decision_making.src.global_constants import LON_ACC_LIMITS, LAT_ACC_LIMITS, VELOCITY_LIMITS, \
    BP_JERK_S_JERK_D_TIME_WEIGHTS
from decision_making.src.planning.behavioral.behavioral_grid_state import BehavioralGridState
from decision_making.src.planning.behavioral.behavioral_state import BehavioralState
from decision_making.src.planning.behavioral.data_objects import ActionSpec
from decision_making.src.planning.behavioral.data_objects import AggressivenessLevel, \
    ActionRecipe
from decision_making.src.planning.behavioral.filtering.recipe_filtering import RecipeFiltering
from decision_making.src.planning.types import FS_SV, FS_SX, FS_SA, FS_DX, FS_DV, FS_DA, \
    FrenetState2D, Limits, LIMIT_MIN, LIMIT_MAX
from decision_making.src.planning.utils.math import Math
from decision_making.src.planning.utils.optimal_control.poly1d import Poly1D


class ActionSpace:
    def __init__(self, logger: Logger, recipes: List[ActionRecipe], recipe_filtering: Optional[RecipeFiltering] = None):
        """
        Abstract class for Action-Space implementations. Implementations should include actions enumeration, filtering
         and specification.
        :param logger: dedicated logger implementation
        :param recipes: list of recipes that define the scope of an ActionSpace implementation
        :param recipe_filtering: RecipeFiltering object that holds the logic for filtering recipes
        """
        self.logger = logger
        self._recipes = recipes
        self._recipe_filtering = recipe_filtering or RecipeFiltering()

    @property
    def action_space_size(self) -> int:
        return len(self._recipes)

    @property
    def recipes(self) -> List[ActionRecipe]:
        return self._recipes

    @property
    @abstractmethod
    def recipe_classes(self) -> List[Type]:
        pass

    def filter_recipe(self, recipe: ActionRecipe, behavioral_state: BehavioralState) -> bool:
        return self._recipe_filtering.filter_recipe(recipe, behavioral_state)

    def filter_recipes(self, action_recipes: List[ActionRecipe], behavioral_state: BehavioralState):
        return self._recipe_filtering.filter_recipes(action_recipes, behavioral_state)

    @abstractmethod
    def specify_goal(self, action_recipe: ActionRecipe, behavioral_state: BehavioralGridState) -> Optional[ActionSpec]:
        """
        This method's purpose is to specify the enumerated actions that the agent can take.
        Each semantic action (action_recipe) is translated to a trajectory of the agent.
        The trajectory specification is created towards a target object in given cell in case of Dynamic action,
        and towards a certain lane in case of Static action, considering ego state.
        Internally, the reference route here is the RHS of the road, and the ActionSpec is specified with respect to it.
        :param action_recipe: an enumerated semantic action [ActionRecipe].
        :param behavioral_state: Frenet state of ego at initial point
        :return: semantic action specification [ActionSpec] or [None] if recipe can't be specified.
        """
        return self.specify_goals([action_recipe], behavioral_state)[0]

    @abstractmethod
    def specify_goals(self, action_recipes: List[ActionRecipe], behavioral_state: BehavioralGridState) -> List[Optional[ActionSpec]]:
        pass


class ActionSpaceContainer(ActionSpace):
    def __init__(self, logger: Logger, action_spaces: List[ActionSpace]):
        super().__init__(logger, [])
        self._action_spaces = action_spaces

        self._recipe_handler = {recipe_class: aspace
                                for aspace in action_spaces
                                for recipe_class in aspace.recipe_classes}

    @property
    def action_space_size(self) -> int:
        return sum(aspace.action_space_size for aspace in self._action_spaces)

    @property
    def recipes(self) -> List[ActionRecipe]:
        return list(itertools.chain.from_iterable(aspace.recipes for aspace in self._action_spaces))

    @property
    def recipe_classes(self) -> List:
        return list(itertools.chain.from_iterable(aspace.recipe_classes for aspace in self._action_spaces))

    @raises(NotImplemented)
<<<<<<< HEAD
    def specify_goal(self, action_recipe: ActionRecipe, behavioral_state: BehavioralGridState) -> ActionSpec:
        return self._recipe_handler[action_recipe].specify_goal(action_recipe, behavioral_state)


    @raises(NotImplemented)
    def filter_recipe(self, action_recipe: ActionRecipe, behavioral_state: BehavioralGridState) -> bool:
        return self._recipe_handler[action_recipe].filter_recipe(action_recipe, behavioral_state)
=======
    def specify_goal(self, action_recipe: ActionRecipe, behavioral_state: BehavioralGridState) -> Optional[ActionSpec]:
        return self._recipe_handler[action_recipe.__class__].specify_goal(action_recipe, behavioral_state)

    def specify_goals(self, action_recipes: List[ActionRecipe], behavioral_state: BehavioralGridState) -> \
            List[Optional[ActionSpec]]:
        grouped_actions = defaultdict(list)
        grouped_idxs = defaultdict(list)
        for idx, recipe in enumerate(action_recipes):
            grouped_actions[recipe.__class__].append(recipe)
            grouped_idxs[recipe.__class__].append(idx)

        indexed_action_specs = list(itertools.chain.from_iterable(
            [zip(grouped_idxs[action_class], self._recipe_handler[action_class].specify_goals(action_list, behavioral_state))
             for action_class, action_list in grouped_actions.items()]))

        return [action for idx, action in sorted(indexed_action_specs, key=lambda idx_action: idx_action[0])]

    @raises(NotImplemented)
    def filter_recipe(self, action_recipe: ActionRecipe, behavioral_state: BehavioralState) -> bool:
        try:
            return self._recipe_handler[action_recipe.__class__].filter_recipe(action_recipe, behavioral_state)
        except Exception:
            raise NotImplementedError('action_recipe %s could not be handled by current action spaces %s',
                                 action_recipe, str(self._action_spaces))
>>>>>>> cf821b52

    # TODO: figure out how to remove the for loop for better efficiency and stay consistent with ordering
    @raises(NotImplemented)
    def filter_recipes(self, action_recipes: List[ActionRecipe], behavioral_state: BehavioralState):
<<<<<<< HEAD
        return [self._recipe_handler[action_recipe].filter_recipe(action_recipe, behavioral_state) for action_recipe
                in action_recipes]
=======
        try:
            return [self.filter_recipe(action_recipe, behavioral_state)
                    for action_recipe in action_recipes]
        except Exception:
            raise NotImplementedError('an action_recipe could not be handled by current action spaces %s',
                                 str(self._action_spaces))
>>>>>>> cf821b52
<|MERGE_RESOLUTION|>--- conflicted
+++ resolved
@@ -94,15 +94,6 @@
         return list(itertools.chain.from_iterable(aspace.recipe_classes for aspace in self._action_spaces))
 
     @raises(NotImplemented)
-<<<<<<< HEAD
-    def specify_goal(self, action_recipe: ActionRecipe, behavioral_state: BehavioralGridState) -> ActionSpec:
-        return self._recipe_handler[action_recipe].specify_goal(action_recipe, behavioral_state)
-
-
-    @raises(NotImplemented)
-    def filter_recipe(self, action_recipe: ActionRecipe, behavioral_state: BehavioralGridState) -> bool:
-        return self._recipe_handler[action_recipe].filter_recipe(action_recipe, behavioral_state)
-=======
     def specify_goal(self, action_recipe: ActionRecipe, behavioral_state: BehavioralGridState) -> Optional[ActionSpec]:
         return self._recipe_handler[action_recipe.__class__].specify_goal(action_recipe, behavioral_state)
 
@@ -127,19 +118,13 @@
         except Exception:
             raise NotImplementedError('action_recipe %s could not be handled by current action spaces %s',
                                  action_recipe, str(self._action_spaces))
->>>>>>> cf821b52
 
     # TODO: figure out how to remove the for loop for better efficiency and stay consistent with ordering
     @raises(NotImplemented)
     def filter_recipes(self, action_recipes: List[ActionRecipe], behavioral_state: BehavioralState):
-<<<<<<< HEAD
-        return [self._recipe_handler[action_recipe].filter_recipe(action_recipe, behavioral_state) for action_recipe
-                in action_recipes]
-=======
         try:
             return [self.filter_recipe(action_recipe, behavioral_state)
                     for action_recipe in action_recipes]
         except Exception:
             raise NotImplementedError('an action_recipe could not be handled by current action spaces %s',
-                                 str(self._action_spaces))
->>>>>>> cf821b52
+                                 str(self._action_spaces))