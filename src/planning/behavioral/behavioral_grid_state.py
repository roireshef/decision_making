--- conflicted
+++ resolved
@@ -12,10 +12,7 @@
 from decision_making.src.planning.types import FS_SX, FrenetState2D
 from decision_making.src.planning.utils.generalized_frenet_serret_frame import GeneralizedFrenetSerretFrame, \
     FrenetSubSegment
-<<<<<<< HEAD
-=======
 from decision_making.src.state.map_state import MapState
->>>>>>> 036f3266
 from decision_making.src.state.state import DynamicObject, EgoState
 from decision_making.src.state.state import State
 from decision_making.src.utils.map_utils import MapUtils
@@ -47,13 +44,6 @@
 
 class BehavioralGridState(BehavioralState):
     def __init__(self, road_occupancy_grid: RoadSemanticOccupancyGrid, ego_state: EgoState,
-<<<<<<< HEAD
-                 unified_frames: Dict[RelativeLane, GeneralizedFrenetSerretFrame],
-                 projected_ego_fstates: Dict[RelativeLane, FrenetState2D]):
-        self.road_occupancy_grid = road_occupancy_grid
-        self.ego_state = ego_state
-        self.unified_frames = unified_frames
-=======
                  extended_lane_frames: Dict[RelativeLane, GeneralizedFrenetSerretFrame],
                  projected_ego_fstates: Dict[RelativeLane, FrenetState2D]):
         """
@@ -67,7 +57,6 @@
         self.road_occupancy_grid = road_occupancy_grid
         self.ego_state = ego_state
         self.extended_lane_frames = extended_lane_frames
->>>>>>> 036f3266
         self.projected_ego_fstates = projected_ego_fstates
 
     @classmethod
@@ -85,16 +74,6 @@
         :return: created BehavioralGridState
         """
         # TODO: since this function is called also for all terminal states, consider to make a simplified version of this function
-<<<<<<< HEAD
-        unified_frames = BehavioralGridState._create_generalized_frenet_frames(state, nav_plan)
-
-        projected_ego_fstates = {rel_lane: unified_frames[rel_lane].cstate_to_fstate(state.ego_state.cartesian_state)
-                                 for rel_lane in unified_frames}
-
-        # Dict[SemanticGridCell, List[DynamicObjectWithRoadSemantics]]
-        dynamic_objects_with_road_semantics = \
-            sorted(BehavioralGridState._add_road_semantics(state.dynamic_objects, state.ego_state, unified_frames, projected_ego_fstates),
-=======
         extended_lane_frames = BehavioralGridState._create_generalized_frenet_frames(state, nav_plan)
 
         projected_ego_fstates = {rel_lane: extended_lane_frames[rel_lane].cstate_to_fstate(state.ego_state.cartesian_state)
@@ -103,26 +82,16 @@
         # Dict[SemanticGridCell, List[DynamicObjectWithRoadSemantics]]
         dynamic_objects_with_road_semantics = \
             sorted(BehavioralGridState._add_road_semantics(state.dynamic_objects, extended_lane_frames, projected_ego_fstates),
->>>>>>> 036f3266
                    key=lambda rel_obj: abs(rel_obj.longitudinal_distance))
 
         multi_object_grid = BehavioralGridState._project_objects_on_grid(dynamic_objects_with_road_semantics,
                                                                          state.ego_state)
-<<<<<<< HEAD
-        return cls(multi_object_grid, state.ego_state, unified_frames, projected_ego_fstates)
-
-    @staticmethod
-    @prof.ProfileFunction()
-    def _add_road_semantics(dynamic_objects: List[DynamicObject], ego_state: EgoState,
-                            unified_frames: Dict[RelativeLane, GeneralizedFrenetSerretFrame],
-=======
         return cls(multi_object_grid, state.ego_state, extended_lane_frames, projected_ego_fstates)
 
     @staticmethod
     @prof.ProfileFunction()
     def _add_road_semantics(dynamic_objects: List[DynamicObject],
                             extended_lane_frames: Dict[RelativeLane, GeneralizedFrenetSerretFrame],
->>>>>>> 036f3266
                             projected_ego_fstates: Dict[RelativeLane, FrenetState2D]) -> \
             List[DynamicObjectWithRoadSemantics]:
         """
@@ -135,25 +104,6 @@
                 corresponding extended_lane_frame
         :return: list of object of type DynamicObjectWithRoadSemantics
         """
-<<<<<<< HEAD
-        relative_lane_ids = MapUtils.get_relative_lane_ids(ego_state.map_state.lane_id)
-
-        # calculate objects' segment map_states
-        objects_segment_ids = np.array([obj.map_state.lane_id for obj in dynamic_objects])
-        objects_segment_fstates = np.array([obj.map_state.lane_fstate for obj in dynamic_objects])
-
-        # for objects on non-adjacent lane set relative_lanes[i] = None
-        rel_lanes_per_obj = np.full(len(dynamic_objects), None)
-        for rel_lane in relative_lane_ids:
-            # find all dynamic objects that belong to the current unified frame
-            relevant_objects = unified_frames[rel_lane].has_segment_ids(objects_segment_ids)
-            rel_lanes_per_obj[relevant_objects] = rel_lane
-
-        # calculate longitudinal distances between the objects and ego, using unified_frames (GFF's)
-        longitudinal_differences = BehavioralGridState._calculate_longitudinal_differences(
-            unified_frames, ego_state.map_state.lane_id, projected_ego_fstates,
-            objects_segment_ids, objects_segment_fstates, rel_lanes_per_obj)
-=======
         # calculate objects' segment map_states
         object_map_states = [obj.map_state for obj in dynamic_objects]
         objects_segment_ids = np.array([map_state.lane_id for map_state in object_map_states])
@@ -169,32 +119,10 @@
         # calculate longitudinal distances between the objects and ego, using extended_lane_frames (GFF's)
         longitudinal_differences = BehavioralGridState._calculate_longitudinal_differences(
             extended_lane_frames, projected_ego_fstates, object_map_states)
->>>>>>> 036f3266
 
         return [DynamicObjectWithRoadSemantics(obj, longitudinal_differences[i], rel_lanes_per_obj[i])
                 for i, obj in enumerate(dynamic_objects) if rel_lanes_per_obj[i] is not None]
 
-<<<<<<< HEAD
-    def calculate_longitudinal_differences(self, target_segment_ids: np.array, target_segment_fstates: np.array,
-                                           rel_lanes_per_target: np.array) -> np.array:
-        """
-        Given target segment ids and segment fstates, calculate longitudinal differences between the targets and ego
-        projected on the target lanes, using the relevant unified frames (GFF).
-        :param target_segment_ids: array of original lane ids of the targets
-        :param target_segment_fstates: array of target fstates w.r.t. their original lane ids
-        :param rel_lanes_per_target: array of relative lanes (LEFT, SAME, RIGHT) for every target
-        :return: array of longitudinal differences between the targets and projected ego per target
-        """
-        return BehavioralGridState._calculate_longitudinal_differences(
-            self.unified_frames, self.ego_state.map_state.lane_id, self.projected_ego_fstates,
-            target_segment_ids, target_segment_fstates, rel_lanes_per_target)
-
-    @staticmethod
-    def _calculate_longitudinal_differences(unified_frames: Dict[RelativeLane, GeneralizedFrenetSerretFrame],
-                                            ego_lane_id: int, ego_unified_fstates: Dict[RelativeLane, FrenetState2D],
-                                            target_segment_ids: np.array, target_segment_fstates: np.array,
-                                            rel_lanes_per_target: np.array) -> np.array:
-=======
     def calculate_longitudinal_differences(self, target_map_states: List[MapState]) -> np.array:
         """
         Given target segment ids and segment fstates, calculate longitudinal differences between the targets and ego
@@ -209,31 +137,10 @@
     def _calculate_longitudinal_differences(extended_lane_frames: Dict[RelativeLane, GeneralizedFrenetSerretFrame],
                                             ego_unified_fstates: Dict[RelativeLane, FrenetState2D],
                                             target_map_states: List[MapState]) -> np.array:
->>>>>>> 036f3266
         """
         Given unified frames, ego projected on the unified frames, target segment ids and segment fstates, calculate
         longitudinal differences between the targets and ego.
         projected on the target lanes, using the relevant unified frames (GFF).
-<<<<<<< HEAD
-        :param target_segment_ids: array of original lane ids of the targets
-        :param target_segment_fstates: array of target fstates w.r.t. their original lane ids
-        :return: array of longitudinal differences between the targets and projected ego
-        """
-        target_unified_fstates = np.empty((len(target_segment_ids), 6), dtype=float)
-        relative_lane_ids = MapUtils.get_relative_lane_ids(ego_lane_id)
-
-        # longitudinal difference between object and ego at t=0 (positive if obj in front of ego)
-        for rel_lane in relative_lane_ids:  # loop over at most 3 relative lanes (adjacent)
-            # find all targets belonging to the current unified frame
-            relevant_idxs = unified_frames[rel_lane].has_segment_ids(target_segment_ids)
-            if relevant_idxs.any():
-                # convert relevant dynamic objects to fstate w.r.t. the current unified frame
-                target_unified_fstates[relevant_idxs] = unified_frames[rel_lane].convert_from_segment_states(
-                    target_segment_fstates[relevant_idxs], target_segment_ids[relevant_idxs])
-
-        longitudinal_differences = np.array([target_unified_fstates[i, FS_SX] - ego_unified_fstates[rel_lane][FS_SX]
-                                             for i, rel_lane in enumerate(rel_lanes_per_target)])
-=======
         :param extended_lane_frames: mapping between 3 lanes relative to the host vehicle (left adjacent, same,
                                                                         right adjacent) to their curve representation
         :param ego_unified_fstates: dictionary from RelativeLane to ego Frenet state, which is ego projected on the
@@ -259,43 +166,20 @@
                 longitudinal_differences[relevant_idxs] = \
                     target_unified_fstates[:, FS_SX] - ego_unified_fstates[rel_lane][FS_SX]
 
->>>>>>> 036f3266
         return longitudinal_differences
 
     @staticmethod
     def _create_generalized_frenet_frames(state: State, nav_plan: NavigationPlanMsg) -> \
             Dict[RelativeLane, GeneralizedFrenetSerretFrame]:
         """
-<<<<<<< HEAD
-        For all available relative lanes create a relevant generalized frenet frame
-=======
         For all available nearest lanes create a corresponding generalized frenet frame (long enough) that can
         contain multiple original lane segments.
->>>>>>> 036f3266
         :param state:
         :param nav_plan:
         :return: dictionary from RelativeLane to GeneralizedFrenetSerretFrame
         """
         # calculate unified generalized frenet frames
         ego_lane_id = state.ego_state.map_state.lane_id
-<<<<<<< HEAD
-        adjacent_lanes_dict = MapUtils.get_relative_lane_ids(ego_lane_id)  # Dict: RelativeLane -> lane_id
-        unified_frames: Dict[RelativeLane, GeneralizedFrenetSerretFrame] = {}
-        suggested_ref_route_start = state.ego_state.map_state.lane_fstate[FS_SX] - PLANNING_LOOKAHEAD_DIST
-
-        # TODO: remove this hack when using a real map from SP
-        # if there is no long enough road behind ego, set ref_route_start = 0
-        ref_route_start = suggested_ref_route_start \
-            if suggested_ref_route_start >= 0 or MapUtils.does_map_exist_backward(ego_lane_id, -suggested_ref_route_start) \
-            else 0
-
-        frame_length = state.ego_state.map_state.lane_fstate[FS_SX] - ref_route_start + MAX_HORIZON_DISTANCE
-        for rel_lane in adjacent_lanes_dict:
-            unified_frames[rel_lane] = MapUtils.get_lookahead_frenet_frame(
-                lane_id=adjacent_lanes_dict[rel_lane], starting_lon=ref_route_start, lookahead_dist=frame_length,
-                navigation_plan=nav_plan)
-        return unified_frames
-=======
         closest_lanes_dict = MapUtils.get_closest_lane_ids(ego_lane_id)  # Dict: RelativeLane -> lane_id
         # create generalized_frames for the nearest lanes
         ref_route_start = max(0., state.ego_state.map_state.lane_fstate[FS_SX] - PLANNING_LOOKAHEAD_DIST)
@@ -306,7 +190,6 @@
                                                 lookahead_dist=frame_length, navigation_plan=nav_plan)
                                 for rel_lane, neighbor_lane_id in closest_lanes_dict.items()}
         return extended_lane_frames
->>>>>>> 036f3266
 
     @staticmethod
     @prof.ProfileFunction()
