from collections import defaultdict
from logging import Logger
from typing import Dict, List, Tuple, Optional

import numpy as np
import rte.python.profiler as prof
from decision_making.src.exceptions import MappingException, OutOfSegmentBack, OutOfSegmentFront, LaneNotFound, \
    RoadNotFound, raises, StraightConnectionNotFound, UpstreamLaneNotFound, NavigationPlanTooShort
from decision_making.src.global_constants import LON_MARGIN_FROM_EGO, PLANNING_LOOKAHEAD_DIST, MAX_BACKWARD_HORIZON, \
    MAX_FORWARD_HORIZON, LOG_MSG_BEHAVIORAL_GRID
from decision_making.src.messages.route_plan_message import RoutePlan
from decision_making.src.planning.behavioral.data_objects import RelativeLane, RelativeLongitudinalPosition
from decision_making.src.planning.types import FS_SX, FrenetState2D, FP_SX, C_X, C_Y
from decision_making.src.planning.utils.generalized_frenet_serret_frame import GeneralizedFrenetSerretFrame, GFFType, \
    FrenetSubSegment
from decision_making.src.state.map_state import MapState
from decision_making.src.state.state import DynamicObject, EgoState
from decision_making.src.state.state import State
from decision_making.src.utils.map_utils import MapUtils
from decision_making.src.messages.scene_static_enums import LaneOverlapType
from decision_making.src.messages.scene_static_enums import ManeuverType



class DynamicObjectWithRoadSemantics:
    """
    This data object holds together the dynamic_object coupled with the distance from ego, his lane center latitude and
    its frenet state.
    """

    def __init__(self, dynamic_object: DynamicObject, longitudinal_distance: float,
                 relative_lanes: Optional[List[RelativeLane]] = None):
        """
        :param dynamic_object:
        :param longitudinal_distance: Distance relative to ego on the road's longitude
        :param relative_lanes: list of relative lanes w.r.t. ego; None if the object is far laterally (not on adjacent lane)
                               usually just one, but can be multiple in the case of a merge
        """
        self.dynamic_object = dynamic_object
        self.longitudinal_distance = longitudinal_distance
        self.relative_lanes = relative_lanes


# Define semantic cell
SemanticGridCell = Tuple[RelativeLane, RelativeLongitudinalPosition]

# Define semantic occupancy grid
RoadSemanticOccupancyGrid = Dict[SemanticGridCell, List[DynamicObjectWithRoadSemantics]]


class BehavioralGridState:
    def __init__(self, road_occupancy_grid: RoadSemanticOccupancyGrid, ego_state: EgoState,
                 extended_lane_frames: Dict[RelativeLane, GeneralizedFrenetSerretFrame],
                 projected_ego_fstates: Dict[RelativeLane, FrenetState2D]):
        """
        constructor of BehavioralGridState
        :param road_occupancy_grid: dictionary from grid cell to list of dynamic objects with semantics
        :param ego_state:
        :param extended_lane_frames: dictionary from RelativeLane to the corresponding GeneralizedFrenetSerretFrame
        :param projected_ego_fstates: dictionary from RelativeLane to ego Frenet state, which is ego projected on the
                corresponding extended_lane_frame
        """
        self.road_occupancy_grid = road_occupancy_grid
        self.ego_state = ego_state
        self.extended_lane_frames = extended_lane_frames
        self.projected_ego_fstates = projected_ego_fstates

    @classmethod
    @prof.ProfileFunction()
    def create_from_state(cls, state: State, route_plan: RoutePlan, logger: Logger):
        """
        Occupy the occupancy grid.
        This method iterates over all dynamic objects, and fits them into the relevant cell
        in the semantic occupancy grid (semantic_lane, semantic_lon).
        Each cell holds a list of objects that are within the cell borders.
        In this particular implementation, we keep up to one dynamic object per cell, which is the closest to ego.
         (e.g. in the cells in front of ego, we keep objects with minimal longitudinal distance
         relative to ego front, while in all other cells we keep the object with the maximal longitudinal distance from
         ego front).
        :return: created BehavioralGridState
        """
        # TODO: since this function is called also for all terminal states, consider to make a simplified version of this function
        extended_lane_frames = BehavioralGridState._create_generalized_frenet_frames(state, route_plan, logger)

        projected_ego_fstates = {rel_lane: extended_lane_frames[rel_lane].cstate_to_fstate(state.ego_state.cartesian_state)
                                 for rel_lane in extended_lane_frames}

        # TODO: Make sure to account for all relevant actors on all upstream lanes. For example, there may be an actor outside of an
        #  upstream merge area that is moving quickly. If we predict that this actor will come close to the host, we have to consider
        #  it as well.

        # Dict[SemanticGridCell, List[DynamicObjectWithRoadSemantics]]
        dynamic_objects_with_road_semantics = \
            sorted(BehavioralGridState._add_road_semantics(state.dynamic_objects, extended_lane_frames, projected_ego_fstates),
                   key=lambda rel_obj: abs(rel_obj.longitudinal_distance))

        multi_object_grid = BehavioralGridState._project_objects_on_grid(dynamic_objects_with_road_semantics,
                                                                         state.ego_state)

        BehavioralGridState._log_grid_data(multi_object_grid, state.ego_state.timestamp_in_sec, logger)

        return cls(multi_object_grid, state.ego_state, extended_lane_frames, projected_ego_fstates)

    @staticmethod
    def _project_actors_inside_intersection(dynamic_objects: List[DynamicObject]) -> List[DynamicObject]:
        """
        Takes all the dynamic objects that are on intersections, and adds projected objects that are
        located on the overlapping lanes.
        An 'overloaded' dynamic object looks like this:

        map_states of projected objects should have the following:
            obj_id: the negative id of the original dynamic object id
            timestamp: same as original dynamic object
            cartesian_state: same as original dynamic object
            map_state:  (lane id as the overlapping lane), lane_fstate as None for lazy initialization)
            size: same as original dynamic object
            confidence: same as original dynamic object
        :param dynamic_objects: list of DynamicObject
        :return: list of all overloaded dynamic objects including both the original and  projected objects
        """
        projected_dynamic_objects = []
        for dynamic_object in dynamic_objects:
            map_state = dynamic_object.map_state
            if map_state.is_on_road():
                obj_lane_id = map_state.lane_id
                obj_lane = MapUtils.get_lane(obj_lane_id)
                # Only project if actor has overlapping lane
                if obj_lane.e_Cnt_lane_overlap_count > 0:
                    # Get overlapping lanes and create projected objects in those lanes
                    # TODO: add logic for actor projection for lane_overlap CROSS types
                    # TODO: add logic to also project actor outside the intersection  with their bounding box inside
                    overlapping_lane_ids = [lane_overlap.e_i_other_lane_segment_id for lane_overlap in obj_lane.as_lane_overlaps
                                            if (lane_overlap.a_l_source_lane_overlap_stations[0] <= map_state.lane_fstate[FS_SX]
                                                <= lane_overlap.a_l_source_lane_overlap_stations[1] and
                                                lane_overlap.e_e_lane_overlap_type in [LaneOverlapType.CeSYS_e_LaneOverlapType_Merge,
                                                                                       LaneOverlapType.CeSYS_e_LaneOverlapType_Split])]
                    for lane_id in overlapping_lane_ids:
                        projected_dynamic_objects.append(DynamicObject(obj_id=-dynamic_object.obj_id,
                                                                       timestamp=dynamic_object.timestamp,
                                                                       cartesian_state=dynamic_object.cartesian_state,
                                                                       map_state=MapState(None, lane_id),
                                                                       size=dynamic_object.size,
                                                                       confidence=dynamic_object.confidence,
                                                                       off_map=False))

        return dynamic_objects + projected_dynamic_objects

    @staticmethod
    def set_map_state_for_projected_actors(dynamic_objects: List[DynamicObject],
                                           extended_lane_frames: Dict[RelativeLane, GeneralizedFrenetSerretFrame],
                                           actor_lane_matrix: np.array) -> None:
        """
        Takes the relevant map_states for relevant objects and calculates the fstate if missing ( map_states with None fstate)
        TODO: Fix double Conversion
        :param dynamic_objects: list of dynamic objects
        :param extended_lane_frames: extended lane frame data
        :param actor_lane_matrix: boolian matrix of size 3 by len(dynamic_objects) where each column represents the
               which gff rel. lanes a dynamic object belongs to.
        :return:
        """
        for i, dynamic_object in enumerate(dynamic_objects):
            if dynamic_object.map_state.lane_fstate is None:
                rel_lane = np.array(list(extended_lane_frames.keys()))[actor_lane_matrix[:, i]][0]

                obj_fstate_on_GFF = extended_lane_frames[rel_lane]. \
                    cstate_to_fstate(dynamic_object.cartesian_state)

                dynamic_object.map_state.lane_fstate = extended_lane_frames[rel_lane]. \
                    convert_to_segment_state(obj_fstate_on_GFF)[1]

    @staticmethod
    @prof.ProfileFunction()
    def _add_road_semantics(dynamic_objects: List[DynamicObject],
                            extended_lane_frames: Dict[RelativeLane, GeneralizedFrenetSerretFrame],
                            projected_ego_fstates: Dict[RelativeLane, FrenetState2D]) -> \
            List[DynamicObjectWithRoadSemantics]:
        """
        Wraps DynamicObjects with "on-road" information (relative progress on road wrt ego, road-localization and more).
        This is a temporary function that caches relevant metrics for re-use. Should be removed after an efficient
        representation of DynamicObject.
        :param dynamic_objects: list of relevant DynamicObjects to calculate "on-road" metrics for.
        :param extended_lane_frames: dictionary from RelativeLane to the corresponding GeneralizedFrenetSerretFrame
        :param projected_ego_fstates: dictionary from RelativeLane to ego Frenet state, which is ego projected on the
                corresponding extended_lane_frame
        :return: list of object of type DynamicObjectWithRoadSemantics
        """

        # filter out off map dynamic objects
        on_map_dynamic_objects = [obj for obj in dynamic_objects if not obj.off_map]

        # overload dynamic objects with projected actors which belong to the intersection
        overloaded_dynamic_objects = BehavioralGridState._project_actors_inside_intersection(on_map_dynamic_objects)

        # calculate objects' segment map_states
        objects_segment_ids = np.array([obj.map_state.lane_id for obj in overloaded_dynamic_objects])

        # Create boolean matrix that is true when a vehicle is in a relative lane
        actor_lane_matrix = np.array([], dtype=np.bool).reshape(0, len(overloaded_dynamic_objects))

        # calculate relative to ego lane (RIGHT, SAME, LEFT) for every object
        for _, extended_lane_frame in extended_lane_frames.items():
            # find all dynamic objects that belong to the current unified frame
            # add as row to matrix
            relevant_object_mask = extended_lane_frame.has_segment_ids(objects_segment_ids)
            actor_lane_matrix = np.vstack([actor_lane_matrix, relevant_object_mask])

        # filter the relevant objects which belong to any of the gff relative lanes
        relevant_objects_indices, relevant_objects = \
                                [list(l) for l in zip(*[(i, obj) for i, obj in enumerate(overloaded_dynamic_objects)
                                    if actor_lane_matrix[:, i].any()])] \
                                or ([], [])

        relevant_actor_lane_matrix = actor_lane_matrix[:, relevant_objects_indices]

        # set the missing map_states to projected actors
        BehavioralGridState.set_map_state_for_projected_actors(relevant_objects, extended_lane_frames,
                                                               relevant_actor_lane_matrix)

        relevant_objects_map_states = [obj.map_state for obj in relevant_objects]

        longitudinal_differences = BehavioralGridState._calculate_longitudinal_differences(
            extended_lane_frames, projected_ego_fstates, relevant_objects_map_states)

        # get the rel. lanes for an object by looking at the columns of the matrix
        return [DynamicObjectWithRoadSemantics(obj, longitudinal_differences[i],
<<<<<<< HEAD
                                               np.array(list(extended_lane_frames.keys()))[relevant_actor_lane_matrix[:, i]])
                for i, obj in enumerate(relevant_objects)]
=======
                                               np.array(list(extended_lane_frames.keys()))[vehicle_lane_matrix[:,i]].tolist())
                for i, obj in enumerate(on_map_dynamic_objects) if vehicle_lane_matrix[:,i].any()]

>>>>>>> f69a63e8

    def calculate_longitudinal_differences(self, target_map_states: List[MapState]) -> np.array:
        """
        Given target segment ids and segment fstates, calculate longitudinal differences between the targets and ego
        projected on the target lanes, using the relevant unified frames (GFF).
        :param target_map_states: list of original map states of the targets
        :return: array of longitudinal differences between the targets and projected ego per target
        """
        return BehavioralGridState._calculate_longitudinal_differences(
            self.extended_lane_frames, self.projected_ego_fstates, target_map_states)

    @staticmethod
    def _calculate_longitudinal_differences(extended_lane_frames: Dict[RelativeLane, GeneralizedFrenetSerretFrame],
                                            ego_unified_fstates: Dict[RelativeLane, FrenetState2D],
                                            target_map_states: List[MapState]) -> np.array:
        """
        Given unified frames, ego projected on the unified frames, target segment ids and segment fstates, calculate
        longitudinal differences between the targets and ego.
        projected on the target lanes, using the relevant unified frames (GFF).
        :param extended_lane_frames: mapping between 3 lanes relative to the host vehicle (left adjacent, same,
                                                                        right adjacent) to their curve representation
        :param ego_unified_fstates: dictionary from RelativeLane to ego Frenet state, which is ego projected on the
                corresponding extended_lane_frame
        :param target_map_states: list of original map states of the targets
        :return: array of longitudinal differences between the targets and projected ego
        """
        target_segment_ids = np.array([map_state.lane_id for map_state in target_map_states])
        target_segment_fstates = np.array([map_state.lane_fstate for map_state in target_map_states])

        # initialize longitudinal_differences to infinity
        longitudinal_differences = np.full(len(target_segment_ids), np.inf)

        # longitudinal difference between object and ego at t=0 (positive if obj in front of ego)
        for rel_lane, extended_lane_frame in extended_lane_frames.items():  # loop over at most 3 unified frames
            # find all targets belonging to the current unified frame
            relevant_idxs = extended_lane_frame.has_segment_ids(target_segment_ids)
            if relevant_idxs.any():
                # convert relevant dynamic objects to fstate w.r.t. the current unified frame
                target_unified_fstates = extended_lane_frame.convert_from_segment_states(
                    target_segment_fstates[relevant_idxs], target_segment_ids[relevant_idxs])
                # calculate longitudinal distances between the targets from this extended frame and ego projected on it
                longitudinal_differences[relevant_idxs] = \
                    target_unified_fstates[:, FS_SX] - ego_unified_fstates[rel_lane][FS_SX]

        return longitudinal_differences

    @staticmethod
    @prof.ProfileFunction()
    def _create_generalized_frenet_frames(state: State, route_plan: RoutePlan, logger: Logger) -> \
            Dict[RelativeLane, GeneralizedFrenetSerretFrame]:
        """
        For all available nearest lanes create a corresponding generalized frenet frame (long enough) that can
        contain multiple original lane segments. Augmented frenet frames may be created if there are lane splits ahead.
        :param state: the current world state
        :param route_plan: the route plan which contains lane costs
        :param logger: Logger object to log warning messages
        :return: dictionary from RelativeLane to GeneralizedFrenetSerretFrame
        """
        # calculate unified generalized frenet frames
        ego_lane_id = state.ego_state.map_state.lane_id
        closest_lanes_dict = MapUtils.get_closest_lane_ids(ego_lane_id)  # Dict: RelativeLane -> lane_id

        # Augmented GFFS can be created only if the lanes don't currently exist
        can_augment = [rel_lane for rel_lane in [RelativeLane.LEFT_LANE, RelativeLane.RIGHT_LANE]
                       if rel_lane not in closest_lanes_dict.keys()]

        extended_lane_frames = {}

        # Create generalized Frenet frame for the host's lane
        try:
            lane_gff_dict = BehavioralGridState._get_generalized_frenet_frames(
                lane_id=closest_lanes_dict[RelativeLane.SAME_LANE], station=state.ego_state.map_state.lane_fstate[FS_SX],
                route_plan=route_plan, can_augment=can_augment)
        except MappingException as e:
            # in case of failure to build GFF for SAME_LANE, stop processing this BP frame
            raise AssertionError("Trying to fetch data for %s, but data is unavailable. %s" % (RelativeLane.SAME_LANE, str(e)))

        # set the SAME_LANE first since it cannot be augmented
        extended_lane_frames[RelativeLane.SAME_LANE] = lane_gff_dict[RelativeLane.SAME_LANE]

        host_cartesian_point = np.array([state.ego_state.cartesian_state[C_X],
                                         state.ego_state.cartesian_state[C_Y]])

        # If an adjacent lane exists, create a generalized Frenet frame for it
        for relative_lane in [RelativeLane.LEFT_LANE, RelativeLane.RIGHT_LANE]:
            # can_augment is True only if the adjacent lane does not exist. Therefore, the only thing that can be done is to
            # create an augmented GFF
            if relative_lane in can_augment:
                # Even though a lane augmentation is possible, it may not exist
                # (e.g. right lane doesn't exist allowing for an augmented GFF, but there are no right splits ahead)
                # Need to check if the augmented GFF was actually created
                if relative_lane in lane_gff_dict:
                    extended_lane_frames[relative_lane] = lane_gff_dict[relative_lane]
            else:
                try:
                    # Find station in the relative lane that is adjacent to the host's station in the lane it is occupying
                    adjacent_lane_frenet_frame = MapUtils.get_lane_frenet_frame(closest_lanes_dict[relative_lane])
                    host_station_in_adjacent_lane = adjacent_lane_frenet_frame.cpoint_to_fpoint(host_cartesian_point)[FP_SX]

                except OutOfSegmentBack:
                    # The host's position on the adjacent lane could not be found because the frame is ahead of the host. This may happen
                    # as the host is transitioning between road segments. The host should be close to the beginning of the road segment
                    # though so the initial station is used here.
                    host_station_in_adjacent_lane = 0.0

                    # TODO: Should we check the actual distance from the host to the first point on the frame and do something if the
                    #  distance is too large?

                except OutOfSegmentFront:
                    # The host's position on the adjacent lane could not be found because the frame is behind the host. This may happen
                    # as the host is transitioning between road segments. The host should be close to the end of the road segment
                    # though so the max station is used here.
                    host_station_in_adjacent_lane = adjacent_lane_frenet_frame.s_max

                    # TODO: Should we check the actual distance from the host to the last point on the frame and do something if the
                    #  distance is too large?

                # If the left or right exists, do a lookahead from that lane instead of using the augmented lanes
                try:
                    lane_gffs = BehavioralGridState._get_generalized_frenet_frames(
                        lane_id=closest_lanes_dict[relative_lane], station=host_station_in_adjacent_lane, route_plan=route_plan)

                    # Note that the RelativeLane keys that are in the returned dictionary from _get_lookahead_frenet_frames are
                    # with respect to the lane ID provided to the function. Therefore, since the lane ID for the left/right lane is
                    # provided to the function above, the RelativeLane.SAME_LANE key in the returned dictionary actually refers to the
                    # left/right lane. That makes the use of this key below correct.
                    extended_lane_frames[relative_lane] = lane_gffs[RelativeLane.SAME_LANE]
                except MappingException as e:
                    logger.warning("Trying to fetch data for %s, but data is unavailable. %s" % (relative_lane, str(e)))

        return extended_lane_frames

    @staticmethod
    @raises(LaneNotFound, RoadNotFound, UpstreamLaneNotFound, StraightConnectionNotFound, NavigationPlanTooShort)
    @prof.ProfileFunction()
    def _get_generalized_frenet_frames(lane_id: int, station: float, route_plan: RoutePlan,
                                       can_augment: Optional[List[RelativeLane]] = None) -> \
            Dict[RelativeLane, GeneralizedFrenetSerretFrame]:
        """
        Create Generalized Frenet frame(s) along lane center, starting from given lane and station. If augmented lanes can be created, they will
        be returned in the dictionary under the RelativeLane.LEFT_LANE/RIGHT_LANE keys.
        :param lane_id: starting lane_id
        :param station: starting station [m]
        :param route_plan: the relevant navigation plan to iterate over its road IDs.
        :param can_augment: List of RelativeLane. All relative lanes inside this can be augmented.
        :return: Dict of generalized Frenet frames with the relative lane as keys
                 The relative lane key is with respect to the provided lane_id. The dictionary will always contain the GFF for the provided
                 lane_id, and the RelativeLane.SAME_LANE key can be used to access it. If possible, augmented GFFs will also be returned,
                 and they can be accessed with the respective relative lane key.
        """
        if station < MAX_BACKWARD_HORIZON:
            # If the given station is not far enough along the lane, then the backward horizon will pass the beginning of the lane, and the
            # upstream lane subsegments need to be found. The starting station for the forward lookahead should be the beginning of the
            # current lane, and the forward lookahead distance should include the maximum forward horizon ahead of the given station and
            # the backward distance to the beginning of the lane (i.e. the station).
            starting_station = 0.0
            lookahead_distance = MAX_FORWARD_HORIZON + station
            upstream_lane_subsegments = BehavioralGridState._get_upstream_lane_subsegments(lane_id, station, MAX_BACKWARD_HORIZON)
        else:
            # If the given station is far enough along the lane, then the backward horizon will not pass the beginning of the lane. In this
            # case, the starting station for the forward lookahead should be the end of the backward horizon, and the forward lookahead
            # distance should include the maximum forward and backward horizons ahead of and behind the given station, respectively. In
            # other words, if we're at station = 150 m on a lane and the maximum forward and backward horizons are 400 m and 100 m,
            # respectively, then starting station = 50 m and forward lookahead distance = 400 + 100 = 500 m. This is the case where the GFF
            # does not include any upstream lanes.
            starting_station = station - MAX_BACKWARD_HORIZON
            lookahead_distance = MAX_FORWARD_HORIZON + MAX_BACKWARD_HORIZON
            upstream_lane_subsegments = []

        lane_subsegments_dict = BehavioralGridState._get_downstream_lane_subsegments(initial_lane_id=lane_id, initial_s=starting_station,
                                                                                     lookahead_distance=lookahead_distance, route_plan=route_plan,
                                                                                     can_augment=can_augment)

        gffs_dict = {}

        # Build GFFs from the Frenet Subsegments for the lane/augmented lanes that were created.
        for rel_lane in lane_subsegments_dict:
            lane_subsegments, is_partial, is_augmented, _ = lane_subsegments_dict[rel_lane]
            gff_type = GFFType.get(is_partial, is_augmented)

            concatenated_lane_subsegments = upstream_lane_subsegments + lane_subsegments

            # Create Frenet frame for each sub segment
            frenet_frames = [MapUtils.get_lane_frenet_frame(lane_subsegment.e_i_SegmentID)
                             for lane_subsegment in concatenated_lane_subsegments]

            # Create GFF
            gffs_dict[rel_lane] = GeneralizedFrenetSerretFrame.build(frenet_frames, concatenated_lane_subsegments, gff_type)

        return gffs_dict

    @staticmethod
    @raises(UpstreamLaneNotFound, LaneNotFound)
    def _get_upstream_lane_subsegments(initial_lane_id: int, initial_station: float, backward_distance: float) -> List[FrenetSubSegment]:
        """
        Return a list of lane subsegments that are upstream to the given lane and extending as far back as backward_distance
        :param initial_lane_id: ID of lane to start from
        :param initial_station: Station on given lane
        :param backward_distance: Distance [m] to look backwards
        :return: List of upstream lane subsegments
        """
        lane_id = initial_lane_id
        upstream_distance = initial_station
        upstream_lane_subsegments = []

        while upstream_distance < backward_distance:
            # First, choose an upstream lane
            upstream_lane_ids = MapUtils.get_upstream_lane_ids(lane_id)
            num_upstream_lanes = len(upstream_lane_ids)

            if num_upstream_lanes == 0:
                raise UpstreamLaneNotFound("Upstream lane not found for lane_id=%d" % (lane_id))
            elif num_upstream_lanes == 1:
                chosen_upstream_lane_id = upstream_lane_ids[0]
            elif num_upstream_lanes > 1:
                # If there are multiple upstream lanes and one of those lanes has a STRAIGHT_CONNECTION maneuver type, choose that lane to
                # follow. Otherwise, default to choosing the first upstream lane in the list.
                chosen_upstream_lane_id = upstream_lane_ids[0]
                upstream_lane_maneuver_types = MapUtils.get_upstream_lane_maneuver_types(lane_id)

                for upstream_lane_id in upstream_lane_ids:
                    if upstream_lane_maneuver_types[upstream_lane_id] == ManeuverType.STRAIGHT_CONNECTION:
                        chosen_upstream_lane_id = upstream_lane_id
                        break

            # Second, determine the start and end stations for the subsegment
            end_station = MapUtils.get_lane(chosen_upstream_lane_id).e_l_length
            upstream_distance += end_station
            start_station = max(0.0, upstream_distance - backward_distance)

            # Third, create and append the upstream lane subsegment
            upstream_lane_subsegments.append(FrenetSubSegment(chosen_upstream_lane_id, start_station, end_station))

            # Last, set lane for next loop
            lane_id = chosen_upstream_lane_id

        # Before returning, reverse the order of the subsegments so that they are in the order that they would have been traveled on. In
        # other words, the first subsegment should be the furthest from the host, and the last subsegment should be the closest to the host.
        upstream_lane_subsegments.reverse()

        return upstream_lane_subsegments

    @staticmethod
    @raises(StraightConnectionNotFound, RoadNotFound, NavigationPlanTooShort, LaneNotFound)
    def _get_downstream_lane_subsegments(initial_lane_id: int, initial_s: float, lookahead_distance: float,
                                         route_plan: RoutePlan, can_augment: Optional[List[RelativeLane]] = None) -> \
            Dict[RelativeLane, Tuple[List[FrenetSubSegment], bool, bool, float]]:
        """
        Given a longitudinal position <initial_s> on lane segment <initial_lane_id>, advance <lookahead_distance>
        further according to costs of each FrenetFrame, and finally return a configuration of lane-subsegments.
        If <desired_lon> is more than the distance to end of the plan, a LongitudeOutOfRoad exception is thrown.
        :param initial_lane_id: the initial lane_id (the vehicle is current on)
        :param initial_s: initial longitude along <initial_lane_id>
        :param lookahead_distance: the desired distance of lookahead in [m].
        :param route_plan: the relevant navigation plan to iterate over its road IDs.
        :param can_augment: List of RelativeLane. All relative lanes inside this can be augmented.
        :return: Dictionary with potential keys: [RelativeLane.SAME_LANE, RelativeLane.LEFT_LANE, RelativeLane.RIGHT_LANE]
                 These keys represent the non-augmented, left-augmented, and right-augmented gffs that can be created.
                 The key-value pair for the non-augmented lane (i.e. RelativeLane.SAME_LANE) will always exist, and it refers
                 to the provided initial_lane_id. The left-augmented and right-augmented keys (i.e. RelativeLane.LEFT_LANE
                 and RelativeLane.RIGHT_LANE) will only exist when an augmented GFF can be created. The values are tuples
                 that contain a list of FrenetSubSegments that will be used to create the GFF and two flags that denote the
                 GFF type. The first flag denotes a partial GFF and the second flag denotes an augmented GFF.
                 Lastly, the total length of the GFF is returned
        """
        # initialize default arguments
        can_augment = can_augment or []

        lane_subsegments_dict = {}

        lane_subsegments, cumulative_distance = MapUtils._advance_on_plan(
            initial_lane_id, initial_s, lookahead_distance, route_plan)

        current_lane_id = lane_subsegments[-1].e_i_SegmentID
        valid_downstream_lanes = MapUtils._get_valid_downstream_lanes(current_lane_id, route_plan)

        # traversal reached the end of desired horizon
        if cumulative_distance >= lookahead_distance:
            lane_subsegments_dict[RelativeLane.SAME_LANE] = (lane_subsegments, False, False, cumulative_distance)
            return lane_subsegments_dict

        # a dead-end reached (no downstream lanes at all)
        if len(valid_downstream_lanes) == 0:
            lane_subsegments_dict[RelativeLane.SAME_LANE] = (lane_subsegments, True, False, cumulative_distance)
            return lane_subsegments_dict

        augmented = []  # store all relative lanes that are actually augmented in this code block
        # Deal with "splitting" direction (create augmented lane) in the split #
        for rel_lane, maneuver_type in [(RelativeLane.RIGHT_LANE, ManeuverType.RIGHT_SPLIT),
                                        (RelativeLane.LEFT_LANE, ManeuverType.LEFT_SPLIT)]:
            # Check if augmented lanes can be created
            if (rel_lane in can_augment) and maneuver_type in valid_downstream_lanes:
                # recursive call to construct the augmented ("take split", left/right) sequence of lanes (GFF)
                augmented_lane_dict = BehavioralGridState._get_downstream_lane_subsegments(
                    initial_lane_id=valid_downstream_lanes[maneuver_type], initial_s=0.0,
                    lookahead_distance=lookahead_distance - cumulative_distance, route_plan=route_plan)

                # Get returned information. Note that the use of the RelativeLane.SAME_LANE key here is correct.
                # Read the return value description above for more information.
                augmented_lane_subsegments, is_augmented_partial, _, augmented_cumulative_distance = \
                augmented_lane_dict[RelativeLane.SAME_LANE]

                # Assign information to dictionary accordingly
                lane_subsegments_dict[rel_lane] = (lane_subsegments + augmented_lane_subsegments, is_augmented_partial,
                                                   True, cumulative_distance + augmented_cumulative_distance)
                augmented.append(rel_lane)

        # remove the already augmented lanes from options to augment after taking the straight connection
        can_still_augment = [rel_lane for rel_lane in can_augment if rel_lane not in augmented]

        # Deal with "straight" direction in the split #
        if ManeuverType.STRAIGHT_CONNECTION in valid_downstream_lanes:
            # recursive call to construct the "keep straight" sequence of lanes (GFF)
            straight_lane_dict = BehavioralGridState._get_downstream_lane_subsegments(
                initial_lane_id=valid_downstream_lanes[ManeuverType.STRAIGHT_CONNECTION], initial_s=0.0,
                lookahead_distance=lookahead_distance - cumulative_distance, route_plan=route_plan,
                can_augment=can_still_augment)

            for rel_lane, _ in straight_lane_dict.items():
                # Get returned information.
                straight_lane_subsegments, is_straight_partial, is_straight_augmented, straight_cumulative_distance = \
                straight_lane_dict[rel_lane]

                # Concatenate and assign information to dictionary accordingly
                lane_subsegments_dict[rel_lane] = (lane_subsegments + straight_lane_subsegments, is_straight_partial,
                                                   is_straight_augmented,
                                                   cumulative_distance + straight_cumulative_distance)
        else:
            raise StraightConnectionNotFound("Straight downstream connection not found for lane=%d", current_lane_id)

        return lane_subsegments_dict

    @staticmethod
    @prof.ProfileFunction()
    def _project_objects_on_grid(objects: List[DynamicObjectWithRoadSemantics], ego_state: EgoState) -> \
            Dict[SemanticGridCell, List[DynamicObjectWithRoadSemantics]]:
        """
        Takes a list of objects and projects them unto a semantic grid relative to ego vehicle.
        Determine cell index in occupancy grid (lane and longitudinal location), under the assumption:
          Longitudinal location is defined by the grid structure:
              - front cells: starting from ego front + LON_MARGIN_FROM_EGO [m] and forward
              - back cells: starting from ego back - LON_MARGIN_FROM_EGO[m] and backwards
              - parallel cells: between ego back - LON_MARGIN_FROM_EGO to ego front + LON_MARGIN_FROM_EGO
        :param objects: list of dynamic objects to project
        :param ego_state: the state of ego vehicle
        :return:
        """
        grid = defaultdict(list)

        # We consider only object on the adjacent lanes
        for obj in objects:
            # ignore vehicles out of pre-defined range and vehicles not in adjacent lanes
            if abs(obj.longitudinal_distance) <= PLANNING_LOOKAHEAD_DIST and obj.relative_lanes is not None:
                # compute longitudinal projection on the grid
                object_relative_long = BehavioralGridState._get_longitudinal_grid_cell(obj, ego_state)
                # loop through all the rel_lanes in the case of an obj belonging to more than one (splits/merges)
                for rel_lane in obj.relative_lanes:
                    grid[(rel_lane, object_relative_long)].append(obj)

        return grid

    @staticmethod
    @prof.ProfileFunction()
    def _get_longitudinal_grid_cell(object: DynamicObjectWithRoadSemantics, ego_state: EgoState):
        """
        Given a dynamic object representation and ego state, calculate what is the proper longitudinal
        relative-grid-cell to project it on. An object is set to be in FRONT cell if the distance from its rear to ego's
        front is greater than LON_MARGIN_FROM_EGO.
        An object is set to be in REAR cell if the distance from its front to ego's rear is greater
        than LON_MARGIN_FROM_EGO. Otherwise, the object is set to be parallel to ego.
        (positive if object is in front). difference is computed between objects'-centers
        :param object: the object to project onto the ego-relative grid
        :param ego_state: ego state for localization and size
        :return: RelativeLongitudinalPosition enum's value representing the longitudinal projection on the relative-grid
        """
        obj_length = object.dynamic_object.size.length
        ego_length = ego_state.size.length
        if object.longitudinal_distance > (obj_length / 2 + ego_length / 2 + LON_MARGIN_FROM_EGO):
            return RelativeLongitudinalPosition.FRONT
        elif object.longitudinal_distance < -(obj_length / 2 + ego_length / 2 + LON_MARGIN_FROM_EGO):
            return RelativeLongitudinalPosition.REAR
        else:
            return RelativeLongitudinalPosition.PARALLEL

    @staticmethod
    def _log_grid_data(multi_object_grid: Dict[SemanticGridCell, List[DynamicObjectWithRoadSemantics]],
                       timestamp_in_sec: float, logger: Logger):
        """
        Write to log front object ID, its velocity and the distance from ego
        :param multi_object_grid: dictionary of the behavioral grid: from cell to objects' list
        :param timestamp_in_sec: current state time
        :param logger:
        """
        if logger is None:
            return
        front_cell = (RelativeLane.SAME_LANE, RelativeLongitudinalPosition.FRONT)
        front_obj = None
        front_obj_dist = 0  # write zeros if there is no front object

        if front_cell in multi_object_grid and len(multi_object_grid[front_cell]) > 0:
            front_obj = multi_object_grid[front_cell][0].dynamic_object
            front_obj_dist = multi_object_grid[front_cell][0].longitudinal_distance
        logger.debug("%s: time %f, dist_from_front_object %f, front_object: %s" %
                     (LOG_MSG_BEHAVIORAL_GRID, timestamp_in_sec, front_obj_dist, front_obj))<|MERGE_RESOLUTION|>--- conflicted
+++ resolved
@@ -223,14 +223,8 @@
 
         # get the rel. lanes for an object by looking at the columns of the matrix
         return [DynamicObjectWithRoadSemantics(obj, longitudinal_differences[i],
-<<<<<<< HEAD
-                                               np.array(list(extended_lane_frames.keys()))[relevant_actor_lane_matrix[:, i]])
+                                               np.array(list(extended_lane_frames.keys()))[relevant_actor_lane_matrix[:, i]].tolist())
                 for i, obj in enumerate(relevant_objects)]
-=======
-                                               np.array(list(extended_lane_frames.keys()))[vehicle_lane_matrix[:,i]].tolist())
-                for i, obj in enumerate(on_map_dynamic_objects) if vehicle_lane_matrix[:,i].any()]
-
->>>>>>> f69a63e8
 
     def calculate_longitudinal_differences(self, target_map_states: List[MapState]) -> np.array:
         """
