--- conflicted
+++ resolved
@@ -193,7 +193,6 @@
                        RelativeLane.RIGHT_LANE: RelativeLane.RIGHT_LANE not in closest_lanes_dict.keys()}
 
         extended_lane_frames = {}
-<<<<<<< HEAD
 
         # Create generalized Frenet frame for the host's lane
         try:
@@ -202,8 +201,8 @@
                                                                         route_plan=route_plan, logger=logger, can_augment=can_augment)
             extended_lane_frames[RelativeLane.SAME_LANE] = lane_gff_dict[RelativeLane.SAME_LANE]
         except MappingException as e:
-            logger.warning(e)
-            return extended_lane_frames
+            # in case of failure to build GFF for SAME_LANE, stop processing this BP frame
+            raise AssertionError("Trying to fetch data for %s, but data is unavailable. %s" % (RelativeLane.SAME_LANE, str(e)))
 
         host_cartesion_point = np.array([state.ego_state.cartesian_state[C_X],
                                          state.ego_state.cartesian_state[C_Y]])
@@ -227,7 +226,7 @@
                                                                                       extended_lane_frames[RelativeLane.SAME_LANE])
                 except EquivalentStationNotFound as e:
                     # Since the host's equivalent station in the adjacent lane could not be found, a GFF cannot be created for that lane.
-                    logger.warning(e)
+                    logger.warning("Trying to fetch data for %s, but data is unavailable. %s" % (relative_lane, str(e)))
                     continue
 
                 # If the left or right exists, do a lookahead from that lane instead of using the augmented lanes
@@ -240,21 +239,7 @@
                     # These lanes are relative to the lane_id that is passed in, not the vehicle's actual position
                     extended_lane_frames[relative_lane] = lane_gffs[RelativeLane.SAME_LANE]
                 except MappingException as e:
-                    logger.warning(e)
-=======
-        for rel_lane, neighbor_lane_id in closest_lanes_dict.items():
-            try:
-                extended_lane_frames[rel_lane] = MapUtils.get_lookahead_frenet_frame(
-                    lane_id=neighbor_lane_id, starting_lon=ref_route_start,
-                    lookahead_dist=frame_length, route_plan=route_plan)
-            except MappingException as e:
-                # TODO: when lane split activity will be resolved, GFF creation failure should not be ignored
-                error_message = "Trying to fetch data for %s, but data is unavailable. %s" % (rel_lane, str(e))
-                if rel_lane != RelativeLane.SAME_LANE:
-                    logger.warning(error_message)
-                else:  # in case of failure to build GFF for SAME_LANE, stop processing this BP frame
-                    raise AssertionError(error_message)
->>>>>>> 8fe9073a
+                    logger.warning("Trying to fetch data for %s, but data is unavailable. %s" % (relative_lane, str(e)))
 
         return extended_lane_frames
 
