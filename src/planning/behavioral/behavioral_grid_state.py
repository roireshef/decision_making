--- conflicted
+++ resolved
@@ -1,30 +1,17 @@
 from collections import defaultdict
-<<<<<<< HEAD
-from enum import Enum
-import numpy as np
-=======
->>>>>>> 1496e0b8
 from logging import Logger
 from typing import Dict, List, Tuple, Optional
 
 import numpy as np
 
 import rte.python.profiler as prof
-<<<<<<< HEAD
-=======
 from decision_making.src.exceptions import MappingException
->>>>>>> 1496e0b8
 from decision_making.src.global_constants import LON_MARGIN_FROM_EGO, PLANNING_LOOKAHEAD_DIST, MAX_HORIZON_DISTANCE
 from decision_making.src.messages.navigation_plan_message import NavigationPlanMsg
 from decision_making.src.planning.behavioral.behavioral_state import BehavioralState
 from decision_making.src.planning.behavioral.data_objects import RelativeLane, RelativeLongitudinalPosition
 from decision_making.src.planning.types import FS_SX, FrenetState2D
-<<<<<<< HEAD
-from decision_making.src.planning.utils.generalized_frenet_serret_frame import GeneralizedFrenetSerretFrame, \
-    FrenetSubSegment
-=======
 from decision_making.src.planning.utils.generalized_frenet_serret_frame import GeneralizedFrenetSerretFrame
->>>>>>> 1496e0b8
 from decision_making.src.state.map_state import MapState
 from decision_making.src.state.state import DynamicObject, EgoState
 from decision_making.src.state.state import State
@@ -74,12 +61,8 @@
 
     @classmethod
     @prof.ProfileFunction()
-<<<<<<< HEAD
     def create_from_state(cls, state: State, nav_plan: NavigationPlanMsg, logger: Logger,
                           extended_lane_frames: Dict[RelativeLane, GeneralizedFrenetSerretFrame] = None):
-=======
-    def create_from_state(cls, state: State, nav_plan: NavigationPlanMsg, logger: Logger):
->>>>>>> 1496e0b8
         """
         Occupy the occupancy grid.
         This method iterates over all dynamic objects, and fits them into the relevant cell
@@ -92,15 +75,10 @@
         :return: created BehavioralGridState
         """
         # TODO: since this function is called also for all terminal states, consider to make a simplified version of this function
-<<<<<<< HEAD
         if extended_lane_frames is None:
             extended_lane_frames = BehavioralGridState._create_nearest_extended_lane_frames(state, nav_plan)
 
         # calculate frenet states of ego projected on all extended_lane_frames
-=======
-        extended_lane_frames = BehavioralGridState._create_generalized_frenet_frames(state, nav_plan)
-
->>>>>>> 1496e0b8
         projected_ego_fstates = {rel_lane: extended_lane_frames[rel_lane].cstate_to_fstate(state.ego_state.cartesian_state)
                                  for rel_lane in extended_lane_frames}
 
@@ -157,7 +135,6 @@
         """
         return BehavioralGridState._calculate_longitudinal_differences(
             self.extended_lane_frames, self.projected_ego_fstates, target_map_states)
-<<<<<<< HEAD
 
     @staticmethod
     def _calculate_longitudinal_differences(extended_lane_frames: Dict[RelativeLane, GeneralizedFrenetSerretFrame],
@@ -216,92 +193,34 @@
         :param state:
         :param nav_plan: navigation plan
         :param adjacent_lanes_num: how many adjacent lanes should be considered for each side
-=======
-
-    @staticmethod
-    def _calculate_longitudinal_differences(extended_lane_frames: Dict[RelativeLane, GeneralizedFrenetSerretFrame],
-                                            ego_unified_fstates: Dict[RelativeLane, FrenetState2D],
-                                            target_map_states: List[MapState]) -> np.array:
-        """
-        Given unified frames, ego projected on the unified frames, target segment ids and segment fstates, calculate
-        longitudinal differences between the targets and ego.
-        projected on the target lanes, using the relevant unified frames (GFF).
-        :param extended_lane_frames: mapping between 3 lanes relative to the host vehicle (left adjacent, same,
-                                                                        right adjacent) to their curve representation
-        :param ego_unified_fstates: dictionary from RelativeLane to ego Frenet state, which is ego projected on the
-                corresponding extended_lane_frame
-        :param target_map_states: list of original map states of the targets
-        :return: array of longitudinal differences between the targets and projected ego
-        """
-        target_segment_ids = np.array([map_state.lane_id for map_state in target_map_states])
-        target_segment_fstates = np.array([map_state.lane_fstate for map_state in target_map_states])
-
-        # initialize longitudinal_differences to infinity
-        longitudinal_differences = np.full(len(target_segment_ids), np.inf)
-
-        # longitudinal difference between object and ego at t=0 (positive if obj in front of ego)
-        for rel_lane, extended_lane_frame in extended_lane_frames.items():  # loop over at most 3 unified frames
-            # find all targets belonging to the current unified frame
-            relevant_idxs = extended_lane_frame.has_segment_ids(target_segment_ids)
-            if relevant_idxs.any():
-                # convert relevant dynamic objects to fstate w.r.t. the current unified frame
-                target_unified_fstates = extended_lane_frame.convert_from_segment_states(
-                    target_segment_fstates[relevant_idxs], target_segment_ids[relevant_idxs])
-                # calculate longitudinal distances between the targets from this extended frame and ego projected on it
-                longitudinal_differences[relevant_idxs] = \
-                    target_unified_fstates[:, FS_SX] - ego_unified_fstates[rel_lane][FS_SX]
-
-        return longitudinal_differences
-
-    @staticmethod
-    def _create_generalized_frenet_frames(state: State, nav_plan: NavigationPlanMsg) -> \
-            Dict[RelativeLane, GeneralizedFrenetSerretFrame]:
-        """
-        For all available nearest lanes create a corresponding generalized frenet frame (long enough) that can
-        contain multiple original lane segments.
-        :param state:
-        :param nav_plan:
->>>>>>> 1496e0b8
         :return: dictionary from RelativeLane to GeneralizedFrenetSerretFrame
         """
         # calculate unified generalized frenet frames
         ego_lane_id = state.ego_state.map_state.lane_id
-<<<<<<< HEAD
         right_adjacent_lanes = MapUtils.get_adjacent_lane_ids(ego_lane_id, RelativeLane.RIGHT_LANE)
         left_adjacent_lanes = MapUtils.get_adjacent_lane_ids(ego_lane_id, RelativeLane.LEFT_LANE)
 
-=======
-        closest_lanes_dict = MapUtils.get_closest_lane_ids(ego_lane_id)  # Dict: RelativeLane -> lane_id
->>>>>>> 1496e0b8
         # create generalized_frames for the nearest lanes
         ref_route_start = max(0., state.ego_state.map_state.lane_fstate[FS_SX] - PLANNING_LOOKAHEAD_DIST)
 
         frame_length = state.ego_state.map_state.lane_fstate[FS_SX] - ref_route_start + MAX_HORIZON_DISTANCE
 
-<<<<<<< HEAD
+        # TODO: figure out what's the best solution to deal with short/invalid lanes without crashing here.
         # create the adjacent lanes ids
         right_lanes = right_adjacent_lanes[adjacent_lanes_num-1::-1]
         left_lanes = left_adjacent_lanes[:adjacent_lanes_num]
         adjacent_lane_ids = right_lanes + [ego_lane_id] + left_lanes
         ego_lane_index = len(right_lanes)  # it can be different from adjacent_lanes_num
-
-        return {i - ego_lane_index:
-                MapUtils.get_lookahead_frenet_frame(lane_id=neighbor_lane_id, starting_lon=ref_route_start,
-                                                    lookahead_dist=frame_length, navigation_plan=nav_plan)
-                for i, neighbor_lane_id in enumerate(adjacent_lane_ids)}
-=======
-        # TODO: figure out what's the best solution to deal with short/invalid lanes without crashing here.
         extended_lane_frames = {}
-        for rel_lane, neighbor_lane_id in closest_lanes_dict.items():
+        for i, neighbor_lane_id in enumerate(adjacent_lane_ids):
             try:
-                extended_lane_frames[rel_lane] = MapUtils.get_lookahead_frenet_frame(
+                extended_lane_frames[i - ego_lane_index] = MapUtils.get_lookahead_frenet_frame(
                     lane_id=neighbor_lane_id, starting_lon=ref_route_start,
                     lookahead_dist=frame_length, navigation_plan=nav_plan)
             except MappingException:
                 continue
 
         return extended_lane_frames
->>>>>>> 1496e0b8
 
     @staticmethod
     @prof.ProfileFunction()
