--- conflicted
+++ resolved
@@ -42,17 +42,11 @@
 
 
 class BehavioralGridState(BehavioralState):
-<<<<<<< HEAD
     def __init__(self, road_occupancy_grid: RoadSemanticOccupancyGrid, ego_state: EgoState,
                  unified_frames: Dict[RelativeLane, GeneralizedFrenetSerretFrame]):
         self.road_occupancy_grid = road_occupancy_grid
         self.ego_state = ego_state
         self.unified_frames = unified_frames
-=======
-    def __init__(self, road_occupancy_grid: RoadSemanticOccupancyGrid, ego_state: EgoState):
-        self.road_occupancy_grid = road_occupancy_grid
-        self.ego_state = ego_state
->>>>>>> a4acc7d6
 
     @classmethod
     @prof.ProfileFunction()
@@ -68,26 +62,15 @@
          ego front).
         :return: road semantic occupancy grid
         """
-<<<<<<< HEAD
         unified_frames = BehavioralGridState.create_generalized_frenet_frames(state, nav_plan)
 
         # Dict[SemanticGridCell, List[DynamicObjectWithRoadSemantics]]
         dynamic_objects_with_road_semantics = \
             sorted(BehavioralGridState._add_road_semantics(state.dynamic_objects, state.ego_state, unified_frames),
-=======
-        # TODO: the relative localization calculated here assumes that all objects are located on the same road.
-        # TODO: Fix after demo and calculate longitudinal difference properly in the general case
-        # navigation_plan = MapService.get_instance().get_road_based_navigation_plan(current_road_id=road_id)
-
-        # Dict[SemanticGridCell, List[DynamicObjectWithRoadSemantics]]
-        dynamic_objects_with_road_semantics = \
-            sorted(BehavioralGridState._add_road_semantics(state.dynamic_objects, state.ego_state),
->>>>>>> a4acc7d6
                    key=lambda rel_obj: abs(rel_obj.longitudinal_distance))
 
         multi_object_grid = BehavioralGridState._project_objects_on_grid(dynamic_objects_with_road_semantics,
                                                                          state.ego_state)
-<<<<<<< HEAD
         return cls(multi_object_grid, state.ego_state, unified_frames)
 
     def calculate_longitudinal_differences(self, target_lane_ids: np.array, target_fstates: np.array) -> np.array:
@@ -121,9 +104,6 @@
                 target_fstates[relevant_targets], target_lane_ids[relevant_targets])
 
         return tar_unified_fstates[:, FS_SX] - ego_unified_fstates[:, FS_SX]
-=======
-        return cls(multi_object_grid, state.ego_state)
->>>>>>> a4acc7d6
 
     @staticmethod
     @prof.ProfileFunction()
@@ -138,7 +118,6 @@
         :param ego_state:
         :return: list of object of type DynamicObjectWithRoadSemantics
         """
-<<<<<<< HEAD
         relative_lane_ids = MapUtils.get_relative_lane_ids(ego_state.map_state.lane_id)
         # calculate objects' segment map_states
         objects_segment_ids = np.array([obj.map_state.lane_id for obj in dynamic_objects])
@@ -148,7 +127,7 @@
                                             unified_frames, ego_state, objects_segment_ids, objects_segment_fstates)
 
         # for objects on non-adjacent lane set relative_lanes[i] = None
-        rel_lanes_per_obj: List[RelativeLane] = [None]*len(dynamic_objects)
+        rel_lanes_per_obj: List[RelativeLane] = [None] * len(dynamic_objects)
         for rel_lane in relative_lane_ids:
             # find all dynamic objects that belong to the current unified frame
             relevant_objects = unified_frames[rel_lane].has_segment_ids(objects_segment_ids)
@@ -172,26 +151,9 @@
         unified_frames: Dict[RelativeLane, GeneralizedFrenetSerretFrame] = {}
         for rel_lane in adjacent_lanes_dict:
             unified_frames[rel_lane] = MapUtils.get_lookahead_frenet_frame(
-                lane_id=adjacent_lanes_dict[rel_lane], starting_lon = -PLANNING_LOOKAHEAD_DIST,
-                lookahead_dist = 2*PLANNING_LOOKAHEAD_DIST, navigation_plan=nav_plan)
+                lane_id=adjacent_lanes_dict[rel_lane], starting_lon=-PLANNING_LOOKAHEAD_DIST,
+                lookahead_dist=2 * PLANNING_LOOKAHEAD_DIST, navigation_plan=nav_plan)
         return unified_frames
-=======
-        # TODO: if the lanes belong to different roads, we can't subtract their ordinals
-        ego_lane_id = ego_state.map_state.lane_id
-        lat_diffs = [MapUtils.get_lane_ordinal(obj.map_state.lane_id) - MapUtils.get_lane_ordinal(ego_lane_id)
-                     for obj in dynamic_objects]
-        # for objects on non-adjacent lanes set relative_lanes[i] = None
-        relative_lanes = [RelativeLane(diff) if abs(diff) <= 1 else None for diff in lat_diffs]
-
-        ego_init_fstates = ego_state.project_on_relative_lanes(relative_lanes)
-
-        # compute the relative longitudinal distance between object and ego (positive means object is in front)
-        # TODO: for multi-segment maps use GFF for the calculation of longitudinal distance
-        return [DynamicObjectWithRoadSemantics(obj, obj.map_state.lane_fstate[FS_SX] - ego_init_fstates[i][FS_SX],
-                                               relative_lanes[i])
-                for i, obj in enumerate(dynamic_objects)
-                if relative_lanes[i] is not None and ego_init_fstates[i] is not None]
->>>>>>> a4acc7d6
 
     @staticmethod
     @prof.ProfileFunction()
