from collections import defaultdict

import numpy as np
from logging import Logger
from typing import Dict, List, Tuple, Optional

import rte.python.profiler as prof
from decision_making.src.exceptions import MappingException
from decision_making.src.global_constants import LON_MARGIN_FROM_EGO, PLANNING_LOOKAHEAD_DIST, MAX_HORIZON_DISTANCE
from decision_making.src.messages.route_plan_message import RoutePlan
from decision_making.src.planning.behavioral.data_objects import RelativeLane, RelativeLongitudinalPosition
from decision_making.src.planning.types import FS_SX, FrenetState2D
from decision_making.src.planning.utils.generalized_frenet_serret_frame import GeneralizedFrenetSerretFrame
from decision_making.src.state.map_state import MapState
from decision_making.src.state.state import DynamicObject, EgoState
from decision_making.src.state.state import State
from decision_making.src.utils.map_utils import MapUtils


class DynamicObjectWithRoadSemantics:
    """
    This data object holds together the dynamic_object coupled with the distance from ego, his lane center latitude and
    its frenet state.
    """

    def __init__(self, dynamic_object: DynamicObject, longitudinal_distance: float, relative_lane: Optional[RelativeLane]):
        """
        :param dynamic_object:
        :param longitudinal_distance: Distance relative to ego on the road's longitude
        :param relative_lane: relative lane w.r.t. ego; None if the object is far laterally (not on adjacent lane)
        """
        self.dynamic_object = dynamic_object
        self.longitudinal_distance = longitudinal_distance
        self.relative_lane = relative_lane


# Define semantic cell
SemanticGridCell = Tuple[RelativeLane, RelativeLongitudinalPosition]

# Define semantic occupancy grid
RoadSemanticOccupancyGrid = Dict[SemanticGridCell, List[DynamicObjectWithRoadSemantics]]


class BehavioralGridState:
    def __init__(self, road_occupancy_grid: RoadSemanticOccupancyGrid, ego_state: EgoState,
                 extended_lane_frames: Dict[RelativeLane, GeneralizedFrenetSerretFrame],
                 projected_ego_fstates: Dict[RelativeLane, FrenetState2D]):
        """
        constructor of BehavioralGridState
        :param road_occupancy_grid: dictionary from grid cell to list of dynamic objects with semantics
        :param ego_state:
        :param extended_lane_frames: dictionary from RelativeLane to the corresponding GeneralizedFrenetSerretFrame
        :param projected_ego_fstates: dictionary from RelativeLane to ego Frenet state, which is ego projected on the
                corresponding extended_lane_frame
        """
        self.road_occupancy_grid = road_occupancy_grid
        self.ego_state = ego_state
        self.extended_lane_frames = extended_lane_frames
        self.projected_ego_fstates = projected_ego_fstates

    @classmethod
    @prof.ProfileFunction()
    def create_from_state(cls, state: State, route_plan: RoutePlan, logger: Logger):
        """
        Occupy the occupancy grid.
        This method iterates over all dynamic objects, and fits them into the relevant cell
        in the semantic occupancy grid (semantic_lane, semantic_lon).
        Each cell holds a list of objects that are within the cell borders.
        In this particular implementation, we keep up to one dynamic object per cell, which is the closest to ego.
         (e.g. in the cells in front of ego, we keep objects with minimal longitudinal distance
         relative to ego front, while in all other cells we keep the object with the maximal longitudinal distance from
         ego front).
        :return: created BehavioralGridState
        """
        # TODO: since this function is called also for all terminal states, consider to make a simplified version of this function
<<<<<<< HEAD
        extended_lane_frames = BehavioralGridState._create_generalized_frenet_frames(state, route_plan)
=======
        extended_lane_frames = BehavioralGridState._create_generalized_frenet_frames(state, nav_plan, logger)
>>>>>>> fdd75dd0

        projected_ego_fstates = {rel_lane: extended_lane_frames[rel_lane].cstate_to_fstate(state.ego_state.cartesian_state)
                                 for rel_lane in extended_lane_frames}

        # Dict[SemanticGridCell, List[DynamicObjectWithRoadSemantics]]
        dynamic_objects_with_road_semantics = \
            sorted(BehavioralGridState._add_road_semantics(state.dynamic_objects, extended_lane_frames, projected_ego_fstates),
                   key=lambda rel_obj: abs(rel_obj.longitudinal_distance))

        multi_object_grid = BehavioralGridState._project_objects_on_grid(dynamic_objects_with_road_semantics,
                                                                         state.ego_state)
        return cls(multi_object_grid, state.ego_state, extended_lane_frames, projected_ego_fstates)

    @staticmethod
    @prof.ProfileFunction()
    def _add_road_semantics(dynamic_objects: List[DynamicObject],
                            extended_lane_frames: Dict[RelativeLane, GeneralizedFrenetSerretFrame],
                            projected_ego_fstates: Dict[RelativeLane, FrenetState2D]) -> \
            List[DynamicObjectWithRoadSemantics]:
        """
        Wraps DynamicObjects with "on-road" information (relative progress on road wrt ego, road-localization and more).
        This is a temporary function that caches relevant metrics for re-use. Should be removed after an efficient
        representation of DynamicObject.
        :param dynamic_objects: list of relevant DynamicObjects to calculate "on-road" metrics for.
        :param extended_lane_frames: dictionary from RelativeLane to the corresponding GeneralizedFrenetSerretFrame
        :param projected_ego_fstates: dictionary from RelativeLane to ego Frenet state, which is ego projected on the
                corresponding extended_lane_frame
        :return: list of object of type DynamicObjectWithRoadSemantics
        """
        # calculate objects' segment map_states
        object_map_states = [obj.map_state for obj in dynamic_objects]
        objects_segment_ids = np.array([map_state.lane_id for map_state in object_map_states])

        # for objects on non-adjacent lane set relative_lanes[i] = None
        rel_lanes_per_obj = np.full(len(dynamic_objects), None)
        # calculate relative to ego lane (RIGHT, SAME, LEFT) for every object
        for rel_lane, extended_lane_frame in extended_lane_frames.items():
            # find all dynamic objects that belong to the current unified frame
            relevant_objects = extended_lane_frame.has_segment_ids(objects_segment_ids)
            rel_lanes_per_obj[relevant_objects] = rel_lane

        # calculate longitudinal distances between the objects and ego, using extended_lane_frames (GFF's)
        longitudinal_differences = BehavioralGridState._calculate_longitudinal_differences(
            extended_lane_frames, projected_ego_fstates, object_map_states)

        return [DynamicObjectWithRoadSemantics(obj, longitudinal_differences[i], rel_lanes_per_obj[i])
                for i, obj in enumerate(dynamic_objects) if rel_lanes_per_obj[i] is not None]

    def calculate_longitudinal_differences(self, target_map_states: List[MapState]) -> np.array:
        """
        Given target segment ids and segment fstates, calculate longitudinal differences between the targets and ego
        projected on the target lanes, using the relevant unified frames (GFF).
        :param target_map_states: list of original map states of the targets
        :return: array of longitudinal differences between the targets and projected ego per target
        """
        return BehavioralGridState._calculate_longitudinal_differences(
            self.extended_lane_frames, self.projected_ego_fstates, target_map_states)

    @staticmethod
    def _calculate_longitudinal_differences(extended_lane_frames: Dict[RelativeLane, GeneralizedFrenetSerretFrame],
                                            ego_unified_fstates: Dict[RelativeLane, FrenetState2D],
                                            target_map_states: List[MapState]) -> np.array:
        """
        Given unified frames, ego projected on the unified frames, target segment ids and segment fstates, calculate
        longitudinal differences between the targets and ego.
        projected on the target lanes, using the relevant unified frames (GFF).
        :param extended_lane_frames: mapping between 3 lanes relative to the host vehicle (left adjacent, same,
                                                                        right adjacent) to their curve representation
        :param ego_unified_fstates: dictionary from RelativeLane to ego Frenet state, which is ego projected on the
                corresponding extended_lane_frame
        :param target_map_states: list of original map states of the targets
        :return: array of longitudinal differences between the targets and projected ego
        """
        target_segment_ids = np.array([map_state.lane_id for map_state in target_map_states])
        target_segment_fstates = np.array([map_state.lane_fstate for map_state in target_map_states])

        # initialize longitudinal_differences to infinity
        longitudinal_differences = np.full(len(target_segment_ids), np.inf)

        # longitudinal difference between object and ego at t=0 (positive if obj in front of ego)
        for rel_lane, extended_lane_frame in extended_lane_frames.items():  # loop over at most 3 unified frames
            # find all targets belonging to the current unified frame
            relevant_idxs = extended_lane_frame.has_segment_ids(target_segment_ids)
            if relevant_idxs.any():
                # convert relevant dynamic objects to fstate w.r.t. the current unified frame
                target_unified_fstates = extended_lane_frame.convert_from_segment_states(
                    target_segment_fstates[relevant_idxs], target_segment_ids[relevant_idxs])
                # calculate longitudinal distances between the targets from this extended frame and ego projected on it
                longitudinal_differences[relevant_idxs] = \
                    target_unified_fstates[:, FS_SX] - ego_unified_fstates[rel_lane][FS_SX]

        return longitudinal_differences

    @staticmethod
<<<<<<< HEAD
    def _create_generalized_frenet_frames(state: State, route_plan: RoutePlan) -> \
=======
    @prof.ProfileFunction()
    def _create_generalized_frenet_frames(state: State, nav_plan: NavigationPlanMsg, logger: Logger) -> \
>>>>>>> fdd75dd0
            Dict[RelativeLane, GeneralizedFrenetSerretFrame]:
        """
        For all available nearest lanes create a corresponding generalized frenet frame (long enough) that can
        contain multiple original lane segments.
        :param state:
<<<<<<< HEAD
        :param route_plan
=======
        :param nav_plan:
        :param logger:
>>>>>>> fdd75dd0
        :return: dictionary from RelativeLane to GeneralizedFrenetSerretFrame
        """
        # calculate unified generalized frenet frames
        ego_lane_id = state.ego_state.map_state.lane_id
        closest_lanes_dict = MapUtils.get_closest_lane_ids(ego_lane_id)  # Dict: RelativeLane -> lane_id
        # create generalized_frames for the nearest lanes
        suggested_ref_route_start = state.ego_state.map_state.lane_fstate[FS_SX] - PLANNING_LOOKAHEAD_DIST

        # TODO: remove this hack when all unit-tests have enough margin backward
        # if there is no long enough road behind ego, set ref_route_start = 0
        ref_route_start = suggested_ref_route_start \
            if suggested_ref_route_start >= 0 or MapUtils.does_map_exist_backward(ego_lane_id, -suggested_ref_route_start) \
            else 0

        frame_length = state.ego_state.map_state.lane_fstate[FS_SX] - ref_route_start + MAX_HORIZON_DISTANCE

        # TODO: figure out what's the best solution to deal with short/invalid lanes without crashing here.
        extended_lane_frames = {}
        for rel_lane, neighbor_lane_id in closest_lanes_dict.items():
            try:
                extended_lane_frames[rel_lane] = MapUtils.get_lookahead_frenet_frame(
                    lane_id=neighbor_lane_id, starting_lon=ref_route_start,
<<<<<<< HEAD
                    lookahead_dist=frame_length, route_plan=route_plan)
            except MappingException:
=======
                    lookahead_dist=frame_length, navigation_plan=nav_plan)
            except MappingException as e:
                logger.warning(e)
>>>>>>> fdd75dd0
                continue

        return extended_lane_frames

    @staticmethod
    @prof.ProfileFunction()
    def _project_objects_on_grid(objects: List[DynamicObjectWithRoadSemantics], ego_state: EgoState) -> \
            Dict[SemanticGridCell, List[DynamicObjectWithRoadSemantics]]:
        """
        Takes a list of objects and projects them unto a semantic grid relative to ego vehicle.
        Determine cell index in occupancy grid (lane and longitudinal location), under the assumption:
          Longitudinal location is defined by the grid structure:
              - front cells: starting from ego front + LON_MARGIN_FROM_EGO [m] and forward
              - back cells: starting from ego back - LON_MARGIN_FROM_EGO[m] and backwards
              - parallel cells: between ego back - LON_MARGIN_FROM_EGO to ego front + LON_MARGIN_FROM_EGO
        :param objects: list of dynamic objects to project
        :param ego_state: the state of ego vehicle
        :return:
        """
        grid = defaultdict(list)

        # We consider only object on the adjacent lanes
        for obj in objects:
            # ignore vehicles out of pre-defined range and vehicles not in adjacent lanes
            if abs(obj.longitudinal_distance) <= PLANNING_LOOKAHEAD_DIST and obj.relative_lane is not None:
                # compute longitudinal projection on the grid
                object_relative_long = BehavioralGridState._get_longitudinal_grid_cell(obj, ego_state)

                grid[(obj.relative_lane, object_relative_long)].append(obj)

        return grid

    @staticmethod
    @prof.ProfileFunction()
    def _get_longitudinal_grid_cell(object: DynamicObjectWithRoadSemantics, ego_state: EgoState):
        """
        Given a dynamic object representation and ego state, calculate what is the proper longitudinal
        relative-grid-cell to project it on. An object is set to be in FRONT cell if the distance from its rear to ego's
        front is greater than LON_MARGIN_FROM_EGO.
        An object is set to be in REAR cell if the distance from its front to ego's rear is greater
        than LON_MARGIN_FROM_EGO. Otherwise, the object is set to be parallel to ego.
        (positive if object is in front). difference is computed between objects'-centers
        :param object: the object to project onto the ego-relative grid
        :param ego_state: ego state for localization and size
        :return: RelativeLongitudinalPosition enum's value representing the longitudinal projection on the relative-grid
        """
        obj_length = object.dynamic_object.size.length
        ego_length = ego_state.size.length
        if object.longitudinal_distance > (obj_length / 2 + ego_length / 2 + LON_MARGIN_FROM_EGO):
            return RelativeLongitudinalPosition.FRONT
        elif object.longitudinal_distance < -(obj_length / 2 + ego_length / 2 + LON_MARGIN_FROM_EGO):
            return RelativeLongitudinalPosition.REAR
        else:
            return RelativeLongitudinalPosition.PARALLEL<|MERGE_RESOLUTION|>--- conflicted
+++ resolved
@@ -73,11 +73,7 @@
         :return: created BehavioralGridState
         """
         # TODO: since this function is called also for all terminal states, consider to make a simplified version of this function
-<<<<<<< HEAD
-        extended_lane_frames = BehavioralGridState._create_generalized_frenet_frames(state, route_plan)
-=======
-        extended_lane_frames = BehavioralGridState._create_generalized_frenet_frames(state, nav_plan, logger)
->>>>>>> fdd75dd0
+        extended_lane_frames = BehavioralGridState._create_generalized_frenet_frames(state, route_plan, logger)
 
         projected_ego_fstates = {rel_lane: extended_lane_frames[rel_lane].cstate_to_fstate(state.ego_state.cartesian_state)
                                  for rel_lane in extended_lane_frames}
@@ -172,23 +168,15 @@
         return longitudinal_differences
 
     @staticmethod
-<<<<<<< HEAD
-    def _create_generalized_frenet_frames(state: State, route_plan: RoutePlan) -> \
-=======
-    @prof.ProfileFunction()
-    def _create_generalized_frenet_frames(state: State, nav_plan: NavigationPlanMsg, logger: Logger) -> \
->>>>>>> fdd75dd0
+    @prof.ProfileFunction()
+    def _create_generalized_frenet_frames(state: State, route_plan: RoutePlan, logger: Logger) -> \
             Dict[RelativeLane, GeneralizedFrenetSerretFrame]:
         """
         For all available nearest lanes create a corresponding generalized frenet frame (long enough) that can
         contain multiple original lane segments.
         :param state:
-<<<<<<< HEAD
-        :param route_plan
-=======
-        :param nav_plan:
+        :param route_plan:
         :param logger:
->>>>>>> fdd75dd0
         :return: dictionary from RelativeLane to GeneralizedFrenetSerretFrame
         """
         # calculate unified generalized frenet frames
@@ -211,14 +199,9 @@
             try:
                 extended_lane_frames[rel_lane] = MapUtils.get_lookahead_frenet_frame(
                     lane_id=neighbor_lane_id, starting_lon=ref_route_start,
-<<<<<<< HEAD
                     lookahead_dist=frame_length, route_plan=route_plan)
-            except MappingException:
-=======
-                    lookahead_dist=frame_length, navigation_plan=nav_plan)
             except MappingException as e:
                 logger.warning(e)
->>>>>>> fdd75dd0
                 continue
 
         return extended_lane_frames
