from collections import defaultdict
from enum import Enum
from logging import Logger
from typing import Dict, List, Tuple, Optional

import rte.python.profiler as prof
from decision_making.src.global_constants import LON_MARGIN_FROM_EGO
from decision_making.src.global_constants import PLANNING_LOOKAHEAD_DIST
from decision_making.src.planning.behavioral.behavioral_state import BehavioralState
<<<<<<< HEAD
from decision_making.src.planning.types import FS_SX, FrenetState2D
from decision_making.src.planning.utils.frenet_serret_frame import FrenetSerret2DFrame
from decision_making.src.state.state import NewDynamicObject, NewEgoState
=======
from decision_making.src.planning.types import FS_SX
from decision_making.src.state.state import DynamicObject, EgoState
>>>>>>> be3ee2a9
from decision_making.src.state.state import State
from mapping.src.service.map_service import MapService


class SemanticActionType(Enum):
    FOLLOW_VEHICLE = 1
    FOLLOW_LANE = 2


class RelativeLane(Enum):
    """"
    The lane associated with a certain Recipe, relative to ego
    """
    RIGHT_LANE = -1
    SAME_LANE = 0
    LEFT_LANE = 1


class RelativeLongitudinalPosition(Enum):
    """"
    The high-level longitudinal position associated with a certain Recipe, relative to ego
    """
    REAR = -1
    PARALLEL = 0
    FRONT = 1


class DynamicObjectWithRoadSemantics:
    """
    This data object holds together the dynamic_object coupled with the distance from ego, his lane center latitude and
    its frenet state.
    """
<<<<<<< HEAD
    def __init__(self, dynamic_object: NewDynamicObject, longitudinal_distance: float):
=======

    def __init__(self, dynamic_object: DynamicObject, longitudinal_distance: float):
>>>>>>> be3ee2a9
        """
        :param dynamic_object:
        :param longitudinal_distance: Distance relative to ego on the road's longitude
        """
        self.dynamic_object = dynamic_object
        self.longitudinal_distance = longitudinal_distance


# Define semantic cell
SemanticGridCell = Tuple[RelativeLane, RelativeLongitudinalPosition]

# Define semantic occupancy grid
RoadSemanticOccupancyGrid = Dict[SemanticGridCell, List[DynamicObjectWithRoadSemantics]]


class BehavioralGridState(BehavioralState):
    def __init__(self, road_occupancy_grid: RoadSemanticOccupancyGrid, ego_state: NewEgoState,
                 right_lane_exists: bool, left_lane_exists: bool):
        self.road_occupancy_grid = road_occupancy_grid
        self.ego_state = ego_state
        self.right_lane_exists = right_lane_exists
        self.left_lane_exists = left_lane_exists

    @classmethod
    @prof.ProfileFunction()
    def create_from_state(cls, state: State, logger: Logger):
        """
        Occupy the occupancy grid.
        This method iterates over all dynamic objects, and fits them into the relevant cell
        in the semantic occupancy grid (semantic_lane, semantic_lon).
        Each cell holds a list of objects that are within the cell borders.
        In this particular implementation, we keep up to one dynamic object per cell, which is the closest to ego.
         (e.g. in the cells in front of ego, we keep objects with minimal longitudinal distance
         relative to ego front, while in all other cells we keep the object with the maximal longitudinal distance from
         ego front).
        :return: road semantic occupancy grid
        """
        road_id = state.ego_state.map_state.road_id

        # TODO: the relative localization calculated here assumes that all objects are located on the same road.
        # TODO: Fix after demo and calculate longitudinal difference properly in the general case
        # navigation_plan = MapService.get_instance().get_road_based_navigation_plan(current_road_id=road_id)

        # Dict[SemanticGridCell, List[DynamicObjectWithRoadSemantics]]
<<<<<<< HEAD
        dynamic_objects_with_road_semantics = BehavioralGridState._add_road_semantics(state.dynamic_objects,
                                                                                      state.ego_state)
        multi_object_grid = BehavioralGridState._project_objects_on_grid(dynamic_objects_with_road_semantics,
                                                                         state.ego_state)

        # for each grid cell - sort the dynamic objects by proximity to ego
        # Dict[SemanticGridCell, List[DynamicObjectWithRoadSemantics]]
        grid_sorted_by_distances = {cell: sorted(obj_dist_list, key=lambda rel_obj: abs(rel_obj.longitudinal_distance))
                                    for cell, obj_dist_list in multi_object_grid.items()}

        ego_lane = state.ego_state.map_state.lane_num
        lanes_num = MapService.get_instance().get_road(road_id).lanes_num

        return cls(grid_sorted_by_distances, state.ego_state,
                   right_lane_exists=ego_lane > 0, left_lane_exists=ego_lane < lanes_num-1)

    @staticmethod
    @prof.ProfileFunction()
    def _add_road_semantics(dynamic_objects: List[NewDynamicObject], ego_state: NewEgoState) -> \
=======
        dynamic_objects_with_road_semantics = \
            sorted(BehavioralGridState._add_road_semantics(state.dynamic_objects,state.ego_state),
                   key=lambda rel_obj: abs(rel_obj.longitudinal_distance))

        multi_object_grid = BehavioralGridState._project_objects_on_grid(dynamic_objects_with_road_semantics,
                                                                         state.ego_state)

        ego_lane = state.ego_state.map_state.lane_num
        num_lanes = MapService.get_instance().get_num_lanes(road_id)
        return cls(multi_object_grid, state.ego_state,
                   right_lane_exists=ego_lane > 0, left_lane_exists=ego_lane < num_lanes - 1)

    @staticmethod
    @prof.ProfileFunction()
    def _add_road_semantics(dynamic_objects: List[DynamicObject], ego_state: EgoState) -> \
>>>>>>> be3ee2a9
            List[DynamicObjectWithRoadSemantics]:
        """
        Wraps DynamicObjects with "on-road" information (relative progress on road wrt ego, road-localization and more).
        This is a temporary function that caches relevant metrics for re-use. Should be removed after an efficient
        representation of DynamicObject.
        :param dynamic_objects: list of relevant DynamicObjects to calculate "on-road" metrics for.
        :param ego_state:
        :return: list of object of type DynamicObjectWithRoadSemantics
        """
        ego_init_fstate = ego_state.map_state.road_fstate
        # compute the relative longitudinal distance between object and ego (positive means object is in front)
<<<<<<< HEAD
        return [DynamicObjectWithRoadSemantics(obj, obj.map_state.road_fstate[FS_SX] - ego_init_fstate[FS_SX]) for obj in dynamic_objects]
=======
        return [DynamicObjectWithRoadSemantics(obj, obj.map_state.road_fstate[FS_SX] - ego_init_fstate[FS_SX]) for obj
                in dynamic_objects]
>>>>>>> be3ee2a9

    @staticmethod
    @prof.ProfileFunction()
    def _project_objects_on_grid(objects: List[DynamicObjectWithRoadSemantics], ego_state: NewEgoState) -> \
            Dict[SemanticGridCell, List[DynamicObjectWithRoadSemantics]]:
        """
        Takes a list of objects and projects them unto a semantic grid relative to ego vehicle.
        Determine cell index in occupancy grid (lane and longitudinal location), under the assumption:
          Longitudinal location is defined by the grid structure:
              - front cells: starting from ego front + LON_MARGIN_FROM_EGO [m] and forward
              - back cells: starting from ego back - LON_MARGIN_FROM_EGO[m] and backwards
              - parallel cells: between ego back - LON_MARGIN_FROM_EGO to ego front + LON_MARGIN_FROM_EGO
        :param objects: list of dynamic objects to project
        :param ego_state: the state of ego vehicle
        :return:
        """
        grid = defaultdict(list)

        ego_lane = ego_state.map_state.lane_num

        # We consider only object on the adjacent lanes
        adjacent_lanes = [x.value for x in RelativeLane]
<<<<<<< HEAD
        objects_in_adjacent_lanes = [obj for obj in objects
                                     if obj.dynamic_object.map_state.lane_num - ego_lane in adjacent_lanes]

        for obj in objects_in_adjacent_lanes:
            # Compute relative lane to ego
            object_relative_lane = RelativeLane(obj.dynamic_object.map_state.lane_num - ego_lane)

            # ignore vehicles out of pre-defined range
            if abs(obj.longitudinal_distance) > PLANNING_LOOKAHEAD_DIST:
                continue

            # compute longitudinal projection on the grid
            object_relative_long = BehavioralGridState._get_longitudinal_grid_cell(obj, ego_state)
=======

        for obj in objects:
            # Compute relative lane to ego
            object_relative_lane = obj.dynamic_object.map_state.lane_num - ego_lane
            # ignore vehicles out of pre-defined range and vehicles not in adjacent lanes
            if abs(obj.longitudinal_distance) <= PLANNING_LOOKAHEAD_DIST and object_relative_lane in adjacent_lanes:
                # compute longitudinal projection on the grid
                object_relative_long = BehavioralGridState._get_longitudinal_grid_cell(obj, ego_state)
>>>>>>> be3ee2a9

                grid[(RelativeLane(object_relative_lane), object_relative_long)].append(obj)

        return grid

    @staticmethod
    @prof.ProfileFunction()
    def _get_longitudinal_grid_cell(object: DynamicObjectWithRoadSemantics, ego_state: NewEgoState):
        """
        Given a dynamic object representation and ego state, calculate what is the proper longitudinal
        relative-grid-cell to project it on. An object is set to be in FRONT cell if the distance from its rear to ego's
        front is greater than LON_MARGIN_FROM_EGO.
        An object is set to be in REAR cell if the distance from its front to ego's rear is greater
        than LON_MARGIN_FROM_EGO. Otherwise, the object is set to be parallel to ego.
        (positive if object is in front). difference is computed between objects'-centers
        :param object: the object to project onto the ego-relative grid
        :param ego_state: ego state for localization and size
        :return: RelativeLongitudinalPosition enum's value representing the longitudinal projection on the relative-grid
        """
        obj_length = object.dynamic_object.size.length
        ego_length = ego_state.size.length
        if object.longitudinal_distance > (obj_length / 2 + ego_length / 2 + LON_MARGIN_FROM_EGO):
            return RelativeLongitudinalPosition.FRONT
        elif object.longitudinal_distance < -(obj_length / 2 + ego_length / 2 + LON_MARGIN_FROM_EGO):
            return RelativeLongitudinalPosition.REAR
        else:
            return RelativeLongitudinalPosition.PARALLEL<|MERGE_RESOLUTION|>--- conflicted
+++ resolved
@@ -7,14 +7,8 @@
 from decision_making.src.global_constants import LON_MARGIN_FROM_EGO
 from decision_making.src.global_constants import PLANNING_LOOKAHEAD_DIST
 from decision_making.src.planning.behavioral.behavioral_state import BehavioralState
-<<<<<<< HEAD
-from decision_making.src.planning.types import FS_SX, FrenetState2D
-from decision_making.src.planning.utils.frenet_serret_frame import FrenetSerret2DFrame
-from decision_making.src.state.state import NewDynamicObject, NewEgoState
-=======
 from decision_making.src.planning.types import FS_SX
 from decision_making.src.state.state import DynamicObject, EgoState
->>>>>>> be3ee2a9
 from decision_making.src.state.state import State
 from mapping.src.service.map_service import MapService
 
@@ -47,12 +41,8 @@
     This data object holds together the dynamic_object coupled with the distance from ego, his lane center latitude and
     its frenet state.
     """
-<<<<<<< HEAD
-    def __init__(self, dynamic_object: NewDynamicObject, longitudinal_distance: float):
-=======
 
     def __init__(self, dynamic_object: DynamicObject, longitudinal_distance: float):
->>>>>>> be3ee2a9
         """
         :param dynamic_object:
         :param longitudinal_distance: Distance relative to ego on the road's longitude
@@ -69,7 +59,7 @@
 
 
 class BehavioralGridState(BehavioralState):
-    def __init__(self, road_occupancy_grid: RoadSemanticOccupancyGrid, ego_state: NewEgoState,
+    def __init__(self, road_occupancy_grid: RoadSemanticOccupancyGrid, ego_state: EgoState,
                  right_lane_exists: bool, left_lane_exists: bool):
         self.road_occupancy_grid = road_occupancy_grid
         self.ego_state = ego_state
@@ -97,27 +87,6 @@
         # navigation_plan = MapService.get_instance().get_road_based_navigation_plan(current_road_id=road_id)
 
         # Dict[SemanticGridCell, List[DynamicObjectWithRoadSemantics]]
-<<<<<<< HEAD
-        dynamic_objects_with_road_semantics = BehavioralGridState._add_road_semantics(state.dynamic_objects,
-                                                                                      state.ego_state)
-        multi_object_grid = BehavioralGridState._project_objects_on_grid(dynamic_objects_with_road_semantics,
-                                                                         state.ego_state)
-
-        # for each grid cell - sort the dynamic objects by proximity to ego
-        # Dict[SemanticGridCell, List[DynamicObjectWithRoadSemantics]]
-        grid_sorted_by_distances = {cell: sorted(obj_dist_list, key=lambda rel_obj: abs(rel_obj.longitudinal_distance))
-                                    for cell, obj_dist_list in multi_object_grid.items()}
-
-        ego_lane = state.ego_state.map_state.lane_num
-        lanes_num = MapService.get_instance().get_road(road_id).lanes_num
-
-        return cls(grid_sorted_by_distances, state.ego_state,
-                   right_lane_exists=ego_lane > 0, left_lane_exists=ego_lane < lanes_num-1)
-
-    @staticmethod
-    @prof.ProfileFunction()
-    def _add_road_semantics(dynamic_objects: List[NewDynamicObject], ego_state: NewEgoState) -> \
-=======
         dynamic_objects_with_road_semantics = \
             sorted(BehavioralGridState._add_road_semantics(state.dynamic_objects,state.ego_state),
                    key=lambda rel_obj: abs(rel_obj.longitudinal_distance))
@@ -133,7 +102,6 @@
     @staticmethod
     @prof.ProfileFunction()
     def _add_road_semantics(dynamic_objects: List[DynamicObject], ego_state: EgoState) -> \
->>>>>>> be3ee2a9
             List[DynamicObjectWithRoadSemantics]:
         """
         Wraps DynamicObjects with "on-road" information (relative progress on road wrt ego, road-localization and more).
@@ -145,16 +113,12 @@
         """
         ego_init_fstate = ego_state.map_state.road_fstate
         # compute the relative longitudinal distance between object and ego (positive means object is in front)
-<<<<<<< HEAD
-        return [DynamicObjectWithRoadSemantics(obj, obj.map_state.road_fstate[FS_SX] - ego_init_fstate[FS_SX]) for obj in dynamic_objects]
-=======
         return [DynamicObjectWithRoadSemantics(obj, obj.map_state.road_fstate[FS_SX] - ego_init_fstate[FS_SX]) for obj
                 in dynamic_objects]
->>>>>>> be3ee2a9
 
     @staticmethod
     @prof.ProfileFunction()
-    def _project_objects_on_grid(objects: List[DynamicObjectWithRoadSemantics], ego_state: NewEgoState) -> \
+    def _project_objects_on_grid(objects: List[DynamicObjectWithRoadSemantics], ego_state: EgoState) -> \
             Dict[SemanticGridCell, List[DynamicObjectWithRoadSemantics]]:
         """
         Takes a list of objects and projects them unto a semantic grid relative to ego vehicle.
@@ -173,21 +137,6 @@
 
         # We consider only object on the adjacent lanes
         adjacent_lanes = [x.value for x in RelativeLane]
-<<<<<<< HEAD
-        objects_in_adjacent_lanes = [obj for obj in objects
-                                     if obj.dynamic_object.map_state.lane_num - ego_lane in adjacent_lanes]
-
-        for obj in objects_in_adjacent_lanes:
-            # Compute relative lane to ego
-            object_relative_lane = RelativeLane(obj.dynamic_object.map_state.lane_num - ego_lane)
-
-            # ignore vehicles out of pre-defined range
-            if abs(obj.longitudinal_distance) > PLANNING_LOOKAHEAD_DIST:
-                continue
-
-            # compute longitudinal projection on the grid
-            object_relative_long = BehavioralGridState._get_longitudinal_grid_cell(obj, ego_state)
-=======
 
         for obj in objects:
             # Compute relative lane to ego
@@ -196,7 +145,6 @@
             if abs(obj.longitudinal_distance) <= PLANNING_LOOKAHEAD_DIST and object_relative_lane in adjacent_lanes:
                 # compute longitudinal projection on the grid
                 object_relative_long = BehavioralGridState._get_longitudinal_grid_cell(obj, ego_state)
->>>>>>> be3ee2a9
 
                 grid[(RelativeLane(object_relative_lane), object_relative_long)].append(obj)
 
@@ -204,7 +152,7 @@
 
     @staticmethod
     @prof.ProfileFunction()
-    def _get_longitudinal_grid_cell(object: DynamicObjectWithRoadSemantics, ego_state: NewEgoState):
+    def _get_longitudinal_grid_cell(object: DynamicObjectWithRoadSemantics, ego_state: EgoState):
         """
         Given a dynamic object representation and ego state, calculate what is the proper longitudinal
         relative-grid-cell to project it on. An object is set to be in FRONT cell if the distance from its rear to ego's
