--- conflicted
+++ resolved
@@ -14,10 +14,6 @@
         self.logger = logger
 
     @abstractmethod
-<<<<<<< HEAD
+    @prof.ProfileFunction()
     def approximate(self, behavioral_state: BehavioralGridState, goal: NavigationGoal) -> float:
-=======
-    @prof.ProfileFunction()
-    def approximate(self, behavioral_state: BehavioralGridState) -> float:
->>>>>>> bbea2389
         pass