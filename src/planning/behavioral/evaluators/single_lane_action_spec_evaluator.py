<<<<<<< HEAD
from decision_making.src.planning.utils.numpy_utils import NumpyUtils
=======
from decision_making.src.exceptions import NoActionsLeftForBPError
>>>>>>> 012cb299
from logging import Logger
from typing import List

import numpy as np

from decision_making.src.planning.behavioral.behavioral_grid_state import BehavioralGridState
from decision_making.src.planning.behavioral.data_objects import ActionRecipe, ActionSpec, ActionType, RelativeLane, \
    StaticActionRecipe
from decision_making.src.planning.behavioral.evaluators.action_evaluator import \
    ActionSpecEvaluator


class SingleLaneActionSpecEvaluator(ActionSpecEvaluator):
    def __init__(self, logger: Logger):
        super().__init__(logger)

    def evaluate(self, behavioral_state: BehavioralGridState, action_recipes: List[ActionRecipe],
                 action_specs: List[ActionSpec], action_specs_mask: List[bool]) -> np.ndarray:
        """
        Evaluates Action-Specifications based on the following logic:
        * Only takes into account actions on RelativeLane.SAME_LANE
        * If there's a leading vehicle, try following it (ActionType.FOLLOW_LANE, lowest aggressiveness possible)
        * If no action from the previous bullet is found valid, find the ActionType.FOLLOW_LANE action with maximal
        allowed velocity and lowest aggressiveness possible.
        :param behavioral_state: semantic behavioral state, containing the semantic grid.
        :param action_recipes: semantic actions list.
        :param action_specs: specifications of action_recipes.
        :param action_specs_mask: a boolean mask, showing True where actions_spec is valid (and thus will be evaluated).
        :return: numpy array of costs of semantic actions. Only one action gets a cost of 0, the rest get 1.
        """
        costs = np.full(len(action_recipes), 1)

        # first try to find a valid dynamic action for SAME_LANE
        follow_vehicle_valid_action_idxs = [i for i, recipe in enumerate(action_recipes)
                                            if action_specs_mask[i]
                                            and recipe.relative_lane == RelativeLane.SAME_LANE
                                            and recipe.action_type == ActionType.FOLLOW_VEHICLE]
        if len(follow_vehicle_valid_action_idxs) > 0:

            # TODO: remove it
            spec = action_specs[follow_vehicle_valid_action_idxs[0]]
            ref_route = behavioral_state.extended_lane_frames[spec.recipe.relative_lane]
            ego = behavioral_state.ego_state
            ego_fstate = ref_route.cstate_to_fstate(ego.cartesian_state)
            obj = behavioral_state.road_occupancy_grid[(spec.recipe.relative_lane, spec.recipe.relative_lon)][0].dynamic_object
            obj_fstate = ref_route.cstate_to_fstate(obj.cartesian_state)
            s_T = (obj_fstate[0] - ego_fstate[0]) - (ego.size.length + obj.size.length) / 2 - 5  # LONGITUDINAL_SAFETY_MARGIN_FROM_OBJECT
            headway = s_T / ego.cartesian_state[3] if ego.cartesian_state[3] > 0 else np.inf
            print('BP time %.3f: DYNAMIC_ACTION goal_time=%.3f: sva=%s dvel=%.2f s_T=%.2f headway=%.2f; spec=%s' %
                  (ego.timestamp_in_sec, ego.timestamp_in_sec + spec.t, ego_fstate[:3], ego_fstate[1] - obj_fstate[1],
                   s_T, headway, spec))

            costs[follow_vehicle_valid_action_idxs[0]] = 0  # choose the found dynamic action
            return costs

        filtered_indices = [i for i, recipe in enumerate(action_recipes)
                            if action_specs_mask[i] and isinstance(recipe, StaticActionRecipe)
                            and recipe.relative_lane == RelativeLane.SAME_LANE]
        if len(filtered_indices) == 0:
            raise NoActionsLeftForBPError()

        # find the minimal aggressiveness level among valid static recipes
        min_aggr_level = min([action_recipes[idx].aggressiveness.value for idx in filtered_indices])

<<<<<<< HEAD
        # TODO: remove it
        ego = behavioral_state.ego_state
        spec = action_specs[follow_lane_valid_action_idxs[-1]]
        frenet = behavioral_state.extended_lane_frames[RelativeLane.SAME_LANE]
        ego_fstate = frenet.cstate_to_fstate(ego.cartesian_state)

        np.set_printoptions(suppress=True)
        print('BP time %.3f: STATIC ACTION: goal_time=%.3f: spec.v=%.3f, ego_fstate = %s' %
              (ego.timestamp_in_sec, ego.timestamp_in_sec + spec.t, spec.v, NumpyUtils.str_log(ego_fstate)))

        costs[follow_lane_valid_action_idxs[0]] = 0  # choose the found static action
=======
        # find the most fast action with the minimal aggressiveness level
        follow_lane_valid_action_idxs = [idx for idx in filtered_indices
                                         if action_recipes[idx].aggressiveness.value == min_aggr_level]

        # choose the most fast action among the calmest actions;
        # it's last in the recipes list since the recipes are sorted in the increasing order of velocities
        costs[follow_lane_valid_action_idxs[-1]] = 0
>>>>>>> 012cb299
        return costs<|MERGE_RESOLUTION|>--- conflicted
+++ resolved
@@ -1,8 +1,5 @@
-<<<<<<< HEAD
 from decision_making.src.planning.utils.numpy_utils import NumpyUtils
-=======
 from decision_making.src.exceptions import NoActionsLeftForBPError
->>>>>>> 012cb299
 from logging import Logger
 from typing import List
 
@@ -67,25 +64,20 @@
         # find the minimal aggressiveness level among valid static recipes
         min_aggr_level = min([action_recipes[idx].aggressiveness.value for idx in filtered_indices])
 
-<<<<<<< HEAD
+        # find the most fast action with the minimal aggressiveness level
+        follow_lane_valid_action_idxs = [idx for idx in filtered_indices
+                                         if action_recipes[idx].aggressiveness.value == min_aggr_level]
+
         # TODO: remove it
         ego = behavioral_state.ego_state
         spec = action_specs[follow_lane_valid_action_idxs[-1]]
         frenet = behavioral_state.extended_lane_frames[RelativeLane.SAME_LANE]
         ego_fstate = frenet.cstate_to_fstate(ego.cartesian_state)
-
         np.set_printoptions(suppress=True)
         print('BP time %.3f: STATIC ACTION: goal_time=%.3f: spec.v=%.3f, ego_fstate = %s' %
               (ego.timestamp_in_sec, ego.timestamp_in_sec + spec.t, spec.v, NumpyUtils.str_log(ego_fstate)))
 
-        costs[follow_lane_valid_action_idxs[0]] = 0  # choose the found static action
-=======
-        # find the most fast action with the minimal aggressiveness level
-        follow_lane_valid_action_idxs = [idx for idx in filtered_indices
-                                         if action_recipes[idx].aggressiveness.value == min_aggr_level]
-
         # choose the most fast action among the calmest actions;
         # it's last in the recipes list since the recipes are sorted in the increasing order of velocities
         costs[follow_lane_valid_action_idxs[-1]] = 0
->>>>>>> 012cb299
         return costs