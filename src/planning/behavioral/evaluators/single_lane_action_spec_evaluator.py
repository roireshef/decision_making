--- conflicted
+++ resolved
@@ -1,8 +1,5 @@
+from decision_making.src.planning.utils.numpy_utils import NumpyUtils
 from decision_making.src.exceptions import NoActionsLeftForBPError
-<<<<<<< HEAD
-from decision_making.src.planning.utils.numpy_utils import NumpyUtils
-=======
->>>>>>> 012cb299
 from logging import Logger
 from typing import List
 
@@ -59,11 +56,8 @@
             costs[follow_vehicle_valid_action_idxs[0]] = 0  # choose the found dynamic action
             return costs
 
-<<<<<<< HEAD
-        # find all same-lane static actions with velocity below the desired
         filtered_indices = [i for i, recipe in enumerate(action_recipes)
                             if action_specs_mask[i] and isinstance(recipe, StaticActionRecipe)
-                            and recipe.velocity <= BEHAVIORAL_PLANNING_DEFAULT_DESIRED_SPEED
                             and recipe.relative_lane == RelativeLane.SAME_LANE]
         if len(filtered_indices) == 0:
             raise NoActionsLeftForBPError()
@@ -85,23 +79,7 @@
         print('BP time %.3f: STATIC ACTION: goal_time=%.3f: spec.v=%.3f, ego_fstate = %s' %
               (ego.timestamp_in_sec, ego.timestamp_in_sec + spec.t, spec.v, NumpyUtils.str_log(ego_fstate)))
 
-        costs[follow_lane_valid_action_idxs[-1]] = 0  # choose the most fast action among the calmest actions
-=======
-        filtered_indices = [i for i, recipe in enumerate(action_recipes)
-                            if action_specs_mask[i] and isinstance(recipe, StaticActionRecipe)
-                            and recipe.relative_lane == RelativeLane.SAME_LANE]
-        if len(filtered_indices) == 0:
-            raise NoActionsLeftForBPError()
-
-        # find the minimal aggressiveness level among valid static recipes
-        min_aggr_level = min([action_recipes[idx].aggressiveness.value for idx in filtered_indices])
-
-        # find the most fast action with the minimal aggressiveness level
-        follow_lane_valid_action_idxs = [idx for idx in filtered_indices
-                                         if action_recipes[idx].aggressiveness.value == min_aggr_level]
-
         # choose the most fast action among the calmest actions;
         # it's last in the recipes list since the recipes are sorted in the increasing order of velocities
         costs[follow_lane_valid_action_idxs[-1]] = 0
->>>>>>> 012cb299
         return costs