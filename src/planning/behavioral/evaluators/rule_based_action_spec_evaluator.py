from logging import Logger
from typing import List

import numpy as np

from decision_making.src.exceptions import BehavioralPlanningException
from decision_making.src.global_constants import BEHAVIORAL_PLANNING_DEFAULT_DESIRED_SPEED, MIN_OVERTAKE_VEL, \
    SPECIFICATION_MARGIN_TIME_DELAY, LON_ACC_LIMITS
from decision_making.src.planning.behavioral.behavioral_grid_state import \
    BehavioralGridState, SemanticGridCell, RelativeLane, RelativeLongitudinalPosition
from decision_making.src.planning.behavioral.data_objects import ActionRecipe, ActionSpec, ActionType
from decision_making.src.planning.behavioral.evaluators.action_evaluator import \
    ActionSpecEvaluator
from decision_making.src.planning.types import FrenetPoint, FP_SX, LAT_CELL, FP_DX
from decision_making.src.planning.utils.frenet_serret_frame import FrenetSerret2DFrame
from mapping.src.service.map_service import MapService


class RuleBasedActionSpecEvaluator(ActionSpecEvaluator):

    def __init__(self, logger: Logger):
        super().__init__(logger)

    def evaluate(self, behavioral_state: BehavioralGridState,
                 action_recipes: List[ActionRecipe],
                 action_specs: List[ActionSpec],
                 action_specs_mask: List[bool]) -> np.ndarray:
        """
        Evaluate the generated actions using the actions' spec and SemanticBehavioralState containing semantic grid.
        Gets a list of actions to evaluate and returns a vector representing their costs.
        A set of actions is provided, enabling us to assess them independently.
        Note: the semantic actions were generated using the behavioral state and don't necessarily capture
         all relevant details in the scene. Therefore the evaluation is done using the behavioral state.
        :param behavioral_state: semantic behavioral state, containing the semantic grid.
        :param action_recipes: semantic actions list.
        :param action_specs: specifications of action_recipes.
        :param action_specs_mask: a boolean mask, showing True where actions_spec is valid (and thus will be evaluated).
        :return: numpy array of costs of semantic actions. Only one action gets a cost of 0, the rest get 1.
        """

        if len(action_recipes) != len(action_specs):
            self.logger.error(
                "The input arrays have different sizes: len(semantic_actions)=%d, len(actions_spec)=%d",
                len(action_recipes), len(action_specs))
            raise BehavioralPlanningException(
                "The input arrays have different sizes: len(semantic_actions)=%d, len(actions_spec)=%d",
                len(action_recipes), len(action_specs))

        # get indices of semantic_actions array for 3 actions: goto-right, straight, goto-left
        current_lane_action_ind = RuleBasedActionSpecEvaluator._get_action_ind(
            action_recipes, action_specs_mask, (RelativeLane.SAME_LANE, RelativeLongitudinalPosition.FRONT))
        left_lane_action_ind = RuleBasedActionSpecEvaluator._get_action_ind(
            action_recipes, action_specs_mask, (RelativeLane.LEFT_LANE, RelativeLongitudinalPosition.FRONT))
        right_lane_action_ind = RuleBasedActionSpecEvaluator._get_action_ind(
            action_recipes, action_specs_mask, (RelativeLane.RIGHT_LANE, RelativeLongitudinalPosition.FRONT))

        # The cost for each action is assigned so that the preferred policy would be:
        # Go to right if right and current lanes are fast enough.
        # Go to left if the current lane is slow and the left lane is faster than the current.
        # Otherwise remain on the current lane.

        # TODO - this needs to come from map
        desired_vel = BEHAVIORAL_PLANNING_DEFAULT_DESIRED_SPEED

        # boolean whether the forward-right cell is fast enough (may be empty grid cell)
        is_forward_right_fast = right_lane_action_ind is not None and \
                                desired_vel - action_specs[right_lane_action_ind].v < MIN_OVERTAKE_VEL
        # boolean whether the right cell near ego is occupied
        is_right_occupied = not behavioral_state.right_lane_exists or \
                            (RelativeLane.RIGHT_LANE, RelativeLongitudinalPosition.PARALLEL) in \
                            behavioral_state.road_occupancy_grid

        # boolean whether the forward cell is fast enough (may be empty grid cell)
        is_forward_fast = current_lane_action_ind is not None and \
                          desired_vel - action_specs[current_lane_action_ind].v < MIN_OVERTAKE_VEL

        # boolean whether the forward-left cell is faster than the forward cell
        is_forward_left_faster = left_lane_action_ind is not None and \
                                 (current_lane_action_ind is None or
                                  action_specs[left_lane_action_ind].v - action_specs[current_lane_action_ind].v >=
                                  MIN_OVERTAKE_VEL)

        ego = behavioral_state.ego_state
        road_id = ego.map_state.road_id
        road_frenet = MapService.get_instance()._rhs_roads_frenet[road_id]
<<<<<<< HEAD
        ego_fpoint = np.array([behavioral_state.ego_state.map_state.road_fstate[FP_SX], behavioral_state.ego_state.map_state.road_fstate[FP_DX]])
=======
        ego_fpoint = behavioral_state.ego_state.map_state.road_fstate[[FP_SX, FP_DX]]
>>>>>>> be3ee2a9

        dist_to_backleft, safe_left_dist_behind_ego = RuleBasedActionSpecEvaluator._calc_safe_dist_behind_ego(
            behavioral_state, road_frenet, ego_fpoint, RelativeLane.LEFT_LANE)
        dist_to_backright, safe_right_dist_behind_ego = RuleBasedActionSpecEvaluator._calc_safe_dist_behind_ego(
            behavioral_state, road_frenet, ego_fpoint, RelativeLane.RIGHT_LANE)

        self.logger.debug("Distance\safe distance to back left car: %s\%s.", dist_to_backleft,
                          safe_left_dist_behind_ego)
        self.logger.debug("Distance\safe distance to back right car: %s\%s.", dist_to_backright,
                          safe_right_dist_behind_ego)

        # boolean whether the left cell near ego is occupied
        is_left_occupied = not behavioral_state.left_lane_exists or \
                           (RelativeLane.LEFT_LANE, RelativeLongitudinalPosition.PARALLEL) in \
                           behavioral_state.road_occupancy_grid
        costs = np.ones(len(action_recipes))

        # move right if both straight and right lanes are fast
        # if is_forward_right_fast and (is_forward_fast or current_lane_action_ind is None) and not is_right_occupied:
        if is_forward_right_fast and not is_right_occupied and dist_to_backright > safe_right_dist_behind_ego:
            costs[right_lane_action_ind] = 0.
        # move left if straight is slow and the left is faster than straight
        elif not is_forward_fast and (
                is_forward_left_faster or current_lane_action_ind is None) and not is_left_occupied and \
                dist_to_backleft > safe_left_dist_behind_ego:
            costs[left_lane_action_ind] = 0.
        else:
            costs[current_lane_action_ind] = 0.
        return costs

    @staticmethod
    def _calc_safe_dist_behind_ego(behavioral_state: BehavioralGridState, road_frenet: FrenetSerret2DFrame,
                                   ego_fpoint: FrenetPoint, relative_lane: RelativeLane) -> [float, float]:
        """
        Calculate both actual and safe distances between rear object and ego on the left side or right side.
        If there is no object, return actual dist = inf and safe dist = 0.
        :param behavioral_state: semantic behavioral state, containing the semantic grid
        :param road_frenet: road Frenet frame for ego's road_id
        :param ego_fpoint: frenet point of ego location
        :param relative_lane: RelativeLane enum value (either LEFT_LANE or RIGHT_LANE)
        :return: longitudinal distance between ego and rear object, safe distance between ego and the rear object
        """
        dist_to_back_obj = np.inf
        safe_dist_behind_ego = 0.0
        back_objects = []
        if (relative_lane, RelativeLongitudinalPosition.REAR) in behavioral_state.road_occupancy_grid:
            back_objects = behavioral_state.road_occupancy_grid[(relative_lane, RelativeLongitudinalPosition.REAR)]
        if len(back_objects) > 0:
            back_object = back_objects[0].dynamic_object
            back_fpoint = road_frenet.cpoint_to_fpoint(np.array([back_object.x, back_object.y]))
            dist_to_back_obj = ego_fpoint[FP_SX] - back_fpoint[FP_SX]
            if behavioral_state.ego_state.velocity > back_object.velocity:
                safe_dist_behind_ego = back_object.velocity * SPECIFICATION_MARGIN_TIME_DELAY
            else:
                safe_dist_behind_ego = back_object.velocity * SPECIFICATION_MARGIN_TIME_DELAY + \
                                       back_object.velocity ** 2 / (2 * abs(LON_ACC_LIMITS[0])) - \
                                       behavioral_state.ego_state.velocity ** 2 / (2 * abs(LON_ACC_LIMITS[0]))
        return dist_to_back_obj, safe_dist_behind_ego

    @staticmethod
    def _get_action_ind(action_recipes: List[ActionRecipe], recipes_mask: List[bool], cell: SemanticGridCell):
        """
        Given semantic actions array and action cell, return index of action matching to the given cell.
        :param action_recipes: array of semantic actions
        :param cell:
        :return: the action index or None if the action does not exist
        """
        action_ind = [i for i, recipe in enumerate(action_recipes)
                      if recipe.relative_lane == cell[LAT_CELL]
                      and recipe.action_type==ActionType.FOLLOW_LANE
                      and recipes_mask[i]]
        return action_ind[-1] if len(action_ind) > 0 else None<|MERGE_RESOLUTION|>--- conflicted
+++ resolved
@@ -83,11 +83,7 @@
         ego = behavioral_state.ego_state
         road_id = ego.map_state.road_id
         road_frenet = MapService.get_instance()._rhs_roads_frenet[road_id]
-<<<<<<< HEAD
-        ego_fpoint = np.array([behavioral_state.ego_state.map_state.road_fstate[FP_SX], behavioral_state.ego_state.map_state.road_fstate[FP_DX]])
-=======
         ego_fpoint = behavioral_state.ego_state.map_state.road_fstate[[FP_SX, FP_DX]]
->>>>>>> be3ee2a9
 
         dist_to_backleft, safe_left_dist_behind_ego = RuleBasedActionSpecEvaluator._calc_safe_dist_behind_ego(
             behavioral_state, road_frenet, ego_fpoint, RelativeLane.LEFT_LANE)
