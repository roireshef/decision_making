from decision_making.src.exceptions import NoActionsLeftForBPError
from logging import Logger
from typing import List
import numpy as np

from decision_making.src.planning.behavioral.state.behavioral_grid_state import BehavioralGridState
from decision_making.src.planning.behavioral.state.lane_change_state import LaneChangeStatus
from decision_making.src.planning.behavioral.data_objects import ActionRecipe, ActionSpec, RelativeLane
from decision_making.src.planning.behavioral.evaluators.lane_based_action_spec_evaluator import LaneBasedActionSpecEvaluator
from decision_making.src.messages.route_plan_message import RoutePlan


class AugmentedLaneActionSpecEvaluator(LaneBasedActionSpecEvaluator):
    def __init__(self, logger: Logger):
        super().__init__(logger)

    def evaluate(self, behavioral_state: BehavioralGridState, action_recipes: List[ActionRecipe],
                 action_specs: List[ActionSpec], action_specs_mask: List[bool], route_plan: RoutePlan) -> np.ndarray:
        """
        Evaluates Action-Specifications based on the following logic:
        * First chooses the relative with the lowest cost based on route_plan
        * Only looks at actions from this minimal cost lane
        * If there's a leading vehicle, try following it (ActionType.FOLLOW_LANE, lowest aggressiveness possible)
        * If no action from the previous bullet is found valid, find the ActionType.FOLLOW_LANE action with maximal
        allowed velocity and lowest aggressiveness possible.
        :param behavioral_state: semantic behavioral state, containing the semantic grid.
        :param action_recipes: semantic actions list.
        :param action_specs: specifications of action_recipes.
        :param action_specs_mask: a boolean mask, showing True where actions_spec is valid (and thus will be evaluated).
        :param route_plan: the route plan which contains lane costs
        :return: numpy array of costs of semantic actions. Only one action gets a cost of 0, the rest get 1.
        """

        # Choose the minimum cost lane based on route plan costs.
        # The minimum cost lane is defined as the lane who has the minimum cost at the first point where
        # it diverges from the SAME_LANE.
        minimum_cost_lane = self._find_min_cost_augmented_lane(behavioral_state, route_plan)

        costs = np.full(len(action_recipes), 1)

        # if an augmented lane is chosen to be the minimum_cost_lane or a lane change is desired, also allow the possibility of choosing an
        # action on the straight lane if no actions are available on the augmented lane or the desired lane for a lane change. Prioritize
        # the lane change lane over the minimum_cost_lane.
        lanes_to_try = []

<<<<<<< HEAD
        if behavioral_state.lane_change_state.status in [LaneChangeStatus.AnalyzingSafety, LaneChangeStatus.ActiveInSourceLane]:
=======
        if behavioral_state.lane_change_state.status in [LaneChangeStatus.ANALYZING_SAFETY, LaneChangeStatus.ACTIVE_IN_SOURCE_LANE]:
>>>>>>> 798875c7
            # If lane change is desired, prioritize actions towards that lanes by placing the respective relative lane first in the list.
            lanes_to_try.append(behavioral_state.lane_change_state.target_relative_lane)

            # Append SAME_LANE actions so that we continue driving in our lane in the case that an action towards the lane change target
            # lane is not available.
            lanes_to_try.append(RelativeLane.SAME_LANE)
<<<<<<< HEAD
        elif behavioral_state.lane_change_state.status in [LaneChangeStatus.Requested,
                                                           LaneChangeStatus.ActiveInTargetLane,
                                                           LaneChangeStatus.CompleteWaitingForReset]:
=======
        elif behavioral_state.lane_change_state.status in [LaneChangeStatus.REQUESTED,
                                                           LaneChangeStatus.ACTIVE_IN_TARGET_LANE,
                                                           LaneChangeStatus.COMPLETE_WAITING_FOR_RESET]:
>>>>>>> 798875c7
            # In order to remove any unexpected behavior, force the host to stay in lane during these lane change statuses. Note that
            # staying in lane means staying in the lane change source or target lane, depending on the status.
            lanes_to_try.append(RelativeLane.SAME_LANE)
        else:
            # If no lane change is requested, drive according to route plan costs
            # Append SAME_LANE and minimum_cost_lane accordingly
            if minimum_cost_lane != RelativeLane.SAME_LANE:
                lanes_to_try.append(minimum_cost_lane)
                lanes_to_try.append(RelativeLane.SAME_LANE)
            else:
                lanes_to_try.append(RelativeLane.SAME_LANE)


        for target_lane in lanes_to_try:
            # first try to find a valid dynamic action (FOLLOW_VEHICLE) for SAME_LANE
            selected_follow_vehicle_idx = self._get_follow_vehicle_valid_action_idx(behavioral_state, action_recipes,
                                                                                    action_specs, action_specs_mask,
                                                                                    target_lane)
            if selected_follow_vehicle_idx >= 0:
                costs[selected_follow_vehicle_idx] = 0  # choose the found dynamic action, which is least aggressive
                return costs

            # next try to find a valid road sign action (FOLLOW_ROAD_SIGN)
            # Tentative decision is kept in selected_road_sign_idx, to be compared against STATIC actions
            selected_road_sign_idx = self._get_follow_road_sign_valid_action_idx(action_recipes, action_specs_mask,
                                                                                 target_lane)

            # last, look for valid static action
            selected_follow_lane_idx = self._get_follow_lane_valid_action_idx(action_recipes, action_specs_mask,
                                                                              target_lane)

            # finally decide between the road sign and the static action
            if selected_road_sign_idx < 0 and selected_follow_lane_idx < 0:
                # if no action of either type was found, skip checking for actions on the lane
                continue
            elif selected_road_sign_idx < 0:
                # if no road sign action is found, select the static action
                costs[selected_follow_lane_idx] = 0
                return costs
            elif selected_follow_lane_idx < 0:
                # if no static action is found, select the road sign action
                costs[selected_road_sign_idx] = 0
                return costs
            else:
                # if both road sign and static actions are valid - choose
                if self._is_static_action_preferred(action_recipes, selected_road_sign_idx, selected_follow_lane_idx):
                    costs[selected_follow_lane_idx] = 0
                    return costs
                else:
                    costs[selected_road_sign_idx] = 0
                    return costs

        # if the for loop is exited without having returned anything, no valid actions were found in both
        # minimum_cost_lane as well as the SAME_LANE
        raise NoActionsLeftForBPError("All actions were filtered in BP. timestamp_in_sec: %f" %
                                      behavioral_state.ego_state.timestamp_in_sec)
<|MERGE_RESOLUTION|>--- conflicted
+++ resolved
@@ -43,26 +43,16 @@
         # the lane change lane over the minimum_cost_lane.
         lanes_to_try = []
 
-<<<<<<< HEAD
-        if behavioral_state.lane_change_state.status in [LaneChangeStatus.AnalyzingSafety, LaneChangeStatus.ActiveInSourceLane]:
-=======
         if behavioral_state.lane_change_state.status in [LaneChangeStatus.ANALYZING_SAFETY, LaneChangeStatus.ACTIVE_IN_SOURCE_LANE]:
->>>>>>> 798875c7
             # If lane change is desired, prioritize actions towards that lanes by placing the respective relative lane first in the list.
             lanes_to_try.append(behavioral_state.lane_change_state.target_relative_lane)
 
             # Append SAME_LANE actions so that we continue driving in our lane in the case that an action towards the lane change target
             # lane is not available.
             lanes_to_try.append(RelativeLane.SAME_LANE)
-<<<<<<< HEAD
-        elif behavioral_state.lane_change_state.status in [LaneChangeStatus.Requested,
-                                                           LaneChangeStatus.ActiveInTargetLane,
-                                                           LaneChangeStatus.CompleteWaitingForReset]:
-=======
         elif behavioral_state.lane_change_state.status in [LaneChangeStatus.REQUESTED,
                                                            LaneChangeStatus.ACTIVE_IN_TARGET_LANE,
                                                            LaneChangeStatus.COMPLETE_WAITING_FOR_RESET]:
->>>>>>> 798875c7
             # In order to remove any unexpected behavior, force the host to stay in lane during these lane change statuses. Note that
             # staying in lane means staying in the lane change source or target lane, depending on the status.
             lanes_to_try.append(RelativeLane.SAME_LANE)
