from abc import abstractmethod
from logging import Logger

from decision_making.src.global_constants import MERGE_LOOKAHEAD
from decision_making.src.messages.route_plan_message import RoutePlan
from decision_making.src.planning.behavioral.planner.base_planner import BasePlanner
from decision_making.src.planning.behavioral.state.behavioral_grid_state import BehavioralGridState
from decision_making.src.planning.behavioral.planner.RL_lane_merge_planner import RL_LaneMergePlanner
from decision_making.src.planning.behavioral.planner.single_step_behavioral_planner import SingleStepBehavioralPlanner
from decision_making.src.planning.behavioral.planner.rule_based_lane_merge_planner import RuleBasedLaneMergePlanner, ScenarioParams
from decision_making.src.planning.types import FS_SX
from decision_making.src.planning.behavioral.state.lane_merge_state import LaneMergeState
from decision_making.src.state.state import State
from decision_making.src.utils.map_utils import MapUtils


class Scenario:

    @staticmethod
    def identify_scenario(state: State, route_plan: RoutePlan):
        """
        Given the current state, identify the planning scenario (e.g. check existence of the lane merge ahead)
        :param state: current state
        :param route_plan: route plan
        :return: the chosen scenario class
        """
<<<<<<< HEAD
        ego_map_state = state.ego_state.map_state

        # Find the lanes before and after the merge point
        merge_lane_id, _, _ = MapUtils.get_closest_lane_merge(ego_map_state.lane_id, ego_map_state.lane_fstate[FS_SX],
                                                              MERGE_LOOKAHEAD, route_plan)
        return LaneMergeScenario if merge_lane_id is not None else DefaultScenario
=======
        # TODO: implement the function

        # currently always returns the default scenario
        return DefaultScenario
>>>>>>> 54e886d5

    @staticmethod
    @abstractmethod
    def choose_planner(state: State, route_plan: RoutePlan, logger: Logger) -> BasePlanner:
        """
        Choose the appropriate planner for the specific scenario, given the current state. Each scenario has its own
        list of planners.
        :param state: current state
        :param route_plan: route plan
        :param logger:
        :return: the chosen planner instance, initialized by the current state
        """
        pass


class DefaultScenario(Scenario):
    @staticmethod
    def choose_planner(state: State, route_plan: RoutePlan, logger: Logger) -> BasePlanner:
        """
        see base class
        """
        # behavioral_state contains road_occupancy_grid and ego_state
        behavioral_state = BehavioralGridState.create_from_state(state=state, route_plan=route_plan, logger=logger)

        return SingleStepBehavioralPlanner(behavioral_state, route_plan, logger)


class LaneMergeScenario(Scenario):
    @staticmethod
    def choose_planner(state: State, route_plan: RoutePlan, logger: Logger):

        lane_merge_state = LaneMergeState.create_from_state(state=state, route_plan=route_plan, logger=logger)

        # try to find a rule-based lane merge that guarantees a safe merge even in the worst case scenario
        actions = RuleBasedLaneMergePlanner.create_safe_actions(lane_merge_state, ScenarioParams())
        return RuleBasedLaneMergePlanner(lane_merge_state, actions, logger) if len(actions) > 0 \
            else RL_LaneMergePlanner(lane_merge_state, logger)<|MERGE_RESOLUTION|>--- conflicted
+++ resolved
@@ -24,19 +24,12 @@
         :param route_plan: route plan
         :return: the chosen scenario class
         """
-<<<<<<< HEAD
         ego_map_state = state.ego_state.map_state
 
         # Find the lanes before and after the merge point
         merge_lane_id, _, _ = MapUtils.get_closest_lane_merge(ego_map_state.lane_id, ego_map_state.lane_fstate[FS_SX],
                                                               MERGE_LOOKAHEAD, route_plan)
         return LaneMergeScenario if merge_lane_id is not None else DefaultScenario
-=======
-        # TODO: implement the function
-
-        # currently always returns the default scenario
-        return DefaultScenario
->>>>>>> 54e886d5
 
     @staticmethod
     @abstractmethod
