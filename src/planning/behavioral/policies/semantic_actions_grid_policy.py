from logging import Logger
from typing import List, Optional

import numpy as np

from decision_making.src.exceptions import BehavioralPlanningException
from decision_making.src.exceptions import NoValidTrajectoriesFound, raises
from decision_making.src.global_constants import BP_ACTION_T_LIMITS, \
    BP_ACTION_T_RES, SAFE_DIST_TIME_DELAY, SEMANTIC_CELL_LON_FRONT, SEMANTIC_CELL_LON_SAME, \
    SEMANTIC_CELL_LAT_SAME, SEMANTIC_CELL_LAT_LEFT, SEMANTIC_CELL_LAT_RIGHT, MIN_OVERTAKE_VEL, \
    BEHAVIORAL_PLANNING_HORIZON, OBSTACLE_SIGMOID_COST, DEVIATION_FROM_ROAD_COST, DEVIATION_TO_SHOULDER_COST, \
    DEVIATION_FROM_LANE_COST, ROAD_SIGMOID_K_PARAM, OBSTACLE_SIGMOID_K_PARAM, \
    DEVIATION_FROM_GOAL_COST, DEVIATION_FROM_GOAL_LAT_LON_RATIO, GOAL_SIGMOID_K_PARAM, \
    GOAL_SIGMOID_OFFSET, LATERAL_SAFETY_MARGIN_FROM_OBJECT, LON_ACC_LIMITS, \
<<<<<<< HEAD
    LAT_ACC_LIMITS, SHOULDER_SIGMOID_OFFSET, BP_JERK_TIME_WEIGHTS
=======
    LAT_ACC_LIMITS, SHOULDER_SIGMOID_OFFSET, LON_JERK_COST, LAT_JERK_COST, LON_MARGIN_FROM_EGO, LANE_SIGMOID_K_PARAM, \
    SHOULDER_SIGMOID_K_PARAM
>>>>>>> 30db5ffe
from decision_making.src.global_constants import EGO_ORIGIN_LON_FROM_REAR, TRAJECTORY_ARCLEN_RESOLUTION, \
    PREDICTION_LOOKAHEAD_COMPENSATION_RATIO, BEHAVIORAL_PLANNING_DEFAULT_DESIRED_SPEED, VELOCITY_LIMITS
from decision_making.src.messages.navigation_plan_message import NavigationPlanMsg
from decision_making.src.messages.trajectory_parameters import SigmoidFunctionParams, TrajectoryCostParams, \
    TrajectoryParams
from decision_making.src.messages.visualization.behavioral_visualization_message import BehavioralVisualizationMsg
from decision_making.src.planning.behavioral.policies.semantic_actions_grid_state import \
    SemanticActionsGridState
from decision_making.src.planning.behavioral.policies.semantic_actions_policy import SemanticActionsPolicy, \
    SemanticAction, SemanticActionSpec, SemanticActionType, \
    LAT_CELL, LON_CELL, SemanticGridCell
from decision_making.src.planning.behavioral.policies.semantic_actions_utils import SemanticActionsUtils as SAU
from decision_making.src.planning.trajectory.optimal_control.optimal_control_utils import QuinticPoly1D, QuarticPoly1D
from decision_making.src.planning.trajectory.optimal_control.werling_planner import SamplableWerlingTrajectory
from decision_making.src.planning.trajectory.trajectory_planning_strategy import TrajectoryPlanningStrategy
from decision_making.src.planning.types import CURVE_X, CURVE_Y, FS_SA, FS_SV, FS_SX, FS_DX, FS_DV, FS_DA, FP_SX, FP_DX
from decision_making.src.planning.types import LIMIT_MIN, LIMIT_MAX
from decision_making.src.planning.utils.frenet_serret_frame import FrenetSerret2DFrame
from decision_making.src.planning.utils.math import Math
from decision_making.src.planning.utils.numpy_utils import NumpyUtils
from decision_making.src.prediction.predictor import Predictor
from decision_making.src.state.state import State, ObjectSize, EgoState
from mapping.src.model.constants import ROAD_SHOULDERS_WIDTH
from mapping.src.service.map_service import MapService


class SemanticActionsGridPolicy(SemanticActionsPolicy):
    def __init__(self, logger: Logger, predictor: Predictor):
        super().__init__(logger=logger, predictor=predictor)
        self._last_ego_state: Optional[EgoState] = None
        self._last_action: Optional[SemanticAction] = None
        self._last_action_spec: Optional[SemanticActionSpec] = None
        self._last_poly_coefs_s: Optional[np.ndarray] = None

    def plan(self, state: State, nav_plan: NavigationPlanMsg):

        # create road semantic grid from the raw State object
        # behavioral_state contains road_occupancy_grid and ego_state
        behavioral_state = SemanticActionsGridState.create_from_state(state=state,
                                                                      logger=self.logger)

        # iterate over the semantic grid and enumerate all relevant HL actions
        semantic_actions = self._enumerate_actions(behavioral_state=behavioral_state)

        # iterate over all HL actions and generate a specification (desired terminal: position, velocity, time-horizon)
        actions_spec = [self._specify_action(behavioral_state=behavioral_state, semantic_action=semantic_actions[idx],
                                             nav_plan=nav_plan)
                        for idx in range(len(semantic_actions))]

        # Filter actions with invalid spec
        valid_spec_indices = [x for x in range(len(actions_spec)) if actions_spec[x] is not None]
        semantic_actions = [semantic_actions[x] for x in valid_spec_indices]
        actions_spec = [actions_spec[x] for x in valid_spec_indices]

        # evaluate all action-specifications by computing a cost for each action
        action_costs = self._eval_actions(behavioral_state=behavioral_state, semantic_actions=semantic_actions,
                                          actions_spec=actions_spec)

        # select an action-specification with minimal cost
        selected_action_index = int(np.argmin(action_costs))
        selected_action_spec = actions_spec[selected_action_index]

        reference_trajectory = self._generate_reference_route(behavioral_state, selected_action_spec, nav_plan)

        trajectory_parameters = SemanticActionsGridPolicy._generate_trajectory_specs(behavioral_state=behavioral_state,
                                                                                     action_spec=selected_action_spec,
                                                                                     reference_route=reference_trajectory)

        visualization_message = BehavioralVisualizationMsg(reference_route=reference_trajectory)

        # updating selected actions in memory
        self._last_action = semantic_actions[selected_action_index]
        self._last_action_spec = selected_action_spec
        self._last_ego_state = state.ego_state

        self.logger.debug("Chosen behavioral semantic action is %s, %s",
                          semantic_actions[selected_action_index].__dict__, selected_action_spec.__dict__)

        return trajectory_parameters, visualization_message

    def _enumerate_actions(self, behavioral_state: SemanticActionsGridState) -> List[SemanticAction]:
        """
        Enumerate the list of possible semantic actions to be generated.
        Every cell is being tested for the existence of cars.
        If one or more cars exist in it, we generate an action towards the first object in the list
        (the first object currently refers to the closest one to ego, depending on the semantic grid implementation
        which maps the list of DynamicObject to their respective cells)
        :param behavioral_state: behavioral_state contains semantic_occupancy_grid and ego_state
        :return: the list of semantic actions
        """

        semantic_actions: List[SemanticAction] = list()

        # Go over all cells in road semantic occupancy grid. The grid contains only relevant cells towards which
        # we can plan a trajectory.
        for semantic_cell in behavioral_state.road_occupancy_grid:
            # Generate actions towards each of the cells in front of ego
            if semantic_cell[LON_CELL] == SEMANTIC_CELL_LON_FRONT:
                if len(behavioral_state.road_occupancy_grid[semantic_cell]) > 0:
                    # Select first (closest) object in cell
                    target_obj = behavioral_state.road_occupancy_grid[semantic_cell][0]
                else:
                    # There are no objects in cell
                    target_obj = None

                semantic_action = SemanticAction(cell=semantic_cell, target_obj=target_obj,
                                                 action_type=SemanticActionType.FOLLOW)

                semantic_actions.append(semantic_action)

        return semantic_actions

    def _specify_action(self, behavioral_state: SemanticActionsGridState,
                        semantic_action: SemanticAction, nav_plan: NavigationPlanMsg) -> Optional[SemanticActionSpec]:
        """
        For each semantic action, generate a trajectory specifications that will be passed through to the TP
        :param behavioral_state: semantic actions grid behavioral state
        :param semantic_action:
        :param nav_plan: the navigation plan of ego
        :return: semantic action spec (None if no valid trajectories can be found)
        """

        if self._last_action is not None and semantic_action == self._last_action:
            continue_action = True
        else:
            continue_action = False

        if semantic_action.target_obj is None:
            return self._specify_action_to_empty_cell(behavioral_state=behavioral_state,
                                                      semantic_action=semantic_action,
                                                      continue_action=continue_action)
        else:
            return self._specify_action_towards_object(behavioral_state=behavioral_state,
                                                       semantic_action=semantic_action,
                                                       navigation_plan=nav_plan,
                                                       predictor=self._predictor,
                                                       continue_action=continue_action)

    def _eval_actions(self, behavioral_state: SemanticActionsGridState,
                      semantic_actions: List[SemanticAction],
                      actions_spec: List[SemanticActionSpec]) -> np.ndarray:
        """
        Evaluate the generated actions using the actions' spec and SemanticBehavioralState containing semantic grid.
        Gets a list of actions to evaluate and returns a vector representing their costs.
        A set of actions is provided, enabling us to assess them independently.
        Note: the semantic actions were generated using the behavioral state and don't necessarily capture
         all relevant details in the scene. Therefore the evaluation is done using the behavioral state.
        :param behavioral_state: semantic behavioral state, containing the semantic grid
        :param semantic_actions: semantic actions list
        :param actions_spec: specifications of semantic actions
        :return: numpy array of costs of semantic actions. Only one action gets a cost of 0, the rest get 1.
        """

        if len(semantic_actions) != len(actions_spec):
            self.logger.error(
                "The input arrays have different sizes: len(semantic_actions)=%d, len(actions_spec)=%d",
                len(semantic_actions), len(actions_spec))
            raise BehavioralPlanningException(
                "The input arrays have different sizes: len(semantic_actions)=%d, len(actions_spec)=%d",
                len(semantic_actions), len(actions_spec))

        # get indices of semantic_actions array for 3 actions: goto-right, straight, goto-left
        current_lane_action_ind = SemanticActionsGridPolicy._get_action_ind(
            semantic_actions, (SEMANTIC_CELL_LAT_SAME, SEMANTIC_CELL_LON_FRONT))
        left_lane_action_ind = SemanticActionsGridPolicy._get_action_ind(
            semantic_actions, (SEMANTIC_CELL_LAT_LEFT, SEMANTIC_CELL_LON_FRONT))
        right_lane_action_ind = SemanticActionsGridPolicy._get_action_ind(
            semantic_actions, (SEMANTIC_CELL_LAT_RIGHT, SEMANTIC_CELL_LON_FRONT))

        # The cost for each action is assigned so that the preferred policy would be:
        # Go to right if right and current lanes are fast enough.
        # Go to left if the current lane is slow and the left lane is faster than the current.
        # Otherwise remain on the current lane.

        # TODO - this needs to come from map
        desired_vel = BEHAVIORAL_PLANNING_DEFAULT_DESIRED_SPEED

        # boolean whether the forward-right cell is fast enough (may be empty grid cell)
        is_forward_right_fast = right_lane_action_ind is not None and \
                                desired_vel - actions_spec[right_lane_action_ind].v < MIN_OVERTAKE_VEL
        # boolean whether the right cell near ego is occupied
        is_right_occupied = True
        if (SEMANTIC_CELL_LAT_RIGHT, SEMANTIC_CELL_LON_SAME) in behavioral_state.road_occupancy_grid:
            is_right_occupied = len(behavioral_state.road_occupancy_grid[(SEMANTIC_CELL_LAT_RIGHT,
                                                                          SEMANTIC_CELL_LON_SAME)]) > 0

        # boolean whether the forward cell is fast enough (may be empty grid cell)
        is_forward_fast = current_lane_action_ind is not None and \
                          desired_vel - actions_spec[current_lane_action_ind].v < MIN_OVERTAKE_VEL

        # boolean whether the forward-left cell is faster than the forward cell
        is_forward_left_faster = left_lane_action_ind is not None and (current_lane_action_ind is None or
                                                                       actions_spec[left_lane_action_ind].v -
                                                                       actions_spec[
                                                                           current_lane_action_ind].v >= MIN_OVERTAKE_VEL)
        # boolean whether the left cell near ego is occupied
        if (SEMANTIC_CELL_LAT_LEFT, SEMANTIC_CELL_LON_SAME) in behavioral_state.road_occupancy_grid:
            is_left_occupied = len(behavioral_state.road_occupancy_grid[(SEMANTIC_CELL_LAT_LEFT,
                                                                         SEMANTIC_CELL_LON_SAME)]) > 0
        else:
            is_left_occupied = True

        costs = np.ones(len(semantic_actions))

        # move right if both straight and right lanes are fast
        # if is_forward_right_fast and (is_forward_fast or current_lane_action_ind is None) and not is_right_occupied:
        if is_forward_right_fast and not is_right_occupied:
            costs[right_lane_action_ind] = 0.
        # move left if straight is slow and the left is faster than straight
        elif not is_forward_fast and (
                    is_forward_left_faster or current_lane_action_ind is None) and not is_left_occupied:
            costs[left_lane_action_ind] = 0.
        else:
            costs[current_lane_action_ind] = 0.
        return costs

    @staticmethod
    def _generate_trajectory_specs(behavioral_state: SemanticActionsGridState,
                                   action_spec: SemanticActionSpec, reference_route: np.ndarray) -> TrajectoryParams:
        """
        Generate trajectory specification for trajectory planner given a SemanticActionSpec
        :param behavioral_state: processed behavioral state
        :param reference_route: [nx4] numpy array of (x, y, z, yaw) states
        :return: Trajectory cost specifications [TrajectoryParameters]
        """
        ego = behavioral_state.ego_state

        # Get road details
        road_id = ego.road_localization.road_id

        frenet = FrenetSerret2DFrame(reference_route)

        target_state = frenet.fstate_to_cstate(np.array([action_spec.s, action_spec.v, 0, action_spec.d, 0, 0]))

        cost_params = SemanticActionsGridPolicy._generate_cost_params(
            road_id=road_id,
            ego_size=ego.size,
            reference_route_latitude=action_spec.reference_route_latitude  # this assumes the target falls on the reference route
        )

        trajectory_parameters = TrajectoryParams(reference_route=reference_route,
                                                 time=action_spec.t + ego.timestamp_in_sec,
                                                 target_state=target_state,
                                                 cost_params=cost_params,
                                                 strategy=TrajectoryPlanningStrategy.HIGHWAY)

        return trajectory_parameters

    @staticmethod
    def _generate_cost_params(road_id: int, ego_size: ObjectSize, reference_route_latitude: float) -> \
            TrajectoryCostParams:
        """
        Generate cost specification for trajectory planner
        :param road_id: the road's id - it currently assumes a single road for the whole action.
        :param ego_size: ego size used to extract margins (for dilation of other objects on road)
        :param reference_route_latitude: the latitude of the reference route. This is used to compute out-of-lane cost
        :return: a TrajectoryCostParams instance that encodes all parameters for TP cost computation.
        """
        road = MapService.get_instance().get_road(road_id)
        target_lane_num = int(reference_route_latitude / road.lane_width)

        # lateral distance in [m] from ref. path to rightmost edge of lane
        right_lane_offset = max(0.0, reference_route_latitude - ego_size.width / 2 - target_lane_num * road.lane_width)
        # lateral distance in [m] from ref. path to leftmost edge of lane
        left_lane_offset = (road.road_width - reference_route_latitude) - ego_size.width / 2 - \
                           (road.lanes_num - target_lane_num - 1) * road.lane_width
        # as stated above, for shoulders
        right_shoulder_offset = reference_route_latitude - ego_size.width / 2 + SHOULDER_SIGMOID_OFFSET
        # as stated above, for shoulders
        left_shoulder_offset = (road.road_width - reference_route_latitude) - ego_size.width / 2 + \
                               SHOULDER_SIGMOID_OFFSET
        # as stated above, for whole road including shoulders
        right_road_offset = reference_route_latitude - ego_size.width / 2 + ROAD_SHOULDERS_WIDTH
        # as stated above, for whole road including shoulders
        left_road_offset = (road.road_width - reference_route_latitude) - ego_size.width / 2 + ROAD_SHOULDERS_WIDTH

        # Set road-structure-based cost parameters
        right_lane_cost = SigmoidFunctionParams(w=DEVIATION_FROM_LANE_COST, k=LANE_SIGMOID_K_PARAM,
                                                offset=right_lane_offset)  # Zero cost
        left_lane_cost = SigmoidFunctionParams(w=DEVIATION_FROM_LANE_COST, k=LANE_SIGMOID_K_PARAM,
                                               offset=left_lane_offset)  # Zero cost
        right_shoulder_cost = SigmoidFunctionParams(w=DEVIATION_TO_SHOULDER_COST, k=SHOULDER_SIGMOID_K_PARAM,
                                                    offset=right_shoulder_offset)  # Very high cost
        left_shoulder_cost = SigmoidFunctionParams(w=DEVIATION_TO_SHOULDER_COST, k=SHOULDER_SIGMOID_K_PARAM,
                                                   offset=left_shoulder_offset)  # Very high cost
        right_road_cost = SigmoidFunctionParams(w=DEVIATION_FROM_ROAD_COST, k=ROAD_SIGMOID_K_PARAM,
                                                offset=right_road_offset)  # Very high cost
        left_road_cost = SigmoidFunctionParams(w=DEVIATION_FROM_ROAD_COST, k=ROAD_SIGMOID_K_PARAM,
                                               offset=left_road_offset)  # Very high cost

        # Set objects parameters
        # dilate each object by ego length + safety margin
        objects_dilation_length = ego_size.length / 2 + LATERAL_SAFETY_MARGIN_FROM_OBJECT
        objects_dilation_width = ego_size.width / 2 + LATERAL_SAFETY_MARGIN_FROM_OBJECT
        objects_cost_x = SigmoidFunctionParams(w=OBSTACLE_SIGMOID_COST, k=OBSTACLE_SIGMOID_K_PARAM,
                                               offset=objects_dilation_length)  # Very high (inf) cost
        objects_cost_y = SigmoidFunctionParams(w=OBSTACLE_SIGMOID_COST, k=OBSTACLE_SIGMOID_K_PARAM,
                                               offset=objects_dilation_width)  # Very high (inf) cost
        dist_from_goal_cost = SigmoidFunctionParams(w=DEVIATION_FROM_GOAL_COST, k=GOAL_SIGMOID_K_PARAM,
                                                    offset=GOAL_SIGMOID_OFFSET)
        dist_from_goal_lat_factor = DEVIATION_FROM_GOAL_LAT_LON_RATIO

        cost_params = TrajectoryCostParams(obstacle_cost_x=objects_cost_x,
                                           obstacle_cost_y=objects_cost_y,
                                           left_lane_cost=left_lane_cost,
                                           right_lane_cost=right_lane_cost,
                                           left_shoulder_cost=left_shoulder_cost,
                                           right_shoulder_cost=right_shoulder_cost,
                                           left_road_cost=left_road_cost,
                                           right_road_cost=right_road_cost,
                                           dist_from_goal_cost=dist_from_goal_cost,
                                           dist_from_goal_lat_factor=dist_from_goal_lat_factor,
                                           lon_jerk_cost=LON_JERK_COST,
                                           lat_jerk_cost=LAT_JERK_COST,
                                           velocity_limits=VELOCITY_LIMITS,
                                           lon_acceleration_limits=LON_ACC_LIMITS,
                                           lat_acceleration_limits=LAT_ACC_LIMITS)

        return cost_params

    def _specify_action_to_empty_cell(self, behavioral_state: SemanticActionsGridState,
                                      semantic_action: SemanticAction, continue_action: bool) -> SemanticActionSpec:
        """
        This method's purpose is to specify the enumerated actions that the agent can take.
        Each semantic action is translated to a trajectory of the agent.
        The trajectory specification is created towards a target location/object in given cell,
         considering ego speed, location.
        :param behavioral_state:
        :param semantic_action:
        :return: semantic action specification
        """
        ego = behavioral_state.ego_state

        # TODO: in the future - concatenate all roads within the relevant NavigationPlan
        road_id = ego.road_localization.road_id

        road_lane_latitudes = MapService.get_instance().get_center_lanes_latitudes(road_id)
        desired_lane = ego.road_localization.lane_num + semantic_action.cell[LAT_CELL]
        desired_center_lane_latitude = road_lane_latitudes[desired_lane]

        # reference route (frenet) is the center lane that we desire to follow.
        road_points = MapService.get_instance()._shift_road_points_to_latitude(road_id, desired_center_lane_latitude)
        road_frenet = FrenetSerret2DFrame(road_points)

        if continue_action:
            ego_init_cartesian_extended_state = self._last_action_spec.samplable_trajectory.sample(np.array([ego.timestamp_in_sec]))[0]
        else:
            ego_init_cartesian_extended_state = np.array([
                ego.x, ego.y,
                ego.yaw,
                ego.v_x,
                ego.acceleration_lon,
                ego.curvature
            ])

        ego_init_fstate = road_frenet.cstate_to_fstate(ego_init_cartesian_extended_state)

        T_vals = np.arange(BP_ACTION_T_LIMITS[LIMIT_MIN], BP_ACTION_T_LIMITS[LIMIT_MAX],
                           BP_ACTION_T_RES)

        A_s = QuarticPoly1D.time_constraints_tensor(T_vals)
        A_inv_s = np.linalg.inv(A_s)

        # Quartic polynomial constraints (no constraint on sT)
        constraints_s = np.repeat([[
            ego_init_fstate[FS_SX],
            ego_init_fstate[FS_SV],
            ego_init_fstate[FS_SA],
            BEHAVIORAL_PLANNING_DEFAULT_DESIRED_SPEED,  # desired velocity # TODO: change to the road's target speed
            0.0  # zero acceleration at the end of action
        ]], repeats=len(T_vals), axis=0)

        A_d = QuinticPoly1D.time_constraints_tensor(T_vals)
        A_inv_d = np.linalg.inv(A_d)

        # Quintic polynomial constraints
        constraints_d = np.repeat([[
            ego_init_fstate[FS_DX],
            ego_init_fstate[FS_DV],
            ego_init_fstate[FS_DA],
            0.0,    # lateral position is 0 relative to the reference route (center of desired lane)
            0.0,
            0.0
        ]], repeats=len(T_vals), axis=0)

        poly_coefs_s = QuarticPoly1D.zip_solve(A_inv_s, constraints_s)
        poly_coefs_d = QuinticPoly1D.zip_solve(A_inv_d, constraints_d)

        target_relative_s = Math.zip_polyval2d(poly_coefs_s, T_vals[:, np.newaxis])

        # TODO: acceleration is computed in frenet frame and not cartesian. if road is curved, this is problematic
        are_lon_acc_in_limits = QuarticPoly1D.are_accelerations_in_limits(poly_coefs_s, T_vals, LON_ACC_LIMITS)
        are_vel_in_limits = QuarticPoly1D.are_velocities_in_limits(poly_coefs_s, T_vals, VELOCITY_LIMITS)
        are_lat_acc_in_limits = QuinticPoly1D.are_accelerations_in_limits(poly_coefs_d, T_vals, LAT_ACC_LIMITS)

        jerk = QuarticPoly1D.cumulative_jerk(poly_coefs_s, T_vals) + QuinticPoly1D.cumulative_jerk(poly_coefs_d, T_vals)
        jerk_T = np.c_[jerk, T_vals]

        cost = np.dot(jerk_T, np.c_[BP_JERK_TIME_WEIGHTS[0]])
        optimum_time_idx = np.argmin(cost)

        # are_vel_in_limits[optimum_idx] & \
        is_interior_optimum = are_lon_acc_in_limits[optimum_time_idx] & are_lat_acc_in_limits[optimum_time_idx] & \
                              NumpyUtils.is_in_limits(T_vals[optimum_time_idx], BP_ACTION_T_LIMITS)

        # Note: We create the samplable trajectory as a reference trajectory of the current action.from
        # We assume correctness only of the longitudinal axis, and set T_d to be equal to T_s.
        samplable_trajectory = SamplableWerlingTrajectory(timestamp_in_sec=ego.timestamp_in_sec,
                                                          T_s=T_vals[optimum_time_idx],
                                                          T_d=T_vals[optimum_time_idx],
                                                          frenet_frame=road_frenet,
                                                          poly_s_coefs=poly_coefs_s[optimum_time_idx],
                                                          poly_d_coefs=poly_coefs_d[optimum_time_idx])

        expected_state = samplable_trajectory.sample(time_points=np.array([ego.timestamp_in_sec + 0.1]))[0]

        return SemanticActionSpec(t=T_vals[optimum_time_idx],
                                  v=constraints_s[optimum_time_idx, 3],
                                  s=target_relative_s[optimum_time_idx, 0],
                                  d=constraints_d[optimum_time_idx, 3],
                                  reference_route_latitude=desired_center_lane_latitude,
                                  samplable_trajectory=samplable_trajectory)

    @raises(NoValidTrajectoriesFound)
    # TODO: modify this function to work with DynamicObject's specific NavigationPlan (and predictor?)
    def _specify_action_towards_object(self, behavioral_state: SemanticActionsGridState,
                                       semantic_action: SemanticAction,
                                       navigation_plan: NavigationPlanMsg,
                                       predictor: Predictor, continue_action: bool) -> SemanticActionSpec:
        """
        given a state and a high level SemanticAction towards an object, generate a SemanticActionSpec
        :param behavioral_state: semantic actions grid behavioral state
        :param semantic_action:
        :return: SemanticActionSpec
        """
        ego = behavioral_state.ego_state
        target_obj = semantic_action.target_obj

        # Extract relevant details from state on Reference-Object
        # TODO: in the future - concatenate all roads within the relevant NavigationPlan
        # TODO: road localization needs to be handled
        road_id = ego.road_localization.road_id
        road_lane_latitudes = MapService.get_instance().get_center_lanes_latitudes(road_id)
        desired_center_lane_latitude = road_lane_latitudes[target_obj.road_localization.lane_num]

        # reference route lies in the center-lane where target_obj drives.
        road_points = MapService.get_instance()._shift_road_points_to_latitude(road_id, desired_center_lane_latitude)
        road_frenet = FrenetSerret2DFrame(road_points)

        # TODO: add handling of self._last_action_spec.samplable_trajectory !!!

        ego_init_fstate = road_frenet.cstate_to_fstate(np.array([
            ego.x, ego.y,
            ego.yaw,
            ego.v_x,
            ego.acceleration_lon,
            ego.curvature
        ]))

        obj_init_fstate = road_frenet.cstate_to_fstate(np.array([
            target_obj.x, target_obj.y,
            target_obj.yaw,
            target_obj.v_x,
            target_obj.acceleration_lon,
            0.0  # We don't care about other agent's curvature
        ]))

        # lon_margin = part of ego from its origin to its front + half of target object
        lon_margin = ego.size.length - EGO_ORIGIN_LON_FROM_REAR + \
                     target_obj.size.length / 2

        T_vals = np.arange(BP_ACTION_T_LIMITS[LIMIT_MIN], BP_ACTION_T_LIMITS[LIMIT_MAX],
                           BP_ACTION_T_RES)

        A = QuinticPoly1D.time_constraints_tensor(T_vals)
        A_inv = np.linalg.inv(A)

        # TODO: should be swapped with current implementation of Predictor
        obj_saT = obj_init_fstate[FS_SA]  # TODO: should be zeroed?
        obj_svT = obj_init_fstate[FS_SV] + obj_init_fstate[FS_SA] * T_vals
        obj_sxT = obj_init_fstate[FS_SX] + obj_init_fstate[FS_SV] * T_vals + obj_init_fstate[FS_SA] * T_vals ** 2 / 2

        # TODO: account for acc<>0 (from MobilEye's paper)
        safe_lon_dist = obj_svT * SAFE_DIST_TIME_DELAY

        constraints_s = np.c_[
            np.full(shape=len(T_vals), fill_value=ego_init_fstate[FS_SX]),
            np.full(shape=len(T_vals), fill_value=ego_init_fstate[FS_SV]),
            np.full(shape=len(T_vals), fill_value=ego_init_fstate[FS_SA]),
            obj_sxT - safe_lon_dist - lon_margin,
            obj_svT,
            np.full(shape=len(T_vals), fill_value=obj_saT)
        ]

        constraints_d = np.repeat([[
            ego_init_fstate[FS_DX],
            ego_init_fstate[FS_DV],
            ego_init_fstate[FS_DA],
            0.0,    # aim for 0 latitude relative to reference route (target_obj's center lane)
            0.0,
            0.0
        ]], repeats=len(T_vals), axis=0)

        # solve for s(t) and d(t)
        poly_coefs_s = QuinticPoly1D.zip_solve(A_inv, constraints_s)
        poly_coefs_d = QuinticPoly1D.zip_solve(A_inv, constraints_d)

        # TODO: acceleration is computed in frenet frame and not cartesian. if road is curved, this is problematic
        are_lon_acc_in_limits = QuinticPoly1D.are_accelerations_in_limits(poly_coefs_s, T_vals, LON_ACC_LIMITS)
        are_lat_acc_in_limits = QuinticPoly1D.are_accelerations_in_limits(poly_coefs_d, T_vals, LAT_ACC_LIMITS)
        are_vel_in_limits = QuinticPoly1D.are_velocities_in_limits(poly_coefs_s, T_vals, VELOCITY_LIMITS)

        jerk = QuinticPoly1D.cumulative_jerk(poly_coefs_s, T_vals) + QuinticPoly1D.cumulative_jerk(poly_coefs_d, T_vals)
        jerk_T = np.c_[jerk, T_vals]

        cost = np.dot(jerk_T, np.c_[BP_JERK_TIME_WEIGHTS[0]])
        optimum_time_idx = np.argmin(cost)

        # are_vel_in_limits[optimum_idx] & \
        is_interior_optimum = are_lon_acc_in_limits[optimum_time_idx] & are_lat_acc_in_limits[optimum_time_idx] & \
                              NumpyUtils.is_in_limits(T_vals[optimum_time_idx], BP_ACTION_T_LIMITS)

        # Note: We create the samplable trajectory as a reference trajectory of the current action.from
        # We assume correctness only of the longitudinal axis, and set T_d to be equal to T_s.
        samplable_trajectory = SamplableWerlingTrajectory(timestamp_in_sec=ego.timestamp_in_sec,
                                                          T_s=T_vals[optimum_time_idx],
                                                          T_d=T_vals[optimum_time_idx],
                                                          frenet_frame=road_frenet,
                                                          poly_s_coefs=poly_coefs_s[optimum_time_idx],
                                                          poly_d_coefs=poly_coefs_d[optimum_time_idx])

        return SemanticActionSpec(t=T_vals[optimum_time_idx], v=obj_svT[optimum_time_idx],
                                  s=constraints_s[optimum_time_idx, 3],
                                  d=constraints_d[optimum_time_idx, 3],
                                  reference_route_latitude=desired_center_lane_latitude,
                                  samplable_trajectory=samplable_trajectory)

    @staticmethod
    def _get_action_ind(semantic_actions: List[SemanticAction], cell: SemanticGridCell):
        """
        Given semantic actions array and action cell, return index of action matching to the given cell.
        :param semantic_actions: array of semantic actions
        :param cell:
        :return: the action index or None if the action does not exist
        """
        action_ind = [i for i, action in enumerate(semantic_actions) if
                      action.cell[LAT_CELL] == cell[LAT_CELL] and action.cell[LON_CELL] == cell[LON_CELL]]
        if len(action_ind) > 0:
            return action_ind[0]
        else:
            return None

    @staticmethod
    def _generate_reference_route(behavioral_state: SemanticActionsGridState,
                                  action_spec: SemanticActionSpec, navigation_plan: NavigationPlanMsg) -> np.ndarray:
        """
        Generate the reference route that will be provided to the trajectory planner.
         Given the target longitude and latitude, we create a reference route in global coordinates, where:
         latitude is constant and equal to the target latitude;
         longitude starts from ego current longitude, and end in the target longitude.
        :param behavioral_state: processed behavioral state
        :param action_spec: the goal of the action
        :return: [nx3] array of reference_route (x,y,yaw) [m,m,rad] in global coordinates
        """
        ego = behavioral_state.ego_state

        target_lane_latitude = action_spec.reference_route_latitude
        target_relative_longitude = action_spec.s

        # Add a margin to the lookahead path of dynamic objects to avoid extrapolation
        # caused by the curve linearization approximation in the resampling process
        # The compensation here is multiplicative because of the different curve-fittings we use:
        # in BP we use piecewise-linear and in TP we use cubic-fit.
        # Due to that, a point's longitude-value will be different between the 2 curves.
        # This error is accumulated depending on the actual length of the curvature -
        # when it is long, the error will potentially be big.
<<<<<<< HEAD
        lookahead_distance = target_relative_longitude * PREDICTION_LOOKAHEAD_COMPENSATION_RATIO
=======
        lookahead_distance = behavioral_state.ego_state.road_localization.road_lon + LON_MARGIN_FROM_EGO + \
                             target_relative_longitude * PREDICTION_LOOKAHEAD_COMPENSATION_RATIO
>>>>>>> 30db5ffe

        # TODO: figure out how to solve the issue of lagging ego-vehicle (relative to reference route)
        # TODO: better than sending the whole road. and also what happens in the beginning of a road
        lookahead_path = MapService.get_instance().get_uniform_path_lookahead(
            road_id=ego.road_localization.road_id,
            lat_shift=target_lane_latitude,
            starting_lon=0,
            lon_step=TRAJECTORY_ARCLEN_RESOLUTION,
            steps_num=int(np.ceil(lookahead_distance / TRAJECTORY_ARCLEN_RESOLUTION)),
            navigation_plan=navigation_plan)

        return lookahead_path<|MERGE_RESOLUTION|>--- conflicted
+++ resolved
@@ -12,12 +12,8 @@
     DEVIATION_FROM_LANE_COST, ROAD_SIGMOID_K_PARAM, OBSTACLE_SIGMOID_K_PARAM, \
     DEVIATION_FROM_GOAL_COST, DEVIATION_FROM_GOAL_LAT_LON_RATIO, GOAL_SIGMOID_K_PARAM, \
     GOAL_SIGMOID_OFFSET, LATERAL_SAFETY_MARGIN_FROM_OBJECT, LON_ACC_LIMITS, \
-<<<<<<< HEAD
-    LAT_ACC_LIMITS, SHOULDER_SIGMOID_OFFSET, BP_JERK_TIME_WEIGHTS
-=======
     LAT_ACC_LIMITS, SHOULDER_SIGMOID_OFFSET, LON_JERK_COST, LAT_JERK_COST, LON_MARGIN_FROM_EGO, LANE_SIGMOID_K_PARAM, \
-    SHOULDER_SIGMOID_K_PARAM
->>>>>>> 30db5ffe
+    SHOULDER_SIGMOID_K_PARAM, BP_JERK_TIME_WEIGHTS
 from decision_making.src.global_constants import EGO_ORIGIN_LON_FROM_REAR, TRAJECTORY_ARCLEN_RESOLUTION, \
     PREDICTION_LOOKAHEAD_COMPENSATION_RATIO, BEHAVIORAL_PLANNING_DEFAULT_DESIRED_SPEED, VELOCITY_LIMITS
 from decision_making.src.messages.navigation_plan_message import NavigationPlanMsg
@@ -594,12 +590,7 @@
         # Due to that, a point's longitude-value will be different between the 2 curves.
         # This error is accumulated depending on the actual length of the curvature -
         # when it is long, the error will potentially be big.
-<<<<<<< HEAD
         lookahead_distance = target_relative_longitude * PREDICTION_LOOKAHEAD_COMPENSATION_RATIO
-=======
-        lookahead_distance = behavioral_state.ego_state.road_localization.road_lon + LON_MARGIN_FROM_EGO + \
-                             target_relative_longitude * PREDICTION_LOOKAHEAD_COMPENSATION_RATIO
->>>>>>> 30db5ffe
 
         # TODO: figure out how to solve the issue of lagging ego-vehicle (relative to reference route)
         # TODO: better than sending the whole road. and also what happens in the beginning of a road
