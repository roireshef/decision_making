--- conflicted
+++ resolved
@@ -5,22 +5,13 @@
 from decision_making.src.exceptions import BehavioralPlanningException
 from decision_making.src.exceptions import NoValidTrajectoriesFound, raises
 from decision_making.src.global_constants import BP_SPECIFICATION_T_MIN, BP_SPECIFICATION_T_MAX, \
-<<<<<<< HEAD
-    BP_SPECIFICATION_T_RES, LON_ACCELERATION_LIMITS, \
-    SAFE_DIST_TIME_DELAY, SEMANTIC_CELL_LON_FRONT, SEMANTIC_CELL_LON_SAME, \
-    SEMANTIC_CELL_LAT_SAME, SEMANTIC_CELL_LAT_LEFT, SEMANTIC_CELL_LAT_RIGHT, MIN_OVERTAKE_VEL, \
-    BEHAVIORAL_PLANNING_HORIZON, OBSTACLE_SIGMOID_COST, DEVIATION_FROM_ROAD_COST, DEVIATION_TO_SHOULDER_COST, \
-    DEVIATION_FROM_LANE_COST, ROAD_SIGMOID_K_PARAM, OBSTACLE_SIGMOID_K_PARAM, \
-    LATERAL_SAFETY_MARGIN_FROM_OBJECT, DEVIATION_FROM_GOAL_COST, DEVIATION_FROM_GOAL_LAT_FACTOR, GOAL_SIGMOID_K_PARAM, \
-    GOAL_SIGMOID_OFFSET
-=======
     BP_SPECIFICATION_T_RES, SAFE_DIST_TIME_DELAY, SEMANTIC_CELL_LON_FRONT, SEMANTIC_CELL_LON_SAME, \
     SEMANTIC_CELL_LAT_SAME, SEMANTIC_CELL_LAT_LEFT, SEMANTIC_CELL_LAT_RIGHT, MIN_OVERTAKE_VEL, \
-    BEHAVIORAL_PLANNING_HORIZON, A_LON_EPS, INFINITE_SIGMOID_COST, DEVIATION_FROM_ROAD_COST, DEVIATION_TO_SHOULDER_COST, \
-    OUT_OF_LANE_COST, ROAD_SIGMOID_K_PARAM, OBJECTS_SIGMOID_K_PARAM, DEVIATION_FROM_GOAL_LON_COST, \
-    DEVIATION_FROM_GOAL_LAT_COST, DEVIATION_FROM_REF_ROUTE_COST, LATERAL_SAFETY_MARGIN_FROM_OBJECT, LON_ACC_LIMITS, \
+    BEHAVIORAL_PLANNING_HORIZON, A_LON_EPS, OBSTACLE_SIGMOID_COST, DEVIATION_FROM_ROAD_COST, DEVIATION_TO_SHOULDER_COST, \
+    DEVIATION_FROM_LANE_COST, ROAD_SIGMOID_K_PARAM, OBSTACLE_SIGMOID_K_PARAM, \
+    DEVIATION_FROM_GOAL_COST, DEVIATION_FROM_GOAL_LAT_FACTOR, GOAL_SIGMOID_K_PARAM, \
+    GOAL_SIGMOID_OFFSET, LATERAL_SAFETY_MARGIN_FROM_OBJECT, LON_ACC_LIMITS, \
     LAT_ACC_LIMITS
->>>>>>> f7e976df
 from decision_making.src.global_constants import EGO_ORIGIN_LON_FROM_REAR, TRAJECTORY_ARCLEN_RESOLUTION, \
     PREDICTION_LOOKAHEAD_COMPENSATION_RATIO, BEHAVIORAL_PLANNING_DEFAULT_DESIRED_SPEED, VELOCITY_LIMITS
 from decision_making.src.messages.navigation_plan_message import NavigationPlanMsg
@@ -314,12 +305,8 @@
 
         # TODO: set velocity and acceleration limits properly
         velocity_limits = VELOCITY_LIMITS  # [m/s]. not a constant because it might be learned. TBD
-<<<<<<< HEAD
-        lon_acceleration_limits = LON_ACCELERATION_LIMITS
-=======
         lon_acceleration_limits = LON_ACC_LIMITS + np.array([-A_LON_EPS, +A_LON_EPS])
         lat_acceleration_limits = LAT_ACC_LIMITS
->>>>>>> f7e976df
 
         cost_params = TrajectoryCostParams(left_lane_cost=left_lane_cost,
                                            right_lane_cost=right_lane_cost,
@@ -332,12 +319,8 @@
                                            dist_from_goal_cost=dist_from_goal_cost,
                                            dist_from_goal_lat_factor=dist_from_goal_lat_factor,
                                            velocity_limits=velocity_limits,
-<<<<<<< HEAD
-                                           acceleration_limits=lon_acceleration_limits)
-=======
                                            lon_acceleration_limits=lon_acceleration_limits,
                                            lat_acceleration_limits=lat_acceleration_limits)
->>>>>>> f7e976df
 
         return cost_params
 
@@ -440,13 +423,8 @@
             poly_coefs_d = OptimalControlUtils.QuinticPoly1D.solve(A_inv, constraints_d[np.newaxis, :])[0]
 
             # TODO: acceleration is computed in frenet frame and not cartesian. if road is curved, this is problematic
-<<<<<<< HEAD
-            if SemanticActionsGridPolicy._is_acceleration_in_limits(poly_coefs_s, T, LON_ACCELERATION_LIMITS) and \
-                    SemanticActionsGridPolicy._is_acceleration_in_limits(poly_coefs_d, T, LON_ACCELERATION_LIMITS):
-=======
             if SemanticActionsGridPolicy._is_acceleration_in_limits(poly_coefs_s, T, LON_ACC_LIMITS) and \
                     SemanticActionsGridPolicy._is_acceleration_in_limits(poly_coefs_d, T, LAT_ACC_LIMITS):
->>>>>>> f7e976df
                 return SemanticActionSpec(t=T, v=obj_svT, s_rel=constraints_s[3] - ego_sx0,
                                           d_rel=constraints_d[3] - ego_dx0)
 
@@ -454,21 +432,13 @@
                                        semantic_action.__dict__, behavioral_state.__dict__)
 
     @staticmethod
-<<<<<<< HEAD
-    def _is_acceleration_in_limits(poly_coefs: np.ndarray, T: float, acc_limits: np.ndarray) -> bool:
-=======
     def _is_acceleration_in_limits(poly_coefs: np.ndarray, T: float, acc_limits: Limits) -> bool:
->>>>>>> f7e976df
         """
         given coefficients vector of a quintic polynomial x(t), and restrictions
         on the acceleration values, return True if restrictions are met, False otherwise
         :param poly_coefs: 1D numpy array with x(t), x_dot(t) x_dotdot(t) concatenated
         :param T: planning time horizon [sec]
-<<<<<<< HEAD
-        :param acc_limits: [min, max] allowed values of acceleration/deceleration [m/sec^2]
-=======
         :param acc_limits: minimal and maximal allowed values of acceleration/deceleration [m/sec^2]
->>>>>>> f7e976df
         :return: True if restrictions are met, False otherwise
         """
         # TODO: a(0) and a(T) checks are omitted as they they are provided by the user.
@@ -482,13 +452,8 @@
                                                             np.less_equal(acc_suspected_points, T)]
 
         # check if extrema values are within [a_min, a_max] limits
-<<<<<<< HEAD
-        return np.all(np.greater_equal(acc_inlimit_suspected_values_s, acc_limits[0]) &
-                      np.less_equal(acc_inlimit_suspected_values_s, acc_limits[1]))
-=======
         return np.all(np.greater_equal(acc_inlimit_suspected_values, acc_limits[LIMIT_MIN]) &
                       np.less_equal(acc_inlimit_suspected_values, acc_limits[LIMIT_MAX]))
->>>>>>> f7e976df
 
     @staticmethod
     def _get_action_ind(semantic_actions: List[SemanticAction], cell: SemanticGridCell):
@@ -541,5 +506,4 @@
             steps_num=int(np.ceil(lookahead_distance / TRAJECTORY_ARCLEN_RESOLUTION)),
             navigation_plan=navigation_plan)
 
-        return lookahead_path
-
+        return lookahead_path