--- conflicted
+++ resolved
@@ -10,19 +10,12 @@
     DEVIATION_FROM_LANE_COST, ROAD_SIGMOID_K_PARAM, OBSTACLE_SIGMOID_K_PARAM, \
     DEVIATION_FROM_GOAL_COST, DEVIATION_FROM_GOAL_LAT_LON_RATIO, GOAL_SIGMOID_K_PARAM, \
     GOAL_SIGMOID_OFFSET, LATERAL_SAFETY_MARGIN_FROM_OBJECT, LON_ACC_LIMITS, \
-<<<<<<< HEAD
-    LAT_ACC_LIMITS, SHOULDER_SIGMOID_OFFSET
-from decision_making.src.global_constants import BP_ACTION_T_LIMITS, \
+    LAT_ACC_LIMITS, SHOULDER_SIGMOID_OFFSET, BP_JERK_TIME_WEIGHTS, LON_JERK_COST, LAT_JERK_COST, LON_MARGIN_FROM_EGO, LANE_SIGMOID_K_PARAM, \
+    SHOULDER_SIGMOID_K_PARAM, BP_ACTION_T_LIMITS, \
     BP_ACTION_T_RES, SAFE_DIST_TIME_DELAY, SEMANTIC_CELL_LON_FRONT, SEMANTIC_CELL_LON_SAME, \
     SEMANTIC_CELL_LAT_SAME, SEMANTIC_CELL_LAT_LEFT, SEMANTIC_CELL_LAT_RIGHT, MIN_OVERTAKE_VEL, \
     BP_JERK_TIME_WEIGHTS
-from decision_making.src.global_constants import EGO_ORIGIN_LON_FROM_REAR
-from decision_making.src.global_constants import TRAJECTORY_ARCLEN_RESOLUTION, \
-=======
-    LAT_ACC_LIMITS, SHOULDER_SIGMOID_OFFSET, LON_JERK_COST, LAT_JERK_COST, LON_MARGIN_FROM_EGO, LANE_SIGMOID_K_PARAM, \
-    SHOULDER_SIGMOID_K_PARAM, BP_JERK_TIME_WEIGHTS
 from decision_making.src.global_constants import EGO_ORIGIN_LON_FROM_REAR, TRAJECTORY_ARCLEN_RESOLUTION, \
->>>>>>> adbf6207
     PREDICTION_LOOKAHEAD_COMPENSATION_RATIO, BEHAVIORAL_PLANNING_DEFAULT_DESIRED_SPEED, VELOCITY_LIMITS
 from decision_making.src.messages.navigation_plan_message import NavigationPlanMsg
 from decision_making.src.messages.trajectory_parameters import SigmoidFunctionParams, TrajectoryCostParams, \
@@ -43,8 +36,7 @@
 from decision_making.src.planning.utils.math import Math
 from decision_making.src.planning.utils.numpy_utils import NumpyUtils
 from decision_making.src.prediction.predictor import Predictor
-from decision_making.src.state.state import ObjectSize
-from decision_making.src.state.state import State, EgoState
+from decision_making.src.state.state import State, ObjectSize, EgoState
 from mapping.src.model.constants import ROAD_SHOULDERS_WIDTH
 from mapping.src.service.map_service import MapService
 
@@ -85,11 +77,6 @@
         selected_action_index = int(np.argmin(action_costs))
         selected_action_spec = actions_spec[selected_action_index]
 
-<<<<<<< HEAD
-=======
-        reference_trajectory = self._generate_reference_route(behavioral_state, selected_action_spec, nav_plan)
-
->>>>>>> adbf6207
         trajectory_parameters = SemanticActionsGridPolicy._generate_trajectory_specs(behavioral_state=behavioral_state,
                                                                                      action_spec=selected_action_spec,
                                                                                      navigation_plan=nav_plan)
@@ -160,15 +147,9 @@
         else:
             return self._specify_action_towards_object(behavioral_state=behavioral_state,
                                                        semantic_action=semantic_action,
-<<<<<<< HEAD
                                                        continue_action=continue_action,
                                                        predictor=self._predictor,
                                                        navigation_plan=nav_plan)
-=======
-                                                       navigation_plan=nav_plan,
-                                                       predictor=self._predictor,
-                                                       continue_action=continue_action)
->>>>>>> adbf6207
 
     def _eval_actions(self, behavioral_state: SemanticActionsGridState,
                       semantic_actions: List[SemanticAction],
@@ -248,35 +229,305 @@
             costs[current_lane_action_ind] = 0.
         return costs
 
-<<<<<<< HEAD
-=======
+    def _specify_action_to_empty_cell(self, behavioral_state: SemanticActionsGridState,
+                                      semantic_action: SemanticAction, continue_action: bool) -> SemanticActionSpec:
+        """
+        This method's purpose is to specify the enumerated actions that the agent can take.
+        Each semantic action is translated to a trajectory of the agent.
+        The trajectory specification is created towards a target location/object in given cell,
+         considering ego speed, location.
+         Internally, the reference route here is the RHS of the road, and the ActionSpec is specified with respect to it
+        :param behavioral_state:
+        :param semantic_action:
+        :return: semantic action specification
+        """
+        ego = behavioral_state.ego_state
+
+        # TODO: in the future - concatenate all roads within the relevant NavigationPlan
+        road_id = ego.road_localization.road_id
+
+        road_lane_latitudes = MapService.get_instance().get_center_lanes_latitudes(road_id)
+        desired_lane = ego.road_localization.lane_num + semantic_action.cell[LAT_CELL]
+        desired_center_lane_latitude = road_lane_latitudes[desired_lane]
+
+        # reference route is now the desired center-lane
+        road_points = MapService.get_instance()._shift_road_points_to_latitude(road_id, 0.0)
+        road_frenet = FrenetSerret2DFrame(road_points)
+
+        if continue_action:
+            ego_init_cartesian_extended_state = \
+                self._last_action_spec.samplable_trajectory.sample(np.array([ego.timestamp_in_sec]))[0]
+        else:
+            ego_init_cartesian_extended_state = np.array([
+                ego.x, ego.y,
+                ego.yaw,
+                ego.v_x,
+                ego.acceleration_lon,
+                ego.curvature
+            ])
+
+        ego_init_fstate = road_frenet.cstate_to_fstate(ego_init_cartesian_extended_state)
+
+        T_vals = np.arange(BP_ACTION_T_LIMITS[LIMIT_MIN], BP_ACTION_T_LIMITS[LIMIT_MAX],
+                           BP_ACTION_T_RES)
+
+        A_s = QuarticPoly1D.time_constraints_tensor(T_vals)
+        A_inv_s = np.linalg.inv(A_s)
+
+        # Quartic polynomial constraints (no constraint on sT)
+        constraints_s = np.repeat([[
+            ego_init_fstate[FS_SX],
+            ego_init_fstate[FS_SV],
+            ego_init_fstate[FS_SA],
+            BEHAVIORAL_PLANNING_DEFAULT_DESIRED_SPEED,  # desired velocity # TODO: change to the road's target speed
+            0.0  # zero acceleration at the end of action
+        ]], repeats=len(T_vals), axis=0)
+
+        A_d = QuinticPoly1D.time_constraints_tensor(T_vals)
+        A_inv_d = np.linalg.inv(A_d)
+
+        # Quintic polynomial constraints
+        constraints_d = np.repeat([[
+            ego_init_fstate[FS_DX],
+            ego_init_fstate[FS_DV],
+            ego_init_fstate[FS_DA],
+            desired_center_lane_latitude,  # Target latitude relative to refernce route (RHS of road)
+            0.0,
+            0.0
+        ]], repeats=len(T_vals), axis=0)
+
+        poly_coefs_s = QuarticPoly1D.zip_solve(A_inv_s, constraints_s)
+        poly_coefs_d = QuinticPoly1D.zip_solve(A_inv_d, constraints_d)
+
+        target_s = Math.zip_polyval2d(poly_coefs_s, T_vals[:, np.newaxis])
+
+        # TODO: acceleration is computed in frenet frame and not cartesian. if road is curved, this is problematic
+        are_lon_acc_in_limits = QuarticPoly1D.are_accelerations_in_limits(poly_coefs_s, T_vals, LON_ACC_LIMITS)
+        are_vel_in_limits = QuarticPoly1D.are_velocities_in_limits(poly_coefs_s, T_vals, VELOCITY_LIMITS)
+        are_lat_acc_in_limits = QuinticPoly1D.are_accelerations_in_limits(poly_coefs_d, T_vals, LAT_ACC_LIMITS)
+
+        jerk = QuarticPoly1D.cumulative_jerk(poly_coefs_s, T_vals) + QuinticPoly1D.cumulative_jerk(poly_coefs_d, T_vals)
+        jerk_T = np.c_[jerk, T_vals]
+
+        cost = np.dot(jerk_T, np.c_[BP_JERK_TIME_WEIGHTS[0]])
+        optimum_time_idx = np.argmin(cost)
+
+        # are_vel_in_limits[optimum_idx] & \     # TODO: why velocity limits doesn't work well?
+        is_interior_optimum = are_lon_acc_in_limits[optimum_time_idx] & are_lat_acc_in_limits[optimum_time_idx] & \
+                              NumpyUtils.is_in_limits(T_vals[optimum_time_idx], BP_ACTION_T_LIMITS)
+
+        # Note: We create the samplable trajectory as a reference trajectory of the current action.from
+        # We assume correctness only of the longitudinal axis, and set T_d to be equal to T_s.
+        samplable_trajectory = SamplableWerlingTrajectory(timestamp_in_sec=ego.timestamp_in_sec,
+                                                          T_s=T_vals[optimum_time_idx],
+                                                          T_d=T_vals[optimum_time_idx],
+                                                          frenet_frame=road_frenet,
+                                                          poly_s_coefs=poly_coefs_s[optimum_time_idx],
+                                                          poly_d_coefs=poly_coefs_d[optimum_time_idx])
+
+        expected_state = samplable_trajectory.sample(time_points=np.array([ego.timestamp_in_sec + 0.1]))[0]
+
+        return SemanticActionSpec(t=T_vals[optimum_time_idx], v=constraints_s[optimum_time_idx, 3],
+                                  s=target_s[optimum_time_idx, 0],
+                                  d=constraints_d[optimum_time_idx, 3],
+                                  samplable_trajectory=samplable_trajectory)
+
+    @raises(NoValidTrajectoriesFound)
+    # TODO: modify this function to work with DynamicObject's specific NavigationPlan (and predictor?)
+    def _specify_action_towards_object(self, behavioral_state: SemanticActionsGridState,
+                                       semantic_action: SemanticAction,
+                                       navigation_plan: NavigationPlanMsg,
+                                       predictor: Predictor, continue_action: bool) -> SemanticActionSpec:
+        """
+        given a state and a high level SemanticAction towards an object, generate a SemanticActionSpec
+        :param behavioral_state: semantic actions grid behavioral state
+        :param semantic_action:
+        :return: SemanticActionSpec
+        """
+        ego = behavioral_state.ego_state
+        target_obj = semantic_action.target_obj
+
+        # Extract relevant details from state on Reference-Object
+        # TODO: in the future - concatenate all roads within the relevant NavigationPlan
+        # TODO: road localization needs to be handled
+        road_id = ego.road_localization.road_id
+        road_points = MapService.get_instance()._shift_road_points_to_latitude(road_id, 0.0)
+        road_frenet = FrenetSerret2DFrame(road_points)
+
+        # TODO: add handling of self._last_action_spec.samplable_trajectory !!!
+
+        ego_init_fstate = road_frenet.cstate_to_fstate(np.array([
+            ego.x, ego.y,
+            ego.yaw,
+            ego.v_x,
+            ego.acceleration_lon,
+            ego.curvature
+        ]))
+
+        target_obj_fpoint = road_frenet.cpoint_to_fpoint(np.array([target_obj.x, target_obj.y]))
+        _, _, _, road_curvature_at_obj_location , _ = road_frenet._taylor_interp(target_obj_fpoint[FP_SX])
+        obj_init_fstate = road_frenet.cstate_to_fstate(np.array([
+            target_obj.x, target_obj.y,
+            target_obj.yaw,
+            target_obj.v_x,
+            target_obj.acceleration_lon,
+            road_curvature_at_obj_location  # We don't care about other agent's curvature
+        ]))
+
+        # Extract relevant details from state on Reference-Object
+        # TODO: road localization needs to be handled
+        obj_on_road = target_obj.road_localization
+        road_lane_latitudes = MapService.get_instance().get_center_lanes_latitudes(road_id=obj_on_road.road_id)
+        obj_center_lane_latitude = road_lane_latitudes[obj_on_road.lane_num]
+
+        # lon_margin = part of ego from its origin to its front + half of target object
+        lon_margin = ego.size.length - EGO_ORIGIN_LON_FROM_REAR + \
+                     target_obj.size.length / 2
+
+        T_vals = np.arange(BP_ACTION_T_LIMITS[LIMIT_MIN], BP_ACTION_T_LIMITS[LIMIT_MAX],
+                           BP_ACTION_T_RES)
+
+        A = QuinticPoly1D.time_constraints_tensor(T_vals)
+        A_inv = np.linalg.inv(A)
+
+        # TODO: should be swapped with current implementation of Predictor
+        obj_saT = 0 #obj_init_fstate[FS_SA]  # TODO: should be zeroed?
+        obj_svT = obj_init_fstate[FS_SV] + obj_saT * T_vals
+        obj_sxT = obj_init_fstate[FS_SX] + obj_saT * T_vals + obj_saT * T_vals ** 2 / 2
+
+        # TODO: account for acc<>0 (from MobilEye's paper)
+        safe_lon_dist = obj_svT * SAFE_DIST_TIME_DELAY
+
+        # lon_margin = part of ego from its origin to its front + half of target object
+        lon_margin = (ego.size.length - EGO_ORIGIN_LON_FROM_REAR) + target_obj.size.length / 2
+
+        constraints_s = np.c_[
+            np.full(shape=len(T_vals), fill_value=ego_init_fstate[FS_SX]),
+            np.full(shape=len(T_vals), fill_value=ego_init_fstate[FS_SV]),
+            np.full(shape=len(T_vals), fill_value=ego_init_fstate[FS_SA]),
+            obj_sxT - safe_lon_dist - lon_margin,
+            obj_svT,
+            np.full(shape=len(T_vals), fill_value=obj_saT)
+        ]
+
+        constraints_d = np.repeat([[
+            ego_init_fstate[FS_DX],
+            ego_init_fstate[FS_DV],
+            ego_init_fstate[FS_DA],
+            obj_center_lane_latitude,
+            0.0,
+            0.0
+        ]], repeats=len(T_vals), axis=0)
+
+        # solve for s(t) and d(t)
+        poly_coefs_s = QuinticPoly1D.zip_solve(A_inv, constraints_s)
+        poly_coefs_d = QuinticPoly1D.zip_solve(A_inv, constraints_d)
+
+        # TODO: acceleration is computed in frenet frame and not cartesian. if road is curved, this is problematic
+        are_lon_acc_in_limits = QuinticPoly1D.are_accelerations_in_limits(poly_coefs_s, T_vals, LON_ACC_LIMITS)
+        are_lat_acc_in_limits = QuinticPoly1D.are_accelerations_in_limits(poly_coefs_d, T_vals, LAT_ACC_LIMITS)
+        are_vel_in_limits = QuinticPoly1D.are_velocities_in_limits(poly_coefs_s, T_vals, VELOCITY_LIMITS)
+
+        jerk = QuinticPoly1D.cumulative_jerk(poly_coefs_s, T_vals) + QuinticPoly1D.cumulative_jerk(poly_coefs_d, T_vals)
+        jerk_T = np.c_[jerk, T_vals]
+
+        cost = np.dot(jerk_T, np.c_[BP_JERK_TIME_WEIGHTS[0]])
+        optimum_time_idx = np.argmin(cost)
+
+        # are_vel_in_limits[optimum_idx] & \
+        is_interior_optimum = are_lon_acc_in_limits[optimum_time_idx] & are_lat_acc_in_limits[optimum_time_idx] & \
+                              NumpyUtils.is_in_limits(T_vals[optimum_time_idx], BP_ACTION_T_LIMITS)
+
+        # Note: We create the samplable trajectory as a reference trajectory of the current action.from
+        # We assume correctness only of the longitudinal axis, and set T_d to be equal to T_s.
+        samplable_trajectory = SamplableWerlingTrajectory(timestamp_in_sec=ego.timestamp_in_sec,
+                                                          T_s=T_vals[optimum_time_idx],
+                                                          T_d=T_vals[optimum_time_idx],
+                                                          frenet_frame=road_frenet,
+                                                          poly_s_coefs=poly_coefs_s[optimum_time_idx],
+                                                          poly_d_coefs=poly_coefs_d[optimum_time_idx])
+
+        return SemanticActionSpec(t=T_vals[optimum_time_idx], v=obj_svT[optimum_time_idx],
+                                  s=constraints_s[optimum_time_idx, 3],
+                                  d=constraints_d[optimum_time_idx, 3],
+                                  samplable_trajectory=samplable_trajectory)
+
+    @staticmethod
+    def _get_action_ind(semantic_actions: List[SemanticAction], cell: SemanticGridCell):
+        """
+        Given semantic actions array and action cell, return index of action matching to the given cell.
+        :param semantic_actions: array of semantic actions
+        :param cell:
+        :return: the action index or None if the action does not exist
+        """
+        action_ind = [i for i, action in enumerate(semantic_actions) if
+                      action.cell[LAT_CELL] == cell[LAT_CELL] and action.cell[LON_CELL] == cell[LON_CELL]]
+        if len(action_ind) > 0:
+            return action_ind[0]
+        else:
+            return None
+
     @staticmethod
     def _generate_trajectory_specs(behavioral_state: SemanticActionsGridState,
-                                   action_spec: SemanticActionSpec, reference_route: np.ndarray) -> TrajectoryParams:
-        """
-        Generate trajectory specification for trajectory planner given a SemanticActionSpec
+                                   action_spec: SemanticActionSpec,
+                                   navigation_plan: NavigationPlanMsg) -> TrajectoryParams:
+        """
+        Generate trajectory specification for trajectory planner given a SemanticActionSpec. This also
+        generates the reference route that will be provided to the trajectory planner.
+         Given the target longitude and latitude, we create a reference route in global coordinates, where:
+         latitude is constant and equal to the target latitude;
+         longitude starts from ego current longitude, and end in the target longitude.
         :param behavioral_state: processed behavioral state
-        :param reference_route: [nx4] numpy array of (x, y, z, yaw) states
+        :param navigation_plan: navigation plan of the rest of the roads to be followed (used to create a ref. route)
         :return: Trajectory cost specifications [TrajectoryParameters]
         """
         ego = behavioral_state.ego_state
+
+        # TODO: fix that compensation that once used to be multiplied by the relative_s from ego.
+        # Add a margin to the lookahead path of dynamic objects to avoid extrapolation
+        # caused by the curve linearization approximation in the resampling process
+        # The compensation here is multiplicative because of the different curve-fittings we use:
+        # in BP we use piecewise-linear and in TP we use cubic-fit.
+        # Due to that, a point's longitude-value will be different between the 2 curves.
+        # This error is accumulated depending on the actual length of the curvature -
+        # when it is long, the error will potentially be big.
+        lookahead_distance = action_spec.s * PREDICTION_LOOKAHEAD_COMPENSATION_RATIO
+
+        # TODO: figure out how to solve the issue of lagging ego-vehicle (relative to reference route)
+        # TODO: better than sending the whole road. and also what happens in the beginning of a road
+        center_lane_reference_route = MapService.get_instance().get_uniform_path_lookahead(
+            road_id=ego.road_localization.road_id,
+            lat_shift=action_spec.d,  # THIS ASSUMES THE GOAL ALWAYS FALLS ON THE REFERENCE ROUTE
+            starting_lon=0,
+            lon_step=TRAJECTORY_ARCLEN_RESOLUTION,
+            steps_num=int(np.ceil(lookahead_distance / TRAJECTORY_ARCLEN_RESOLUTION)),
+            navigation_plan=navigation_plan)
+
+        # The frenet frame used in specify (RightHandSide of road)
+        rhs_reference_route = MapService.get_instance().get_uniform_path_lookahead(
+            road_id=ego.road_localization.road_id,
+            lat_shift=0,
+            starting_lon=0,
+            lon_step=TRAJECTORY_ARCLEN_RESOLUTION,
+            steps_num=int(np.ceil(lookahead_distance / TRAJECTORY_ARCLEN_RESOLUTION)),
+            navigation_plan=navigation_plan)
+        rhs_frenet = FrenetSerret2DFrame(rhs_reference_route)
 
         # Get road details
         road_id = ego.road_localization.road_id
 
-        frenet = FrenetSerret2DFrame(reference_route)
-
-        target_state = frenet.fstate_to_cstate(np.array([action_spec.s, action_spec.v, 0, action_spec.d, 0, 0]))
+        # Convert goal state from rhs-frenet-frame to center-lane-frenet-frame
+        goal_cstate = rhs_frenet.fstate_to_cstate(np.array([action_spec.s, action_spec.v, 0, action_spec.d, 0, 0]))
 
         cost_params = SemanticActionsGridPolicy._generate_cost_params(
             road_id=road_id,
             ego_size=ego.size,
-            reference_route_latitude=action_spec.reference_route_latitude  # this assumes the target falls on the reference route
+            reference_route_latitude=action_spec.d  # this assumes the target falls on the reference route
         )
 
-        trajectory_parameters = TrajectoryParams(reference_route=reference_route,
+        trajectory_parameters = TrajectoryParams(reference_route=center_lane_reference_route,
                                                  time=action_spec.t + ego.timestamp_in_sec,
-                                                 target_state=target_state,
+                                                 target_state=goal_cstate,
                                                  cost_params=cost_params,
                                                  strategy=TrajectoryPlanningStrategy.HIGHWAY)
 
@@ -352,433 +603,4 @@
                                            lon_acceleration_limits=LON_ACC_LIMITS,
                                            lat_acceleration_limits=LAT_ACC_LIMITS)
 
-        return cost_params
-
->>>>>>> adbf6207
-    def _specify_action_to_empty_cell(self, behavioral_state: SemanticActionsGridState,
-                                      semantic_action: SemanticAction, continue_action: bool) -> SemanticActionSpec:
-        """
-        This method's purpose is to specify the enumerated actions that the agent can take.
-        Each semantic action is translated to a trajectory of the agent.
-        The trajectory specification is created towards a target location/object in given cell,
-         considering ego speed, location.
-        :param behavioral_state:
-        :param semantic_action:
-        :return: semantic action specification
-        """
-        ego = behavioral_state.ego_state
-
-        # TODO: in the future - concatenate all roads within the relevant NavigationPlan
-        road_id = ego.road_localization.road_id
-
-        road_lane_latitudes = MapService.get_instance().get_center_lanes_latitudes(road_id)
-        desired_lane = ego.road_localization.lane_num + semantic_action.cell[LAT_CELL]
-        desired_center_lane_latitude = road_lane_latitudes[desired_lane]
-
-<<<<<<< HEAD
-        # reference route is now the desired center-lane
-        road_points = MapService.get_instance()._shift_road_points_to_latitude(road_id, 0.0)
-=======
-        # reference route (frenet) is the center lane that we desire to follow.
-        road_points = MapService.get_instance()._shift_road_points_to_latitude(road_id, desired_center_lane_latitude)
->>>>>>> adbf6207
-        road_frenet = FrenetSerret2DFrame(road_points)
-
-        if continue_action:
-            ego_init_cartesian_extended_state = \
-                self._last_action_spec.samplable_trajectory.sample(np.array([ego.timestamp_in_sec]))[0]
-        else:
-            ego_init_cartesian_extended_state = np.array([
-                ego.x, ego.y,
-                ego.yaw,
-                ego.v_x,
-                ego.acceleration_lon,
-                ego.curvature
-            ])
-
-        ego_init_fstate = road_frenet.cstate_to_fstate(ego_init_cartesian_extended_state)
-
-        T_vals = np.arange(BP_ACTION_T_LIMITS[LIMIT_MIN], BP_ACTION_T_LIMITS[LIMIT_MAX],
-                           BP_ACTION_T_RES)
-
-        A_s = QuarticPoly1D.time_constraints_tensor(T_vals)
-        A_inv_s = np.linalg.inv(A_s)
-
-        # Quartic polynomial constraints (no constraint on sT)
-        constraints_s = np.repeat([[
-            ego_init_fstate[FS_SX],
-            ego_init_fstate[FS_SV],
-            ego_init_fstate[FS_SA],
-            BEHAVIORAL_PLANNING_DEFAULT_DESIRED_SPEED,  # desired velocity # TODO: change to the road's target speed
-            0.0  # zero acceleration at the end of action
-        ]], repeats=len(T_vals), axis=0)
-
-        A_d = QuinticPoly1D.time_constraints_tensor(T_vals)
-        A_inv_d = np.linalg.inv(A_d)
-
-        # Quintic polynomial constraints
-        constraints_d = np.repeat([[
-            ego_init_fstate[FS_DX],
-            ego_init_fstate[FS_DV],
-            ego_init_fstate[FS_DA],
-<<<<<<< HEAD
-            desired_center_lane_latitude,  # Target latitude relative to refernce route (RHS of road)
-=======
-            0.0,    # lateral position is 0 relative to the reference route (center of desired lane)
->>>>>>> adbf6207
-            0.0,
-            0.0
-        ]], repeats=len(T_vals), axis=0)
-
-        poly_coefs_s = QuarticPoly1D.zip_solve(A_inv_s, constraints_s)
-        poly_coefs_d = QuinticPoly1D.zip_solve(A_inv_d, constraints_d)
-
-        target_s = Math.zip_polyval2d(poly_coefs_s, T_vals[:, np.newaxis])
-
-        # TODO: acceleration is computed in frenet frame and not cartesian. if road is curved, this is problematic
-        are_lon_acc_in_limits = QuarticPoly1D.are_accelerations_in_limits(poly_coefs_s, T_vals, LON_ACC_LIMITS)
-        are_vel_in_limits = QuarticPoly1D.are_velocities_in_limits(poly_coefs_s, T_vals, VELOCITY_LIMITS)
-        are_lat_acc_in_limits = QuinticPoly1D.are_accelerations_in_limits(poly_coefs_d, T_vals, LAT_ACC_LIMITS)
-
-        jerk = QuarticPoly1D.cumulative_jerk(poly_coefs_s, T_vals) + QuinticPoly1D.cumulative_jerk(poly_coefs_d, T_vals)
-        jerk_T = np.c_[jerk, T_vals]
-
-        cost = np.dot(jerk_T, np.c_[BP_JERK_TIME_WEIGHTS[0]])
-        optimum_time_idx = np.argmin(cost)
-
-        # are_vel_in_limits[optimum_idx] & \     # TODO: why velocity limits doesn't work well?
-        is_interior_optimum = are_lon_acc_in_limits[optimum_time_idx] & are_lat_acc_in_limits[optimum_time_idx] & \
-                              NumpyUtils.is_in_limits(T_vals[optimum_time_idx], BP_ACTION_T_LIMITS)
-
-        # Note: We create the samplable trajectory as a reference trajectory of the current action.from
-        # We assume correctness only of the longitudinal axis, and set T_d to be equal to T_s.
-        samplable_trajectory = SamplableWerlingTrajectory(timestamp_in_sec=ego.timestamp_in_sec,
-                                                          T_s=T_vals[optimum_time_idx],
-                                                          T_d=T_vals[optimum_time_idx],
-                                                          frenet_frame=road_frenet,
-                                                          poly_s_coefs=poly_coefs_s[optimum_time_idx],
-                                                          poly_d_coefs=poly_coefs_d[optimum_time_idx])
-
-        expected_state = samplable_trajectory.sample(time_points=np.array([ego.timestamp_in_sec + 0.1]))[0]
-<<<<<<< HEAD
-        # print("Init ego state: %s" % NumpyUtils.str_log(ego_init_cartesian_extended_state))
-        # print("Expected init conditions in 0.1 sec: %s" % NumpyUtils.str_log(expected_state))
-
-        return SemanticActionSpec(t=T_vals[optimum_time_idx], v=constraints_s[optimum_time_idx, 3],
-                                  s=target_s[optimum_time_idx, 0],
-                                  d=constraints_d[optimum_time_idx, 3],
-=======
-
-        return SemanticActionSpec(t=T_vals[optimum_time_idx],
-                                  v=constraints_s[optimum_time_idx, 3],
-                                  s=target_relative_s[optimum_time_idx, 0],
-                                  d=constraints_d[optimum_time_idx, 3],
-                                  reference_route_latitude=desired_center_lane_latitude,
->>>>>>> adbf6207
-                                  samplable_trajectory=samplable_trajectory)
-
-    @raises(NoValidTrajectoriesFound)
-    # TODO: modify this function to work with DynamicObject's specific NavigationPlan (and predictor?)
-    def _specify_action_towards_object(self, behavioral_state: SemanticActionsGridState,
-                                       semantic_action: SemanticAction,
-                                       navigation_plan: NavigationPlanMsg,
-                                       predictor: Predictor, continue_action: bool) -> SemanticActionSpec:
-        """
-        given a state and a high level SemanticAction towards an object, generate a SemanticActionSpec
-        :param behavioral_state: semantic actions grid behavioral state
-        :param semantic_action:
-        :return: SemanticActionSpec
-        """
-        ego = behavioral_state.ego_state
-        target_obj = semantic_action.target_obj
-
-        # Extract relevant details from state on Reference-Object
-        # TODO: in the future - concatenate all roads within the relevant NavigationPlan
-        # TODO: road localization needs to be handled
-        road_id = ego.road_localization.road_id
-        road_lane_latitudes = MapService.get_instance().get_center_lanes_latitudes(road_id)
-        desired_center_lane_latitude = road_lane_latitudes[target_obj.road_localization.lane_num]
-
-        # reference route lies in the center-lane where target_obj drives.
-        road_points = MapService.get_instance()._shift_road_points_to_latitude(road_id, desired_center_lane_latitude)
-        road_frenet = FrenetSerret2DFrame(road_points)
-
-        # TODO: add handling of self._last_action_spec.samplable_trajectory !!!
-
-        ego_init_fstate = road_frenet.cstate_to_fstate(np.array([
-            ego.x, ego.y,
-            ego.yaw,
-            ego.v_x,
-            ego.acceleration_lon,
-            ego.curvature
-        ]))
-
-        target_obj_fpoint = road_frenet.cpoint_to_fpoint(np.array([target_obj.x, target_obj.y]))
-        _, _, _, road_curvature_at_obj_location , _ = road_frenet._taylor_interp(target_obj_fpoint[FP_SX])
-        obj_init_fstate = road_frenet.cstate_to_fstate(np.array([
-            target_obj.x, target_obj.y,
-            target_obj.yaw,
-            target_obj.v_x,
-            target_obj.acceleration_lon,
-<<<<<<< HEAD
-            road_curvature_at_obj_location  # We don't care about other agent's curvature
-        ]))
-
-        # Extract relevant details from state on Reference-Object
-        # TODO: road localization needs to be handled
-        obj_on_road = target_obj.road_localization
-        road_lane_latitudes = MapService.get_instance().get_center_lanes_latitudes(road_id=obj_on_road.road_id)
-        obj_center_lane_latitude = road_lane_latitudes[obj_on_road.lane_num]
-
-        # lon_margin = part of ego from its origin to its front + half of target object
-        lon_margin = ego.size.length - EGO_ORIGIN_LON_FROM_REAR + \
-                     target_obj.size.length / 2
-=======
-            0.0  # We don't care about other agent's curvature
-        ]))
-
-
->>>>>>> adbf6207
-
-        T_vals = np.arange(BP_ACTION_T_LIMITS[LIMIT_MIN], BP_ACTION_T_LIMITS[LIMIT_MAX],
-                           BP_ACTION_T_RES)
-
-        A = QuinticPoly1D.time_constraints_tensor(T_vals)
-        A_inv = np.linalg.inv(A)
-
-        # TODO: should be swapped with current implementation of Predictor
-<<<<<<< HEAD
-        obj_saT = 0  # obj_init_fstate[FS_SA]  # TODO: should be zeroed? (currently assumes 0 acceleration)
-        obj_svT = obj_init_fstate[FS_SV] + obj_init_fstate[FS_SA] * T_vals
-        obj_sxT = obj_init_fstate[FS_SX] + obj_init_fstate[FS_SV] * T_vals + obj_init_fstate[FS_SA] * T_vals ** 2 / 2
-=======
-        obj_saT = 0 #obj_init_fstate[FS_SA]  # TODO: should be zeroed?
-        obj_svT = obj_init_fstate[FS_SV] + obj_saT * T_vals
-        obj_sxT = obj_init_fstate[FS_SX] + obj_saT * T_vals + obj_saT * T_vals ** 2 / 2
->>>>>>> adbf6207
-
-        # TODO: account for acc<>0 (from MobilEye's paper)
-        safe_lon_dist = obj_svT * SAFE_DIST_TIME_DELAY
-
-        # lon_margin = part of ego from its origin to its front + half of target object
-        lon_margin = (ego.size.length - EGO_ORIGIN_LON_FROM_REAR) + target_obj.size.length / 2
-
-        constraints_s = np.c_[
-            np.full(shape=len(T_vals), fill_value=ego_init_fstate[FS_SX]),
-            np.full(shape=len(T_vals), fill_value=ego_init_fstate[FS_SV]),
-            np.full(shape=len(T_vals), fill_value=ego_init_fstate[FS_SA]),
-            obj_sxT - safe_lon_dist - lon_margin,
-            obj_svT,
-            np.full(shape=len(T_vals), fill_value=obj_saT)
-        ]
-
-        constraints_d = np.repeat([[
-            ego_init_fstate[FS_DX],
-            ego_init_fstate[FS_DV],
-            ego_init_fstate[FS_DA],
-            0.0,    # aim for 0 latitude relative to reference route (target_obj's center lane)
-            0.0,
-            0.0
-        ]], repeats=len(T_vals), axis=0)
-
-        # solve for s(t) and d(t)
-        poly_coefs_s = QuinticPoly1D.zip_solve(A_inv, constraints_s)
-        poly_coefs_d = QuinticPoly1D.zip_solve(A_inv, constraints_d)
-
-        # TODO: acceleration is computed in frenet frame and not cartesian. if road is curved, this is problematic
-        are_lon_acc_in_limits = QuinticPoly1D.are_accelerations_in_limits(poly_coefs_s, T_vals, LON_ACC_LIMITS)
-        are_lat_acc_in_limits = QuinticPoly1D.are_accelerations_in_limits(poly_coefs_d, T_vals, LAT_ACC_LIMITS)
-        are_vel_in_limits = QuinticPoly1D.are_velocities_in_limits(poly_coefs_s, T_vals, VELOCITY_LIMITS)
-
-        jerk = QuinticPoly1D.cumulative_jerk(poly_coefs_s, T_vals) + QuinticPoly1D.cumulative_jerk(poly_coefs_d, T_vals)
-        jerk_T = np.c_[jerk, T_vals]
-
-        cost = np.dot(jerk_T, np.c_[BP_JERK_TIME_WEIGHTS[0]])
-        optimum_time_idx = np.argmin(cost)
-
-        # are_vel_in_limits[optimum_idx] & \
-        is_interior_optimum = are_lon_acc_in_limits[optimum_time_idx] & are_lat_acc_in_limits[optimum_time_idx] & \
-                              NumpyUtils.is_in_limits(T_vals[optimum_time_idx], BP_ACTION_T_LIMITS)
-
-        # Note: We create the samplable trajectory as a reference trajectory of the current action.from
-        # We assume correctness only of the longitudinal axis, and set T_d to be equal to T_s.
-        samplable_trajectory = SamplableWerlingTrajectory(timestamp_in_sec=ego.timestamp_in_sec,
-                                                          T_s=T_vals[optimum_time_idx],
-                                                          T_d=T_vals[optimum_time_idx],
-                                                          frenet_frame=road_frenet,
-                                                          poly_s_coefs=poly_coefs_s[optimum_time_idx],
-                                                          poly_d_coefs=poly_coefs_d[optimum_time_idx])
-
-        return SemanticActionSpec(t=T_vals[optimum_time_idx], v=obj_svT[optimum_time_idx],
-                                  s=constraints_s[optimum_time_idx, 3],
-                                  d=constraints_d[optimum_time_idx, 3],
-<<<<<<< HEAD
-=======
-                                  reference_route_latitude=desired_center_lane_latitude,
->>>>>>> adbf6207
-                                  samplable_trajectory=samplable_trajectory)
-
-    @staticmethod
-    def _get_action_ind(semantic_actions: List[SemanticAction], cell: SemanticGridCell):
-        """
-        Given semantic actions array and action cell, return index of action matching to the given cell.
-        :param semantic_actions: array of semantic actions
-        :param cell:
-        :return: the action index or None if the action does not exist
-        """
-        action_ind = [i for i, action in enumerate(semantic_actions) if
-                      action.cell[LAT_CELL] == cell[LAT_CELL] and action.cell[LON_CELL] == cell[LON_CELL]]
-        if len(action_ind) > 0:
-            return action_ind[0]
-        else:
-            return None
-
-    @staticmethod
-    def _generate_trajectory_specs(behavioral_state: SemanticActionsGridState,
-                                   action_spec: SemanticActionSpec,
-                                   navigation_plan: NavigationPlanMsg) -> TrajectoryParams:
-        """
-        Generate trajectory specification for trajectory planner given a SemanticActionSpec. This also
-        generates the reference route that will be provided to the trajectory planner.
-         Given the target longitude and latitude, we create a reference route in global coordinates, where:
-         latitude is constant and equal to the target latitude;
-         longitude starts from ego current longitude, and end in the target longitude.
-        :param behavioral_state: processed behavioral state
-        :param navigation_plan: navigation plan of the rest of the roads to be followed (used to create a ref. route)
-        :return: Trajectory cost specifications [TrajectoryParameters]
-        """
-        ego = behavioral_state.ego_state
-
-<<<<<<< HEAD
-        # TODO: fix that compensation that once used to be multiplied by the relative_s from ego.
-=======
-        target_lane_latitude = action_spec.reference_route_latitude
-        target_relative_longitude = action_spec.s
-
->>>>>>> adbf6207
-        # Add a margin to the lookahead path of dynamic objects to avoid extrapolation
-        # caused by the curve linearization approximation in the resampling process
-        # The compensation here is multiplicative because of the different curve-fittings we use:
-        # in BP we use piecewise-linear and in TP we use cubic-fit.
-        # Due to that, a point's longitude-value will be different between the 2 curves.
-        # This error is accumulated depending on the actual length of the curvature -
-        # when it is long, the error will potentially be big.
-<<<<<<< HEAD
-        lookahead_distance = action_spec.s * PREDICTION_LOOKAHEAD_COMPENSATION_RATIO
-
-        # TODO: figure out how to solve the issue of lagging ego-vehicle (relative to reference route)
-        # TODO: better than sending the whole road. and also what happens in the begginning of a road
-        center_lane_reference_route = MapService.get_instance().get_uniform_path_lookahead(
-            road_id=ego.road_localization.road_id,
-            lat_shift=action_spec.d,
-            starting_lon=0,
-            lon_step=TRAJECTORY_ARCLEN_RESOLUTION,
-            steps_num=int(np.ceil(lookahead_distance / TRAJECTORY_ARCLEN_RESOLUTION)),
-            navigation_plan=navigation_plan)
-
-        # The frenet frame used in specify (RightHandSide of road)
-        rhs_reference_route = MapService.get_instance().get_uniform_path_lookahead(
-=======
-        lookahead_distance = target_relative_longitude * PREDICTION_LOOKAHEAD_COMPENSATION_RATIO
-
-        # TODO: figure out how to solve the issue of lagging ego-vehicle (relative to reference route)
-        # TODO: better than sending the whole road. and also what happens in the beginning of a road
-        lookahead_path = MapService.get_instance().get_uniform_path_lookahead(
->>>>>>> adbf6207
-            road_id=ego.road_localization.road_id,
-            lat_shift=0,
-            starting_lon=0,
-            lon_step=TRAJECTORY_ARCLEN_RESOLUTION,
-            steps_num=int(np.ceil(lookahead_distance / TRAJECTORY_ARCLEN_RESOLUTION)),
-            navigation_plan=navigation_plan)
-        rhs_frenet = FrenetSerret2DFrame(rhs_reference_route)
-
-        # Get road details
-        road_id = ego.road_localization.road_id
-
-        # Convert goal state from rhs-frenet-frame to center-lane-frenet-frame
-        goal_cstate = rhs_frenet.fstate_to_cstate(np.array([action_spec.s, action_spec.v, 0, action_spec.d, 0, 0]))
-
-        cost_params = SemanticActionsGridPolicy._generate_cost_params(
-            road_id=road_id,
-            ego_size=ego.size,
-            reference_route_latitude=action_spec.d  # this assumes the target falls on the reference route
-        )
-
-        trajectory_parameters = TrajectoryParams(reference_route=center_lane_reference_route,
-                                                 time=action_spec.t + ego.timestamp_in_sec,
-                                                 target_state=goal_cstate,
-                                                 cost_params=cost_params,
-                                                 strategy=TrajectoryPlanningStrategy.HIGHWAY)
-
-        return trajectory_parameters
-
-    @staticmethod
-    def _generate_cost_params(road_id: int, ego_size: ObjectSize, reference_route_latitude: float) -> \
-            TrajectoryCostParams:
-        """
-        Generate cost specification for trajectory planner
-        :param road_id: the road's id - it currently assumes a single road for the whole action.
-        :param ego_size: ego size used to extract margins (for dilation of other objects on road)
-        :param reference_route_latitude: the latitude of the reference route. This is used to compute out-of-lane cost
-        :return: a TrajectoryCostParams instance that encodes all parameters for TP cost computation.
-        """
-        road = MapService.get_instance().get_road(road_id)
-        target_lane_num = int(reference_route_latitude / road.lane_width)
-
-        # lateral distance in [m] from ref. path to rightmost edge of lane
-        right_lane_offset = max(0.0, reference_route_latitude - ego_size.width / 2 - target_lane_num * road.lane_width)
-        # lateral distance in [m] from ref. path to leftmost edge of lane
-        left_lane_offset = (road.road_width - reference_route_latitude) - ego_size.width / 2 - \
-                           (road.lanes_num - target_lane_num - 1) * road.lane_width
-        # as stated above, for shoulders
-        right_shoulder_offset = reference_route_latitude - ego_size.width / 2 + SHOULDER_SIGMOID_OFFSET
-        # as stated above, for shoulders
-        left_shoulder_offset = (road.road_width - reference_route_latitude) - ego_size.width / 2 + \
-                               SHOULDER_SIGMOID_OFFSET
-        # as stated above, for whole road including shoulders
-        right_road_offset = reference_route_latitude - ego_size.width / 2 + ROAD_SHOULDERS_WIDTH
-        # as stated above, for whole road including shoulders
-        left_road_offset = (road.road_width - reference_route_latitude) - ego_size.width / 2 + ROAD_SHOULDERS_WIDTH
-
-        # Set road-structure-based cost parameters
-        right_lane_cost = SigmoidFunctionParams(w=DEVIATION_FROM_LANE_COST, k=ROAD_SIGMOID_K_PARAM,
-                                                offset=right_lane_offset)  # Zero cost
-        left_lane_cost = SigmoidFunctionParams(w=DEVIATION_FROM_LANE_COST, k=ROAD_SIGMOID_K_PARAM,
-                                               offset=left_lane_offset)  # Zero cost
-        right_shoulder_cost = SigmoidFunctionParams(w=DEVIATION_TO_SHOULDER_COST, k=ROAD_SIGMOID_K_PARAM,
-                                                    offset=right_shoulder_offset)  # Very high cost
-        left_shoulder_cost = SigmoidFunctionParams(w=DEVIATION_TO_SHOULDER_COST, k=ROAD_SIGMOID_K_PARAM,
-                                                   offset=left_shoulder_offset)  # Very high cost
-        right_road_cost = SigmoidFunctionParams(w=DEVIATION_FROM_ROAD_COST, k=ROAD_SIGMOID_K_PARAM,
-                                                offset=right_road_offset)  # Very high cost
-        left_road_cost = SigmoidFunctionParams(w=DEVIATION_FROM_ROAD_COST, k=ROAD_SIGMOID_K_PARAM,
-                                               offset=left_road_offset)  # Very high cost
-
-        # Set objects parameters
-        # dilate each object by ego length + safety margin
-        objects_dilation_length = ego_size.length / 2 + LATERAL_SAFETY_MARGIN_FROM_OBJECT
-        objects_dilation_width = ego_size.width / 2 + LATERAL_SAFETY_MARGIN_FROM_OBJECT
-        objects_cost_x = SigmoidFunctionParams(w=OBSTACLE_SIGMOID_COST, k=OBSTACLE_SIGMOID_K_PARAM,
-                                               offset=objects_dilation_length)  # Very high (inf) cost
-        objects_cost_y = SigmoidFunctionParams(w=OBSTACLE_SIGMOID_COST, k=OBSTACLE_SIGMOID_K_PARAM,
-                                               offset=objects_dilation_width)  # Very high (inf) cost
-        dist_from_goal_cost = SigmoidFunctionParams(w=DEVIATION_FROM_GOAL_COST, k=GOAL_SIGMOID_K_PARAM,
-                                                    offset=GOAL_SIGMOID_OFFSET)
-        dist_from_goal_lat_factor = DEVIATION_FROM_GOAL_LAT_FACTOR
-
-        cost_params = TrajectoryCostParams(obstacle_cost_x=objects_cost_x,
-                                           obstacle_cost_y=objects_cost_y,
-                                           left_lane_cost=left_lane_cost,
-                                           right_lane_cost=right_lane_cost,
-                                           left_shoulder_cost=left_shoulder_cost,
-                                           right_shoulder_cost=right_shoulder_cost,
-                                           left_road_cost=left_road_cost,
-                                           right_road_cost=right_road_cost,
-                                           dist_from_goal_cost=dist_from_goal_cost,
-                                           dist_from_goal_lat_factor=dist_from_goal_lat_factor,
-                                           velocity_limits=VELOCITY_LIMITS,
-                                           lon_acceleration_limits=LON_ACC_LIMITS,
-                                           lat_acceleration_limits=LAT_ACC_LIMITS)
-
-        return cost_params
+        return cost_params