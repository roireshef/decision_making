--- conflicted
+++ resolved
@@ -24,19 +24,11 @@
     LAT_CELL, LON_CELL, SemanticGridCell
 from decision_making.src.planning.trajectory.optimal_control.optimal_control_utils import OptimalControlUtils
 from decision_making.src.planning.trajectory.trajectory_planning_strategy import TrajectoryPlanningStrategy
-<<<<<<< HEAD
-from decision_making.src.prediction.predictor import Predictor
-from decision_making.src.planning.types import C_Y, C_X
-from decision_making.src.state.state import State
-=======
 from decision_making.src.planning.types import C_X, C_Y
-from decision_making.src.prediction.constants import PREDICTION_LOOKAHEAD_LINEARIZATION_MARGIN
 from decision_making.src.prediction.predictor import Predictor
 from decision_making.src.state.state import State, ObjectSize
->>>>>>> aa20c698
 from mapping.src.model.constants import ROAD_SHOULDERS_WIDTH
 from mapping.src.service.map_service import MapService
-from mapping.src.transformations.geometry_utils import CartesianFrame
 
 
 class SemanticActionsGridPolicy(SemanticActionsPolicy):
@@ -231,25 +223,14 @@
         # Get road details
         road_id = behavioral_state.ego_state.road_localization.road_id
         road = MapService.get_instance().get_road(road_id)
-<<<<<<< HEAD
-        road_width = road.road_width
-        lane_width = road.lane_width
-        num_lanes = road.lanes_num
-=======
->>>>>>> aa20c698
 
         # Create target state
         target_latitude = behavioral_state.ego_state.road_localization.intra_road_lat + action_spec.d_rel
         target_longitude = behavioral_state.ego_state.road_localization.road_lon + action_spec.s_rel
 
-        reference_route_x_y_yaw = CartesianFrame.add_yaw(reference_route)
-
         # TODO: adjust to work with different target-object's road id (following the same adjustment in SPECIFY)
         target_state_x_y_z, target_state_yaw = MapService.get_instance().convert_road_to_global_coordinates(
-            road_id,
-            behavioral_state.ego_state.road_localization.road_lon + action_spec.s_rel,
-            behavioral_state.ego_state.road_localization.intra_road_lat + action_spec.d_rel
-        )
+            road_id, target_longitude, target_latitude)
         target_state = np.append(target_state_x_y_z[[C_X, C_Y]], [target_state_yaw, action_spec.v])
 
         cost_params = SemanticActionsGridPolicy._generate_cost_params(
@@ -258,10 +239,6 @@
             reference_route_latitude=target_latitude  # this assumes the target falls on the reference route
         )
 
-<<<<<<< HEAD
-        # lateral distance in [m] from ref. path to rightmost edge of lane
-        left_margin = right_margin = behavioral_state.ego_state.size.width / 2 + LATERAL_SAFETY_MARGIN_FROM_OBJECT
-=======
         trajectory_parameters = TrajectoryParams(reference_route=reference_route,
                                                  time=action_spec.t + behavioral_state.ego_state.timestamp_in_sec,
                                                  target_state=target_state,
@@ -284,7 +261,6 @@
 
         # lateral distance in [m] from ref. path to rightmost edge of lane
         left_margin = right_margin = ego_size.width / 2 + LATERAL_SAFETY_MARGIN_FROM_OBJECT
->>>>>>> aa20c698
         # lateral distance in [m] from ref. path to rightmost edge of lane
         right_lane_offset = max(0.0, reference_route_latitude - right_margin - target_lane_num * road.lane_width)
         # lateral distance in [m] from ref. path to leftmost edge of lane
@@ -510,8 +486,8 @@
 
         # Add a margin to the lookahead path of dynamic objects to avoid extrapolation
         # caused by the curve linearization approximation in the resampling process
-        # TODO: figure out how to solve the issue of lagging ego-vehicle (relative to reference route) better than sending the whole road.
-        # TODO: and also what happens in the begginning of a road
+        # TODO: figure out how to solve the issue of lagging ego-vehicle (relative to reference route)
+        # TODO: better than sending the whole road. and also what happens in the begginning of a road
         lookahead_distance = behavioral_state.ego_state.road_localization.road_lon + \
                              target_relative_longitude * PREDICTION_LOOKAHEAD_COMPENSATION_RATIO
 
