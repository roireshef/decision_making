from logging import Logger
from typing import List, Optional

import numpy as np

from decision_making.src.exceptions import BehavioralPlanningException, InvalidAction
from decision_making.src.exceptions import NoValidTrajectoriesFound, raises
from decision_making.src.global_constants import TRAJECTORY_ARCLEN_RESOLUTION, \
    PREDICTION_LOOKAHEAD_COMPENSATION_RATIO, BEHAVIORAL_PLANNING_DEFAULT_DESIRED_SPEED, VELOCITY_LIMITS, \
    BP_JERK_S_JERK_D_TIME_WEIGHTS, SEMANTIC_CELL_LON_REAR, \
    WERLING_TIME_RESOLUTION, EFFICIENCY_COST_WEIGHT, RIGHT_LANE_COST_WEIGHT
from decision_making.src.global_constants import OBSTACLE_SIGMOID_COST, \
    DEVIATION_FROM_ROAD_COST, DEVIATION_TO_SHOULDER_COST, \
    DEVIATION_FROM_LANE_COST, ROAD_SIGMOID_K_PARAM, OBSTACLE_SIGMOID_K_PARAM, \
    DEVIATION_FROM_GOAL_COST, DEVIATION_FROM_GOAL_LAT_LON_RATIO, GOAL_SIGMOID_K_PARAM, \
    GOAL_SIGMOID_OFFSET, LON_ACC_LIMITS, \
    LAT_ACC_LIMITS, SHOULDER_SIGMOID_OFFSET, LON_JERK_COST, LAT_JERK_COST, LANE_SIGMOID_K_PARAM, \
    SHOULDER_SIGMOID_K_PARAM, BP_ACTION_T_LIMITS, \
    BP_ACTION_T_RES, SAFE_DIST_TIME_DELAY, SEMANTIC_CELL_LON_FRONT, SEMANTIC_CELL_LON_SAME, \
    SEMANTIC_CELL_LAT_SAME, SEMANTIC_CELL_LAT_LEFT, SEMANTIC_CELL_LAT_RIGHT, MIN_OVERTAKE_VEL
from decision_making.src.messages.navigation_plan_message import NavigationPlanMsg
from decision_making.src.messages.trajectory_parameters import SigmoidFunctionParams, TrajectoryCostParams, \
    TrajectoryParams
from decision_making.src.messages.visualization.behavioral_visualization_message import BehavioralVisualizationMsg
from decision_making.src.planning.behavioral.policies.semantic_actions_grid_state import \
    SemanticActionsGridState
from decision_making.src.planning.behavioral.policies.semantic_actions_policy import SemanticActionSpec
from decision_making.src.planning.behavioral.policies.semantic_actions_policy import SemanticActionsPolicy, \
    SemanticAction, SemanticActionType, \
    LAT_CELL, LON_CELL, SemanticGridCell
from decision_making.src.planning.performance_metrics.plan_cost_functions import PlanEfficiencyMetric, PlanComfortMetric
from decision_making.src.planning.trajectory.optimal_control.optimal_control_utils import QuinticPoly1D, QuarticPoly1D
from decision_making.src.planning.trajectory.optimal_control.werling_planner import SamplableWerlingTrajectory
from decision_making.src.planning.trajectory.trajectory_planning_strategy import TrajectoryPlanningStrategy
from decision_making.src.planning.types import FS_SA, FS_SV, FS_SX, FS_DX, FS_DV, FS_DA, FP_SX, FrenetPoint
from decision_making.src.planning.types import LIMIT_MIN, LIMIT_MAX
from decision_making.src.planning.utils.frenet_serret_frame import FrenetSerret2DFrame
from decision_making.src.planning.utils.localization_utils import LocalizationUtils
from decision_making.src.planning.utils.math import Math
from decision_making.src.prediction.predictor import Predictor
from decision_making.src.state.state import State, ObjectSize, EgoState, DynamicObject
from decision_making.src.planning.behavioral.policies.semantic_actions_utils import SemanticActionsUtils
from mapping.src.model.constants import ROAD_SHOULDERS_WIDTH
from mapping.src.service.map_service import MapService


class SemanticActionsGridPolicy(SemanticActionsPolicy):
    def __init__(self, logger: Logger, predictor: Predictor):
        super().__init__(logger=logger, predictor=predictor)
        self._last_ego_state: Optional[EgoState] = None
        self._last_action: Optional[SemanticAction] = None
        self._last_action_spec: Optional[SemanticActionSpec] = None
        self._last_poly_coefs_s: Optional[np.ndarray] = None
        self._predictor = predictor

    def plan(self, state: State, nav_plan: NavigationPlanMsg):

        # create road semantic grid from the raw State object
        # behavioral_state contains road_occupancy_grid and ego_state
        behavioral_state = SemanticActionsGridState.create_from_state(state=state,
                                                                      logger=self.logger)

        # # debug: computing distance from other objects, good only for one vehicle in scenario
        # minimal_distance = 1000
        # ego_x = state.ego_state.x
        # ego_y = state.ego_state.y
        # closest_dyn_obj = None
        # for dyn_obj in state.dynamic_objects:
        #     dist = np.sqrt(np.power(dyn_obj.x - ego_x, 2) + np.power(dyn_obj.y - ego_y, 2))
        #     if dist < minimal_distance:
        #         minimal_distance = dist
        #         closest_dyn_obj = dyn_obj
        # print("Ego/object velocities: " + str(state.ego_state.total_speed) + "/" + str(
        #     closest_dyn_obj.total_speed) + " x: " + str(closest_dyn_obj.x) + ", y: " + str(
        #     closest_dyn_obj.y) + ", min dist from obj is: " + str(minimal_distance))

        # iterate over the semantic grid and enumerate all relevant HL actions
        semantic_actions = self._enumerate_actions(behavioral_state=behavioral_state)

        # iterate over all HL actions and generate a specification (desired terminal: position, velocity, time-horizon)
        action_specs = []
        for semantic_action in semantic_actions:
            try:
                action_spec = self._specify_action(behavioral_state=behavioral_state,
                                                   semantic_action=semantic_action,
                                                   navigation_plan=nav_plan)
                action_specs.append(action_spec)
            except InvalidAction as e:
                self.logger.warning(str(e) + " SemanticAction: " + str(semantic_action))
                action_specs.append(None)

        # Filter actions with invalid spec
        valid_spec_indices = [x for x in range(len(action_specs)) if action_specs[x] is not None]
        semantic_actions = [semantic_actions[x] for x in valid_spec_indices]
        actions_spec = [action_specs[x] for x in valid_spec_indices]

        # evaluate all action-specifications by computing a cost for each action
        action_costs = self._eval_actions(behavioral_state, semantic_actions)

        # select an action-specification with minimal cost
        selected_action_index = int(np.argmin(action_costs))
        selected_action_spec = actions_spec[selected_action_index]

        trajectory_parameters = SemanticActionsGridPolicy._generate_trajectory_specs(behavioral_state=behavioral_state,
                                                                                     action_spec=selected_action_spec,
                                                                                     navigation_plan=nav_plan)

        visualization_message = BehavioralVisualizationMsg(reference_route=trajectory_parameters.reference_route)

        self._last_action = semantic_actions[selected_action_index]
        self._last_action_spec = selected_action_spec
        self._last_ego_state = state.ego_state

        self.logger.debug("Chosen behavioral semantic action is %s, %s",
                          semantic_actions[selected_action_index].__dict__, selected_action_spec.__dict__)

        return trajectory_parameters, visualization_message

    def _enumerate_actions(self, behavioral_state: SemanticActionsGridState) -> List[SemanticAction]:
        """
        Enumerate the list of possible semantic actions to be generated.
        Every cell is being tested for the existence of cars.
        If one or more cars exist in it, we generate an action towards the first object in the list
        (the first object currently refers to the closest one to ego, depending on the semantic grid implementation
        which maps the list of DynamicObject to their respective cells)
        :param behavioral_state: behavioral_state contains semantic_occupancy_grid and ego_state
        :return: the list of semantic actions
        """

        semantic_actions: List[SemanticAction] = list()

        # Go over all cells in road semantic occupancy grid. The grid contains only relevant cells towards which
        # we can plan a trajectory.
        for semantic_cell in behavioral_state.road_occupancy_grid:
            # Generate actions towards each of the cells in front of ego
            if semantic_cell[LON_CELL] == SEMANTIC_CELL_LON_FRONT:
                if len(behavioral_state.road_occupancy_grid[semantic_cell]) > 0:
                    # Select first (closest) object in cell
                    semantic_action = SemanticAction(cell=semantic_cell,
                                                     target_obj=behavioral_state.road_occupancy_grid[semantic_cell][0],
                                                     action_type=SemanticActionType.FOLLOW_VEHICLE)
                else:
                    # There are no objects in cell
                    semantic_action = SemanticAction(cell=semantic_cell,
                                                     target_obj=None,
                                                     action_type=SemanticActionType.FOLLOW_LANE)

                semantic_actions.append(semantic_action)

        return semantic_actions

    # TODO: modify this function to work with DynamicObject's specific NavigationPlan (and predictor?)
    @raises(InvalidAction)
    def _specify_action(self, behavioral_state: SemanticActionsGridState, semantic_action: SemanticAction,
                        navigation_plan: NavigationPlanMsg) -> SemanticActionSpec:
        """
        given a state and a high level SemanticAction towards an object, generate a SemanticActionSpec.
        Internally, the reference route here is the RHS of the road, and the ActionSpec is specified with respect to it.
        :param behavioral_state: semantic actions grid behavioral state
        :param semantic_action:
        :return: SemanticActionSpec
        """
        ego = behavioral_state.ego_state

        # BP IF - if ego is close to last planned trajectory (in BP), then assume ego is exactly on this trajectory
        if self._last_action is not None and semantic_action == self._last_action \
                and LocalizationUtils.is_actual_state_close_to_expected_state(
            ego, self._last_action_spec.samplable_trajectory, self.logger, self.__class__.__name__):
            ego_init_cstate = self._last_action_spec.samplable_trajectory.sample(np.array([ego.timestamp_in_sec]))[0]
        else:
            ego_init_cstate = np.array([ego.x, ego.y, ego.yaw, ego.v_x, ego.acceleration_lon, ego.curvature])

        road_id = ego.road_localization.road_id

        road_points = MapService.get_instance()._shift_road_points_to_latitude(road_id, 0.0)  # TODO: use nav_plan
        road_frenet = FrenetSerret2DFrame(road_points)

        ego_init_fstate = road_frenet.cstate_to_fstate(ego_init_cstate)

        if semantic_action.action_type == SemanticActionType.FOLLOW_VEHICLE:
            # TODO: the relative localization calculated here assumes that all objects are located on the same road and Frenet frame.
            # TODO: Fix after demo and calculate longitudinal difference properly in the general case
            return self._specify_follow_vehicle_action(semantic_action.target_obj, road_frenet, ego_init_fstate,
                    ego.timestamp_in_sec,
                    SemanticActionsUtils.get_ego_lon_margin(ego.size) + semantic_action.target_obj.size.length / 2)

        elif semantic_action.action_type == SemanticActionType.FOLLOW_LANE:
            road_lane_latitudes = MapService.get_instance().get_center_lanes_latitudes(road_id)
            desired_lane = ego.road_localization.lane_num + semantic_action.cell[LAT_CELL]
            desired_center_lane_latitude = road_lane_latitudes[desired_lane]

            return self._specify_follow_lane_action(road_frenet, ego_init_fstate, ego.timestamp_in_sec,
                                                    desired_center_lane_latitude)

    @raises(InvalidAction)
    def _specify_follow_lane_action(self, road_frenet: FrenetSerret2DFrame,
                                    ego_init_fstate: np.ndarray, ego_timestamp_in_sec: float,
                                    desired_latitude: float) -> SemanticActionSpec:
        """
        This method's purpose is to specify the enumerated actions that the agent can take.
        Each semantic action is translated to a trajectory of the agent.
        The trajectory specification is created towards a target location/object in given cell,
         considering ego speed, location.
         Internally, the reference route here is the RHS of the road, and the ActionSpec is specified with respect to it
        :param road_frenet: Frenet frame
        :param ego_init_fstate: Frenet state of ego at initial point
        :param ego_timestamp_in_sec: current timestamp of ego
        :return: semantic action specification
        """
        T_vals = np.arange(BP_ACTION_T_LIMITS[LIMIT_MIN], BP_ACTION_T_LIMITS[LIMIT_MAX] + np.finfo(np.float16).eps,
                           BP_ACTION_T_RES)

        # Quartic polynomial constraints (no constraint on sT)
        constraints_s = np.repeat([[
            ego_init_fstate[FS_SX],
            ego_init_fstate[FS_SV],
            ego_init_fstate[FS_SA],
            BEHAVIORAL_PLANNING_DEFAULT_DESIRED_SPEED,  # desired velocity # TODO: change to the road's target speed
            0.0  # zero acceleration at the end of action
        ]], repeats=len(T_vals), axis=0)

        A_inv_s = np.linalg.inv(QuarticPoly1D.time_constraints_tensor(T_vals))
        poly_coefs_s = QuarticPoly1D.zip_solve(A_inv_s, constraints_s)
        target_s = Math.zip_polyval2d(poly_coefs_s, T_vals[:, np.newaxis])

        # Quintic polynomial constraints
        constraints_d = np.repeat([[
            ego_init_fstate[FS_DX],
            ego_init_fstate[FS_DV],
            ego_init_fstate[FS_DA],
            desired_latitude,  # Target latitude relative to reference route (RHS of road)
            0.0,
            0.0
        ]], repeats=len(T_vals), axis=0)

        A_inv_d = np.linalg.inv(QuinticPoly1D.time_constraints_tensor(T_vals))
        poly_coefs_d = QuinticPoly1D.zip_solve(A_inv_d, constraints_d)

        are_lon_acc_in_limits = QuarticPoly1D.are_accelerations_in_limits(poly_coefs_s, T_vals, LON_ACC_LIMITS)
        are_lat_acc_in_limits = QuinticPoly1D.are_accelerations_in_limits(poly_coefs_d, T_vals, LAT_ACC_LIMITS)
        are_vel_in_limits = QuarticPoly1D.are_velocities_in_limits(poly_coefs_s, T_vals, VELOCITY_LIMITS)

        jerk_s = QuarticPoly1D.cumulative_jerk(poly_coefs_s, T_vals)
        jerk_d = QuinticPoly1D.cumulative_jerk(poly_coefs_d, T_vals)

        cost = np.dot(np.c_[jerk_s, jerk_d, T_vals], np.c_[BP_JERK_S_JERK_D_TIME_WEIGHTS])
        optimum_time_idx = np.argmin(cost)

        optimum_time_satisfies_constraints = are_lon_acc_in_limits[optimum_time_idx] and \
                                             are_lat_acc_in_limits[optimum_time_idx] and \
                                             are_vel_in_limits[optimum_time_idx]

        if not optimum_time_satisfies_constraints:
            raise InvalidAction("Couldn't specify action due to unsatisfied constraints. "
                                "Last action spec: %s. Optimal time: %f. Velocity in limits: %s. "
                                "Longitudinal acceleration in limits: %s. Latitudinal acceleration in limits: %s." %
                                  (str(self._last_action_spec), T_vals[optimum_time_idx],
                                   are_vel_in_limits[optimum_time_idx],
                                   are_lon_acc_in_limits[optimum_time_idx],
                                   are_lat_acc_in_limits[optimum_time_idx]))

        # Note: We create the samplable trajectory as a reference trajectory of the current action.from
        # We assume correctness only of the longitudinal axis, and set T_d to be equal to T_s.
        samplable_trajectory = SamplableWerlingTrajectory(timestamp_in_sec=ego_timestamp_in_sec,
                                                          T_s=T_vals[optimum_time_idx],
                                                          T_d=T_vals[optimum_time_idx],
                                                          frenet_frame=road_frenet,
                                                          poly_s_coefs=poly_coefs_s[optimum_time_idx],
                                                          poly_d_coefs=poly_coefs_d[optimum_time_idx])

        return SemanticActionSpec(t=T_vals[optimum_time_idx], v=constraints_s[optimum_time_idx, 3],
                                  s=target_s[optimum_time_idx, 0],
                                  d=constraints_d[optimum_time_idx, 3],
                                  samplable_trajectory=samplable_trajectory)

    @raises(InvalidAction)
    def _specify_follow_vehicle_action(self, target_obj: DynamicObject, road_frenet: FrenetSerret2DFrame,
                                       ego_init_fstate: np.ndarray, ego_timestamp_in_sec: float,
                                       cars_size_lon_margin: float) -> SemanticActionSpec:
        """
        Given a state and a high level SemanticAction towards an object, generate a SemanticActionSpec.
        Internally, the reference route here is the RHS of the road, and the ActionSpec is specified with respect to it.
        :param target_obj: the object followed by the semantic action
        :param road_frenet: Frenet frame
        :param ego_init_fstate: Frenet state of ego at initial point
        :param ego_timestamp_in_sec: current timestamp of ego
        :param cars_size_lon_margin: the margin of safe distance between ego and the object (sum of half-sizes of both cars + margin)
        :return: semantic action specification
        """
        target_obj_fpoint = road_frenet.cpoint_to_fpoint(np.array([target_obj.x, target_obj.y]))
        _, _, _, road_curvature_at_obj_location, _ = road_frenet._taylor_interp(target_obj_fpoint[FP_SX])
        obj_init_fstate = road_frenet.cstate_to_fstate(np.array([
            target_obj.x, target_obj.y,
            target_obj.yaw,
            target_obj.total_speed,
            target_obj.acceleration_lon,
            road_curvature_at_obj_location  # We don't care about other agent's curvature, only the road's
        ]))

        # Extract relevant details from state on Reference-Object
        obj_on_road = target_obj.road_localization
        road_lane_latitudes = MapService.get_instance().get_center_lanes_latitudes(road_id=obj_on_road.road_id)
        obj_center_lane_latitude = road_lane_latitudes[obj_on_road.lane_num]

        T_vals = np.arange(BP_ACTION_T_LIMITS[LIMIT_MIN], BP_ACTION_T_LIMITS[LIMIT_MAX] + np.finfo(np.float16).eps,
                           BP_ACTION_T_RES)

        A_inv = np.linalg.inv(QuinticPoly1D.time_constraints_tensor(T_vals))

        # TODO: should be swapped with current implementation of Predictor.predict_object_on_road
        obj_saT = 0  # obj_init_fstate[FS_SA]
        obj_svT = obj_init_fstate[FS_SV] + obj_saT * T_vals
        obj_sxT = obj_init_fstate[FS_SX] + obj_svT * T_vals + obj_saT * T_vals ** 2 / 2

        safe_lon_dist = obj_svT * SAFE_DIST_TIME_DELAY

        constraints_s = np.c_[
            np.full(shape=len(T_vals), fill_value=ego_init_fstate[FS_SX]),
            np.full(shape=len(T_vals), fill_value=ego_init_fstate[FS_SV]),
            np.full(shape=len(T_vals), fill_value=ego_init_fstate[FS_SA]),
            obj_sxT - safe_lon_dist - cars_size_lon_margin,
            obj_svT,
            np.full(shape=len(T_vals), fill_value=obj_saT)
        ]

        constraints_d = np.repeat([[
            ego_init_fstate[FS_DX],
            ego_init_fstate[FS_DV],
            ego_init_fstate[FS_DA],
            obj_center_lane_latitude,
            0.0,
            0.0
        ]], repeats=len(T_vals), axis=0)

        # solve for s(t) and d(t)
        poly_coefs_s = QuinticPoly1D.zip_solve(A_inv, constraints_s)
        poly_coefs_d = QuinticPoly1D.zip_solve(A_inv, constraints_d)

        # TODO: acceleration is computed in frenet frame and not cartesian. if road is curved, this is problematic
        are_lon_acc_in_limits = QuinticPoly1D.are_accelerations_in_limits(poly_coefs_s, T_vals, LON_ACC_LIMITS)
        are_lat_acc_in_limits = QuinticPoly1D.are_accelerations_in_limits(poly_coefs_d, T_vals, LAT_ACC_LIMITS)
        are_vel_in_limits = QuinticPoly1D.are_velocities_in_limits(poly_coefs_s, T_vals, VELOCITY_LIMITS)

        jerk_s = QuinticPoly1D.cumulative_jerk(poly_coefs_s, T_vals)
        jerk_d = QuinticPoly1D.cumulative_jerk(poly_coefs_d, T_vals)

        cost = np.dot(np.c_[jerk_s, jerk_d, T_vals], np.c_[BP_JERK_S_JERK_D_TIME_WEIGHTS])
        optimum_time_idx = np.argmin(cost)

        optimum_time_satisfies_constraints = are_lon_acc_in_limits[optimum_time_idx] and \
                                             are_lat_acc_in_limits[optimum_time_idx] and \
                                             are_vel_in_limits[optimum_time_idx]

        if not optimum_time_satisfies_constraints:
            raise InvalidAction("Couldn't specify action due to unsatisfied constraints. "
                                "Last action spec: %s. Optimal time: %f. Velocity in limits: %s. "
                                "Longitudinal acceleration in limits: %s. Latitudinal acceleration in limits: %s." %
                                  (str(self._last_action_spec), T_vals[optimum_time_idx],
                                   are_vel_in_limits[optimum_time_idx],
                                   are_lon_acc_in_limits[optimum_time_idx],
                                   are_lat_acc_in_limits[optimum_time_idx]))

        # Note: We create the samplable trajectory as a reference trajectory of the current action.from
        # We assume correctness only of the longitudinal axis, and set T_d to be equal to T_s.
        samplable_trajectory = SamplableWerlingTrajectory(timestamp_in_sec=ego_timestamp_in_sec,
                                                          T_s=T_vals[optimum_time_idx],
                                                          T_d=T_vals[optimum_time_idx],
                                                          frenet_frame=road_frenet,
                                                          poly_s_coefs=poly_coefs_s[optimum_time_idx],
                                                          poly_d_coefs=poly_coefs_d[optimum_time_idx])

        return SemanticActionSpec(t=T_vals[optimum_time_idx], v=obj_svT[optimum_time_idx],
                                  s=constraints_s[optimum_time_idx, 3],
                                  d=constraints_d[optimum_time_idx, 3],
                                  samplable_trajectory=samplable_trajectory)

    def _eval_actions(self, behavioral_state: SemanticActionsGridState, semantic_actions: List[SemanticAction]) -> \
            np.ndarray:
        """
        Gets a list of actions to evaluate and returns a vector representing their costs.
        A set of actions is provided, enabling us to assess them independently.
        Note: the semantic actions were generated using the behavioral state and don't necessarily capture
        all relevant details in the scene. Therefore the evaluation is done using the behavioral state.
        :param behavioral_state: semantic actions grid behavioral state
        :param semantic_actions: array of semantic actions
        :return: array of costs (one cost per action)
        """
        # get indices of semantic_actions array for 3 actions: goto-right, straight, goto-left
        lat_action_idxs = np.array([
            SemanticActionsGridPolicy._get_action_ind(semantic_actions, (SEMANTIC_CELL_LAT_RIGHT, SEMANTIC_CELL_LON_FRONT)),
            SemanticActionsGridPolicy._get_action_ind(semantic_actions, (SEMANTIC_CELL_LAT_SAME, SEMANTIC_CELL_LON_FRONT)),
            SemanticActionsGridPolicy._get_action_ind(semantic_actions, (SEMANTIC_CELL_LAT_LEFT, SEMANTIC_CELL_LON_FRONT))
        ])

        ego = behavioral_state.ego_state
        road_id = ego.road_localization.road_id
        road_points = MapService.get_instance()._shift_road_points_to_latitude(road_id, 0.0)
        road_frenet = FrenetSerret2DFrame(road_points)
        ego_fpoint = road_frenet.cpoint_to_fpoint(np.array([ego.x, ego.y]))
        ego_lane = ego.road_localization.lane_num

        time_horizon = BP_ACTION_T_LIMITS[LIMIT_MAX]

        action_costs = np.zeros(len(semantic_actions))
        for i, action in enumerate(semantic_actions):
            lat_action_ind = lat_action_idxs[action.cell[LAT_CELL] - SEMANTIC_CELL_LAT_RIGHT]
            target_obj = semantic_actions[lat_action_ind].target_obj

            if target_obj is not None:
                target_vel = target_obj.v_x
                obj_lon = road_frenet.cpoint_to_fpoint(np.array([target_obj.x, target_obj.y]))[FP_SX]
            else:
                target_vel = BEHAVIORAL_PLANNING_DEFAULT_DESIRED_SPEED
                obj_lon = None

            aggressiveness_level = 1  # TODO: should be defined in the action
            vel_profile = PlanEfficiencyMetric.calc_velocity_profile(ego_fpoint[FP_SX], ego.v_x, obj_lon, target_vel,
                                                                     aggressiveness_level)

            # efficiency cost
            efficiency_cost = PlanEfficiencyMetric.calc_cost(ego.v_x, target_vel, vel_profile, time_horizon)

            # comfort cost
            aggressiveness_level = 1  # TODO: get it from action
            comfort_cost = PlanComfortMetric.calc_cost(vel_profile, action.cell[LAT_CELL] != SEMANTIC_CELL_LAT_SAME,
                                                       aggressiveness_level)

            right_lane_cost = (ego_lane + action.cell[LAT_CELL]) * time_horizon / WERLING_TIME_RESOLUTION

            action_costs[i] = efficiency_cost * EFFICIENCY_COST_WEIGHT + right_lane_cost * RIGHT_LANE_COST_WEIGHT + \
                              comfort_cost * (LAT_JERK_COST + LON_JERK_COST)

            print('action %d: obj_vel=%s eff %s com %s right %s: tot %s' %
<<<<<<< HEAD
                 (action.cell[LAT_CELL], obj_vel, efficiency_cost * EFFICIENCY_COST_WEIGHT,
                  lat_comfort_cost * LAT_JERK_COST, right_lane_cost * RIGHT_LANE_COST_WEIGHT, action_costs[i]))
=======
                  (action.cell[LAT_CELL], target_vel, efficiency_cost * EFFICIENCY_COST_WEIGHT,
                   comfort_cost * LAT_JERK_COST, right_lane_cost * RIGHT_LANE_COST_WEIGHT, action_costs[i]))
>>>>>>> 4375d817

        return action_costs

    @staticmethod
    def _calc_safe_dist_behind_ego(behavioral_state: SemanticActionsGridState, road_frenet: FrenetSerret2DFrame,
                                   ego_fpoint: FrenetPoint, semantic_cell_lat: int) -> [float, float]:
        """
        Calculate both actual and safe distances between rear object and ego on the left side or right side.
        If there is no object, return actual dist = inf and safe dist = 0.
        :param behavioral_state: semantic behavioral state, containing the semantic grid
        :param road_frenet: road Frenet frame for ego's road_id
        :param ego_fpoint: frenet point of ego location
        :param semantic_cell_lat: either SEMANTIC_CELL_LAT_LEFT or SEMANTIC_CELL_LAT_RIGHT
        :return: longitudinal distance between ego and rear object, safe distance between ego and the rear object
        """
        dist_to_back_obj = np.inf
        safe_dist_behind_ego = 0
        back_objects = []
        if (semantic_cell_lat, SEMANTIC_CELL_LON_REAR) in behavioral_state.road_occupancy_grid:
            back_objects = behavioral_state.road_occupancy_grid[(semantic_cell_lat, SEMANTIC_CELL_LON_REAR)]
        if len(back_objects) > 0:
            back_fpoint = road_frenet.cpoint_to_fpoint(np.array([back_objects[0].x, back_objects[0].y]))
            dist_to_back_obj = ego_fpoint[FP_SX] - back_fpoint[FP_SX]
            if behavioral_state.ego_state.v_x > back_objects[0].v_x:
                safe_dist_behind_ego = back_objects[0].v_x * SAFE_DIST_TIME_DELAY
            else:
                safe_dist_behind_ego = back_objects[0].v_x * SAFE_DIST_TIME_DELAY + \
                        back_objects[0].v_x ** 2 / (2 * abs(LON_ACC_LIMITS[0])) - \
                        behavioral_state.ego_state.v_x ** 2 / (2 * abs(LON_ACC_LIMITS[0]))
        return dist_to_back_obj, safe_dist_behind_ego

    @staticmethod
    def _get_action_ind(semantic_actions: List[SemanticAction], cell: SemanticGridCell):
        """
        Given semantic actions array and action cell, return index of action matching to the given cell.
        :param semantic_actions: array of semantic actions
        :param cell:
        :return: the action index or None if the action does not exist
        """
        action_ind = [i for i, action in enumerate(semantic_actions) if
                      action.cell[LAT_CELL] == cell[LAT_CELL] and action.cell[LON_CELL] == cell[LON_CELL]]
        if len(action_ind) > 0:
            return action_ind[0]
        else:
            return None

    @staticmethod
    def _generate_trajectory_specs(behavioral_state: SemanticActionsGridState,
                                   action_spec: SemanticActionSpec,
                                   navigation_plan: NavigationPlanMsg) -> TrajectoryParams:
        """
        Generate trajectory specification for trajectory planner given a SemanticActionSpec. This also
        generates the reference route that will be provided to the trajectory planner.
         Given the target longitude and latitude, we create a reference route in global coordinates, where:
         latitude is constant and equal to the target latitude;
         longitude starts from ego current longitude, and end in the target longitude.
        :param behavioral_state: processed behavioral state
        :param navigation_plan: navigation plan of the rest of the roads to be followed (used to create a ref. route)
        :return: Trajectory cost specifications [TrajectoryParameters]
        """
        ego = behavioral_state.ego_state

        # Add a margin to the lookahead path of dynamic objects to avoid extrapolation
        # caused by the curve linearization approximation in the resampling process
        # The compensation here is multiplicative because of the different curve-fittings we use:
        # in BP we use piecewise-linear and in TP we use cubic-fit.
        # Due to that, a point's longitude-value will be different between the 2 curves.
        # This error is accumulated depending on the actual length of the curvature -
        # when it is long, the error will potentially be big.
        lookahead_distance = action_spec.s * PREDICTION_LOOKAHEAD_COMPENSATION_RATIO

        # TODO: figure out how to solve the issue of lagging ego-vehicle (relative to reference route)
        # TODO: better than sending the whole road. Fix when map service is redesigned!
        center_lane_reference_route = MapService.get_instance().get_uniform_path_lookahead(
            road_id=ego.road_localization.road_id,
            lat_shift=action_spec.d,  # THIS ASSUMES THE GOAL ALWAYS FALLS ON THE REFERENCE ROUTE
            starting_lon=0,
            lon_step=TRAJECTORY_ARCLEN_RESOLUTION,
            steps_num=int(np.ceil(lookahead_distance / TRAJECTORY_ARCLEN_RESOLUTION)),
            navigation_plan=navigation_plan)

        # The frenet frame used in specify (RightHandSide of road)
        rhs_reference_route = MapService.get_instance().get_uniform_path_lookahead(
            road_id=ego.road_localization.road_id,
            lat_shift=0,
            starting_lon=0,
            lon_step=TRAJECTORY_ARCLEN_RESOLUTION,
            steps_num=int(np.ceil(lookahead_distance / TRAJECTORY_ARCLEN_RESOLUTION)),
            navigation_plan=navigation_plan)
        rhs_frenet = FrenetSerret2DFrame(rhs_reference_route)

        # Get road details
        road_id = ego.road_localization.road_id

        # Convert goal state from rhs-frenet-frame to center-lane-frenet-frame
        goal_cstate = rhs_frenet.fstate_to_cstate(np.array([action_spec.s, action_spec.v, 0, action_spec.d, 0, 0]))

        cost_params = SemanticActionsGridPolicy._generate_cost_params(
            road_id=road_id,
            ego_size=ego.size,
            reference_route_latitude=action_spec.d  # this assumes the target falls on the reference route
        )

        trajectory_parameters = TrajectoryParams(reference_route=center_lane_reference_route,
                                                 time=action_spec.t + ego.timestamp_in_sec,
                                                 target_state=goal_cstate,
                                                 cost_params=cost_params,
                                                 strategy=TrajectoryPlanningStrategy.HIGHWAY)

        return trajectory_parameters

    @staticmethod
    def _generate_cost_params(road_id: int, ego_size: ObjectSize, reference_route_latitude: float) -> \
            TrajectoryCostParams:
        """
        Generate cost specification for trajectory planner
        :param road_id: the road's id - it currently assumes a single road for the whole action.
        :param ego_size: ego size used to extract margins (for dilation of other objects on road)
        :param reference_route_latitude: the latitude of the reference route. This is used to compute out-of-lane cost
        :return: a TrajectoryCostParams instance that encodes all parameters for TP cost computation.
        """
        road = MapService.get_instance().get_road(road_id)
        target_lane_num = int(reference_route_latitude / road.lane_width)

        # lateral distance in [m] from ref. path to rightmost edge of lane
        right_lane_offset = max(0.0, reference_route_latitude - ego_size.width / 2 - target_lane_num * road.lane_width)
        # lateral distance in [m] from ref. path to leftmost edge of lane
        left_lane_offset = (road.road_width - reference_route_latitude) - ego_size.width / 2 - \
                           (road.lanes_num - target_lane_num - 1) * road.lane_width
        # as stated above, for shoulders
        right_shoulder_offset = reference_route_latitude - ego_size.width / 2 + SHOULDER_SIGMOID_OFFSET
        # as stated above, for shoulders
        left_shoulder_offset = (road.road_width - reference_route_latitude) - ego_size.width / 2 + \
                               SHOULDER_SIGMOID_OFFSET
        # as stated above, for whole road including shoulders
        right_road_offset = reference_route_latitude - ego_size.width / 2 + ROAD_SHOULDERS_WIDTH
        # as stated above, for whole road including shoulders
        left_road_offset = (road.road_width - reference_route_latitude) - ego_size.width / 2 + ROAD_SHOULDERS_WIDTH

        # Set road-structure-based cost parameters
        right_lane_cost = SigmoidFunctionParams(w=DEVIATION_FROM_LANE_COST, k=LANE_SIGMOID_K_PARAM,
                                                offset=right_lane_offset)  # Zero cost
        left_lane_cost = SigmoidFunctionParams(w=DEVIATION_FROM_LANE_COST, k=LANE_SIGMOID_K_PARAM,
                                               offset=left_lane_offset)  # Zero cost
        right_shoulder_cost = SigmoidFunctionParams(w=DEVIATION_TO_SHOULDER_COST, k=SHOULDER_SIGMOID_K_PARAM,
                                                    offset=right_shoulder_offset)  # Very high cost
        left_shoulder_cost = SigmoidFunctionParams(w=DEVIATION_TO_SHOULDER_COST, k=SHOULDER_SIGMOID_K_PARAM,
                                                   offset=left_shoulder_offset)  # Very high cost
        right_road_cost = SigmoidFunctionParams(w=DEVIATION_FROM_ROAD_COST, k=ROAD_SIGMOID_K_PARAM,
                                                offset=right_road_offset)  # Very high cost
        left_road_cost = SigmoidFunctionParams(w=DEVIATION_FROM_ROAD_COST, k=ROAD_SIGMOID_K_PARAM,
                                               offset=left_road_offset)  # Very high cost

        # Set objects parameters
        # dilate each object by ego length + safety margin
        objects_dilation_length = SemanticActionsUtils.get_ego_lon_margin(ego_size)
        objects_dilation_width = SemanticActionsUtils.get_ego_lat_margin(ego_size)
        objects_cost_x = SigmoidFunctionParams(w=OBSTACLE_SIGMOID_COST, k=OBSTACLE_SIGMOID_K_PARAM,
                                               offset=objects_dilation_length)  # Very high (inf) cost
        objects_cost_y = SigmoidFunctionParams(w=OBSTACLE_SIGMOID_COST, k=OBSTACLE_SIGMOID_K_PARAM,
                                               offset=objects_dilation_width)  # Very high (inf) cost
        dist_from_goal_cost = SigmoidFunctionParams(w=DEVIATION_FROM_GOAL_COST, k=GOAL_SIGMOID_K_PARAM,
                                                    offset=GOAL_SIGMOID_OFFSET)
        dist_from_goal_lat_factor = DEVIATION_FROM_GOAL_LAT_LON_RATIO

        cost_params = TrajectoryCostParams(obstacle_cost_x=objects_cost_x,
                                           obstacle_cost_y=objects_cost_y,
                                           left_lane_cost=left_lane_cost,
                                           right_lane_cost=right_lane_cost,
                                           left_shoulder_cost=left_shoulder_cost,
                                           right_shoulder_cost=right_shoulder_cost,
                                           left_road_cost=left_road_cost,
                                           right_road_cost=right_road_cost,
                                           dist_from_goal_cost=dist_from_goal_cost,
                                           dist_from_goal_lat_factor=dist_from_goal_lat_factor,
                                           lon_jerk_cost=LON_JERK_COST,
                                           lat_jerk_cost=LAT_JERK_COST,
                                           velocity_limits=VELOCITY_LIMITS,
                                           lon_acceleration_limits=LON_ACC_LIMITS,
                                           lat_acceleration_limits=LAT_ACC_LIMITS)

        return cost_params<|MERGE_RESOLUTION|>--- conflicted
+++ resolved
@@ -431,13 +431,8 @@
                               comfort_cost * (LAT_JERK_COST + LON_JERK_COST)
 
             print('action %d: obj_vel=%s eff %s com %s right %s: tot %s' %
-<<<<<<< HEAD
-                 (action.cell[LAT_CELL], obj_vel, efficiency_cost * EFFICIENCY_COST_WEIGHT,
-                  lat_comfort_cost * LAT_JERK_COST, right_lane_cost * RIGHT_LANE_COST_WEIGHT, action_costs[i]))
-=======
                   (action.cell[LAT_CELL], target_vel, efficiency_cost * EFFICIENCY_COST_WEIGHT,
                    comfort_cost * LAT_JERK_COST, right_lane_cost * RIGHT_LANE_COST_WEIGHT, action_costs[i]))
->>>>>>> 4375d817
 
         return action_costs
 
