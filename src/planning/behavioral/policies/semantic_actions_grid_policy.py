--- conflicted
+++ resolved
@@ -7,12 +7,8 @@
 from decision_making.src.exceptions import NoValidTrajectoriesFound, raises
 from decision_making.src.global_constants import TRAJECTORY_ARCLEN_RESOLUTION, \
     PREDICTION_LOOKAHEAD_COMPENSATION_RATIO, BEHAVIORAL_PLANNING_DEFAULT_DESIRED_SPEED, VELOCITY_LIMITS, \
-<<<<<<< HEAD
-    BP_JERK_S_JERK_D_TIME_WEIGHTS, SEMANTIC_CELL_LON_REAR, LONGITUDINAL_SAFETY_MARGIN_FROM_OBJECT
-=======
     BP_JERK_S_JERK_D_TIME_WEIGHTS, SEMANTIC_CELL_LON_REAR, LONGITUDINAL_SAFETY_MARGIN_FROM_OBJECT, \
     LOG_MSG_BEHAVIORAL_PLANNER_SEMANTIC_ACTION, LOG_MSG_BEHAVIORAL_PLANNER_ACTION_SPEC
->>>>>>> 8208cca5
 from decision_making.src.global_constants import OBSTACLE_SIGMOID_COST, \
     DEVIATION_FROM_ROAD_COST, DEVIATION_TO_SHOULDER_COST, \
     DEVIATION_FROM_LANE_COST, ROAD_SIGMOID_K_PARAM, OBSTACLE_SIGMOID_K_PARAM, \
@@ -63,20 +59,6 @@
         behavioral_state = SemanticActionsGridState.create_from_state(state=state,
                                                                       logger=self.logger)
 
-        # # debug: computing distance from other objects, good only for one vehicle in scenario
-        # minimal_distance = 1000
-        # ego_x = state.ego_state.x
-        # ego_y = state.ego_state.y
-        # closest_dyn_obj = None
-        # for dyn_obj in state.dynamic_objects:
-        #     dist = np.sqrt(np.power(dyn_obj.x - ego_x, 2) + np.power(dyn_obj.y - ego_y, 2))
-        #     if dist < minimal_distance:
-        #         minimal_distance = dist
-        #         closest_dyn_obj = dyn_obj
-        # print("Ego/object velocities: " + str(state.ego_state.total_speed) + "/" + str(
-        #     closest_dyn_obj.total_speed) + " x: " + str(closest_dyn_obj.x) + ", y: " + str(
-        #     closest_dyn_obj.y) + ", min dist from obj is: " + str(minimal_distance))
-
         # iterate over the semantic grid and enumerate all relevant HL actions
         semantic_actions = self._enumerate_actions(behavioral_state=behavioral_state)
 
@@ -105,11 +87,8 @@
         selected_action_index = int(np.argmin(action_costs))
         selected_action_spec = actions_spec[selected_action_index]
 
-<<<<<<< HEAD
-=======
         selected_semantic_action = semantic_actions[selected_action_index]
 
->>>>>>> 8208cca5
         trajectory_parameters = SemanticActionsGridPolicy._generate_trajectory_specs(behavioral_state=behavioral_state,
                                                                                      action_spec=selected_action_spec,
                                                                                      navigation_plan=nav_plan)
@@ -117,11 +96,7 @@
         visualization_message = BehavioralVisualizationMsg(reference_route=trajectory_parameters.reference_route)
 
         # updating selected actions in memory
-<<<<<<< HEAD
-        self._last_action = semantic_actions[selected_action_index]
-=======
         self._last_action = selected_semantic_action
->>>>>>> 8208cca5
         self._last_action_spec = selected_action_spec
         self._last_ego_state = state.ego_state
 
@@ -257,12 +232,8 @@
         jerk_s = QuarticPoly1D.cumulative_jerk(poly_coefs_s, T_vals)
         jerk_d = QuinticPoly1D.cumulative_jerk(poly_coefs_d, T_vals)
 
-<<<<<<< HEAD
-        cost = np.dot(np.c_[jerk_s, jerk_d, T_vals], np.c_[BP_JERK_S_JERK_D_TIME_WEIGHTS])
-=======
         # TODO: the selection of weights should reflect desired action aggressiveness
         cost = np.dot(np.c_[jerk_s, jerk_d, T_vals], np.c_[BP_JERK_S_JERK_D_TIME_WEIGHTS[1]])
->>>>>>> 8208cca5
         optimum_time_idx = np.argmin(cost)
 
         optimum_time_satisfies_constraints = are_lon_acc_in_limits[optimum_time_idx] and \
@@ -321,22 +292,14 @@
         road_lane_latitudes = MapService.get_instance().get_center_lanes_latitudes(road_id=obj_on_road.road_id)
         obj_center_lane_latitude = road_lane_latitudes[obj_on_road.lane_num]
 
-<<<<<<< HEAD
-        T_vals = np.arange(BP_ACTION_T_LIMITS[LIMIT_MIN], BP_ACTION_T_LIMITS[LIMIT_MAX] + np.finfo(np.float16).eps,
-=======
         T_vals = np.arange(BP_ACTION_T_LIMITS[LIMIT_MIN],
                            BP_ACTION_T_LIMITS[LIMIT_MAX] + np.finfo(np.float16).eps,
->>>>>>> 8208cca5
                            BP_ACTION_T_RES)
 
         A_inv = np.linalg.inv(QuinticPoly1D.time_constraints_tensor(T_vals))
 
         # TODO: should be swapped with current implementation of Predictor.predict_object_on_road
-<<<<<<< HEAD
-        obj_saT = 0  # obj_init_fstate[FS_SA]
-=======
         obj_saT = 0
->>>>>>> 8208cca5
         obj_svT = obj_init_fstate[FS_SV] + obj_saT * T_vals
         obj_sxT = obj_init_fstate[FS_SX] + obj_svT * T_vals + obj_saT * T_vals ** 2 / 2
 
@@ -372,12 +335,8 @@
         jerk_s = QuinticPoly1D.cumulative_jerk(poly_coefs_s, T_vals)
         jerk_d = QuinticPoly1D.cumulative_jerk(poly_coefs_d, T_vals)
 
-<<<<<<< HEAD
-        cost = np.dot(np.c_[jerk_s, jerk_d, T_vals], np.c_[BP_JERK_S_JERK_D_TIME_WEIGHTS])
-=======
         # TODO: the selection of weights should reflect desired action aggressiveness
         cost = np.dot(np.c_[jerk_s, jerk_d, T_vals], np.c_[BP_JERK_S_JERK_D_TIME_WEIGHTS[0]])
->>>>>>> 8208cca5
         optimum_time_idx = np.argmin(cost)
 
         optimum_time_satisfies_constraints = are_lon_acc_in_limits[optimum_time_idx] and \
