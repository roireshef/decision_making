from typing import List, Optional

import numpy as np

from decision_making.src.exceptions import BehavioralPlanningException
from decision_making.src.exceptions import NoValidTrajectoriesFound, raises
<<<<<<< HEAD
from decision_making.src.global_constants import BEHAVIORAL_PLANNING_DEFAULT_SPEED_LIMIT, TRAJECTORY_ARCLEN_RESOLUTION, \
    REFERENCE_TRAJECTORY_MARGIN, PREDICTION_LOOKAHEAD_COMPENSATION_RATIO
=======
from decision_making.src.global_constants import BEHAVIORAL_PLANNING_DEFAULT_SPEED_LIMIT, \
    TRAJECTORY_ARCLEN_RESOLUTION, EGO_ORIGIN_LON_FROM_REAR
>>>>>>> 8500dab5
from decision_making.src.messages.navigation_plan_message import NavigationPlanMsg
from decision_making.src.messages.trajectory_parameters import SigmoidFunctionParams, TrajectoryCostParams, \
    TrajectoryParams
from decision_making.src.messages.visualization.behavioral_visualization_message import BehavioralVisualizationMsg
from decision_making.src.planning.behavioral.constants import BP_SPECIFICATION_T_MIN, BP_SPECIFICATION_T_MAX, \
    BP_SPECIFICATION_T_RES, A_LON_MIN, \
    A_LON_MAX, A_LAT_MIN, A_LAT_MAX, SAFE_DIST_TIME_DELAY, SEMANTIC_CELL_LON_FRONT, SEMANTIC_CELL_LON_SAME, \
    SEMANTIC_CELL_LAT_SAME, SEMANTIC_CELL_LAT_LEFT, SEMANTIC_CELL_LAT_RIGHT, MIN_OVERTAKE_VEL, \
    BEHAVIORAL_PLANNING_HORIZON, A_LON_EPS, INFINITE_SIGMOID_COST, DEVIATION_FROM_ROAD_COST, DEVIATION_TO_SHOULDER_COST, \
    OUT_OF_LANE_COST, ROAD_SIGMOID_K_PARAM, OBJECTS_SIGMOID_K_PARAM
from decision_making.src.planning.behavioral.constants import LATERAL_SAFETY_MARGIN_FROM_OBJECT
from decision_making.src.planning.behavioral.policies.semantic_actions_grid_state import \
    SemanticActionsGridState
from decision_making.src.planning.behavioral.policies.semantic_actions_policy import SemanticActionsPolicy, \
    SemanticAction, SemanticActionSpec, SemanticActionType, \
    LAT_CELL, LON_CELL, SemanticGridCell
from decision_making.src.planning.trajectory.optimal_control.optimal_control_utils import OptimalControlUtils
from decision_making.src.planning.trajectory.trajectory_planning_strategy import TrajectoryPlanningStrategy
<<<<<<< HEAD
from decision_making.src.planning.types import C_Y, C_X
=======
from decision_making.src.prediction.constants import PREDICTION_LOOKAHEAD_LINEARIZATION_MARGIN
from decision_making.src.prediction.predictor import Predictor
>>>>>>> 8500dab5
from decision_making.src.state.state import State
from mapping.src.model.constants import ROAD_SHOULDERS_WIDTH
from mapping.src.service.map_service import MapService
from mapping.src.transformations.geometry_utils import CartesianFrame
from mapping.src.transformations.math_utils import Math


class SemanticActionsGridPolicy(SemanticActionsPolicy):

    def plan(self, state: State, nav_plan: NavigationPlanMsg):

        # Update state: align all object to most recent timestamp
        state_aligned = self._predictor.align_objects_to_most_recent_timestamp(state=state)

        # create road semantic grid from the raw State object
        # behavioral_state contains road_occupancy_grid and ego_state
        behavioral_state = SemanticActionsGridState.create_from_state(state=state_aligned,
                                                                      logger=self.logger)

        # iterate over the semantic grid and enumerate all relevant HL actions
        semantic_actions = self._enumerate_actions(behavioral_state=behavioral_state)

        # iterate over all HL actions and generate a specification (desired terminal: position, velocity, time-horizon)
        actions_spec = [self._specify_action(behavioral_state=behavioral_state, semantic_action=semantic_actions[idx],
                                             nav_plan=nav_plan)
                        for idx in range(len(semantic_actions))]

        # Filter actions with invalid spec
        valid_spec_indices = [x for x in range(len(actions_spec)) if actions_spec[x] is not None]
        semantic_actions = [semantic_actions[x] for x in valid_spec_indices]
        actions_spec = [actions_spec[x] for x in valid_spec_indices]

        # evaluate all action-specifications by computing a cost for each action
        action_costs = self._eval_actions(behavioral_state=behavioral_state, semantic_actions=semantic_actions,
                                          actions_spec=actions_spec)

        # select an action-specification with minimal cost
        selected_action_index = int(np.argmin(action_costs))
        selected_action_spec = actions_spec[selected_action_index]

        # translate the selected action-specification into a full specification for the TP
        reference_trajectory = SemanticActionsGridPolicy._generate_reference_route(behavioral_state=behavioral_state,
                                                                                   action_spec=selected_action_spec,
                                                                                   navigation_plan=nav_plan)
        trajectory_parameters = SemanticActionsGridPolicy._generate_trajectory_specs(behavioral_state=behavioral_state,
                                                                                     action_spec=selected_action_spec,
                                                                                     reference_route=reference_trajectory)

        visualization_message = BehavioralVisualizationMsg(reference_route=reference_trajectory)

        self.logger.debug("Chosen behavioral semantic action is %s, %s",
                          semantic_actions[selected_action_index].__dict__, selected_action_spec.__dict__)

        return trajectory_parameters, visualization_message

    def _enumerate_actions(self, behavioral_state: SemanticActionsGridState) -> List[SemanticAction]:
        """
        Enumerate the list of possible semantic actions to be generated.
        Every cell is being tested for the existence of cars.
        If one or more cars exist in it, we generate an action towards the first object in the list
        (the first object currently refers to the closest one to ego, depending on the semantic grid implementation
        which maps the list of DynamicObject to their respective cells)
        :param behavioral_state: behavioral_state contains semantic_occupancy_grid and ego_state
        :return: the list of semantic actions
        """

        semantic_actions: List[SemanticAction] = list()

        # Go over all cells in road semantic occupancy grid. The grid contains only relevant cells towards which
        # we can plan a trajectory.
        for semantic_cell in behavioral_state.road_occupancy_grid:
            # Generate actions towards each of the cells in front of ego
            if semantic_cell[LON_CELL] == SEMANTIC_CELL_LON_FRONT:
                if len(behavioral_state.road_occupancy_grid[semantic_cell]) > 0:
                    # Select first (closest) object in cell
                    target_obj = behavioral_state.road_occupancy_grid[semantic_cell][0]
                else:
                    # There are no objects in cell
                    target_obj = None

                semantic_action = SemanticAction(cell=semantic_cell, target_obj=target_obj,
                                                 action_type=SemanticActionType.FOLLOW)

                semantic_actions.append(semantic_action)

        return semantic_actions

    def _specify_action(self, behavioral_state: SemanticActionsGridState,
                        semantic_action: SemanticAction, nav_plan: NavigationPlanMsg) -> Optional[SemanticActionSpec]:
        """
        For each semantic action, generate a trajectory specifications that will be passed through to the TP
        :param behavioral_state: semantic actions grid behavioral state
        :param semantic_action:
        :param nav_plan: the navigation plan of ego
        :return: semantic action spec (None if no valid trajectories can be found)
        """

        try:
            if semantic_action.target_obj is None:
                return SemanticActionsGridPolicy._specify_action_to_empty_cell(behavioral_state=behavioral_state,
                                                                               semantic_action=semantic_action)
            else:
                return SemanticActionsGridPolicy._specify_action_towards_object(behavioral_state=behavioral_state,
                                                                                semantic_action=semantic_action,
                                                                                navigation_plan=nav_plan,
                                                                                predictor=self._predictor)
        except NoValidTrajectoriesFound as e:
            return None

    def _eval_actions(self, behavioral_state: SemanticActionsGridState,
                      semantic_actions: List[SemanticAction],
                      actions_spec: List[SemanticActionSpec]) -> np.ndarray:
        """
        Evaluate the generated actions using the actions' spec and SemanticBehavioralState containing semantic grid.
        Gets a list of actions to evaluate and returns a vector representing their costs.
        A set of actions is provided, enabling us to assess them independently.
        Note: the semantic actions were generated using the behavioral state and don't necessarily capture
         all relevant details in the scene. Therefore the evaluation is done using the behavioral state.
        :param behavioral_state: semantic behavioral state, containing the semantic grid
        :param semantic_actions: semantic actions list
        :param actions_spec: specifications of semantic actions
        :return: numpy array of costs of semantic actions. Only one action gets a cost of 0, the rest get 1.
        """

        if len(semantic_actions) != len(actions_spec):
            self.logger.error(
                "The input arrays have different sizes: len(semantic_actions)=%d, len(actions_spec)=%d",
                len(semantic_actions), len(actions_spec))
            raise BehavioralPlanningException(
                "The input arrays have different sizes: len(semantic_actions)=%d, len(actions_spec)=%d",
                len(semantic_actions), len(actions_spec))

        # get indices of semantic_actions array for 3 actions: goto-right, straight, goto-left
        current_lane_action_ind = SemanticActionsGridPolicy._get_action_ind(
            semantic_actions, (SEMANTIC_CELL_LAT_SAME, SEMANTIC_CELL_LON_FRONT))
        left_lane_action_ind = SemanticActionsGridPolicy._get_action_ind(
            semantic_actions, (SEMANTIC_CELL_LAT_LEFT, SEMANTIC_CELL_LON_FRONT))
        right_lane_action_ind = SemanticActionsGridPolicy._get_action_ind(
            semantic_actions, (SEMANTIC_CELL_LAT_RIGHT, SEMANTIC_CELL_LON_FRONT))

        # The cost for each action is assigned so that the preferred policy would be:
        # Go to right if right and current lanes are fast enough.
        # Go to left if the current lane is slow and the left lane is faster than the current.
        # Otherwise remain on the current lane.

        # TODO - this needs to come from map
        desired_vel = BEHAVIORAL_PLANNING_DEFAULT_SPEED_LIMIT

        # boolean whether the forward-right cell is fast enough (may be empty grid cell)
        is_forward_right_fast = right_lane_action_ind is not None and \
                                desired_vel - actions_spec[right_lane_action_ind].v < MIN_OVERTAKE_VEL
        # boolean whether the right cell near ego is occupied
        is_right_occupied = True
        if (SEMANTIC_CELL_LAT_RIGHT, SEMANTIC_CELL_LON_SAME) in behavioral_state.road_occupancy_grid:
            is_right_occupied = len(behavioral_state.road_occupancy_grid[(SEMANTIC_CELL_LAT_RIGHT,
                                                                          SEMANTIC_CELL_LON_SAME)]) > 0

        # boolean whether the forward cell is fast enough (may be empty grid cell)
        is_forward_fast = current_lane_action_ind is not None and \
                          desired_vel - actions_spec[current_lane_action_ind].v < MIN_OVERTAKE_VEL

        # boolean whether the forward-left cell is faster than the forward cell
        is_forward_left_faster = left_lane_action_ind is not None and (current_lane_action_ind is None or
                                                                       actions_spec[left_lane_action_ind].v -
                                                                       actions_spec[
                                                                           current_lane_action_ind].v >= MIN_OVERTAKE_VEL)
        # boolean whether the left cell near ego is occupied
        if (SEMANTIC_CELL_LAT_LEFT, SEMANTIC_CELL_LON_SAME) in behavioral_state.road_occupancy_grid:
            is_left_occupied = len(behavioral_state.road_occupancy_grid[(SEMANTIC_CELL_LAT_LEFT,
                                                                         SEMANTIC_CELL_LON_SAME)]) > 0
        else:
            is_left_occupied = True

        costs = np.ones(len(semantic_actions))

        # move right if both straight and right lanes are fast
        # if is_forward_right_fast and (is_forward_fast or current_lane_action_ind is None) and not is_right_occupied:
        if is_forward_right_fast and not is_right_occupied:
            costs[right_lane_action_ind] = 0.
        # move left if straight is slow and the left is faster than straight
        elif not is_forward_fast and (
                    is_forward_left_faster or current_lane_action_ind is None) and not is_left_occupied:
            costs[left_lane_action_ind] = 0.
        else:
            costs[current_lane_action_ind] = 0.
        return costs

    @staticmethod
    def _generate_trajectory_specs(behavioral_state: SemanticActionsGridState,
                                   action_spec: SemanticActionSpec, reference_route: np.ndarray) -> TrajectoryParams:
        """
        Generate trajectory specification (cost parameters) for trajectory planner
        :param behavioral_state: processed behavioral state
        :param reference_route: [nx3] numpy array of (x, y, z, yaw) states
        :return: Trajectory cost specifications [TrajectoryParameters]
        """

        # Get road details
<<<<<<< HEAD
        road_id = behavioral_state.ego_state.road_localization.road_id
        road_width = MapService.get_instance().get_road(road_id).road_width
=======
        road_width = MapService.get_instance().get_road(behavioral_state.ego_state.road_localization.road_id).road_width
        lane_width = MapService.get_instance().get_road(behavioral_state.ego_state.road_localization.road_id).lane_width
        num_lanes = MapService.get_instance().get_road(behavioral_state.ego_state.road_localization.road_id).lanes_num
>>>>>>> 8500dab5

        # Create target state
        target_path_latitude = action_spec.d_rel + behavioral_state.ego_state.road_localization.intra_road_lat
        target_lane_num = int(target_path_latitude / lane_width)

        reference_route_x_y_yaw = CartesianFrame.add_yaw(reference_route)

        # TODO: adjust to work with different target-object's road id (following the same adjustment in SPECIFY)
        target_state_x_y_z, target_state_yaw = MapService.get_instance().convert_road_to_global_coordinates(
            road_id,
            behavioral_state.ego_state.road_localization.road_lon + action_spec.s_rel,
            behavioral_state.ego_state.road_localization.intra_road_lat + action_spec.d_rel
        )
        target_state = np.append(target_state_x_y_z[[C_X, C_Y]], [target_state_yaw, action_spec.v])

        # Define cost parameters
        # TODO: assign proper cost parameters
        infinite_sigmoid_cost = INFINITE_SIGMOID_COST
        deviation_from_road_cost = DEVIATION_FROM_ROAD_COST
        deviation_to_shoulder_cost = DEVIATION_TO_SHOULDER_COST
        out_of_lane_cost = OUT_OF_LANE_COST
        road_sigmoid_k_param = ROAD_SIGMOID_K_PARAM
        objects_sigmoid_k_param = OBJECTS_SIGMOID_K_PARAM

        left_margin = right_margin = behavioral_state.ego_state.size.width / 2 + LATERAL_SAFETY_MARGIN_FROM_OBJECT
        # lateral distance in [m] from ref. path to rightmost edge of lane
        right_lane_offset = max(0.0, target_path_latitude - right_margin - target_lane_num*lane_width)
        # lateral distance in [m] from ref. path to leftmost edge of lane
        left_lane_offset = (road_width - target_path_latitude) - left_margin - \
                           (num_lanes - target_lane_num - 1)*lane_width
        # as stated above, for shoulders
        right_shoulder_offset = target_path_latitude - right_margin
        # as stated above, for shoulders
        left_shoulder_offset = (road_width - target_path_latitude) - left_margin
        # as stated above, for whole road including shoulders
        right_road_offset = right_shoulder_offset + ROAD_SHOULDERS_WIDTH
        # as stated above, for whole road including shoulders
        left_road_offset = left_shoulder_offset + ROAD_SHOULDERS_WIDTH

        # Set road-structure-based cost parameters
        right_lane_cost = SigmoidFunctionParams(w=out_of_lane_cost, k=road_sigmoid_k_param,
                                                offset=right_lane_offset)  # Zero cost
        left_lane_cost = SigmoidFunctionParams(w=out_of_lane_cost, k=road_sigmoid_k_param,
                                               offset=left_lane_offset)  # Zero cost
        right_shoulder_cost = SigmoidFunctionParams(w=deviation_to_shoulder_cost, k=road_sigmoid_k_param,
                                                    offset=right_shoulder_offset)  # Very high cost
        left_shoulder_cost = SigmoidFunctionParams(w=deviation_to_shoulder_cost, k=road_sigmoid_k_param,
                                                   offset=left_shoulder_offset)  # Very high cost
        right_road_cost = SigmoidFunctionParams(w=deviation_from_road_cost, k=road_sigmoid_k_param,
                                                offset=right_road_offset)  # Very high cost
        left_road_cost = SigmoidFunctionParams(w=deviation_from_road_cost, k=road_sigmoid_k_param,
                                               offset=left_road_offset)  # Very high cost

        # Set objects parameters
        # dilate each object by ego length + safety margin
        objects_dilation_size = behavioral_state.ego_state.size.length + LATERAL_SAFETY_MARGIN_FROM_OBJECT
        objects_cost = SigmoidFunctionParams(w=infinite_sigmoid_cost, k=objects_sigmoid_k_param,
                                             offset=objects_dilation_size)  # Very high (inf) cost

        dist_from_goal_lon_sq_cost = 1.0 * 1e2
        dist_from_goal_lat_sq_cost = 1.5 * 1e2
        dist_from_ref_sq_cost = 0.0

        # TODO: set velocity and acceleration limits properly
        velocity_limits = np.array([-1.0, 60.0])  # [m/s]. not a constant because it might be learned. TBD
        acceleration_limits = np.array([A_LON_MIN - A_LON_EPS, A_LON_MAX + A_LON_EPS])
        cost_params = TrajectoryCostParams(left_lane_cost=left_lane_cost,
                                           right_lane_cost=right_lane_cost,
                                           left_road_cost=left_road_cost,
                                           right_road_cost=right_road_cost,
                                           left_shoulder_cost=left_shoulder_cost,
                                           right_shoulder_cost=right_shoulder_cost,
                                           obstacle_cost=objects_cost,
                                           dist_from_goal_lon_sq_cost=dist_from_goal_lon_sq_cost,
                                           dist_from_goal_lat_sq_cost=dist_from_goal_lat_sq_cost,
                                           dist_from_ref_sq_cost=dist_from_ref_sq_cost,
                                           velocity_limits=velocity_limits,
                                           acceleration_limits=acceleration_limits)

        trajectory_parameters = TrajectoryParams(reference_route=reference_route,
                                                 time=action_spec.t + behavioral_state.ego_state.timestamp_in_sec,
                                                 target_state=target_state,
                                                 cost_params=cost_params,
                                                 strategy=TrajectoryPlanningStrategy.HIGHWAY)

        return trajectory_parameters

    # TODO: rethink the design of this function
    @staticmethod
    def _specify_action_to_empty_cell(behavioral_state: SemanticActionsGridState,
                                      semantic_action: SemanticAction) -> SemanticActionSpec:
        """
        This method's purpose is to specify the enumerated actions that the agent can take.
        Each semantic action is translated to a trajectory of the agent.
        The trajectory specification is created towards a target location/object in given cell,
         considering ego speed, location.
        :param behavioral_state:
        :param semantic_action:
        :return: semantic action specification
        """
        road_lane_latitudes = MapService.get_instance().get_center_lanes_latitudes(
            road_id=behavioral_state.ego_state.road_localization.road_id)
        target_lane = behavioral_state.ego_state.road_localization.lane_num + semantic_action.cell[LAT_CELL]
        target_lane_latitude = road_lane_latitudes[target_lane]

        # We set the desired longitudinal distance to be equal to the distance we
        # would have travelled for the planning horizon in the average speed between current and target vel.
        target_relative_s = BEHAVIORAL_PLANNING_HORIZON * \
                            0.5 * (behavioral_state.ego_state.v_x + BEHAVIORAL_PLANNING_DEFAULT_SPEED_LIMIT)
        target_relative_d = target_lane_latitude - behavioral_state.ego_state.road_localization.intra_road_lat

        return SemanticActionSpec(t=BEHAVIORAL_PLANNING_HORIZON, v=BEHAVIORAL_PLANNING_DEFAULT_SPEED_LIMIT,
                                  s_rel=target_relative_s, d_rel=target_relative_d)

    @staticmethod
    @raises(NoValidTrajectoriesFound)
    # TODO: make this work with cross-road actions (target object is on another road id)
    def _specify_action_towards_object(behavioral_state: SemanticActionsGridState,
                                       semantic_action: SemanticAction,
                                       navigation_plan: NavigationPlanMsg,
                                       predictor: Predictor) -> SemanticActionSpec:
        """
        given a state and a high level SemanticAction towards an object, generate a SemanticActionSpec
        :param behavioral_state: semantic actions grid behavioral state
        :param semantic_action:
        :return: SemanticActionSpec
        """
        # Extract relevant details from state on Ego
        ego_v_x = behavioral_state.ego_state.v_x
        ego_v_y = behavioral_state.ego_state.v_y

        ego_on_road = behavioral_state.ego_state.road_localization
        ego_theta_diff = ego_on_road.intra_road_yaw  # relative to road

        ego_sx0 = 0.0
        ego_sv0 = np.cos(ego_theta_diff) * ego_v_x + np.sin(ego_theta_diff) * ego_v_y
        ego_sa0 = 0.0  # TODO: to be changed to include acc

        ego_dx0 = ego_on_road.intra_road_lat
        ego_dv0 = -np.sin(ego_theta_diff) * ego_v_x + np.cos(ego_theta_diff) * ego_v_y
        ego_da0 = 0.0  # TODO: to be changed to include acc

        # Extract relevant details from state on Reference-Object
        obj_on_road = semantic_action.target_obj.road_localization
        road_lane_latitudes = MapService.get_instance().get_center_lanes_latitudes(road_id=obj_on_road.road_id)
        obj_center_lane_latitude = road_lane_latitudes[obj_on_road.lane_num]
        # TODO: rotate speed v_x, v_y to road coordinated to get the actual lon/lat speed
        # obj_v_x = semantic_action.target_obj.road_longitudinal_speed
        # obj_v_y = semantic_action.target_obj.road_lateral_speed
        # obj_theta_diff = obj_on_road.intra_road_yaw  # relative to road

        # TODO: use navigation plan of the object
        # object sx0 is relative to ego
        obj_sx0 = MapService.get_instance().get_longitudinal_difference(ego_on_road.road_id, ego_on_road.road_lon,
                                                      obj_on_road.road_id, obj_on_road.road_lon, navigation_plan)
        obj_sv0 = semantic_action.target_obj.road_longitudinal_speed
        obj_sa0 = 0.0  # TODO: to be changed to include acc

        # lon_margin = part of ego from its origin to its front + half of target object
        lon_margin = behavioral_state.ego_state.size.length - EGO_ORIGIN_LON_FROM_REAR + \
                     semantic_action.target_obj.size.length/2

        prediction_timestamps = np.arange(BP_SPECIFICATION_T_MIN, BP_SPECIFICATION_T_MAX, BP_SPECIFICATION_T_RES)
        # predicted_localizations_list = predictor.predict_object_on_road(obj_on_road, 0.0, obj_sv0, prediction_timestamps)

        for T in prediction_timestamps:
            # TODO: should be cached in advance using OCU.QP1D.time_constraints_tensor
            A = OptimalControlUtils.QuinticPoly1D.time_constraints_matrix(T)
            A_inv = np.linalg.inv(A)

            # TODO: should be swapped with current implementation of Predictor
            obj_saT = obj_sa0
            obj_svT = obj_sv0 + obj_sa0 * T
            obj_sxT = obj_sx0 + obj_sv0 * T + obj_sa0 * T ** 2 / 2

            safe_lon_dist = obj_svT * SAFE_DIST_TIME_DELAY

            # set of 6 constraints RHS values for quintic polynomial solution (S DIM)
            constraints_s = np.array(
                [ego_sx0, ego_sv0, ego_sa0, obj_sxT - safe_lon_dist - lon_margin, obj_svT, obj_saT])
            constraints_d = np.array([ego_dx0, ego_dv0, ego_da0, obj_center_lane_latitude, 0.0, 0.0])

            # solve for s(t) and d(t)
            poly_coefs_s = OptimalControlUtils.QuinticPoly1D.solve(A_inv, constraints_s[np.newaxis, :])[0]
            poly_coefs_d = OptimalControlUtils.QuinticPoly1D.solve(A_inv, constraints_d[np.newaxis, :])[0]

            # TODO: acceleration is computed in frenet frame and not cartesian. if road is curved, this is problematic
            if SemanticActionsGridPolicy._is_acceleration_in_limits(poly_coefs_s, T, A_LON_MIN, A_LON_MAX) and \
                    SemanticActionsGridPolicy._is_acceleration_in_limits(poly_coefs_d, T, A_LAT_MIN, A_LAT_MAX):
                return SemanticActionSpec(t=T, v=obj_svT, s_rel=constraints_s[3] - ego_sx0,
                                          d_rel=constraints_d[3] - ego_dx0)

        raise NoValidTrajectoriesFound("No valid trajectories found. action: %s, state: %s, ",
                                       semantic_action.__dict__, behavioral_state.__dict__)

    @staticmethod
    def _is_acceleration_in_limits(poly_coefs: np.ndarray, T: float,
                                   min_acc_threshold: float, max_acc_threshold: float) -> bool:
        """
        given a quintic polynomial coefficients vector, and restrictions
        on the acceleration values, return True if restrictions are met, False otherwise
        :param poly_coefs: 1D numpy array with s(t), s_dot(t) s_dotdot(t) concatenated
        :param T: planning time horizon [sec]
        :param min_acc_threshold: minimal allowed value of acceleration/deceleration [m/sec^2]
        :param max_acc_threshold: maximal allowed value of acceleration/deceleration [m/sec^2]
        :return: True if restrictions are met, False otherwise
        """
        # TODO: a(0) and a(T) checks are omitted as they they are provided by the user.
        # compute extrema points, by finding the roots of the 3rd derivative (which is itself a 2nd degree polynomial)
        acc_suspected_points_s = np.roots(np.polyder(poly_coefs, m=3))
        acceleration_poly_coefs = np.polyder(poly_coefs, m=2)
        acc_suspected_values_s = np.polyval(acceleration_poly_coefs, acc_suspected_points_s)

        # filter out extrema points out of [0, T]
        acc_inlimit_suspected_values_s = acc_suspected_values_s[np.greater_equal(acc_suspected_points_s, 0) &
                                                                np.less_equal(acc_suspected_points_s, T)]

        # check if extrema values are within [a_min, a_max] limits
        return np.all(np.greater_equal(acc_inlimit_suspected_values_s, min_acc_threshold) &
                      np.less_equal(acc_inlimit_suspected_values_s, max_acc_threshold))

    @staticmethod
    def _get_action_ind(semantic_actions: List[SemanticAction], cell: SemanticGridCell):
        """
        Given semantic actions array and action cell, return index of action matching to the given cell.
        :param semantic_actions: array of semantic actions
        :param cell:
        :return: the action index or None if the action does not exist
        """
        action_ind = [i for i, action in enumerate(semantic_actions) if
                      action.cell[LAT_CELL] == cell[LAT_CELL] and action.cell[LON_CELL] == cell[LON_CELL]]
        if len(action_ind) > 0:
            return action_ind[0]
        else:
            return None


    @staticmethod
    def _generate_reference_route(behavioral_state: SemanticActionsGridState,
                                  action_spec: SemanticActionSpec, navigation_plan: NavigationPlanMsg) -> np.ndarray:
        """
        Generate the reference route that will be provided to the trajectory planner.
         Given the target longitude and latitude, we create a reference route in global coordinates, where:
         latitude is constant and equal to the target latitude;
         longitude starts from ego current longitude, and end in the target longitude.
        :param behavioral_state: processed behavioral state
        :param action_spec: the goal of the action
        :return: [nx3] array of reference_route (x,y,yaw) [m,m,rad] in global coordinates
        """

        target_lane_latitude = action_spec.d_rel + behavioral_state.ego_state.road_localization.intra_road_lat
        target_relative_longitude = action_spec.s_rel

        # Add a margin to the lookahead path of dynamic objects to avoid extrapolation
        # caused by the curve linearization approximation in the resampling process
        reference_route_lookahead_distance = target_relative_longitude * PREDICTION_LOOKAHEAD_COMPENSATION_RATIO
        compensated_lookahead_distance = reference_route_lookahead_distance * PREDICTION_LOOKAHEAD_COMPENSATION_RATIO

        lookahead_path = MapService.get_instance().get_uniform_path_lookahead(
            road_id=behavioral_state.ego_state.road_localization.road_id,
            lat_shift=target_lane_latitude,
            starting_lon=max(behavioral_state.ego_state.road_localization.road_lon - REFERENCE_TRAJECTORY_MARGIN, 0),
            lon_step=TRAJECTORY_ARCLEN_RESOLUTION,
            steps_num=int(np.ceil(compensated_lookahead_distance / TRAJECTORY_ARCLEN_RESOLUTION)),
            navigation_plan=navigation_plan)

<<<<<<< HEAD
        # interpolate and create uniformly spaced path
        reference_route_xy_resampled, _ = CartesianFrame.resample_curve(curve=reference_route_xy,
                                                                        step_size=TRAJECTORY_ARCLEN_RESOLUTION,
                                                                        desired_curve_len=reference_route_lookahead_distance,
                                                                        preserve_step_size=False)
=======
        # trim the route to the required length
        route_size = Math.div(target_relative_longitude, TRAJECTORY_ARCLEN_RESOLUTION) + 1
        reference_route_xy_trimmed = lookahead_path[:route_size]
>>>>>>> 8500dab5

        return reference_route_xy_trimmed
<|MERGE_RESOLUTION|>--- conflicted
+++ resolved
@@ -4,13 +4,8 @@
 
 from decision_making.src.exceptions import BehavioralPlanningException
 from decision_making.src.exceptions import NoValidTrajectoriesFound, raises
-<<<<<<< HEAD
-from decision_making.src.global_constants import BEHAVIORAL_PLANNING_DEFAULT_SPEED_LIMIT, TRAJECTORY_ARCLEN_RESOLUTION, \
-    REFERENCE_TRAJECTORY_MARGIN, PREDICTION_LOOKAHEAD_COMPENSATION_RATIO
-=======
-from decision_making.src.global_constants import BEHAVIORAL_PLANNING_DEFAULT_SPEED_LIMIT, \
-    TRAJECTORY_ARCLEN_RESOLUTION, EGO_ORIGIN_LON_FROM_REAR
->>>>>>> 8500dab5
+from decision_making.src.global_constants import EGO_ORIGIN_LON_FROM_REAR, TRAJECTORY_ARCLEN_RESOLUTION, \
+    PREDICTION_LOOKAHEAD_COMPENSATION_RATIO, BEHAVIORAL_PLANNING_DEFAULT_SPEED_LIMIT
 from decision_making.src.messages.navigation_plan_message import NavigationPlanMsg
 from decision_making.src.messages.trajectory_parameters import SigmoidFunctionParams, TrajectoryCostParams, \
     TrajectoryParams
@@ -29,21 +24,15 @@
     LAT_CELL, LON_CELL, SemanticGridCell
 from decision_making.src.planning.trajectory.optimal_control.optimal_control_utils import OptimalControlUtils
 from decision_making.src.planning.trajectory.trajectory_planning_strategy import TrajectoryPlanningStrategy
-<<<<<<< HEAD
+from decision_making.src.prediction.predictor import Predictor
 from decision_making.src.planning.types import C_Y, C_X
-=======
-from decision_making.src.prediction.constants import PREDICTION_LOOKAHEAD_LINEARIZATION_MARGIN
-from decision_making.src.prediction.predictor import Predictor
->>>>>>> 8500dab5
 from decision_making.src.state.state import State
 from mapping.src.model.constants import ROAD_SHOULDERS_WIDTH
 from mapping.src.service.map_service import MapService
 from mapping.src.transformations.geometry_utils import CartesianFrame
-from mapping.src.transformations.math_utils import Math
 
 
 class SemanticActionsGridPolicy(SemanticActionsPolicy):
-
     def plan(self, state: State, nav_plan: NavigationPlanMsg):
 
         # Update state: align all object to most recent timestamp
@@ -233,14 +222,11 @@
         """
 
         # Get road details
-<<<<<<< HEAD
         road_id = behavioral_state.ego_state.road_localization.road_id
-        road_width = MapService.get_instance().get_road(road_id).road_width
-=======
-        road_width = MapService.get_instance().get_road(behavioral_state.ego_state.road_localization.road_id).road_width
-        lane_width = MapService.get_instance().get_road(behavioral_state.ego_state.road_localization.road_id).lane_width
-        num_lanes = MapService.get_instance().get_road(behavioral_state.ego_state.road_localization.road_id).lanes_num
->>>>>>> 8500dab5
+        road = MapService.get_instance().get_road(road_id)
+        road_width = road.road_width
+        lane_width = road.lane_width
+        num_lanes = road.lanes_num
 
         # Create target state
         target_path_latitude = action_spec.d_rel + behavioral_state.ego_state.road_localization.intra_road_lat
@@ -265,6 +251,7 @@
         road_sigmoid_k_param = ROAD_SIGMOID_K_PARAM
         objects_sigmoid_k_param = OBJECTS_SIGMOID_K_PARAM
 
+        # lateral distance in [m] from ref. path to rightmost edge of lane
         left_margin = right_margin = behavioral_state.ego_state.size.width / 2 + LATERAL_SAFETY_MARGIN_FROM_OBJECT
         # lateral distance in [m] from ref. path to rightmost edge of lane
         right_lane_offset = max(0.0, target_path_latitude - right_margin - target_lane_num*lane_width)
@@ -305,7 +292,7 @@
         dist_from_ref_sq_cost = 0.0
 
         # TODO: set velocity and acceleration limits properly
-        velocity_limits = np.array([-1.0, 60.0])  # [m/s]. not a constant because it might be learned. TBD
+        velocity_limits = np.array([0.0, 60.0])  # [m/s]. not a constant because it might be learned. TBD
         acceleration_limits = np.array([A_LON_MIN - A_LON_EPS, A_LON_MAX + A_LON_EPS])
         cost_params = TrajectoryCostParams(left_lane_cost=left_lane_cost,
                                            right_lane_cost=right_lane_cost,
@@ -357,7 +344,7 @@
 
     @staticmethod
     @raises(NoValidTrajectoriesFound)
-    # TODO: make this work with cross-road actions (target object is on another road id)
+    # TODO: modify this function to work with DynamicObject's specific NavigationPlan (and predictor?)
     def _specify_action_towards_object(behavioral_state: SemanticActionsGridState,
                                        semantic_action: SemanticAction,
                                        navigation_plan: NavigationPlanMsg,
@@ -404,7 +391,6 @@
                      semantic_action.target_obj.size.length/2
 
         prediction_timestamps = np.arange(BP_SPECIFICATION_T_MIN, BP_SPECIFICATION_T_MAX, BP_SPECIFICATION_T_RES)
-        # predicted_localizations_list = predictor.predict_object_on_road(obj_on_road, 0.0, obj_sv0, prediction_timestamps)
 
         for T in prediction_timestamps:
             # TODO: should be cached in advance using OCU.QP1D.time_constraints_tensor
@@ -416,6 +402,7 @@
             obj_svT = obj_sv0 + obj_sa0 * T
             obj_sxT = obj_sx0 + obj_sv0 * T + obj_sa0 * T ** 2 / 2
 
+            # TODO: account for acc<>0 (from MobilEye's paper)
             safe_lon_dist = obj_svT * SAFE_DIST_TIME_DELAY
 
             # set of 6 constraints RHS values for quintic polynomial solution (S DIM)
@@ -496,27 +483,20 @@
 
         # Add a margin to the lookahead path of dynamic objects to avoid extrapolation
         # caused by the curve linearization approximation in the resampling process
-        reference_route_lookahead_distance = target_relative_longitude * PREDICTION_LOOKAHEAD_COMPENSATION_RATIO
-        compensated_lookahead_distance = reference_route_lookahead_distance * PREDICTION_LOOKAHEAD_COMPENSATION_RATIO
+        lookahead_distance = target_relative_longitude * PREDICTION_LOOKAHEAD_COMPENSATION_RATIO
 
         lookahead_path = MapService.get_instance().get_uniform_path_lookahead(
             road_id=behavioral_state.ego_state.road_localization.road_id,
             lat_shift=target_lane_latitude,
-            starting_lon=max(behavioral_state.ego_state.road_localization.road_lon - REFERENCE_TRAJECTORY_MARGIN, 0),
+            starting_lon=behavioral_state.ego_state.road_localization.road_lon,
             lon_step=TRAJECTORY_ARCLEN_RESOLUTION,
-            steps_num=int(np.ceil(compensated_lookahead_distance / TRAJECTORY_ARCLEN_RESOLUTION)),
+            steps_num=int(np.ceil(lookahead_distance / TRAJECTORY_ARCLEN_RESOLUTION)),
             navigation_plan=navigation_plan)
 
-<<<<<<< HEAD
         # interpolate and create uniformly spaced path
-        reference_route_xy_resampled, _ = CartesianFrame.resample_curve(curve=reference_route_xy,
+        reference_route_xy_resampled, _ = CartesianFrame.resample_curve(curve=lookahead_path,
                                                                         step_size=TRAJECTORY_ARCLEN_RESOLUTION,
-                                                                        desired_curve_len=reference_route_lookahead_distance,
+                                                                        desired_curve_len=lookahead_distance,
                                                                         preserve_step_size=False)
-=======
-        # trim the route to the required length
-        route_size = Math.div(target_relative_longitude, TRAJECTORY_ARCLEN_RESOLUTION) + 1
-        reference_route_xy_trimmed = lookahead_path[:route_size]
->>>>>>> 8500dab5
-
-        return reference_route_xy_trimmed
+
+        return reference_route_xy_resampled