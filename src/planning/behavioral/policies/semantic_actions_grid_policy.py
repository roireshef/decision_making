--- conflicted
+++ resolved
@@ -8,17 +8,10 @@
     BP_SPECIFICATION_T_RES, LON_ACCELERATION_LIMITS, \
     SAFE_DIST_TIME_DELAY, SEMANTIC_CELL_LON_FRONT, SEMANTIC_CELL_LON_SAME, \
     SEMANTIC_CELL_LAT_SAME, SEMANTIC_CELL_LAT_LEFT, SEMANTIC_CELL_LAT_RIGHT, MIN_OVERTAKE_VEL, \
-<<<<<<< HEAD
-    BEHAVIORAL_PLANNING_HORIZON, INFINITE_SIGMOID_COST, DEVIATION_FROM_ROAD_COST, DEVIATION_TO_SHOULDER_COST, \
-    OUT_OF_LANE_COST, ROAD_SIGMOID_K_PARAM, OBJECTS_SIGMOID_K_PARAM, DEVIATION_FROM_GOAL_LON_COST, \
-    DEVIATION_FROM_GOAL_LAT_COST, LATERAL_SAFETY_MARGIN_FROM_OBJECT, LON_JERK_COST, \
-    LAT_JERK_COST
-=======
     BEHAVIORAL_PLANNING_HORIZON, OBSTACLE_SIGMOID_COST, DEVIATION_FROM_ROAD_COST, DEVIATION_TO_SHOULDER_COST, \
     DEVIATION_FROM_LANE_COST, ROAD_SIGMOID_K_PARAM, OBSTACLE_SIGMOID_K_PARAM, \
     LATERAL_SAFETY_MARGIN_FROM_OBJECT, DEVIATION_FROM_GOAL_COST, DEVIATION_FROM_GOAL_LAT_FACTOR, GOAL_SIGMOID_K_PARAM, \
-    GOAL_SIGMOID_OFFSET
->>>>>>> 49300b67
+    GOAL_SIGMOID_OFFSET, LON_JERK_COST, LAT_JERK_COST
 from decision_making.src.global_constants import EGO_ORIGIN_LON_FROM_REAR, TRAJECTORY_ARCLEN_RESOLUTION, \
     PREDICTION_LOOKAHEAD_COMPENSATION_RATIO, BEHAVIORAL_PLANNING_DEFAULT_SPEED_LIMIT, VELOCITY_LIMITS
 from decision_making.src.messages.navigation_plan_message import NavigationPlanMsg
@@ -301,15 +294,6 @@
         # dilate each object by ego length + safety margin
         objects_dilation_length = ego_size.length/2 + LATERAL_SAFETY_MARGIN_FROM_OBJECT
         objects_dilation_width = ego_size.width/2 + LATERAL_SAFETY_MARGIN_FROM_OBJECT
-<<<<<<< HEAD
-        objects_cost_x = SigmoidFunctionParams(w=INFINITE_SIGMOID_COST, k=OBJECTS_SIGMOID_K_PARAM,
-                                             offset=objects_dilation_length)  # Very high (inf) cost
-        objects_cost_y = SigmoidFunctionParams(w=INFINITE_SIGMOID_COST, k=OBJECTS_SIGMOID_K_PARAM,
-                                             offset=objects_dilation_width)  # Very high (inf) cost
-
-        dist_from_goal_lon_sq_cost = DEVIATION_FROM_GOAL_LON_COST
-        dist_from_goal_lat_sq_cost = DEVIATION_FROM_GOAL_LAT_COST
-=======
         objects_cost_x = SigmoidFunctionParams(w=OBSTACLE_SIGMOID_COST, k=OBSTACLE_SIGMOID_K_PARAM,
                                                offset=objects_dilation_length)  # Very high (inf) cost
         objects_cost_y = SigmoidFunctionParams(w=OBSTACLE_SIGMOID_COST, k=OBSTACLE_SIGMOID_K_PARAM,
@@ -317,7 +301,6 @@
         dist_from_goal_cost = SigmoidFunctionParams(w=DEVIATION_FROM_GOAL_COST, k=GOAL_SIGMOID_K_PARAM,
                                                     offset=GOAL_SIGMOID_OFFSET)
         dist_from_goal_lat_factor = DEVIATION_FROM_GOAL_LAT_FACTOR
->>>>>>> 49300b67
 
         # TODO: set velocity and acceleration limits properly
         velocity_limits = VELOCITY_LIMITS  # [m/s]. not a constant because it might be learned. TBD
@@ -331,15 +314,10 @@
                                            right_shoulder_cost=right_shoulder_cost,
                                            obstacle_cost_x=objects_cost_x,
                                            obstacle_cost_y=objects_cost_y,
-<<<<<<< HEAD
-                                           dist_from_goal_lon_sq_cost=dist_from_goal_lon_sq_cost,
-                                           dist_from_goal_lat_sq_cost=dist_from_goal_lat_sq_cost,
+                                           dist_from_goal_cost=dist_from_goal_cost,
+                                           dist_from_goal_lat_factor=dist_from_goal_lat_factor,
                                            lon_jerk_cost=LON_JERK_COST,
                                            lat_jerk_cost=LAT_JERK_COST,
-=======
-                                           dist_from_goal_cost=dist_from_goal_cost,
-                                           dist_from_goal_lat_factor=dist_from_goal_lat_factor,
->>>>>>> 49300b67
                                            velocity_limits=velocity_limits,
                                            acceleration_limits=lon_acceleration_limits)
 
