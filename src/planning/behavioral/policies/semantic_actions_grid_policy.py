from logging import Logger
from typing import List, Optional

import numpy as np

from decision_making.src.exceptions import BehavioralPlanningException
from decision_making.src.exceptions import NoValidTrajectoriesFound, raises
from decision_making.src.global_constants import BP_ACTION_T_LIMITS, \
    BP_ACTION_T_RES, SAFE_DIST_TIME_DELAY, SEMANTIC_CELL_LON_FRONT, SEMANTIC_CELL_LON_SAME, \
    SEMANTIC_CELL_LAT_SAME, SEMANTIC_CELL_LAT_LEFT, SEMANTIC_CELL_LAT_RIGHT, MIN_OVERTAKE_VEL, \
    BEHAVIORAL_PLANNING_HORIZON, OBSTACLE_SIGMOID_COST, DEVIATION_FROM_ROAD_COST, DEVIATION_TO_SHOULDER_COST, \
    DEVIATION_FROM_LANE_COST, ROAD_SIGMOID_K_PARAM, OBSTACLE_SIGMOID_K_PARAM, \
    DEVIATION_FROM_GOAL_COST, DEVIATION_FROM_GOAL_LAT_FACTOR, GOAL_SIGMOID_K_PARAM, \
    GOAL_SIGMOID_OFFSET, LATERAL_SAFETY_MARGIN_FROM_OBJECT, LON_ACC_LIMITS, \
    LAT_ACC_LIMITS, SHOULDER_SIGMOID_OFFSET, BP_JERK_TIME_WEIGHTS
from decision_making.src.global_constants import EGO_ORIGIN_LON_FROM_REAR, TRAJECTORY_ARCLEN_RESOLUTION, \
    PREDICTION_LOOKAHEAD_COMPENSATION_RATIO, BEHAVIORAL_PLANNING_DEFAULT_DESIRED_SPEED, VELOCITY_LIMITS
from decision_making.src.messages.navigation_plan_message import NavigationPlanMsg
from decision_making.src.messages.trajectory_parameters import SigmoidFunctionParams, TrajectoryCostParams, \
    TrajectoryParams
from decision_making.src.messages.visualization.behavioral_visualization_message import BehavioralVisualizationMsg
from decision_making.src.planning.behavioral.policies.semantic_actions_grid_state import \
    SemanticActionsGridState
from decision_making.src.planning.behavioral.policies.semantic_actions_policy import SemanticActionsPolicy, \
    SemanticAction, SemanticActionSpec, SemanticActionType, \
    LAT_CELL, LON_CELL, SemanticGridCell
from decision_making.src.planning.behavioral.policies.semantic_actions_utils import SemanticActionsUtils as SAU
from decision_making.src.planning.trajectory.optimal_control.optimal_control_utils import QuinticPoly1D, QuarticPoly1D
from decision_making.src.planning.trajectory.trajectory_planning_strategy import TrajectoryPlanningStrategy
from decision_making.src.planning.types import CURVE_X, CURVE_Y, FS_SA, FS_SV, FS_SX, FS_DX, FS_DV, FS_DA
from decision_making.src.planning.types import LIMIT_MIN, LIMIT_MAX
from decision_making.src.planning.utils.frenet_serret_frame import FrenetSerret2DFrame
from decision_making.src.planning.utils.math import Math
from decision_making.src.planning.utils.numpy_utils import NumpyUtils
from decision_making.src.prediction.predictor import Predictor
from decision_making.src.state.state import State, ObjectSize, EgoState
from mapping.src.model.constants import ROAD_SHOULDERS_WIDTH
from mapping.src.service.map_service import MapService


class SemanticActionsGridPolicy(SemanticActionsPolicy):

    def __init__(self, logger: Logger, predictor: Predictor):
        super().__init__(logger=logger, predictor=predictor)
        self._last_ego_state : Optional[EgoState] = None
        self._last_action : Optional[SemanticAction] = None
        self._last_action_spec : Optional[SemanticActionSpec] = None

    def plan(self, state: State, nav_plan: NavigationPlanMsg):

        # create road semantic grid from the raw State object
        # behavioral_state contains road_occupancy_grid and ego_state
        behavioral_state = SemanticActionsGridState.create_from_state(state=state,
                                                                      logger=self.logger)

        # iterate over the semantic grid and enumerate all relevant HL actions
        semantic_actions = self._enumerate_actions(behavioral_state=behavioral_state)

        # iterate over all HL actions and generate a specification (desired terminal: position, velocity, time-horizon)
        actions_spec = [self._specify_action(behavioral_state=behavioral_state, semantic_action=semantic_actions[idx],
                                             nav_plan=nav_plan)
                        for idx in range(len(semantic_actions))]

        # Filter actions with invalid spec
        valid_spec_indices = [x for x in range(len(actions_spec)) if actions_spec[x] is not None]
        semantic_actions = [semantic_actions[x] for x in valid_spec_indices]
        actions_spec = [actions_spec[x] for x in valid_spec_indices]

        # evaluate all action-specifications by computing a cost for each action
        action_costs = self._eval_actions(behavioral_state=behavioral_state, semantic_actions=semantic_actions,
                                          actions_spec=actions_spec)

        # select an action-specification with minimal cost
        selected_action_index = int(np.argmin(action_costs))
        selected_action_spec = actions_spec[selected_action_index]

        # translate the selected action-specification into a full specification for the TP
        reference_trajectory = SemanticActionsGridPolicy._generate_reference_route(behavioral_state=behavioral_state,
                                                                                   action_spec=selected_action_spec,
                                                                                   navigation_plan=nav_plan)
        trajectory_parameters = SemanticActionsGridPolicy._generate_trajectory_specs(behavioral_state=behavioral_state,
                                                                                     action_spec=selected_action_spec,
                                                                                     reference_route=reference_trajectory)

        visualization_message = BehavioralVisualizationMsg(reference_route=reference_trajectory)

        # updating selected actions in memory
        self._last_action = semantic_actions[selected_action_index]
        self._last_action_spec = selected_action_spec
        self._last_ego_state = state.ego_state

        self.logger.debug("Chosen behavioral semantic action is %s, %s",
                          semantic_actions[selected_action_index].__dict__, selected_action_spec.__dict__)

        return trajectory_parameters, visualization_message

    def _enumerate_actions(self, behavioral_state: SemanticActionsGridState) -> List[SemanticAction]:
        """
        Enumerate the list of possible semantic actions to be generated.
        Every cell is being tested for the existence of cars.
        If one or more cars exist in it, we generate an action towards the first object in the list
        (the first object currently refers to the closest one to ego, depending on the semantic grid implementation
        which maps the list of DynamicObject to their respective cells)
        :param behavioral_state: behavioral_state contains semantic_occupancy_grid and ego_state
        :return: the list of semantic actions
        """

        semantic_actions: List[SemanticAction] = list()

        # Go over all cells in road semantic occupancy grid. The grid contains only relevant cells towards which
        # we can plan a trajectory.
        for semantic_cell in behavioral_state.road_occupancy_grid:
            # Generate actions towards each of the cells in front of ego
            if semantic_cell[LON_CELL] == SEMANTIC_CELL_LON_FRONT:
                if len(behavioral_state.road_occupancy_grid[semantic_cell]) > 0:
                    # Select first (closest) object in cell
                    target_obj = behavioral_state.road_occupancy_grid[semantic_cell][0]
                else:
                    # There are no objects in cell
                    target_obj = None

                semantic_action = SemanticAction(cell=semantic_cell, target_obj=target_obj,
                                                 action_type=SemanticActionType.FOLLOW)

                semantic_actions.append(semantic_action)

        return semantic_actions

    def _specify_action(self, behavioral_state: SemanticActionsGridState,
                        semantic_action: SemanticAction, nav_plan: NavigationPlanMsg) -> Optional[SemanticActionSpec]:
        """
        For each semantic action, generate a trajectory specifications that will be passed through to the TP
        :param behavioral_state: semantic actions grid behavioral state
        :param semantic_action:
        :param nav_plan: the navigation plan of ego
        :return: semantic action spec (None if no valid trajectories can be found)
        """

<<<<<<< HEAD
        if self._last_action is not None and semantic_action == self._last_action:
            continue_action = True
        else:
            continue_action = False

        try:
            if semantic_action.target_obj is None:
                return self._specify_action_to_empty_cell(behavioral_state=behavioral_state,
                                                                               semantic_action=semantic_action,
                                                                               continue_action=continue_action)
            else:
                return self._specify_action_towards_object(behavioral_state=behavioral_state,
                                                                                semantic_action=semantic_action,
                                                                                navigation_plan=nav_plan,
                                                                                predictor=self._predictor,
                                                                                continue_action=continue_action)
        except NoValidTrajectoriesFound as e:
            return None
=======
        if semantic_action.target_obj is None:
            return SemanticActionsGridPolicy._specify_action_to_empty_cell(behavioral_state=behavioral_state,
                                                                           semantic_action=semantic_action)
        else:
            return SemanticActionsGridPolicy._specify_action_towards_object(behavioral_state=behavioral_state,
                                                                            semantic_action=semantic_action,
                                                                            navigation_plan=nav_plan,
                                                                            predictor=self._predictor)

>>>>>>> 4fe6e0cd

    def _eval_actions(self, behavioral_state: SemanticActionsGridState,
                      semantic_actions: List[SemanticAction],
                      actions_spec: List[SemanticActionSpec]) -> np.ndarray:
        """
        Evaluate the generated actions using the actions' spec and SemanticBehavioralState containing semantic grid.
        Gets a list of actions to evaluate and returns a vector representing their costs.
        A set of actions is provided, enabling us to assess them independently.
        Note: the semantic actions were generated using the behavioral state and don't necessarily capture
         all relevant details in the scene. Therefore the evaluation is done using the behavioral state.
        :param behavioral_state: semantic behavioral state, containing the semantic grid
        :param semantic_actions: semantic actions list
        :param actions_spec: specifications of semantic actions
        :return: numpy array of costs of semantic actions. Only one action gets a cost of 0, the rest get 1.
        """

        if len(semantic_actions) != len(actions_spec):
            self.logger.error(
                "The input arrays have different sizes: len(semantic_actions)=%d, len(actions_spec)=%d",
                len(semantic_actions), len(actions_spec))
            raise BehavioralPlanningException(
                "The input arrays have different sizes: len(semantic_actions)=%d, len(actions_spec)=%d",
                len(semantic_actions), len(actions_spec))

        # get indices of semantic_actions array for 3 actions: goto-right, straight, goto-left
        current_lane_action_ind = SemanticActionsGridPolicy._get_action_ind(
            semantic_actions, (SEMANTIC_CELL_LAT_SAME, SEMANTIC_CELL_LON_FRONT))
        left_lane_action_ind = SemanticActionsGridPolicy._get_action_ind(
            semantic_actions, (SEMANTIC_CELL_LAT_LEFT, SEMANTIC_CELL_LON_FRONT))
        right_lane_action_ind = SemanticActionsGridPolicy._get_action_ind(
            semantic_actions, (SEMANTIC_CELL_LAT_RIGHT, SEMANTIC_CELL_LON_FRONT))

        # The cost for each action is assigned so that the preferred policy would be:
        # Go to right if right and current lanes are fast enough.
        # Go to left if the current lane is slow and the left lane is faster than the current.
        # Otherwise remain on the current lane.

        # TODO - this needs to come from map
        desired_vel = BEHAVIORAL_PLANNING_DEFAULT_DESIRED_SPEED

        # boolean whether the forward-right cell is fast enough (may be empty grid cell)
        is_forward_right_fast = right_lane_action_ind is not None and \
                                desired_vel - actions_spec[right_lane_action_ind].v < MIN_OVERTAKE_VEL
        # boolean whether the right cell near ego is occupied
        is_right_occupied = True
        if (SEMANTIC_CELL_LAT_RIGHT, SEMANTIC_CELL_LON_SAME) in behavioral_state.road_occupancy_grid:
            is_right_occupied = len(behavioral_state.road_occupancy_grid[(SEMANTIC_CELL_LAT_RIGHT,
                                                                          SEMANTIC_CELL_LON_SAME)]) > 0

        # boolean whether the forward cell is fast enough (may be empty grid cell)
        is_forward_fast = current_lane_action_ind is not None and \
                          desired_vel - actions_spec[current_lane_action_ind].v < MIN_OVERTAKE_VEL

        # boolean whether the forward-left cell is faster than the forward cell
        is_forward_left_faster = left_lane_action_ind is not None and (current_lane_action_ind is None or
                                                                       actions_spec[left_lane_action_ind].v -
                                                                       actions_spec[
                                                                           current_lane_action_ind].v >= MIN_OVERTAKE_VEL)
        # boolean whether the left cell near ego is occupied
        if (SEMANTIC_CELL_LAT_LEFT, SEMANTIC_CELL_LON_SAME) in behavioral_state.road_occupancy_grid:
            is_left_occupied = len(behavioral_state.road_occupancy_grid[(SEMANTIC_CELL_LAT_LEFT,
                                                                         SEMANTIC_CELL_LON_SAME)]) > 0
        else:
            is_left_occupied = True

        costs = np.ones(len(semantic_actions))

        # move right if both straight and right lanes are fast
        # if is_forward_right_fast and (is_forward_fast or current_lane_action_ind is None) and not is_right_occupied:
        if is_forward_right_fast and not is_right_occupied:
            costs[right_lane_action_ind] = 0.
        # move left if straight is slow and the left is faster than straight
        elif not is_forward_fast and (
                    is_forward_left_faster or current_lane_action_ind is None) and not is_left_occupied:
            costs[left_lane_action_ind] = 0.
        else:
            costs[current_lane_action_ind] = 0.
        return costs

    @staticmethod
    def _generate_trajectory_specs(behavioral_state: SemanticActionsGridState,
                                   action_spec: SemanticActionSpec, reference_route: np.ndarray) -> TrajectoryParams:
        """
        Generate trajectory specification for trajectory planner given a SemanticActionSpec
        :param behavioral_state: processed behavioral state
        :param reference_route: [nx4] numpy array of (x, y, z, yaw) states
        :return: Trajectory cost specifications [TrajectoryParameters]
        """

        # Get road details
        road_id = behavioral_state.ego_state.road_localization.road_id

        # TODO: should be replaced with cached road statistics on future feature
        frenet = FrenetSerret2DFrame(reference_route[:, [CURVE_X, CURVE_Y]])

        # Create target state
        target_latitude = behavioral_state.ego_state.road_localization.intra_road_lat + action_spec.d_rel
        target_longitude = behavioral_state.ego_state.road_localization.road_lon + action_spec.s_rel

        # DX = 0 assums target falls on the reference route!!
        target_state = frenet.fstate_to_cstate(np.array([target_longitude, action_spec.v, 0, 0, 0, 0]))

        cost_params = SemanticActionsGridPolicy._generate_cost_params(
            road_id=road_id,
            ego_size=behavioral_state.ego_state.size,
            reference_route_latitude=target_latitude  # this assumes the target falls on the reference route
        )

        trajectory_parameters = TrajectoryParams(reference_route=reference_route,
                                                 time=action_spec.t + behavioral_state.ego_state.timestamp_in_sec,
                                                 target_state=target_state,
                                                 cost_params=cost_params,
                                                 strategy=TrajectoryPlanningStrategy.HIGHWAY)

        return trajectory_parameters

    @staticmethod
    def _generate_cost_params(road_id: int, ego_size: ObjectSize, reference_route_latitude: float) -> \
            TrajectoryCostParams:
        """
        Generate cost specification for trajectory planner
        :param road_id: the road's id - it currently assumes a single road for the whole action.
        :param ego_size: ego size used to extract margins (for dilation of other objects on road)
        :param reference_route_latitude: the latitude of the reference route. This is used to compute out-of-lane cost
        :return: a TrajectoryCostParams instance that encodes all parameters for TP cost computation.
        """
        road = MapService.get_instance().get_road(road_id)
        target_lane_num = int(reference_route_latitude / road.lane_width)

        # lateral distance in [m] from ref. path to rightmost edge of lane
        right_lane_offset = max(0.0, reference_route_latitude - ego_size.width / 2 - target_lane_num * road.lane_width)
        # lateral distance in [m] from ref. path to leftmost edge of lane
        left_lane_offset = (road.road_width - reference_route_latitude) - ego_size.width / 2 - \
                           (road.lanes_num - target_lane_num - 1) * road.lane_width
        # as stated above, for shoulders
        right_shoulder_offset = reference_route_latitude - ego_size.width / 2 + SHOULDER_SIGMOID_OFFSET
        # as stated above, for shoulders
        left_shoulder_offset = (road.road_width - reference_route_latitude) - ego_size.width / 2 + \
                               SHOULDER_SIGMOID_OFFSET
        # as stated above, for whole road including shoulders
        right_road_offset = reference_route_latitude - ego_size.width / 2 + ROAD_SHOULDERS_WIDTH
        # as stated above, for whole road including shoulders
        left_road_offset = (road.road_width - reference_route_latitude) - ego_size.width / 2 + ROAD_SHOULDERS_WIDTH

        # Set road-structure-based cost parameters
        right_lane_cost = SigmoidFunctionParams(w=DEVIATION_FROM_LANE_COST, k=ROAD_SIGMOID_K_PARAM,
                                                offset=right_lane_offset)  # Zero cost
        left_lane_cost = SigmoidFunctionParams(w=DEVIATION_FROM_LANE_COST, k=ROAD_SIGMOID_K_PARAM,
                                               offset=left_lane_offset)  # Zero cost
        right_shoulder_cost = SigmoidFunctionParams(w=DEVIATION_TO_SHOULDER_COST, k=ROAD_SIGMOID_K_PARAM,
                                                    offset=right_shoulder_offset)  # Very high cost
        left_shoulder_cost = SigmoidFunctionParams(w=DEVIATION_TO_SHOULDER_COST, k=ROAD_SIGMOID_K_PARAM,
                                                   offset=left_shoulder_offset)  # Very high cost
        right_road_cost = SigmoidFunctionParams(w=DEVIATION_FROM_ROAD_COST, k=ROAD_SIGMOID_K_PARAM,
                                                offset=right_road_offset)  # Very high cost
        left_road_cost = SigmoidFunctionParams(w=DEVIATION_FROM_ROAD_COST, k=ROAD_SIGMOID_K_PARAM,
                                               offset=left_road_offset)  # Very high cost

        # Set objects parameters
        # dilate each object by ego length + safety margin
        objects_dilation_length = ego_size.length/2 + LATERAL_SAFETY_MARGIN_FROM_OBJECT
        objects_dilation_width = ego_size.width/2 + LATERAL_SAFETY_MARGIN_FROM_OBJECT
        objects_cost_x = SigmoidFunctionParams(w=OBSTACLE_SIGMOID_COST, k=OBSTACLE_SIGMOID_K_PARAM,
                                               offset=objects_dilation_length)  # Very high (inf) cost
        objects_cost_y = SigmoidFunctionParams(w=OBSTACLE_SIGMOID_COST, k=OBSTACLE_SIGMOID_K_PARAM,
                                               offset=objects_dilation_width)  # Very high (inf) cost
        dist_from_goal_cost = SigmoidFunctionParams(w=DEVIATION_FROM_GOAL_COST, k=GOAL_SIGMOID_K_PARAM,
                                                    offset=GOAL_SIGMOID_OFFSET)
        dist_from_goal_lat_factor = DEVIATION_FROM_GOAL_LAT_FACTOR

        cost_params = TrajectoryCostParams(obstacle_cost_x=objects_cost_x,
                                           obstacle_cost_y=objects_cost_y,
                                           left_lane_cost=left_lane_cost,
                                           right_lane_cost=right_lane_cost,
                                           left_shoulder_cost=left_shoulder_cost,
                                           right_shoulder_cost=right_shoulder_cost,
                                           left_road_cost=left_road_cost,
                                           right_road_cost=right_road_cost,
                                           dist_from_goal_cost=dist_from_goal_cost,
                                           dist_from_goal_lat_factor=dist_from_goal_lat_factor,
                                           velocity_limits=VELOCITY_LIMITS,
                                           lon_acceleration_limits=LON_ACC_LIMITS,
                                           lat_acceleration_limits=LAT_ACC_LIMITS)

        return cost_params

    # TODO: rethink the design of this function
    def _specify_action_to_empty_cell(self, behavioral_state: SemanticActionsGridState,
                                      semantic_action: SemanticAction, continue_action: bool) -> SemanticActionSpec:
        """
        This method's purpose is to specify the enumerated actions that the agent can take.
        Each semantic action is translated to a trajectory of the agent.
        The trajectory specification is created towards a target location/object in given cell,
         considering ego speed, location.
        :param behavioral_state:
        :param semantic_action:
        :return: semantic action specification
        """
        road_lane_latitudes = MapService.get_instance().get_center_lanes_latitudes(
            road_id=behavioral_state.ego_state.road_localization.road_id)
        target_lane = behavioral_state.ego_state.road_localization.lane_num + semantic_action.cell[LAT_CELL]
        target_lane_latitude = road_lane_latitudes[target_lane]
        target_relative_d = target_lane_latitude - behavioral_state.ego_state.road_localization.intra_road_lat

        # we are not continuing an action with decreasing time horizon.
        # Setting the time horizon to default value and computing the target s accordingly.
        if not continue_action:
            action_time_horizon = BEHAVIORAL_PLANNING_HORIZON
            # We set the desired longitudinal distance to be equal to the distance we
            # would have travelled for the planning horizon in the average speed between current and target vel.
            target_relative_s = SAU.compute_distance_by_velocity_diff(current_velocity=behavioral_state.ego_state.v_x,
                                                                      time=action_time_horizon)
        else:
            # computing the difference in time since last planning cycle
            last_time_horizon = self._last_action_spec.t
            time_since_last_planning = behavioral_state.ego_state.timestamp_in_sec - self._last_ego_state.timestamp_in_sec
            residual_horizon = last_time_horizon - time_since_last_planning
             # if (residual_horizon >= BP_SPECIFICATION_T_MIN) else BEHAVIORAL_PLANNING_HORIZON

            if (residual_horizon >= BP_SPECIFICATION_T_MIN):
                action_time_horizon = residual_horizon
                map_api = MapService.get_instance()
                last_road_localization = self._last_ego_state.road_localization
                # computing the difference in longitude since last planning cycle
                road_coord_diff = map_api.compute_road_localizations_diff(last_road_localization,
                                                        behavioral_state.ego_state.road_localization,
                                                        map_api.get_road_based_navigation_plan(last_road_localization.road_id))
            target_relative_s = self._last_action_spec.s_rel - road_coord_diff.rel_lon



        return SemanticActionSpec(t=action_time_horizon, v=BEHAVIORAL_PLANNING_DEFAULT_DESIRED_SPEED,
                                  s_rel=target_relative_s, d_rel=target_relative_d)

<<<<<<< HEAD
=======
    @staticmethod
    def _specify_action_to_empty_cell(behavioral_state: SemanticActionsGridState,
                                      semantic_action: SemanticAction) -> SemanticActionSpec:
        """
        This method's purpose is to specify the enumerated actions that the agent can take.
        Each semantic action is translated to a trajectory of the agent.
        The trajectory specification is created towards a target location/object in given cell,
         considering ego speed, location.
        :param behavioral_state:
        :param semantic_action:
        :return: semantic action specification
        """
        # TODO: in the future - concatenate all roads within the relevant NavigationPlan
        road_id = behavioral_state.ego_state.road_localization.road_id
        road_points = MapService.get_instance()._shift_road_points_to_latitude(road_id, 0.0)
        road_frenet = FrenetSerret2DFrame(road_points)

        road_lane_latitudes = MapService.get_instance().get_center_lanes_latitudes(road_id)
        desired_lane = behavioral_state.ego_state.road_localization.lane_num + semantic_action.cell[LAT_CELL]
        desired_center_lane_latitude = road_lane_latitudes[desired_lane]

        ego_init_fstate = road_frenet.cstate_to_fstate(np.array([
            behavioral_state.ego_state.x, behavioral_state.ego_state.y,
            behavioral_state.ego_state.road_localization.intra_road_yaw,
            behavioral_state.ego_state.v_x,
            behavioral_state.ego_state.acceleration_lon,
            behavioral_state.ego_state.curvature
        ]))

        T_vals = np.arange(BP_ACTION_T_LIMITS[LIMIT_MIN], BP_ACTION_T_LIMITS[LIMIT_MAX],
                           BP_ACTION_T_RES)

        A_s = QuarticPoly1D.time_constraints_tensor(T_vals)
        A_inv_s = np.linalg.inv(A_s)

        # Quartic polynomial constraints (no constraint on sT)
        constraints_s = np.repeat([[
            ego_init_fstate[FS_SX],
            ego_init_fstate[FS_SV],
            ego_init_fstate[FS_SA],
            BEHAVIORAL_PLANNING_DEFAULT_DESIRED_SPEED,  # desired velocity # TODO: change to the road's target speed
            0.0  # zero acceleration at the end of action
        ]], repeats=len(T_vals), axis=0)

        A_d = QuinticPoly1D.time_constraints_tensor(T_vals)
        A_inv_d = np.linalg.inv(A_d)

        # Quintic polynomial constraints
        constraints_d = np.repeat([[
            ego_init_fstate[FS_DX],
            ego_init_fstate[FS_DV],
            ego_init_fstate[FS_DA],
            desired_center_lane_latitude,
            0.0,
            0.0
        ]], repeats=len(T_vals), axis=0)

        poly_coefs_s = QuarticPoly1D.zip_solve(A_inv_s, constraints_s)
        poly_coefs_d = QuinticPoly1D.zip_solve(A_inv_d, constraints_d)

        target_relative_s = Math.zip_polyval2d(poly_coefs_s, T_vals[:, np.newaxis])

        # TODO: acceleration is computed in frenet frame and not cartesian. if road is curved, this is problematic
        are_lon_acc_in_limits = QuarticPoly1D.are_accelerations_in_limits(poly_coefs_s, T_vals, LON_ACC_LIMITS)
        are_vel_in_limits = QuarticPoly1D.are_velocities_in_limits(poly_coefs_s, T_vals, VELOCITY_LIMITS)
        are_lat_acc_in_limits = QuinticPoly1D.are_accelerations_in_limits(poly_coefs_d, T_vals, LAT_ACC_LIMITS)

        jerk = QuarticPoly1D.cumulative_jerk(poly_coefs_s, T_vals)
        jerk_T = np.c_[jerk, T_vals]

        cost = np.dot(jerk_T, np.c_[BP_JERK_TIME_WEIGHTS[0]])
        optimum_idx = np.argmin(cost)

        # are_vel_in_limits[optimum_idx] & \
        is_interior_optimum = are_lon_acc_in_limits[optimum_idx] & are_lat_acc_in_limits[optimum_idx] & \
            NumpyUtils.is_in_limits(T_vals[optimum_idx], BP_ACTION_T_LIMITS)

        # if not is_interior_optimum:
        #     cost = np.dot(jerk_T, np.c_[BP_JERK_TIME_WEIGHTS[1]])
        #     optimum_idx = np.argmin(cost)
        #
        #     # are_vel_in_limits[optimum_idx] & \
        #     is_interior_optimum = are_lon_acc_in_limits[optimum_idx] & \
        #                           are_lat_acc_in_limits[optimum_idx] & \
        #                           NumpyUtils.is_in_limits(T_vals[optimum_idx], BP_ACTION_T_LIMITS)

        if not is_interior_optimum:
            raise NoValidTrajectoriesFound("No valid trajectories found. action: %s, state: %s, optimal T: %s" %
                                           (semantic_action.__dict__, behavioral_state.__dict__, T_vals[optimum_idx]))

        return SemanticActionSpec(t=T_vals[optimum_idx], v=constraints_s[optimum_idx, 3],
                                  s_rel=target_relative_s[optimum_idx, 0] - ego_init_fstate[FS_SX],
                                  d_rel=constraints_d[optimum_idx, 3] - ego_init_fstate[FS_DX])

    @staticmethod
>>>>>>> 4fe6e0cd
    @raises(NoValidTrajectoriesFound)
    # TODO: modify this function to work with DynamicObject's specific NavigationPlan (and predictor?)
    def _specify_action_towards_object(self, behavioral_state: SemanticActionsGridState,
                                       semantic_action: SemanticAction,
                                       navigation_plan: NavigationPlanMsg,
                                       predictor: Predictor, continue_action: bool) -> SemanticActionSpec:
        """
        given a state and a high level SemanticAction towards an object, generate a SemanticActionSpec
        :param behavioral_state: semantic actions grid behavioral state
        :param semantic_action:
        :return: SemanticActionSpec
        """
        # TODO: in the future - concatenate all roads within the relevant NavigationPlan
        road_id = behavioral_state.ego_state.road_localization.road_id
        road_points = MapService.get_instance()._shift_road_points_to_latitude(road_id, 0.0)
        road_frenet = FrenetSerret2DFrame(road_points)

        ego_init_fstate = road_frenet.cstate_to_fstate(np.array([
            behavioral_state.ego_state.x, behavioral_state.ego_state.y,
            behavioral_state.ego_state.road_localization.intra_road_yaw,
            behavioral_state.ego_state.v_x,
            behavioral_state.ego_state.acceleration_lon,
            behavioral_state.ego_state.curvature
        ]))

        obj_init_fstate = road_frenet.cstate_to_fstate(np.array([
            semantic_action.target_obj.x, semantic_action.target_obj.y,
            semantic_action.target_obj.yaw,
            semantic_action.target_obj.v_x,
            semantic_action.target_obj.acceleration_lon,
            0.0  # We don't care about other agent's curvature
        ]))

        # Extract relevant details from state on Reference-Object
        obj_on_road = semantic_action.target_obj.road_localization
        road_lane_latitudes = MapService.get_instance().get_center_lanes_latitudes(road_id=obj_on_road.road_id)
        obj_center_lane_latitude = road_lane_latitudes[obj_on_road.lane_num]

        # lon_margin = part of ego from its origin to its front + half of target object
        lon_margin = behavioral_state.ego_state.size.length - EGO_ORIGIN_LON_FROM_REAR + \
                     semantic_action.target_obj.size.length/2

        T_vals = np.arange(BP_ACTION_T_LIMITS[LIMIT_MIN], BP_ACTION_T_LIMITS[LIMIT_MAX],
                           BP_ACTION_T_RES)

        A = QuinticPoly1D.time_constraints_tensor(T_vals)
        A_inv = np.linalg.inv(A)

        # TODO: should be swapped with current implementation of Predictor
        obj_saT = obj_init_fstate[FS_SA]  # TODO: should be zeroed?
        obj_svT = obj_init_fstate[FS_SV] + obj_init_fstate[FS_SA] * T_vals
        obj_sxT = obj_init_fstate[FS_SX] + obj_init_fstate[FS_SV] * T_vals + obj_init_fstate[FS_SA] * T_vals ** 2 / 2

        # TODO: account for acc<>0 (from MobilEye's paper)
        safe_lon_dist = obj_svT * SAFE_DIST_TIME_DELAY

        constraints_s = np.c_[
            np.full(shape=len(T_vals), fill_value=ego_init_fstate[FS_SX]),
            np.full(shape=len(T_vals), fill_value=ego_init_fstate[FS_SV]),
            np.full(shape=len(T_vals), fill_value=ego_init_fstate[FS_SA]),
            obj_sxT - safe_lon_dist - lon_margin,
            obj_svT,
            np.full(shape=len(T_vals), fill_value=obj_saT)
        ]

        constraints_d = np.repeat([[
            ego_init_fstate[FS_DX],
            ego_init_fstate[FS_DV],
            ego_init_fstate[FS_DA],
            obj_center_lane_latitude,
            0.0,
            0.0
        ]], repeats=len(T_vals), axis=0)

        # solve for s(t) and d(t)
        poly_coefs_s = QuinticPoly1D.zip_solve(A_inv, constraints_s)
        poly_coefs_d = QuinticPoly1D.zip_solve(A_inv, constraints_d)

        # TODO: acceleration is computed in frenet frame and not cartesian. if road is curved, this is problematic
        are_lon_acc_in_limits = QuinticPoly1D.are_accelerations_in_limits(poly_coefs_s, T_vals, LON_ACC_LIMITS)
        are_lat_acc_in_limits = QuinticPoly1D.are_accelerations_in_limits(poly_coefs_d, T_vals, LAT_ACC_LIMITS)
        are_vel_in_limits = QuinticPoly1D.are_velocities_in_limits(poly_coefs_s, T_vals, VELOCITY_LIMITS)

        jerk = QuinticPoly1D.cumulative_jerk(poly_coefs_s, T_vals)
        jerk_T = np.c_[jerk, T_vals]

        cost = np.dot(jerk_T, np.c_[BP_JERK_TIME_WEIGHTS[0]])
        optimum_idx = np.argmin(cost)

        # are_vel_in_limits[optimum_idx] & \

        is_interior_optimum = are_lon_acc_in_limits[optimum_idx] & are_lat_acc_in_limits[optimum_idx] & \
                              NumpyUtils.is_in_limits(T_vals[optimum_idx], BP_ACTION_T_LIMITS)

        # if not is_interior_optimum:
        #     cost = np.dot(jerk_T, np.c_[BP_JERK_TIME_WEIGHTS[1]])
        #     optimum_idx = np.argmin(cost)
        #
        #     is_interior_optimum = are_lon_acc_in_limits[optimum_idx] & \
        #                           are_lat_acc_in_limits[optimum_idx] & \
        #                           are_vel_in_limits[optimum_idx] & \
        #                           NumpyUtils.is_in_limits(T_vals[optimum_idx], BP_ACTION_T_LIMITS)

        if not is_interior_optimum:
            raise NoValidTrajectoriesFound("No valid trajectories found. action: %s, state: %s, optimal T: %s" %
                                           (semantic_action.__dict__, behavioral_state.__dict__, T_vals[optimum_idx]))

        return SemanticActionSpec(t=T_vals[optimum_idx], v=obj_svT[optimum_idx],
                                  s_rel=constraints_s[optimum_idx, 3] - ego_init_fstate[FS_SX],
                                  d_rel=constraints_d[optimum_idx, 3] - ego_init_fstate[FS_DX])

    @staticmethod
    def _get_action_ind(semantic_actions: List[SemanticAction], cell: SemanticGridCell):
        """
        Given semantic actions array and action cell, return index of action matching to the given cell.
        :param semantic_actions: array of semantic actions
        :param cell:
        :return: the action index or None if the action does not exist
        """
        action_ind = [i for i, action in enumerate(semantic_actions) if
                      action.cell[LAT_CELL] == cell[LAT_CELL] and action.cell[LON_CELL] == cell[LON_CELL]]
        if len(action_ind) > 0:
            return action_ind[0]
        else:
            return None

    @staticmethod
    def _generate_reference_route(behavioral_state: SemanticActionsGridState,
                                  action_spec: SemanticActionSpec, navigation_plan: NavigationPlanMsg) -> np.ndarray:
        """
        Generate the reference route that will be provided to the trajectory planner.
         Given the target longitude and latitude, we create a reference route in global coordinates, where:
         latitude is constant and equal to the target latitude;
         longitude starts from ego current longitude, and end in the target longitude.
        :param behavioral_state: processed behavioral state
        :param action_spec: the goal of the action
        :return: [nx3] array of reference_route (x,y,yaw) [m,m,rad] in global coordinates
        """

        target_lane_latitude = action_spec.d_rel + behavioral_state.ego_state.road_localization.intra_road_lat
        target_relative_longitude = action_spec.s_rel

        # Add a margin to the lookahead path of dynamic objects to avoid extrapolation
        # caused by the curve linearization approximation in the resampling process
        # The compensation here is multiplicative because of the different curve-fittings we use:
        # in BP we use piecewise-linear and in TP we use cubic-fit.
        # Due to that, a point's longitude-value will be different between the 2 curves.
        # This error is accumulated depending on the actual length of the curvature -
        # when it is long, the error will potentially be big.
        lookahead_distance = behavioral_state.ego_state.road_localization.road_lon + \
                             target_relative_longitude * PREDICTION_LOOKAHEAD_COMPENSATION_RATIO

        # TODO: figure out how to solve the issue of lagging ego-vehicle (relative to reference route)
        # TODO: better than sending the whole road. and also what happens in the begginning of a road
        lookahead_path = MapService.get_instance().get_uniform_path_lookahead(
            road_id=behavioral_state.ego_state.road_localization.road_id,
            lat_shift=target_lane_latitude,
            starting_lon=0,
            lon_step=TRAJECTORY_ARCLEN_RESOLUTION,
            steps_num=int(np.ceil(lookahead_distance / TRAJECTORY_ARCLEN_RESOLUTION)),
            navigation_plan=navigation_plan)

        return lookahead_path<|MERGE_RESOLUTION|>--- conflicted
+++ resolved
@@ -136,36 +136,19 @@
         :return: semantic action spec (None if no valid trajectories can be found)
         """
 
-<<<<<<< HEAD
         if self._last_action is not None and semantic_action == self._last_action:
             continue_action = True
         else:
             continue_action = False
 
-        try:
-            if semantic_action.target_obj is None:
-                return self._specify_action_to_empty_cell(behavioral_state=behavioral_state,
-                                                                               semantic_action=semantic_action,
-                                                                               continue_action=continue_action)
-            else:
-                return self._specify_action_towards_object(behavioral_state=behavioral_state,
-                                                                                semantic_action=semantic_action,
-                                                                                navigation_plan=nav_plan,
-                                                                                predictor=self._predictor,
-                                                                                continue_action=continue_action)
-        except NoValidTrajectoriesFound as e:
-            return None
-=======
         if semantic_action.target_obj is None:
-            return SemanticActionsGridPolicy._specify_action_to_empty_cell(behavioral_state=behavioral_state,
-                                                                           semantic_action=semantic_action)
+            return self._specify_action_to_empty_cell(behavioral_state=behavioral_state,
+                                                                           semantic_action=semantic_action,
+                                                                           continue_action=continue_action)
         else:
-            return SemanticActionsGridPolicy._specify_action_towards_object(behavioral_state=behavioral_state,
+            return self._specify_action_towards_object(behavioral_state=behavioral_state,
                                                                             semantic_action=semantic_action,
-                                                                            navigation_plan=nav_plan,
-                                                                            predictor=self._predictor)
-
->>>>>>> 4fe6e0cd
+
 
     def _eval_actions(self, behavioral_state: SemanticActionsGridState,
                       semantic_actions: List[SemanticAction],
@@ -370,38 +353,14 @@
         target_lane_latitude = road_lane_latitudes[target_lane]
         target_relative_d = target_lane_latitude - behavioral_state.ego_state.road_localization.intra_road_lat
 
-        # we are not continuing an action with decreasing time horizon.
-        # Setting the time horizon to default value and computing the target s accordingly.
-        if not continue_action:
-            action_time_horizon = BEHAVIORAL_PLANNING_HORIZON
-            # We set the desired longitudinal distance to be equal to the distance we
-            # would have travelled for the planning horizon in the average speed between current and target vel.
-            target_relative_s = SAU.compute_distance_by_velocity_diff(current_velocity=behavioral_state.ego_state.v_x,
-                                                                      time=action_time_horizon)
-        else:
-            # computing the difference in time since last planning cycle
-            last_time_horizon = self._last_action_spec.t
-            time_since_last_planning = behavioral_state.ego_state.timestamp_in_sec - self._last_ego_state.timestamp_in_sec
-            residual_horizon = last_time_horizon - time_since_last_planning
-             # if (residual_horizon >= BP_SPECIFICATION_T_MIN) else BEHAVIORAL_PLANNING_HORIZON
-
-            if (residual_horizon >= BP_SPECIFICATION_T_MIN):
-                action_time_horizon = residual_horizon
-                map_api = MapService.get_instance()
-                last_road_localization = self._last_ego_state.road_localization
-                # computing the difference in longitude since last planning cycle
-                road_coord_diff = map_api.compute_road_localizations_diff(last_road_localization,
-                                                        behavioral_state.ego_state.road_localization,
-                                                        map_api.get_road_based_navigation_plan(last_road_localization.road_id))
-            target_relative_s = self._last_action_spec.s_rel - road_coord_diff.rel_lon
-
-
-
-        return SemanticActionSpec(t=action_time_horizon, v=BEHAVIORAL_PLANNING_DEFAULT_DESIRED_SPEED,
+        # We set the desired longitudinal distance to be equal to the distance we
+        # would have travelled for the planning horizon in the average speed between current and target vel.
+        target_relative_s = SAU.compute_distance_by_velocity_diff(behavioral_state.ego_state.v_x)
+        target_relative_d = target_lane_latitude - behavioral_state.ego_state.road_localization.intra_road_lat
+
+        return SemanticActionSpec(t=BEHAVIORAL_PLANNING_HORIZON, v=BEHAVIORAL_PLANNING_DEFAULT_DESIRED_SPEED,
                                   s_rel=target_relative_s, d_rel=target_relative_d)
 
-<<<<<<< HEAD
-=======
     @staticmethod
     def _specify_action_to_empty_cell(behavioral_state: SemanticActionsGridState,
                                       semantic_action: SemanticAction) -> SemanticActionSpec:
@@ -497,7 +456,6 @@
                                   d_rel=constraints_d[optimum_idx, 3] - ego_init_fstate[FS_DX])
 
     @staticmethod
->>>>>>> 4fe6e0cd
     @raises(NoValidTrajectoriesFound)
     # TODO: modify this function to work with DynamicObject's specific NavigationPlan (and predictor?)
     def _specify_action_towards_object(self, behavioral_state: SemanticActionsGridState,
