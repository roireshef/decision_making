--- conflicted
+++ resolved
@@ -489,8 +489,4 @@
         route_size = Math.div(target_relative_longitude, TRAJECTORY_ARCLEN_RESOLUTION) + 1
         reference_route_xy_trimmed = lookahead_path[:route_size]
 
-<<<<<<< HEAD
         return reference_route_xy_trimmed
-=======
-        return reference_route_xy_resampled
->>>>>>> 2063874a
