--- conflicted
+++ resolved
@@ -136,16 +136,13 @@
 
 class NovDemoPolicy(SemanticActionsPolicy):
     def plan(self, state: State, nav_plan: NavigationPlanMsg):
-<<<<<<< HEAD
 
         # Update state
         predicted_state = self._predictor.predict_state(state=state, prediction_timestamps=np.array(
             [state.ego_state.timestamp_in_sec]))
         state = predicted_state[0]
 
-=======
         # create road semantic grid from the raw State object
->>>>>>> d5d5ef51
         behavioral_state = NovDemoBehavioralState.create_from_state(state=state, map_api=self._map_api,
                                                                     logger=self.logger)
 
@@ -410,16 +407,10 @@
         return SemanticActionSpec(t=BEHAVIORAL_PLANNING_HORIZON, v=BEHAVIORAL_PLANNING_DEFAULT_SPEED_LIMIT,
                                   s_rel=target_relative_s, d_rel=target_relative_d)
 
-    @staticmethod
     @raises(NoValidTrajectoriesFound)
-<<<<<<< HEAD
     @staticmethod
     def _specify_action_towards_object(behavioral_state: NovDemoBehavioralState,
                                        semantic_action: SemanticAction, map_api: MapAPI) -> SemanticActionSpec:
-=======
-    def _specify_action_towards_object(behavioral_state: NovDemoBehavioralState,
-                                       semantic_action: SemanticAction) -> SemanticActionSpec:
->>>>>>> d5d5ef51
         """
         given a state and a high level SemanticAction towards an object, generate a SemanticActionSpec
         :type map_api:
