--- conflicted
+++ resolved
@@ -1,20 +1,7 @@
 import numpy as np
 from logging import Logger
-
-<<<<<<< HEAD
-import numpy as np
-
-from decision_making.src.exceptions import NoValidTrajectoriesFound, raises
-from decision_making.src.global_constants import BEHAVIORAL_PLANNING_DEFAULT_SPEED_LIMIT
-from decision_making.src.planning.behavioral.constants import BEHAVIORAL_PLANNING_TRAJECTORY_HORIZON, \
-    BP_SPECIFICATION_T_MIN, BP_SPECIFICATION_T_MAX, BP_SPECIFICATION_T_RES, A_LON_MIN, \
-    A_LON_MAX, A_LAT_MIN, A_LAT_MAX, SAFE_DIST_TIME_DELAY
-from decision_making.src.planning.behavioral.semantic_actions_policy import SemanticActionsPolicy, \
-    SemanticBehavioralState, RoadSemanticOccupancyGrid, SemanticAction, SemanticActionSpec, \
-    SEMANTIC_CELL_LANE
-from decision_making.src.planning.trajectory.optimal_control.optimal_control_utils import OptimalControlUtils
-from decision_making.src.state.state import EgoState, State
-=======
+from typing import List
+
 from decision_making.src.exceptions import BehavioralPlanningException
 from decision_making.src.global_constants import BEHAVIORAL_PLANNING_DEFAULT_SPEED_LIMIT
 from decision_making.src import global_constants
@@ -29,9 +16,20 @@
 from decision_making.src.planning.trajectory.trajectory_planning_strategy import TrajectoryPlanningStrategy
 from decision_making.src.state.state import EgoState, State, DynamicObject
 from mapping.src.model.constants import ROAD_SHOULDERS_WIDTH
->>>>>>> 1d71ab90
 from mapping.src.model.map_api import MapAPI
 from mapping.src.transformations.geometry_utils import CartesianFrame
+
+from decision_making.src.exceptions import NoValidTrajectoriesFound, raises
+from decision_making.src.global_constants import BEHAVIORAL_PLANNING_DEFAULT_SPEED_LIMIT
+from decision_making.src.planning.behavioral.constants import BEHAVIORAL_PLANNING_TRAJECTORY_HORIZON, \
+    BP_SPECIFICATION_T_MIN, BP_SPECIFICATION_T_MAX, BP_SPECIFICATION_T_RES, A_LON_MIN, \
+    A_LON_MAX, A_LAT_MIN, A_LAT_MAX, SAFE_DIST_TIME_DELAY
+from decision_making.src.planning.behavioral.semantic_actions_policy import SemanticActionsPolicy, \
+    SemanticBehavioralState, RoadSemanticOccupancyGrid, SemanticAction, SemanticActionSpec, \
+    SEMANTIC_CELL_LANE
+from decision_making.src.planning.trajectory.optimal_control.optimal_control_utils import OptimalControlUtils
+from decision_making.src.state.state import EgoState, State
+from mapping.src.model.map_api import MapAPI
 
 SEMANTIC_GRID_FRONT, SEMANTIC_GRID_ASIDE, SEMANTIC_GRID_BEHIND = 1, 0, -1
 GRID_MID = 10
@@ -53,22 +51,6 @@
     @classmethod
     def create_from_state(cls, state: State, map_api: MapAPI, logger: Logger):
         """
-<<<<<<< HEAD
-=======
-        :return: a new and updated BehavioralState
-        """
-        semantic_occupancy_grid = cls._generate_semantic_occupancy_grid(ego_state=state.ego_state,
-                                                                        dynamic_objects=state.dynamic_objects,
-                                                                        map_api=map_api,
-                                                                        logger=logger)
-
-        return NovDemoBehavioralState(road_occupancy_grid=semantic_occupancy_grid, ego_state=state.ego_state)
-
-    @staticmethod
-    def _generate_semantic_occupancy_grid(ego_state: EgoState, dynamic_objects: List[DynamicObject], map_api: MapAPI,
-                                          logger: Logger) -> RoadSemanticOccupancyGrid:
-        """
->>>>>>> 1d71ab90
         Occupy the occupancy grid.
         This method iterates over all dynamic objects, and fits them into the relevant cell
         in the semantic occupancy grid (semantic_lane, semantic_lon).
@@ -155,140 +137,27 @@
 
 
 class NovDemoPolicy(SemanticActionsPolicy):
-<<<<<<< HEAD
-    def _specify_action(self, behavioral_state: NovDemoBehavioralState,
-                        semantic_action: SemanticAction) -> SemanticActionSpec:
-        """
-        For each semantic actions, generate a trajectory specifications that will be passed through to the TP
-        :param behavioral_state:
-        :param semantic_action:
-        :return: semantic action spec
-        """
-
-        if semantic_action.target_obj is None:
-            return self._specify_action_to_empty_cell(behavioral_state=behavioral_state,
-                                                      semantic_action=semantic_action)
-        else:
-            return self._specify_action_towards_object(behavioral_state=behavioral_state,
-                                                       semantic_action=semantic_action)
-
-    # TODO: modify into a working+tested version
-    def _specify_action_to_empty_cell(self, behavioral_state: NovDemoBehavioralState,
-                                      semantic_action: SemanticAction) -> SemanticActionSpec:
-        """
-        Generate trajectory specification towards a target location in given cell considering ego speed, location.
-        :param behavioral_state:
-        :param semantic_action:
-        :return:
-        """
-        road_lane_latitudes = self._map_api.get_center_lanes_latitudes(
-            road_id=behavioral_state.ego_state.road_localization.road_id)
-        target_lane = behavioral_state.ego_state.road_localization.lane_num + semantic_action.cell[SEMANTIC_CELL_LANE]
-        target_lane_latitude = road_lane_latitudes[target_lane]
-
-        target_relative_s = target_lane_latitude - behavioral_state.ego_state.road_localization.full_lat
-        target_relative_d = BEHAVIORAL_PLANNING_DEFAULT_SPEED_LIMIT * BEHAVIORAL_PLANNING_TRAJECTORY_HORIZON
-
-        return SemanticActionSpec(t=BEHAVIORAL_PLANNING_TRAJECTORY_HORIZON, v=BEHAVIORAL_PLANNING_DEFAULT_SPEED_LIMIT,
-                                  s_rel=target_relative_s, d_rel=target_relative_d)
-
-    @raises(NoValidTrajectoriesFound)
-    def _specify_action_towards_object(self, behavioral_state: NovDemoBehavioralState,
-                                       semantic_action: SemanticAction) -> SemanticActionSpec:
-        """
-        given a state and a high level SemanticAction towards an object, generate a SemanticActionSpec
-        :param behavioral_state:
-        :param semantic_action:
-        :return:
-        """
-
-        # Extract relevant details from state on Ego
-        ego_v_x = behavioral_state.ego_state.v_x
-        ego_v_y = behavioral_state.ego_state.v_y
-
-        ego_on_road = behavioral_state.ego_state.road_localization
-        ego_theta_diff = ego_on_road.intra_lane_yaw  # relative to road
-
-        ego_sx0 = ego_on_road.road_lon
-        ego_sv0 = np.cos(ego_theta_diff) * ego_v_x + np.sin(ego_theta_diff) * ego_v_y
-        ego_sa0 = 0.0  # TODO: to be changed to include acc
-
-        ego_dx0 = ego_on_road.full_lat
-        ego_dv0 = -np.sin(ego_theta_diff) * ego_v_x + np.cos(ego_theta_diff) * ego_v_y
-        ego_da0 = 0.0  # TODO: to be changed to include acc
-
-        # Extract relevant details from state on Reference-Object
-        obj_on_road = semantic_action.target_obj.road_localization
-        obj_v_x = semantic_action.target_obj.v_x
-        obj_v_y = semantic_action.target_obj.v_y
-        obj_theta_diff = obj_on_road.intra_lane_yaw  # relative to road
-
-        obj_sx0 = obj_on_road.road_lon  # TODO: handle different road_ids
-        obj_sv0 = np.cos(obj_theta_diff) * obj_v_x + np.sin(obj_theta_diff) * obj_v_y
-        obj_sa0 = 0.0  # TODO: to be changed to include acc
-
-        obj_dx0 = obj_on_road.full_lat
-
-        obj_long_margin = semantic_action.target_obj.size.length
-
-        for T in np.arange(BP_SPECIFICATION_T_MIN, BP_SPECIFICATION_T_MAX, BP_SPECIFICATION_T_RES):
-            # TODO: should be cached in advance using OCU.QP1D.time_constraints_tensor
-            A = OptimalControlUtils.QuinticPoly1D.time_constraints_matrix(T)
-            A_inv = np.linalg.inv(A)
-
-            # TODO: should be swapped with current implementation of Predictor
-            obj_saT = obj_sa0
-            obj_svT = obj_sv0 + obj_sa0 * T
-            obj_sxT = obj_sx0 + obj_sv0 * T + obj_sa0 * T ** 2 / 2
-            obj_dxT = obj_dx0  # assuming no agent's lateral movement
-
-            # TODO: account for acc<>0 (from MobilEye's paper)
-            safe_lon_dist = obj_svT * SAFE_DIST_TIME_DELAY
-
-            # set of 6 constraints RHS values for quintic polynomial solution (S DIM)
-            constraints_s = np.array([ego_sx0, ego_sv0, ego_sa0, obj_sxT, obj_svT, obj_saT - safe_lon_dist - obj_long_margin])
-            constraints_d = np.array([ego_dx0, ego_dv0, ego_da0, obj_dxT, 0.0, 0.0])
-
-            # solve for s(t) and d(t)
-            poly_all_coefs_s = OptimalControlUtils.QuinticPoly1D.solve(A_inv, constraints_s[np.newaxis, :])[0]
-            poly_all_coefs_d = OptimalControlUtils.QuinticPoly1D.solve(A_inv, constraints_d[np.newaxis, :])[0]
-
-            # TODO: acceleration is computed in frenet frame and not cartesian. if road is curved, this is problematic
-            if NovDemoPolicy._is_acceleration_in_limits(poly_all_coefs_s, T, A_LON_MIN, A_LON_MAX) and \
-               NovDemoPolicy._is_acceleration_in_limits(poly_all_coefs_d, T, A_LAT_MIN, A_LAT_MAX):
-                return SemanticActionSpec(t=T, v=obj_svT, s_rel=obj_sxT - ego_sx0, d_rel=obj_dxT - ego_dx0)
-
-            raise NoValidTrajectoriesFound("No valid trajectories found. state: {}, action: {}"
-                                           .format(behavioral_state, semantic_action))
-
-    @staticmethod
-    def _is_acceleration_in_limits(poly_all_coefs: np.ndarray, T: float,
-                                   min_acc_threshold: float, max_acc_threshold: float) -> bool:
-        """
-        given a quintic polynomial coefficients vector, and restrictions
-        on the acceleration values, return True if restrictions are met, False otherwise
-        :param poly_all_coefs: 1D numpy array with s(t), s_dot(t) s_dotdot(t) concatenated
-        :param T: planning time horizon [sec]
-        :param min_acc_threshold: minimal allowed value of acceleration/deceleration [m/sec^2]
-        :param max_acc_threshold: maximal allowed value of acceleration/deceleration [m/sec^2]
-        :return: True if restrictions are met, False otherwise
-        """
-        # TODO: boundary values are redundant if they are provided by the user!
-        # compute extrema points (add 0,T boundaries as well)
-        acc_suspected_points_s = np.concatenate((
-            OptimalControlUtils.QuinticPoly1D.find_second_der_extrema(poly_all_coefs[:6]),
-            np.array([0.0, T])
-        ))
-        acc_suspected_values_s = np.polyval(poly_all_coefs[11:15], acc_suspected_points_s)
-
-        # filter out extrema points out of [0, T]
-        acc_inlimit_suspected_values_s = acc_suspected_values_s[np.greater_equal(acc_suspected_points_s, 0) &
-                                                                np.less_equal(acc_suspected_points_s, T)]
-
-        # check if extrema values are within [a_min, a_max] limits
-        return np.all(np.greater_equal(acc_inlimit_suspected_values_s, min_acc_threshold) &
-                      np.less_equal(acc_inlimit_suspected_values_s, max_acc_threshold))
-=======
+    def plan(self, state: State, nav_plan: NavigationPlanMsg):
+        behavioral_state = NovDemoBehavioralState.create_from_state(state=state, map_api=self._map_api,
+                                                                    logger=self.logger)
+        semantic_actions = self._enumerate_actions(behavioral_state=behavioral_state)
+        actions_spec = [self._specify_action(behavioral_state=behavioral_state, semantic_action=semantic_actions[x]) for
+                        x in range(len(semantic_actions))]
+        action_values = self._eval_actions(behavioral_state=behavioral_state, semantic_actions=semantic_actions,
+                                           actions_spec=actions_spec)
+
+        selected_action_index = self._select_best(action_specs=actions_spec, costs=action_values)
+        selected_action_spec = actions_spec[selected_action_index]
+
+        reference_trajectory = self.__generate_reference_route(behavioral_state=behavioral_state,
+                                                               action_spec=selected_action_spec,
+                                                               navigation_plan=nav_plan)
+
+        trajectory_parameters = self._generate_trajectory_specs(behavioral_state=behavioral_state,
+                                                                action_spec=selected_action_spec,
+                                                                reference_route=reference_trajectory)
+
+        return trajectory_parameters
 
     def _enumerate_actions(self, behavioral_state: SemanticBehavioralState) -> List[SemanticAction]:
         """
@@ -317,57 +186,92 @@
 
         return semantic_actions
 
-    def plan(self, state: State, nav_plan: NavigationPlanMsg):
-        behavioral_state = NovDemoBehavioralState.create_from_state(state=state, map_api=self._map_api,
-                                                                    logger=self.logger)
-        semantic_actions = self._enumerate_actions(behavioral_state=behavioral_state)
-        actions_spec = [self._specify_action(behavioral_state=behavioral_state, semantic_action=semantic_actions[x]) for
-                        x in range(len(semantic_actions))]
-        action_values = self._eval_actions(behavioral_state=behavioral_state, semantic_actions=semantic_actions,
-                                           actions_spec=actions_spec)
-
-        selected_action_index = self._select_best(action_specs=actions_spec, costs=action_values)
-        selected_action_spec = actions_spec[selected_action_index]
-
-        reference_trajectory = self.__generate_reference_route(behavioral_state=behavioral_state,
-                                                               action_spec=selected_action_spec,
-                                                               navigation_plan=nav_plan)
-
-        trajectory_parameters = self._generate_trajectory_specs(behavioral_state=behavioral_state,
-                                                                action_spec=selected_action_spec,
-                                                                reference_route=reference_trajectory)
-
-        return trajectory_parameters
-
-    def __generate_reference_route(self, behavioral_state: NovDemoBehavioralState, action_spec: SemanticActionSpec,
-                                   navigation_plan: NavigationPlanMsg) -> np.ndarray:
-        """
-        :param behavioral_state: processed behavioral state
-        :param action_spec: the goal of the action
-        :return: [nx3] array of reference_route (x,y,yaw) [m,m,rad] in global coordinates
-        """
-
-        target_lane_latitude = action_spec.d_rel + behavioral_state.ego_state.road_localization.full_lat
-        target_relative_longitude = action_spec.s_rel
-
-        lookahead_path = self._map_api.get_uniform_path_lookahead(
-            road_id=behavioral_state.ego_state.road_localization.road_id,
-            lat_shift=target_lane_latitude,
-            starting_lon=behavioral_state.ego_state.road_localization.road_lon,
-            lon_step=global_constants.TRAJECTORY_ARCLEN_RESOLUTION,
-            steps_num=int(np.round(target_relative_longitude /
-                                   global_constants.TRAJECTORY_ARCLEN_RESOLUTION)),
-            navigation_plan=navigation_plan)
-        reference_route_xy = lookahead_path
-
-        # interpolate and create uniformly spaced path
-        reference_route_xy_resampled, _ = \
-            CartesianFrame.resample_curve(curve=reference_route_xy,
-                                          step_size=global_constants.TRAJECTORY_ARCLEN_RESOLUTION,
-                                          desired_curve_len=global_constants.REFERENCE_TRAJECTORY_LENGTH,
-                                          preserve_step_size=False)
-
-        return reference_route_xy_resampled
+    def _specify_action(self, behavioral_state: NovDemoBehavioralState,
+                        semantic_action: SemanticAction) -> SemanticActionSpec:
+        """
+        For each semantic actions, generate a trajectory specifications that will be passed through to the TP
+        :param behavioral_state:
+        :param semantic_action:
+        :return: semantic action spec
+        """
+
+        if semantic_action.target_obj is None:
+            return self._specify_action_to_empty_cell(behavioral_state=behavioral_state,
+                                                      semantic_action=semantic_action)
+        else:
+            return self._specify_action_towards_object(behavioral_state=behavioral_state,
+                                                       semantic_action=semantic_action)
+
+    def _eval_actions(self, behavioral_state: NovDemoBehavioralState, semantic_actions: List[SemanticAction],
+                      actions_spec: List[SemanticActionSpec]) -> np.ndarray:
+        """
+        Evaluate the generated actions using the actions' spec and SemanticBehavioralState containing semantic grid.
+        Gets a list of actions to evaluate so and returns a vector representing their costs.
+        A set of actions is provided, enabling assessing them dependently.
+        Note: the semantic actions were generated using the behavioral state and don't necessarily captures
+         all relevant details in the scene. Therefore the evaluation is done using the behavioral state.
+        :param behavioral_state: semantic behavioral state state, containing the semantic grid
+        :param semantic_actions: semantic actions list
+        :param actions_spec: specifications of semantic actions
+        :return: numpy array of costs of semantic actions. Only one action is 1, the rest are zero.
+        """
+
+        if len(semantic_actions) != len(actions_spec):
+            self.logger.error(
+                "The input arrays have different sizes: len(semantic_actions)=%d, len(actions_spec)=%d",
+                len(semantic_actions), len(actions_spec))
+            raise BehavioralPlanningException(
+                "The input arrays have different sizes: len(semantic_actions)=%d, len(actions_spec)=%d",
+                len(semantic_actions), len(actions_spec))
+
+        # get indices of semantic_actions array for 3 actions: goto-right, straight, goto-left
+        current_lane_action_ind = NovDemoPolicy._get_action_ind_by_lane(semantic_actions, actions_spec,
+                                                                        SEMANTIC_CELL_CURRENT_LANE)
+        left_lane_action_ind = NovDemoPolicy._get_action_ind_by_lane(semantic_actions, actions_spec,
+                                                                     SEMANTIC_CELL_LEFT_LANE)
+        right_lane_action_ind = NovDemoPolicy._get_action_ind_by_lane(semantic_actions, actions_spec,
+                                                                      SEMANTIC_CELL_RIGHT_LANE)
+
+        # The cost for each action is assigned so that the preferred policy would be:
+        # Go to right if right and current lanes are fast enough.
+        # Go to left if the current lane is slow and the left lane is faster than the current.
+        # Otherwise remain on the current lane.
+
+        # TODO - this needs to come from map
+        desired_vel = BEHAVIORAL_PLANNING_DEFAULT_SPEED_LIMIT
+
+        # boolean whether the forward-right cell is fast enough (may be empty grid cell)
+        is_forward_right_fast = right_lane_action_ind is not None and \
+                                desired_vel - actions_spec[right_lane_action_ind].v < MIN_OVERTAKE_VEL
+        # boolean whether the right cell near ego is occupied
+        is_right_occupied = len(behavioral_state.road_occupancy_grid[(SEMANTIC_CELL_RIGHT_LANE,
+                                                                      SEMANTIC_CELL_CURRENT_LON)]) > 0
+
+        # boolean whether the forward cell is fast enough (may be empty grid cell)
+        is_forward_fast = current_lane_action_ind is not None and \
+                          desired_vel - actions_spec[current_lane_action_ind].v < MIN_OVERTAKE_VEL
+
+        # boolean whether the forward-left cell is faster than the forward cell
+        is_forward_left_faster = left_lane_action_ind is not None and (current_lane_action_ind is None or
+                                                                       actions_spec[left_lane_action_ind].v -
+                                                                       actions_spec[
+                                                                           current_lane_action_ind].v >= MIN_OVERTAKE_VEL)
+        # boolean whether the left cell near ego is occupied
+        is_left_occupied = len(behavioral_state.road_occupancy_grid[(SEMANTIC_CELL_LEFT_LANE,
+                                                                     SEMANTIC_CELL_CURRENT_LON)]) > 0
+
+        costs = np.zeros(len(semantic_actions))
+
+        # move right if both straight and right lanes are fast
+        if is_forward_right_fast and (is_forward_fast or current_lane_action_ind is None) and not is_right_occupied:
+            costs[right_lane_action_ind] = 1.
+        # move left if straight is slow and the left is faster than straight
+        elif not is_forward_fast and (
+            is_forward_left_faster or current_lane_action_ind is None) and not is_left_occupied:
+            costs[left_lane_action_ind] = 1.
+        else:
+            costs[current_lane_action_ind] = 1.
+        return costs
 
     def _generate_trajectory_specs(self, behavioral_state: NovDemoBehavioralState, action_spec: SemanticActionSpec,
                                    reference_route: np.ndarray) -> TrajectoryParams:
@@ -457,72 +361,122 @@
 
         return trajectory_parameters
 
-    def _eval_actions(self, behavioral_state: NovDemoBehavioralState, semantic_actions: List[SemanticAction],
-                      actions_spec: List[SemanticActionSpec]) -> np.ndarray:
-        """
-        Evaluate the generated actions using the actions' spec and SemanticBehavioralState containing semantic grid.
-        Gets a list of actions to evaluate so and returns a vector representing their costs.
-        A set of actions is provided, enabling assessing them dependently.
-        Note: the semantic actions were generated using the behavioral state and don't necessarily captures
-         all relevant details in the scene. Therefore the evaluation is done using the behavioral state.
-        :param behavioral_state: semantic behavioral state state, containing the semantic grid
-        :param semantic_actions: semantic actions list
-        :param actions_spec: specifications of semantic actions
-        :return: numpy array of costs of semantic actions. Only one action is 1, the rest are zero.
-        """
-
-        if len(semantic_actions) != len(actions_spec):
-            self.logger.error("The input arrays have different sizes: len(semantic_actions)=%d, len(actions_spec)=%d",
-                                              len(semantic_actions), len(actions_spec))
-            raise BehavioralPlanningException(
-                "The input arrays have different sizes: len(semantic_actions)=%d, len(actions_spec)=%d",
-                                              len(semantic_actions), len(actions_spec))
-
-        # get indices of semantic_actions array for 3 actions: goto-right, straight, goto-left
-        current_lane_action_ind = NovDemoPolicy._get_action_ind_by_lane(semantic_actions, actions_spec,
-                                                                  SEMANTIC_CELL_CURRENT_LANE)
-        left_lane_action_ind = NovDemoPolicy._get_action_ind_by_lane(semantic_actions, actions_spec,
-                                                              SEMANTIC_CELL_LEFT_LANE)
-        right_lane_action_ind = NovDemoPolicy._get_action_ind_by_lane(semantic_actions, actions_spec,
-                                                               SEMANTIC_CELL_RIGHT_LANE)
-
-        # The cost for each action is assigned so that the preferred policy would be:
-        # Go to right if right and current lanes are fast enough.
-        # Go to left if the current lane is slow and the left lane is faster than the current.
-        # Otherwise remain on the current lane.
-
-        # TODO - this needs to come from map
-        desired_vel = BEHAVIORAL_PLANNING_DEFAULT_SPEED_LIMIT
-
-        # boolean whether the forward-right cell is fast enough (may be empty grid cell)
-        is_forward_right_fast = right_lane_action_ind is not None and \
-            desired_vel - actions_spec[right_lane_action_ind].v < MIN_OVERTAKE_VEL
-        # boolean whether the right cell near ego is occupied
-        is_right_occupied = len(behavioral_state.road_occupancy_grid[(SEMANTIC_CELL_RIGHT_LANE,
-                                                                      SEMANTIC_CELL_CURRENT_LON)]) > 0
-
-        # boolean whether the forward cell is fast enough (may be empty grid cell)
-        is_forward_fast = current_lane_action_ind is not None and \
-            desired_vel - actions_spec[current_lane_action_ind].v < MIN_OVERTAKE_VEL
-
-        # boolean whether the forward-left cell is faster than the forward cell
-        is_forward_left_faster = left_lane_action_ind is not None and (current_lane_action_ind is None or
-            actions_spec[left_lane_action_ind].v - actions_spec[current_lane_action_ind].v >= MIN_OVERTAKE_VEL)
-        # boolean whether the left cell near ego is occupied
-        is_left_occupied = len(behavioral_state.road_occupancy_grid[(SEMANTIC_CELL_LEFT_LANE,
-                                                                     SEMANTIC_CELL_CURRENT_LON)]) > 0
-
-        costs = np.zeros(len(semantic_actions))
-
-        # move right if both straight and right lanes are fast
-        if is_forward_right_fast and (is_forward_fast or current_lane_action_ind is None) and not is_right_occupied:
-            costs[right_lane_action_ind] = 1.
-        # move left if straight is slow and the left is faster than straight
-        elif not is_forward_fast and (is_forward_left_faster or current_lane_action_ind is None) and not is_left_occupied:
-            costs[left_lane_action_ind] = 1.
-        else:
-            costs[current_lane_action_ind] = 1.
-        return costs
+    # TODO: modify into a working+tested version
+    def _specify_action_to_empty_cell(self, behavioral_state: NovDemoBehavioralState,
+                                      semantic_action: SemanticAction) -> SemanticActionSpec:
+        """
+        Generate trajectory specification towards a target location in given cell considering ego speed, location.
+        :param behavioral_state:
+        :param semantic_action:
+        :return:
+        """
+        road_lane_latitudes = self._map_api.get_center_lanes_latitudes(
+            road_id=behavioral_state.ego_state.road_localization.road_id)
+        target_lane = behavioral_state.ego_state.road_localization.lane_num + semantic_action.cell[SEMANTIC_CELL_LANE]
+        target_lane_latitude = road_lane_latitudes[target_lane]
+
+        target_relative_s = target_lane_latitude - behavioral_state.ego_state.road_localization.full_lat
+        target_relative_d = BEHAVIORAL_PLANNING_DEFAULT_SPEED_LIMIT * BEHAVIORAL_PLANNING_TRAJECTORY_HORIZON
+
+        return SemanticActionSpec(t=BEHAVIORAL_PLANNING_TRAJECTORY_HORIZON, v=BEHAVIORAL_PLANNING_DEFAULT_SPEED_LIMIT,
+                                  s_rel=target_relative_s, d_rel=target_relative_d)
+
+    @raises(NoValidTrajectoriesFound)
+    def _specify_action_towards_object(self, behavioral_state: NovDemoBehavioralState,
+                                       semantic_action: SemanticAction) -> SemanticActionSpec:
+        """
+        given a state and a high level SemanticAction towards an object, generate a SemanticActionSpec
+        :param behavioral_state:
+        :param semantic_action:
+        :return:
+        """
+
+        # Extract relevant details from state on Ego
+        ego_v_x = behavioral_state.ego_state.v_x
+        ego_v_y = behavioral_state.ego_state.v_y
+
+        ego_on_road = behavioral_state.ego_state.road_localization
+        ego_theta_diff = ego_on_road.intra_lane_yaw  # relative to road
+
+        ego_sx0 = ego_on_road.road_lon
+        ego_sv0 = np.cos(ego_theta_diff) * ego_v_x + np.sin(ego_theta_diff) * ego_v_y
+        ego_sa0 = 0.0  # TODO: to be changed to include acc
+
+        ego_dx0 = ego_on_road.full_lat
+        ego_dv0 = -np.sin(ego_theta_diff) * ego_v_x + np.cos(ego_theta_diff) * ego_v_y
+        ego_da0 = 0.0  # TODO: to be changed to include acc
+
+        # Extract relevant details from state on Reference-Object
+        obj_on_road = semantic_action.target_obj.road_localization
+        obj_v_x = semantic_action.target_obj.v_x
+        obj_v_y = semantic_action.target_obj.v_y
+        obj_theta_diff = obj_on_road.intra_lane_yaw  # relative to road
+
+        obj_sx0 = obj_on_road.road_lon  # TODO: handle different road_ids
+        obj_sv0 = np.cos(obj_theta_diff) * obj_v_x + np.sin(obj_theta_diff) * obj_v_y
+        obj_sa0 = 0.0  # TODO: to be changed to include acc
+
+        obj_dx0 = obj_on_road.full_lat
+
+        obj_long_margin = semantic_action.target_obj.size.length
+
+        for T in np.arange(BP_SPECIFICATION_T_MIN, BP_SPECIFICATION_T_MAX, BP_SPECIFICATION_T_RES):
+            # TODO: should be cached in advance using OCU.QP1D.time_constraints_tensor
+            A = OptimalControlUtils.QuinticPoly1D.time_constraints_matrix(T)
+            A_inv = np.linalg.inv(A)
+
+            # TODO: should be swapped with current implementation of Predictor
+            obj_saT = obj_sa0
+            obj_svT = obj_sv0 + obj_sa0 * T
+            obj_sxT = obj_sx0 + obj_sv0 * T + obj_sa0 * T ** 2 / 2
+            obj_dxT = obj_dx0  # assuming no agent's lateral movement
+
+            # TODO: account for acc<>0 (from MobilEye's paper)
+            safe_lon_dist = obj_svT * SAFE_DIST_TIME_DELAY
+
+            # set of 6 constraints RHS values for quintic polynomial solution (S DIM)
+            constraints_s = np.array([ego_sx0, ego_sv0, ego_sa0, obj_sxT, obj_svT, obj_saT - safe_lon_dist - obj_long_margin])
+            constraints_d = np.array([ego_dx0, ego_dv0, ego_da0, obj_dxT, 0.0, 0.0])
+
+            # solve for s(t) and d(t)
+            poly_all_coefs_s = OptimalControlUtils.QuinticPoly1D.solve(A_inv, constraints_s[np.newaxis, :])[0]
+            poly_all_coefs_d = OptimalControlUtils.QuinticPoly1D.solve(A_inv, constraints_d[np.newaxis, :])[0]
+
+            # TODO: acceleration is computed in frenet frame and not cartesian. if road is curved, this is problematic
+            if NovDemoPolicy._is_acceleration_in_limits(poly_all_coefs_s, T, A_LON_MIN, A_LON_MAX) and \
+               NovDemoPolicy._is_acceleration_in_limits(poly_all_coefs_d, T, A_LAT_MIN, A_LAT_MAX):
+                return SemanticActionSpec(t=T, v=obj_svT, s_rel=obj_sxT - ego_sx0, d_rel=obj_dxT - ego_dx0)
+
+            raise NoValidTrajectoriesFound("No valid trajectories found. state: {}, action: {}"
+                                           .format(behavioral_state, semantic_action))
+
+    @staticmethod
+    def _is_acceleration_in_limits(poly_all_coefs: np.ndarray, T: float,
+                                   min_acc_threshold: float, max_acc_threshold: float) -> bool:
+        """
+        given a quintic polynomial coefficients vector, and restrictions
+        on the acceleration values, return True if restrictions are met, False otherwise
+        :param poly_all_coefs: 1D numpy array with s(t), s_dot(t) s_dotdot(t) concatenated
+        :param T: planning time horizon [sec]
+        :param min_acc_threshold: minimal allowed value of acceleration/deceleration [m/sec^2]
+        :param max_acc_threshold: maximal allowed value of acceleration/deceleration [m/sec^2]
+        :return: True if restrictions are met, False otherwise
+        """
+        # TODO: boundary values are redundant if they are provided by the user!
+        # compute extrema points (add 0,T boundaries as well)
+        acc_suspected_points_s = np.concatenate((
+            OptimalControlUtils.QuinticPoly1D.find_second_der_extrema(poly_all_coefs[:6]),
+            np.array([0.0, T])
+        ))
+        acc_suspected_values_s = np.polyval(poly_all_coefs[11:15], acc_suspected_points_s)
+
+        # filter out extrema points out of [0, T]
+        acc_inlimit_suspected_values_s = acc_suspected_values_s[np.greater_equal(acc_suspected_points_s, 0) &
+                                                                np.less_equal(acc_suspected_points_s, T)]
+
+        # check if extrema values are within [a_min, a_max] limits
+        return np.all(np.greater_equal(acc_inlimit_suspected_values_s, min_acc_threshold) &
+                      np.less_equal(acc_inlimit_suspected_values_s, max_acc_threshold))
 
     @staticmethod
     def _get_action_ind_by_lane(semantic_actions: List[SemanticAction], actions_spec: List[SemanticActionSpec],
@@ -542,4 +496,33 @@
             return action_ind[0]
         else:
             return None
->>>>>>> 1d71ab90
+
+    def __generate_reference_route(self, behavioral_state: NovDemoBehavioralState, action_spec: SemanticActionSpec,
+                                   navigation_plan: NavigationPlanMsg) -> np.ndarray:
+        """
+        :param behavioral_state: processed behavioral state
+        :param action_spec: the goal of the action
+        :return: [nx3] array of reference_route (x,y,yaw) [m,m,rad] in global coordinates
+        """
+
+        target_lane_latitude = action_spec.d_rel + behavioral_state.ego_state.road_localization.full_lat
+        target_relative_longitude = action_spec.s_rel
+
+        lookahead_path = self._map_api.get_uniform_path_lookahead(
+            road_id=behavioral_state.ego_state.road_localization.road_id,
+            lat_shift=target_lane_latitude,
+            starting_lon=behavioral_state.ego_state.road_localization.road_lon,
+            lon_step=global_constants.TRAJECTORY_ARCLEN_RESOLUTION,
+            steps_num=int(np.round(target_relative_longitude /
+                                   global_constants.TRAJECTORY_ARCLEN_RESOLUTION)),
+            navigation_plan=navigation_plan)
+        reference_route_xy = lookahead_path
+
+        # interpolate and create uniformly spaced path
+        reference_route_xy_resampled, _ = \
+            CartesianFrame.resample_curve(curve=reference_route_xy,
+                                          step_size=global_constants.TRAJECTORY_ARCLEN_RESOLUTION,
+                                          desired_curve_len=global_constants.REFERENCE_TRAJECTORY_LENGTH,
+                                          preserve_step_size=False)
+
+        return reference_route_xy_resampled