<<<<<<< HEAD
import numpy as np
from typing import List

from decision_making.src.planning.behavioral.semantic_actions_policy import SemanticActionsPolicy, SemanticAction, \
    SemanticActionSpec, SEMANTIC_CELL_LANE, SemanticBehavioralState, RoadSemanticOccupancyGrid
from decision_making.src.state.state import EgoState
=======
from logging import Logger
from typing import List

from decision_making.src.planning.behavioral.semantic_actions_policy import SemanticActionsPolicy, \
    SemanticBehavioralState, RoadSemanticOccupancyGrid
from decision_making.src.state.state import EgoState, State, DynamicObject
from mapping.src.model.map_api import MapAPI
>>>>>>> a826277f

SEMANTIC_GRID_FRONT, SEMANTIC_GRID_ASIDE, SEMANTIC_GRID_BEHIND = 1, 0, -1
GRID_MID = 10

# The margin that we take from the front/read of the vehicle to define the front/rear partitions
SEMANTIC_OCCUPANCY_GRID_PARTITIONS_MARGIN_FROM_EGO = 1


<<<<<<< HEAD
MIN_OVERTAKE_VEL = 2  # [m/s]
MIN_CHANGE_LANE_TIME = 4  # sec
LONG_ACHEIVING_TIME = 10  # sec

=======
>>>>>>> a826277f
class NovDemoBehavioralState(SemanticBehavioralState):
    def __init__(self, road_occupancy_grid: RoadSemanticOccupancyGrid, ego_state: EgoState):
        super().__init__(road_occupancy_grid=road_occupancy_grid)
        self.ego_state = ego_state

<<<<<<< HEAD
=======

    @classmethod
    def create_from_state(cls, state: State, map_api: MapAPI, logger: Logger):
        """
        :return: a new and updated BehavioralState
        """
        semantic_occupancy_grid = cls._generate_semantic_occupancy_grid(ego_state=state.ego_state,
                                                                        dynamic_objects=state.dynamic_objects,
                                                                        map_api=map_api,
                                                                        logger=logger)

        return NovDemoBehavioralState(road_occupancy_grid=semantic_occupancy_grid, ego_state=state.ego_state)

    @staticmethod
    def _generate_semantic_occupancy_grid(ego_state: EgoState, dynamic_objects: List[
        DynamicObject], map_api: MapAPI, logger: Logger) -> RoadSemanticOccupancyGrid:
        """
        Occupy the occupancy grid.
        This method iterates over all dynamic objects, and fits them into the relevant cell
        in the semantic occupancy grid (semantic_lane, semantic_lon).
        Each cell holds a list of objects that are within the cell borders.
        In this particular implementation, we keep up to one dynamic object per cell, which is the closest ego.
         (e.g. in the cells in front of ego, we keep objects with minimal longitudinal distance
         relative to ego front, while in all other cells we keep the object with the maximal longitudinal distance from
         ego front).
        :param ego_state:
        :param dynamic_objects:
        :return: road semantic occupancy grid
        """

        default_navigation_plan = map_api.get_road_based_navigation_plan(
            current_road_id=ego_state.road_localization.road_id)

        ego_lane = ego_state.road_localization.lane_num

        semantic_occupancy_dict: RoadSemanticOccupancyGrid = dict()
        for dynamic_object in dynamic_objects:

            object_relative_localization = dynamic_object.get_relative_road_localization(
                ego_road_localization=ego_state.road_localization, ego_nav_plan=default_navigation_plan,
                map_api=map_api, logger=logger)
            object_lon_dist = object_relative_localization.rel_lon
            object_dist_from_front = object_lon_dist - ego_state.size.length
            object_relative_lane = int(dynamic_object.road_localization.lane_num - ego_lane)

            # Determine cell index in occupancy grid
            if object_relative_lane == 0:
                # Object is on same lane as ego
                if object_dist_from_front > 0.0:
                    # Object in front of vehicle
                    occupancy_index = (object_relative_lane, SEMANTIC_GRID_FRONT)

                else:
                    # Object behind vehicle
                    occupancy_index = (object_relative_lane, SEMANTIC_GRID_BEHIND)

            elif object_relative_lane == 1 or object_relative_lane == -1:
                # Object is one lane on the left/right

                if object_dist_from_front > SEMANTIC_OCCUPANCY_GRID_PARTITIONS_MARGIN_FROM_EGO:
                    # Object in front of vehicle
                    occupancy_index = (object_relative_lane, SEMANTIC_GRID_FRONT)

                elif object_lon_dist > -1 * SEMANTIC_OCCUPANCY_GRID_PARTITIONS_MARGIN_FROM_EGO:
                    # Object vehicle aside of ego
                    occupancy_index = (object_relative_lane, SEMANTIC_GRID_ASIDE)

                else:
                    # Object behind rear of vehicle
                    occupancy_index = (object_relative_lane, SEMANTIC_GRID_BEHIND)

            # Add object to occupancy grid
            # keeping only a single dynamic object per cell. List is used for future dev.
            if occupancy_index not in semantic_occupancy_dict:
                # add to occupancy grid
                semantic_occupancy_dict[occupancy_index] = [dynamic_object]
            else:
                object_in_cell = semantic_occupancy_dict[occupancy_index][0]
                object_in_grid_lon_dist = object_in_cell.get_relative_road_localization(
                    ego_road_localization=ego_state.road_localization,
                    ego_nav_plan=default_navigation_plan,
                    map_api=map_api, logger=logger).rel_lon
                object_in_grid_dist_from_front = object_in_grid_lon_dist - ego_state.size.length

                if occupancy_index[1] == SEMANTIC_GRID_FRONT:
                    # take the object with least lon
                    if object_lon_dist < object_in_grid_dist_from_front:
                        # replace object the the closer one
                        semantic_occupancy_dict[occupancy_index][0] = dynamic_object
                else:
                    # Assumption - taking the object with the largest long even in the ASIDE cells
                    # take the object with largest lon
                    if object_lon_dist > object_in_grid_dist_from_front:
                        # replace object the the closer one
                        semantic_occupancy_dict[occupancy_index][0] = dynamic_object

        return semantic_occupancy_dict

>>>>>>> a826277f
class NovDemoPolicy(SemanticActionsPolicy):

    @staticmethod
    def _eval_actions(behavioral_state: NovDemoBehavioralState, semantic_actions: List[SemanticAction],
                      actions_spec: List[SemanticActionSpec], max_velocity: float) -> np.ndarray:
        """
        Evaluate the generated actions using the full state.
        Gets a list of actions to evaluate so and returns a vector representing their costs.
        A set of actions is provided, enabling assessing them dependently.
        Note: the semantic actions were generated using the behavioral state which isn't necessarily captures
         all relevant details in the scene. Therefore the evaluation is done using the full state.
        :param state: world state
        :param semantic_actions: semantic actions list
        :param actions_spec: specifications of semantic actions
        :return: numpy array of costs of semantic actions
        """

        straight_lane_ind = NovDemoPolicy._get_action_ind_by_lane(semantic_actions, actions_spec, 0)
        left_lane_ind = NovDemoPolicy._get_action_ind_by_lane(semantic_actions, actions_spec, 1)
        right_lane_ind = NovDemoPolicy._get_action_ind_by_lane(semantic_actions, actions_spec, -1)

        desired_vel = max_velocity

        right_is_fast = right_lane_ind is not None and desired_vel - actions_spec[right_lane_ind].v < MIN_OVERTAKE_VEL
        right_is_occupied = len(behavioral_state.road_occupancy_grid[(-1, 0)]) > 0
        straight_is_fast = straight_lane_ind is not None and \
                           desired_vel - actions_spec[straight_lane_ind].v < MIN_OVERTAKE_VEL
        left_is_faster = left_lane_ind is not None and (straight_lane_ind is None or
                            actions_spec[left_lane_ind].v - actions_spec[straight_lane_ind].v >= MIN_OVERTAKE_VEL)
        left_is_occupied = len(behavioral_state.road_occupancy_grid[(1, 0)]) > 0

        costs = np.zeros(len(semantic_actions))
        # move right if both straight and right lanes are fast
        if right_is_fast and (straight_is_fast or straight_lane_ind is None) and not right_is_occupied:
            costs[right_lane_ind] = 1.
            return costs
        # move left if straight is slow and the left is faster than straight
        if not straight_is_fast and (left_is_faster or straight_lane_ind is None) and not left_is_occupied:
            costs[left_lane_ind] = 1.
            return costs
        costs[straight_lane_ind] = 1.
        return costs

        # right_is_very_far = right_lane_ind is not None and actions_spec[right_lane_ind].t > LONG_ACHEIVING_TIME
        # straight_is_far = straight_lane_ind is not None and actions_spec[straight_lane_ind].t > MIN_CHANGE_LANE_TIME
        # left_is_very_far = left_lane_ind is not None and actions_spec[left_lane_ind].t > LONG_ACHEIVING_TIME
        # if (right_is_fast or right_is_very_far) and \
        #         (straight_is_fast or straight_is_far or straight_lane_ind is None) and \
        #         not right_is_occupied:
        #     costs[right_lane_ind] = 1.
        #     return costs
        # # move left if straight is slow and close and the left is far or faster than straight
        # if not (straight_is_fast or straight_is_far) and \
        #         (left_is_faster or left_is_very_far or straight_lane_ind is None) and \
        #         not left_is_occupied:
        #     costs[left_lane_ind] = 1.
        #     return costs
        # costs[straight_lane_ind] = 1.
        # return costs

    @staticmethod
    def _get_action_ind_by_lane(semantic_actions: List[SemanticAction], actions_spec: List[SemanticActionSpec],
                                cell_lane: int):
        action_ind = [i for i, action in enumerate(semantic_actions) if action.cell[SEMANTIC_CELL_LANE] == cell_lane]
        # verify that change lane time is large enough
        if len(action_ind) > 0 and (cell_lane == 0 or actions_spec[action_ind[0]].t >= MIN_CHANGE_LANE_TIME):
            return action_ind[0]
        else:
            return None<|MERGE_RESOLUTION|>--- conflicted
+++ resolved
@@ -1,11 +1,4 @@
-<<<<<<< HEAD
 import numpy as np
-from typing import List
-
-from decision_making.src.planning.behavioral.semantic_actions_policy import SemanticActionsPolicy, SemanticAction, \
-    SemanticActionSpec, SEMANTIC_CELL_LANE, SemanticBehavioralState, RoadSemanticOccupancyGrid
-from decision_making.src.state.state import EgoState
-=======
 from logging import Logger
 from typing import List
 
@@ -13,7 +6,6 @@
     SemanticBehavioralState, RoadSemanticOccupancyGrid
 from decision_making.src.state.state import EgoState, State, DynamicObject
 from mapping.src.model.map_api import MapAPI
->>>>>>> a826277f
 
 SEMANTIC_GRID_FRONT, SEMANTIC_GRID_ASIDE, SEMANTIC_GRID_BEHIND = 1, 0, -1
 GRID_MID = 10
@@ -22,20 +14,16 @@
 SEMANTIC_OCCUPANCY_GRID_PARTITIONS_MARGIN_FROM_EGO = 1
 
 
-<<<<<<< HEAD
 MIN_OVERTAKE_VEL = 2  # [m/s]
 MIN_CHANGE_LANE_TIME = 4  # sec
 LONG_ACHEIVING_TIME = 10  # sec
 
-=======
->>>>>>> a826277f
+
 class NovDemoBehavioralState(SemanticBehavioralState):
     def __init__(self, road_occupancy_grid: RoadSemanticOccupancyGrid, ego_state: EgoState):
         super().__init__(road_occupancy_grid=road_occupancy_grid)
         self.ego_state = ego_state
 
-<<<<<<< HEAD
-=======
 
     @classmethod
     def create_from_state(cls, state: State, map_api: MapAPI, logger: Logger):
@@ -134,7 +122,6 @@
 
         return semantic_occupancy_dict
 
->>>>>>> a826277f
 class NovDemoPolicy(SemanticActionsPolicy):
 
     @staticmethod
