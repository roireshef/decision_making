import numpy as np
from logging import Logger
from typing import List

from decision_making.src.global_constants import BEHAVIORAL_PLANNING_DEFAULT_SPEED_LIMIT
from decision_making.src import global_constants
from decision_making.src.messages.navigation_plan_message import NavigationPlanMsg
from decision_making.src.messages.trajectory_parameters import SigmoidFunctionParams, TrajectoryCostParams, \
    TrajectoryParams
from decision_making.src.planning.behavioral.constants import LATERAL_SAFETY_MARGIN_FROM_OBJECT
from decision_making.src.planning.behavioral.semantic_actions_policy import SemanticActionsPolicy, \
    SemanticBehavioralState, RoadSemanticOccupancyGrid, SemanticActionSpec, SemanticAction, SEMANTIC_CELL_LANE,\
    SemanticActionType
from decision_making.src.planning.trajectory.trajectory_planning_strategy import TrajectoryPlanningStrategy
from decision_making.src.state.state import EgoState, State, DynamicObject
from mapping.src.model.constants import ROAD_SHOULDERS_WIDTH
from mapping.src.model.map_api import MapAPI
from mapping.src.transformations.geometry_utils import CartesianFrame

SEMANTIC_GRID_FRONT, SEMANTIC_GRID_ASIDE, SEMANTIC_GRID_BEHIND = 1, 0, -1
GRID_MID = 10

# The margin that we take from the front/read of the vehicle to define the front/rear partitions
SEMANTIC_OCCUPANCY_GRID_PARTITIONS_MARGIN_FROM_EGO = 1


MIN_OVERTAKE_VEL = 2  # [m/s]
MIN_CHANGE_LANE_TIME = 4  # sec
# LONG_ACHEIVING_TIME = 10  # sec


class NovDemoBehavioralState(SemanticBehavioralState):
    def __init__(self, road_occupancy_grid: RoadSemanticOccupancyGrid, ego_state: EgoState):
        super().__init__(road_occupancy_grid=road_occupancy_grid)
        self.ego_state = ego_state

    @classmethod
    def create_from_state(cls, state: State, map_api: MapAPI, logger: Logger):
        """
        :return: a new and updated BehavioralState
        """
        semantic_occupancy_grid = cls._generate_semantic_occupancy_grid(ego_state=state.ego_state,
                                                                        dynamic_objects=state.dynamic_objects,
                                                                        map_api=map_api,
                                                                        logger=logger)

        return NovDemoBehavioralState(road_occupancy_grid=semantic_occupancy_grid, ego_state=state.ego_state)

    @staticmethod
    def _generate_semantic_occupancy_grid(ego_state: EgoState, dynamic_objects: List[DynamicObject], map_api: MapAPI,
                                          logger: Logger) -> RoadSemanticOccupancyGrid:
        """
        Occupy the occupancy grid.
        This method iterates over all dynamic objects, and fits them into the relevant cell
        in the semantic occupancy grid (semantic_lane, semantic_lon).
        Each cell holds a list of objects that are within the cell borders.
        In this particular implementation, we keep up to one dynamic object per cell, which is the closest ego.
         (e.g. in the cells in front of ego, we keep objects with minimal longitudinal distance
         relative to ego front, while in all other cells we keep the object with the maximal longitudinal distance from
         ego front).
        :param ego_state:
        :param dynamic_objects:
        :return: road semantic occupancy grid
        """

        default_navigation_plan = map_api.get_road_based_navigation_plan(
            current_road_id=ego_state.road_localization.road_id)

        ego_lane = ego_state.road_localization.lane_num

        semantic_occupancy_dict: RoadSemanticOccupancyGrid = dict()
        for dynamic_object in dynamic_objects:

            object_relative_localization = dynamic_object.get_relative_road_localization(
                ego_road_localization=ego_state.road_localization, ego_nav_plan=default_navigation_plan,
                map_api=map_api, logger=logger)
            object_lon_dist = object_relative_localization.rel_lon
            object_dist_from_front = object_lon_dist - ego_state.size.length
            object_relative_lane = int(dynamic_object.road_localization.lane_num - ego_lane)

            # Determine cell index in occupancy grid
            if object_relative_lane == 0:
                # Object is on same lane as ego
                if object_dist_from_front > 0.0:
                    # Object in front of vehicle
                    occupancy_index = (object_relative_lane, SEMANTIC_GRID_FRONT)

                else:
                    # Object behind vehicle
                    occupancy_index = (object_relative_lane, SEMANTIC_GRID_BEHIND)

            elif object_relative_lane == 1 or object_relative_lane == -1:
                # Object is one lane on the left/right

                if object_dist_from_front > SEMANTIC_OCCUPANCY_GRID_PARTITIONS_MARGIN_FROM_EGO:
                    # Object in front of vehicle
                    occupancy_index = (object_relative_lane, SEMANTIC_GRID_FRONT)

                elif object_lon_dist > -1 * SEMANTIC_OCCUPANCY_GRID_PARTITIONS_MARGIN_FROM_EGO:
                    # Object vehicle aside of ego
                    occupancy_index = (object_relative_lane, SEMANTIC_GRID_ASIDE)

                else:
                    # Object behind rear of vehicle
                    occupancy_index = (object_relative_lane, SEMANTIC_GRID_BEHIND)

            # Add object to occupancy grid
            # keeping only a single dynamic object per cell. List is used for future dev.
            if occupancy_index not in semantic_occupancy_dict:
                # add to occupancy grid
                semantic_occupancy_dict[occupancy_index] = [dynamic_object]
            else:
                object_in_cell = semantic_occupancy_dict[occupancy_index][0]
                object_in_grid_lon_dist = object_in_cell.get_relative_road_localization(
                    ego_road_localization=ego_state.road_localization,
                    ego_nav_plan=default_navigation_plan,
                    map_api=map_api, logger=logger).rel_lon
                object_in_grid_dist_from_front = object_in_grid_lon_dist - ego_state.size.length

                if occupancy_index[1] == SEMANTIC_GRID_FRONT:
                    # take the object with least lon
                    if object_lon_dist < object_in_grid_dist_from_front:
                        # replace object the the closer one
                        semantic_occupancy_dict[occupancy_index][0] = dynamic_object
                else:
                    # Assumption - taking the object with the largest long even in the ASIDE cells
                    # take the object with largest lon
                    if object_lon_dist > object_in_grid_dist_from_front:
                        # replace object the the closer one
                        semantic_occupancy_dict[occupancy_index][0] = dynamic_object

        return semantic_occupancy_dict


class NovDemoPolicy(SemanticActionsPolicy):

    def _enumerate_actions(self, behavioral_state: SemanticBehavioralState) -> List[SemanticAction]:
        """
        Enumerate the list of possible semantic actions to be generated.
        :param behavioral_state:
        :return:
        """

        semantic_actions: List[SemanticAction] = list()

        # Generate actions towards each of the cells in front of ego
        for relative_lane_key in [-1, 0, 1]:
            for longitudinal_key in [SEMANTIC_GRID_FRONT]:
                semantic_cell = (relative_lane_key, longitudinal_key)
                if semantic_cell in behavioral_state.road_occupancy_grid:
                    # Select first (closest) object in cell
                    target_obj = behavioral_state.road_occupancy_grid[semantic_cell][0]
                else:
                    # There are no objects in cell
                    target_obj = None

                semantic_action = SemanticAction(cell=semantic_cell, target_obj=target_obj,
                                                 action_type=SemanticActionType.FOLLOW)

                semantic_actions.append(semantic_action)

        return semantic_actions

    def plan(self, state: State, nav_plan: NavigationPlanMsg):
        behavioral_state = NovDemoBehavioralState.create_from_state(state=state, map_api=self._map_api,
                                                                    logger=self.logger)
        semantic_actions = self._enumerate_actions(behavioral_state=behavioral_state)
        actions_spec = [self._specify_action(behavioral_state=behavioral_state, semantic_action=semantic_actions[x]) for
                        x in range(len(semantic_actions))]
        action_values = self._eval_actions(behavioral_state=behavioral_state, semantic_actions=semantic_actions,
                                           actions_spec=actions_spec)

        selected_action_index = self._select_best(action_specs=actions_spec, costs=action_values)
        selected_action_spec = actions_spec[selected_action_index]

        reference_trajectory = self.__generate_reference_route(behavioral_state=behavioral_state,
                                                               action_spec=selected_action_spec,
                                                               navigation_plan=nav_plan)

        trajectory_parameters = self._generate_trajectory_specs(behavioral_state=behavioral_state,
                                                                action_spec=selected_action_spec,
                                                                reference_route=reference_trajectory)

        return trajectory_parameters

    def __generate_reference_route(self, behavioral_state: NovDemoBehavioralState, action_spec: SemanticActionSpec,
                                   navigation_plan: NavigationPlanMsg) -> np.ndarray:
        """
        :param behavioral_state: processed behavioral state
        :param action_spec: the goal of the action
        :return: [nx3] array of reference_route (x,y,yaw) [m,m,rad] in global coordinates
        """

        target_lane_latitude = action_spec.d_rel + behavioral_state.ego_state.road_localization.full_lat
        target_relative_longitude = action_spec.s_rel

        lookahead_path = self._map_api.get_uniform_path_lookahead(
            road_id=behavioral_state.ego_state.road_localization.road_id,
            lat_shift=target_lane_latitude,
            starting_lon=behavioral_state.ego_state.road_localization.road_lon,
            lon_step=global_constants.TRAJECTORY_ARCLEN_RESOLUTION,
            steps_num=int(np.round(target_relative_longitude /
                                   global_constants.TRAJECTORY_ARCLEN_RESOLUTION)),
            navigation_plan=navigation_plan)
        reference_route_xy = lookahead_path

        # interpolate and create uniformly spaced path
        reference_route_xy_resampled, _ = \
            CartesianFrame.resample_curve(curve=reference_route_xy,
                                          step_size=global_constants.TRAJECTORY_ARCLEN_RESOLUTION,
                                          desired_curve_len=global_constants.REFERENCE_TRAJECTORY_LENGTH,
                                          preserve_step_size=False)

        return reference_route_xy_resampled

    def _generate_trajectory_specs(self, behavioral_state: NovDemoBehavioralState, action_spec: SemanticActionSpec,
                                   reference_route: np.ndarray) -> TrajectoryParams:
        """
        Generate trajectory specification (cost) for trajectory planner
        :param behavioral_state: processed behavioral state
        :param target_path_latitude: road latitude of reference route in [m] from right-side of road
        :param safe_speed: safe speed in [m/s] (ACDA)
        :param reference_route: [nx3] numpy array of (x, y, z, yaw) states
        :return: Trajectory cost specifications [TrajectoryParameters]
        """

        # Get road details
        road_width = self._map_api.get_road(behavioral_state.ego_state.ego_road_id).road_width

        # Create target state
        target_path_latitude = action_spec.d_rel + behavioral_state.ego_state.road_localization.full_lat

        reference_route_x_y_yaw = CartesianFrame.add_yaw(reference_route)
        target_state_x_y_yaw = reference_route_x_y_yaw[-1, :]
        target_state_velocity = action_spec.v
        target_state = np.array(
            [target_state_x_y_yaw[0], target_state_x_y_yaw[1], target_state_x_y_yaw[2], target_state_velocity])

        # Define cost parameters
        # TODO: assign proper cost parameters
        infinite_sigmoid_cost = 5000.0  # not a constant because it might be learned. TBD
        deviation_from_road_cost = 10 ** -3  # not a constant because it might be learned. TBD
        deviation_to_shoulder_cost = 10 ** -3  # not a constant because it might be learned. TBD
        zero_sigmoid_cost = 0.0  # not a constant because it might be learned. TBD
        sigmoid_k_param = 10.0

        # lateral distance in [m] from ref. path to rightmost edge of lane
        left_margin = right_margin = behavioral_state.ego_state.size.width / 2 + LATERAL_SAFETY_MARGIN_FROM_OBJECT
        right_lane_offset = target_path_latitude - right_margin
        # lateral distance in [m] from ref. path to rightmost edge of lane
        left_lane_offset = (road_width - target_path_latitude) - left_margin
        # as stated above, for shoulders
        right_shoulder_offset = target_path_latitude - right_margin
        # as stated above, for shoulders
        left_shoulder_offset = (road_width - target_path_latitude) - left_margin
        # as stated above, for whole road including shoulders
        right_road_offset = right_shoulder_offset + ROAD_SHOULDERS_WIDTH
        # as stated above, for whole road including shoulders
        left_road_offset = left_shoulder_offset + ROAD_SHOULDERS_WIDTH

        # Set road-structure-based cost parameters
        right_lane_cost = SigmoidFunctionParams(w=zero_sigmoid_cost, k=sigmoid_k_param,
                                                offset=right_lane_offset)  # Zero cost
        left_lane_cost = SigmoidFunctionParams(w=zero_sigmoid_cost, k=sigmoid_k_param,
                                               offset=left_lane_offset)  # Zero cost
        right_shoulder_cost = SigmoidFunctionParams(w=deviation_to_shoulder_cost, k=sigmoid_k_param,
                                                    offset=right_shoulder_offset)  # Very high cost
        left_shoulder_cost = SigmoidFunctionParams(w=deviation_to_shoulder_cost, k=sigmoid_k_param,
                                                   offset=left_shoulder_offset)  # Very high cost
        right_road_cost = SigmoidFunctionParams(w=deviation_from_road_cost, k=sigmoid_k_param,
                                                offset=right_road_offset)  # Very high cost
        left_road_cost = SigmoidFunctionParams(w=deviation_from_road_cost, k=sigmoid_k_param,
                                               offset=left_road_offset)  # Very high cost

        # Set objects parameters
        # dilate each object by cars length + safety margin
        objects_dilation_size = behavioral_state.ego_state.size.length + LATERAL_SAFETY_MARGIN_FROM_OBJECT
        objects_cost = SigmoidFunctionParams(w=infinite_sigmoid_cost, k=sigmoid_k_param,
                                             offset=objects_dilation_size)  # Very high (inf) cost

        distance_from_reference_route_sq_factor = 0.4
        # TODO: set velocity and acceleration limits properly
        velocity_limits = np.array([0.0, 50.0])  # [m/s]. not a constant because it might be learned. TBD
        acceleration_limits = np.array([-5.0, 5.0])  # [m/s^2]. not a constant because it might be learned. TBD
        cost_params = TrajectoryCostParams(left_lane_cost=left_lane_cost,
                                           right_lane_cost=right_lane_cost,
                                           left_road_cost=left_road_cost,
                                           right_road_cost=right_road_cost,
                                           left_shoulder_cost=left_shoulder_cost,
                                           right_shoulder_cost=right_shoulder_cost,
                                           obstacle_cost=objects_cost,
                                           dist_from_ref_sq_cost_coef=distance_from_reference_route_sq_factor,
                                           velocity_limits=velocity_limits,
                                           acceleration_limits=acceleration_limits)

        trajectory_parameters = TrajectoryParams(reference_route=reference_route,
                                                 time=action_spec.t,
                                                 target_state=target_state,
                                                 cost_params=cost_params,
                                                 strategy=TrajectoryPlanningStrategy.HIGHWAY)

        return trajectory_parameters

    def _eval_actions(self, behavioral_state: NovDemoBehavioralState, semantic_actions: List[SemanticAction],
                      actions_spec: List[SemanticActionSpec]) -> np.ndarray:
        """
        Evaluate the generated actions using the full state.
        Gets a list of actions to evaluate so and returns a vector representing their costs.
        A set of actions is provided, enabling assessing them dependently.
        Note: the semantic actions were generated using the behavioral state which isn't necessarily captures
         all relevant details in the scene. Therefore the evaluation is done using the full state.
        :param state: world state
        :param semantic_actions: semantic actions list
        :param actions_spec: specifications of semantic actions
        :return: numpy array of costs of semantic actions
        """
<<<<<<< HEAD

        if len(semantic_actions) != len(actions_spec):
            self.logger.error("Length of semantic_actions is different from length of actions_spec")

=======
        # TODO - add constants for -1,0,1
>>>>>>> ca7568dd
        straight_lane_ind = NovDemoPolicy._get_action_ind_by_lane(semantic_actions, actions_spec, 0)
        left_lane_ind = NovDemoPolicy._get_action_ind_by_lane(semantic_actions, actions_spec, 1)
        right_lane_ind = NovDemoPolicy._get_action_ind_by_lane(semantic_actions, actions_spec, -1)

        # TODO - this needs to come from map
        desired_vel = BEHAVIORAL_PLANNING_DEFAULT_SPEED_LIMIT

        forward_right_is_fast = right_lane_ind is not None and \
            desired_vel - actions_spec[right_lane_ind].v < MIN_OVERTAKE_VEL
        right_is_occupied = len(behavioral_state.road_occupancy_grid[(-1, 0)]) > 0
        forward_is_fast = straight_lane_ind is not None and \
            desired_vel - actions_spec[straight_lane_ind].v < MIN_OVERTAKE_VEL
        forward_left_is_faster = left_lane_ind is not None and (straight_lane_ind is None or
                            actions_spec[left_lane_ind].v - actions_spec[straight_lane_ind].v >= MIN_OVERTAKE_VEL)
        left_is_occupied = len(behavioral_state.road_occupancy_grid[(1, 0)]) > 0

        costs = np.zeros(len(semantic_actions))
        # move right if both straight and right lanes are fast
        if forward_right_is_fast and (forward_is_fast or straight_lane_ind is None) and not right_is_occupied:
            costs[right_lane_ind] = 1.
            return costs
        # move left if straight is slow and the left is faster than straight
        if not forward_is_fast and (forward_left_is_faster or straight_lane_ind is None) and not left_is_occupied:
            costs[left_lane_ind] = 1.
            return costs
        costs[straight_lane_ind] = 1.
        return costs

        # right_is_very_far = right_lane_ind is not None and actions_spec[right_lane_ind].t > LONG_ACHEIVING_TIME
        # straight_is_far = straight_lane_ind is not None and actions_spec[straight_lane_ind].t > MIN_CHANGE_LANE_TIME
        # left_is_very_far = left_lane_ind is not None and actions_spec[left_lane_ind].t > LONG_ACHEIVING_TIME
        # if (right_is_fast or right_is_very_far) and \
        #         (straight_is_fast or straight_is_far or straight_lane_ind is None) and \
        #         not right_is_occupied:
        #     costs[right_lane_ind] = 1.
        #     return costs
        # # move left if straight is slow and close and the left is far or faster than straight
        # if not (straight_is_fast or straight_is_far) and \
        #         (left_is_faster or left_is_very_far or straight_lane_ind is None) and \
        #         not left_is_occupied:
        #     costs[left_lane_ind] = 1.
        #     return costs
        # costs[straight_lane_ind] = 1.
        # return costs

    @staticmethod
    def _get_action_ind_by_lane(semantic_actions: List[SemanticAction], actions_spec: List[SemanticActionSpec],
                                cell_lane: int):
        action_ind = [i for i, action in enumerate(semantic_actions) if action.cell[SEMANTIC_CELL_LANE] == cell_lane]
        # verify that change lane time is large enough
        if len(action_ind) > 0 and (cell_lane == 0 or actions_spec[action_ind[0]].t >= MIN_CHANGE_LANE_TIME):
            return action_ind[0]
        else:
            return None<|MERGE_RESOLUTION|>--- conflicted
+++ resolved
@@ -314,14 +314,11 @@
         :param actions_spec: specifications of semantic actions
         :return: numpy array of costs of semantic actions
         """
-<<<<<<< HEAD
 
         if len(semantic_actions) != len(actions_spec):
             self.logger.error("Length of semantic_actions is different from length of actions_spec")
 
-=======
         # TODO - add constants for -1,0,1
->>>>>>> ca7568dd
         straight_lane_ind = NovDemoPolicy._get_action_ind_by_lane(semantic_actions, actions_spec, 0)
         left_lane_ind = NovDemoPolicy._get_action_ind_by_lane(semantic_actions, actions_spec, 1)
         right_lane_ind = NovDemoPolicy._get_action_ind_by_lane(semantic_actions, actions_spec, -1)
