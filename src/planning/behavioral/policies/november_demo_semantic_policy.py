--- conflicted
+++ resolved
@@ -2,20 +2,16 @@
 from logging import Logger
 from typing import List
 
-<<<<<<< HEAD
 from decision_making.src.global_constants import BEHAVIORAL_PLANNING_DEFAULT_SPEED_LIMIT
-from decision_making.src.planning.behavioral.semantic_actions_policy import SemanticActionsPolicy, \
-    SemanticBehavioralState, RoadSemanticOccupancyGrid, SemanticActionSpec, SemanticAction, SEMANTIC_CELL_LANE
-=======
 from decision_making.src import global_constants
 from decision_making.src.messages.navigation_plan_message import NavigationPlanMsg
 from decision_making.src.messages.trajectory_parameters import SigmoidFunctionParams, TrajectoryCostParams, \
     TrajectoryParams
 from decision_making.src.planning.behavioral.constants import LATERAL_SAFETY_MARGIN_FROM_OBJECT
 from decision_making.src.planning.behavioral.semantic_actions_policy import SemanticActionsPolicy, \
+    SemanticBehavioralState, RoadSemanticOccupancyGrid, SemanticActionSpec, SemanticAction, SEMANTIC_CELL_LANE
     SemanticBehavioralState, RoadSemanticOccupancyGrid, SemanticActionSpec, SemanticAction, SemanticActionType
 from decision_making.src.planning.trajectory.trajectory_planning_strategy import TrajectoryPlanningStrategy
->>>>>>> 1b73b6ca
 from decision_making.src.state.state import EgoState, State, DynamicObject
 from mapping.src.model.constants import ROAD_SHOULDERS_WIDTH
 from mapping.src.model.map_api import MapAPI
@@ -138,7 +134,174 @@
 
 class NovDemoPolicy(SemanticActionsPolicy):
 
-<<<<<<< HEAD
+    def _enumerate_actions(self, behavioral_state: SemanticBehavioralState) -> List[SemanticAction]:
+        """
+        Enumerate the list of possible semantic actions to be generated.
+        :param behavioral_state:
+        :return:
+        """
+
+        semantic_actions: List[SemanticAction] = list()
+
+        # Generate actions towards each of the cells in front of ego
+        for relative_lane_key in [-1, 0, 1]:
+            for longitudinal_key in [SEMANTIC_GRID_FRONT]:
+                semantic_cell = (relative_lane_key, longitudinal_key)
+                if semantic_cell in behavioral_state.road_occupancy_grid:
+                    # Select first (closest) object in cell
+                    target_obj = behavioral_state.road_occupancy_grid[semantic_cell][0]
+                else:
+                    # There are no objects in cell
+                    target_obj = None
+
+                semantic_action = SemanticAction(cell=semantic_cell, target_obj=target_obj,
+                                                 action_type=SemanticActionType.FOLLOW)
+
+                semantic_actions.append(semantic_action)
+
+        return semantic_actions
+
+    def plan(self, state: State, nav_plan: NavigationPlanMsg):
+        behavioral_state = NovDemoBehavioralState.create_from_state(state=state, map_api=self._map_api,
+                                                                    logger=self.logger)
+        semantic_actions = self._enumerate_actions(behavioral_state=behavioral_state)
+        actions_spec = [self._specify_action(behavioral_state=behavioral_state, semantic_action=semantic_actions[x]) for
+                        x in range(len(semantic_actions))]
+        action_values = self._eval_actions(behavioral_state=behavioral_state, semantic_actions=semantic_actions,
+                                           actions_spec=actions_spec)
+
+        selected_action_index = self._select_best(action_specs=actions_spec, costs=action_values)
+        selected_action_spec = actions_spec[selected_action_index]
+
+        reference_trajectory = self.__generate_reference_route(behavioral_state=behavioral_state,
+                                                               action_spec=selected_action_spec,
+                                                               navigation_plan=nav_plan)
+
+        trajectory_parameters = self._generate_trajectory_specs(behavioral_state=behavioral_state,
+                                                                action_spec=selected_action_spec,
+                                                                reference_route=reference_trajectory)
+
+        return trajectory_parameters
+
+    def __generate_reference_route(self, behavioral_state: NovDemoBehavioralState, action_spec: SemanticActionSpec,
+                                   navigation_plan: NavigationPlanMsg) -> np.ndarray:
+        """
+        :param behavioral_state: processed behavioral state
+        :param action_spec: the goal of the action
+        :return: [nx3] array of reference_route (x,y,yaw) [m,m,rad] in global coordinates
+        """
+
+        target_lane_latitude = action_spec.d_rel + behavioral_state.ego_state.road_localization.full_lat
+        target_relative_longitude = action_spec.s_rel
+
+        lookahead_path = self._map_api.get_uniform_path_lookahead(
+            road_id=behavioral_state.ego_state.road_localization.road_id,
+            lat_shift=target_lane_latitude,
+            starting_lon=behavioral_state.ego_state.road_localization.road_lon,
+            lon_step=global_constants.TRAJECTORY_ARCLEN_RESOLUTION,
+            steps_num=int(np.round(target_relative_longitude /
+                                   global_constants.TRAJECTORY_ARCLEN_RESOLUTION)),
+            navigation_plan=navigation_plan)
+        reference_route_xy = lookahead_path
+
+        # interpolate and create uniformly spaced path
+        reference_route_xy_resampled, _ = \
+            CartesianFrame.resample_curve(curve=reference_route_xy,
+                                          step_size=global_constants.TRAJECTORY_ARCLEN_RESOLUTION,
+                                          desired_curve_len=global_constants.REFERENCE_TRAJECTORY_LENGTH,
+                                          preserve_step_size=False)
+
+        return reference_route_xy_resampled
+
+    def _generate_trajectory_specs(self, behavioral_state: NovDemoBehavioralState, action_spec: SemanticActionSpec,
+                                   reference_route: np.ndarray) -> TrajectoryParams:
+        """
+        Generate trajectory specification (cost) for trajectory planner
+        :param behavioral_state: processed behavioral state
+        :param target_path_latitude: road latitude of reference route in [m] from right-side of road
+        :param safe_speed: safe speed in [m/s] (ACDA)
+        :param reference_route: [nx3] numpy array of (x, y, z, yaw) states
+        :return: Trajectory cost specifications [TrajectoryParameters]
+        """
+
+        # Get road details
+        road_width = self._map_api.get_road(behavioral_state.ego_state.ego_road_id).road_width
+
+        # Create target state
+        target_path_latitude = action_spec.d_rel + behavioral_state.ego_state.road_localization.full_lat
+
+        reference_route_x_y_yaw = CartesianFrame.add_yaw(reference_route)
+        target_state_x_y_yaw = reference_route_x_y_yaw[-1, :]
+        target_state_velocity = action_spec.v
+        target_state = np.array(
+            [target_state_x_y_yaw[0], target_state_x_y_yaw[1], target_state_x_y_yaw[2], target_state_velocity])
+
+        # Define cost parameters
+        # TODO: assign proper cost parameters
+        infinite_sigmoid_cost = 5000.0  # not a constant because it might be learned. TBD
+        deviation_from_road_cost = 10 ** -3  # not a constant because it might be learned. TBD
+        deviation_to_shoulder_cost = 10 ** -3  # not a constant because it might be learned. TBD
+        zero_sigmoid_cost = 0.0  # not a constant because it might be learned. TBD
+        sigmoid_k_param = 10.0
+
+        # lateral distance in [m] from ref. path to rightmost edge of lane
+        left_margin = right_margin = behavioral_state.ego_state.size.width / 2 + LATERAL_SAFETY_MARGIN_FROM_OBJECT
+        right_lane_offset = target_path_latitude - right_margin
+        # lateral distance in [m] from ref. path to rightmost edge of lane
+        left_lane_offset = (road_width - target_path_latitude) - left_margin
+        # as stated above, for shoulders
+        right_shoulder_offset = target_path_latitude - right_margin
+        # as stated above, for shoulders
+        left_shoulder_offset = (road_width - target_path_latitude) - left_margin
+        # as stated above, for whole road including shoulders
+        right_road_offset = right_shoulder_offset + ROAD_SHOULDERS_WIDTH
+        # as stated above, for whole road including shoulders
+        left_road_offset = left_shoulder_offset + ROAD_SHOULDERS_WIDTH
+
+        # Set road-structure-based cost parameters
+        right_lane_cost = SigmoidFunctionParams(w=zero_sigmoid_cost, k=sigmoid_k_param,
+                                                offset=right_lane_offset)  # Zero cost
+        left_lane_cost = SigmoidFunctionParams(w=zero_sigmoid_cost, k=sigmoid_k_param,
+                                               offset=left_lane_offset)  # Zero cost
+        right_shoulder_cost = SigmoidFunctionParams(w=deviation_to_shoulder_cost, k=sigmoid_k_param,
+                                                    offset=right_shoulder_offset)  # Very high cost
+        left_shoulder_cost = SigmoidFunctionParams(w=deviation_to_shoulder_cost, k=sigmoid_k_param,
+                                                   offset=left_shoulder_offset)  # Very high cost
+        right_road_cost = SigmoidFunctionParams(w=deviation_from_road_cost, k=sigmoid_k_param,
+                                                offset=right_road_offset)  # Very high cost
+        left_road_cost = SigmoidFunctionParams(w=deviation_from_road_cost, k=sigmoid_k_param,
+                                               offset=left_road_offset)  # Very high cost
+
+        # Set objects parameters
+        # dilate each object by cars length + safety margin
+        objects_dilation_size = behavioral_state.ego_state.size.length + LATERAL_SAFETY_MARGIN_FROM_OBJECT
+        objects_cost = SigmoidFunctionParams(w=infinite_sigmoid_cost, k=sigmoid_k_param,
+                                             offset=objects_dilation_size)  # Very high (inf) cost
+
+        distance_from_reference_route_sq_factor = 0.4
+        # TODO: set velocity and acceleration limits properly
+        velocity_limits = np.array([0.0, 50.0])  # [m/s]. not a constant because it might be learned. TBD
+        acceleration_limits = np.array([-5.0, 5.0])  # [m/s^2]. not a constant because it might be learned. TBD
+        cost_params = TrajectoryCostParams(left_lane_cost=left_lane_cost,
+                                           right_lane_cost=right_lane_cost,
+                                           left_road_cost=left_road_cost,
+                                           right_road_cost=right_road_cost,
+                                           left_shoulder_cost=left_shoulder_cost,
+                                           right_shoulder_cost=right_shoulder_cost,
+                                           obstacle_cost=objects_cost,
+                                           dist_from_ref_sq_cost_coef=distance_from_reference_route_sq_factor,
+                                           velocity_limits=velocity_limits,
+                                           acceleration_limits=acceleration_limits)
+
+        trajectory_parameters = TrajectoryParams(reference_route=reference_route,
+                                                 time=action_spec.t,
+                                                 target_state=target_state,
+                                                 cost_params=cost_params,
+                                                 strategy=TrajectoryPlanningStrategy.HIGHWAY)
+
+        return trajectory_parameters
+
+
     def _eval_actions(self, behavioral_state: NovDemoBehavioralState, semantic_actions: List[SemanticAction],
                       actions_spec: List[SemanticActionSpec]) -> np.ndarray:
         """
@@ -204,173 +367,4 @@
         if len(action_ind) > 0 and (cell_lane == 0 or actions_spec[action_ind[0]].t >= MIN_CHANGE_LANE_TIME):
             return action_ind[0]
         else:
-            return None
-=======
-    def _enumerate_actions(self, behavioral_state: SemanticBehavioralState) -> List[SemanticAction]:
-        """
-        Enumerate the list of possible semantic actions to be generated.
-        :param behavioral_state:
-        :return:
-        """
-
-        semantic_actions: List[SemanticAction] = list()
-
-        # Generate actions towards each of the cells in front of ego
-        for relative_lane_key in [-1, 0, 1]:
-            for longitudinal_key in [SEMANTIC_GRID_FRONT]:
-                semantic_cell = (relative_lane_key, longitudinal_key)
-                if semantic_cell in behavioral_state.road_occupancy_grid:
-                    # Select first (closest) object in cell
-                    target_obj = behavioral_state.road_occupancy_grid[semantic_cell][0]
-                else:
-                    # There are no objects in cell
-                    target_obj = None
-
-                semantic_action = SemanticAction(cell=semantic_cell, target_obj=target_obj,
-                                                 action_type=SemanticActionType.FOLLOW)
-
-                semantic_actions.append(semantic_action)
-
-        return semantic_actions
-
-    def plan(self, state: State, nav_plan: NavigationPlanMsg):
-        behavioral_state = NovDemoBehavioralState.create_from_state(state=state, map_api=self._map_api,
-                                                                    logger=self.logger)
-        semantic_actions = self._enumerate_actions(behavioral_state=behavioral_state)
-        actions_spec = [self._specify_action(behavioral_state=behavioral_state, semantic_action=semantic_actions[x]) for
-                        x in range(len(semantic_actions))]
-        action_values = self._eval_actions(behavioral_state=behavioral_state, semantic_actions=semantic_actions,
-                                           actions_spec=actions_spec)
-
-        selected_action_index = self._select_best(action_specs=actions_spec, costs=action_values)
-        selected_action_spec = actions_spec[selected_action_index]
-
-        reference_trajectory = self.__generate_reference_route(behavioral_state=behavioral_state,
-                                                               action_spec=selected_action_spec,
-                                                               navigation_plan=nav_plan)
-
-        trajectory_parameters = self._generate_trajectory_specs(behavioral_state=behavioral_state,
-                                                                action_spec=selected_action_spec,
-                                                                reference_route=reference_trajectory)
-
-        return trajectory_parameters
-
-    def __generate_reference_route(self, behavioral_state: NovDemoBehavioralState, action_spec: SemanticActionSpec,
-                                   navigation_plan: NavigationPlanMsg) -> np.ndarray:
-        """
-        :param behavioral_state: processed behavioral state
-        :param action_spec: the goal of the action
-        :return: [nx3] array of reference_route (x,y,yaw) [m,m,rad] in global coordinates
-        """
-
-        target_lane_latitude = action_spec.d_rel + behavioral_state.ego_state.road_localization.full_lat
-        target_relative_longitude = action_spec.s_rel
-
-        lookahead_path = self._map_api.get_uniform_path_lookahead(
-            road_id=behavioral_state.ego_state.road_localization.road_id,
-            lat_shift=target_lane_latitude,
-            starting_lon=behavioral_state.ego_state.road_localization.road_lon,
-            lon_step=global_constants.TRAJECTORY_ARCLEN_RESOLUTION,
-            steps_num=int(np.round(target_relative_longitude /
-                                   global_constants.TRAJECTORY_ARCLEN_RESOLUTION)),
-            navigation_plan=navigation_plan)
-        reference_route_xy = lookahead_path
-
-        # interpolate and create uniformly spaced path
-        reference_route_xy_resampled, _ = \
-            CartesianFrame.resample_curve(curve=reference_route_xy,
-                                          step_size=global_constants.TRAJECTORY_ARCLEN_RESOLUTION,
-                                          desired_curve_len=global_constants.REFERENCE_TRAJECTORY_LENGTH,
-                                          preserve_step_size=False)
-
-        return reference_route_xy_resampled
-
-    def _generate_trajectory_specs(self, behavioral_state: NovDemoBehavioralState, action_spec: SemanticActionSpec,
-                                   reference_route: np.ndarray) -> TrajectoryParams:
-        """
-        Generate trajectory specification (cost) for trajectory planner
-        :param behavioral_state: processed behavioral state
-        :param target_path_latitude: road latitude of reference route in [m] from right-side of road
-        :param safe_speed: safe speed in [m/s] (ACDA)
-        :param reference_route: [nx3] numpy array of (x, y, z, yaw) states
-        :return: Trajectory cost specifications [TrajectoryParameters]
-        """
-
-        # Get road details
-        road_width = self._map_api.get_road(behavioral_state.ego_state.ego_road_id).road_width
-
-        # Create target state
-        target_path_latitude = action_spec.d_rel + behavioral_state.ego_state.road_localization.full_lat
-
-        reference_route_x_y_yaw = CartesianFrame.add_yaw(reference_route)
-        target_state_x_y_yaw = reference_route_x_y_yaw[-1, :]
-        target_state_velocity = action_spec.v
-        target_state = np.array(
-            [target_state_x_y_yaw[0], target_state_x_y_yaw[1], target_state_x_y_yaw[2], target_state_velocity])
-
-        # Define cost parameters
-        # TODO: assign proper cost parameters
-        infinite_sigmoid_cost = 5000.0  # not a constant because it might be learned. TBD
-        deviation_from_road_cost = 10 ** -3  # not a constant because it might be learned. TBD
-        deviation_to_shoulder_cost = 10 ** -3  # not a constant because it might be learned. TBD
-        zero_sigmoid_cost = 0.0  # not a constant because it might be learned. TBD
-        sigmoid_k_param = 10.0
-
-        # lateral distance in [m] from ref. path to rightmost edge of lane
-        left_margin = right_margin = behavioral_state.ego_state.size.width / 2 + LATERAL_SAFETY_MARGIN_FROM_OBJECT
-        right_lane_offset = target_path_latitude - right_margin
-        # lateral distance in [m] from ref. path to rightmost edge of lane
-        left_lane_offset = (road_width - target_path_latitude) - left_margin
-        # as stated above, for shoulders
-        right_shoulder_offset = target_path_latitude - right_margin
-        # as stated above, for shoulders
-        left_shoulder_offset = (road_width - target_path_latitude) - left_margin
-        # as stated above, for whole road including shoulders
-        right_road_offset = right_shoulder_offset + ROAD_SHOULDERS_WIDTH
-        # as stated above, for whole road including shoulders
-        left_road_offset = left_shoulder_offset + ROAD_SHOULDERS_WIDTH
-
-        # Set road-structure-based cost parameters
-        right_lane_cost = SigmoidFunctionParams(w=zero_sigmoid_cost, k=sigmoid_k_param,
-                                                offset=right_lane_offset)  # Zero cost
-        left_lane_cost = SigmoidFunctionParams(w=zero_sigmoid_cost, k=sigmoid_k_param,
-                                               offset=left_lane_offset)  # Zero cost
-        right_shoulder_cost = SigmoidFunctionParams(w=deviation_to_shoulder_cost, k=sigmoid_k_param,
-                                                    offset=right_shoulder_offset)  # Very high cost
-        left_shoulder_cost = SigmoidFunctionParams(w=deviation_to_shoulder_cost, k=sigmoid_k_param,
-                                                   offset=left_shoulder_offset)  # Very high cost
-        right_road_cost = SigmoidFunctionParams(w=deviation_from_road_cost, k=sigmoid_k_param,
-                                                offset=right_road_offset)  # Very high cost
-        left_road_cost = SigmoidFunctionParams(w=deviation_from_road_cost, k=sigmoid_k_param,
-                                               offset=left_road_offset)  # Very high cost
-
-        # Set objects parameters
-        # dilate each object by cars length + safety margin
-        objects_dilation_size = behavioral_state.ego_state.size.length + LATERAL_SAFETY_MARGIN_FROM_OBJECT
-        objects_cost = SigmoidFunctionParams(w=infinite_sigmoid_cost, k=sigmoid_k_param,
-                                             offset=objects_dilation_size)  # Very high (inf) cost
-
-        distance_from_reference_route_sq_factor = 0.4
-        # TODO: set velocity and acceleration limits properly
-        velocity_limits = np.array([0.0, 50.0])  # [m/s]. not a constant because it might be learned. TBD
-        acceleration_limits = np.array([-5.0, 5.0])  # [m/s^2]. not a constant because it might be learned. TBD
-        cost_params = TrajectoryCostParams(left_lane_cost=left_lane_cost,
-                                           right_lane_cost=right_lane_cost,
-                                           left_road_cost=left_road_cost,
-                                           right_road_cost=right_road_cost,
-                                           left_shoulder_cost=left_shoulder_cost,
-                                           right_shoulder_cost=right_shoulder_cost,
-                                           obstacle_cost=objects_cost,
-                                           dist_from_ref_sq_cost_coef=distance_from_reference_route_sq_factor,
-                                           velocity_limits=velocity_limits,
-                                           acceleration_limits=acceleration_limits)
-
-        trajectory_parameters = TrajectoryParams(reference_route=reference_route,
-                                                 time=action_spec.t,
-                                                 target_state=target_state,
-                                                 cost_params=cost_params,
-                                                 strategy=TrajectoryPlanningStrategy.HIGHWAY)
-
-        return trajectory_parameters
-
->>>>>>> 1b73b6ca
+            return None