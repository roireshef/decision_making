--- conflicted
+++ resolved
@@ -117,8 +117,8 @@
         return cls(semantic_occupancy_dict, ego_state)
 
 
-<<<<<<< HEAD
 class NovDemoPolicy(SemanticActionsPolicy):
+
     def plan(self, state: State, nav_plan: NavigationPlanMsg):
         behavioral_state = NovDemoBehavioralState.create_from_state(state=state, map_api=self._map_api,
                                                                     logger=self.logger)
@@ -141,10 +141,6 @@
 
         return trajectory_parameters
 
-=======
-
-class NovDemoPolicy(SemanticActionsPolicy):
->>>>>>> bdf0bb3d
     def _enumerate_actions(self, behavioral_state: NovDemoBehavioralState) -> List[SemanticAction]:
         """
         Enumerate the list of possible semantic actions to be generated.
@@ -161,13 +157,8 @@
             filter(lambda relative_lane: 0 <= ego_lane + relative_lane < lanes_in_road, optional_lane_keys))
 
         # Generate actions towards each of the cells in front of ego
-<<<<<<< HEAD
-        for relative_lane_key in [-1, 0, 1]:
+        for relative_lane_key in filtered_lane_keys:
             for longitudinal_key in [SEMANTIC_CELL_LON_FRONT]:
-=======
-        for relative_lane_key in filtered_lane_keys:
-            for longitudinal_key in [SEMANTIC_GRID_FRONT]:
->>>>>>> bdf0bb3d
                 semantic_cell = (relative_lane_key, longitudinal_key)
                 if semantic_cell in behavioral_state.road_occupancy_grid:
                     # Select first (closest) object in cell
@@ -181,7 +172,6 @@
 
                 semantic_actions.append(semantic_action)
 
-<<<<<<< HEAD
         return semantic_actions
 
     def _specify_action(self, behavioral_state: NovDemoBehavioralState,
@@ -521,7 +511,4 @@
                                           desired_curve_len=global_constants.REFERENCE_TRAJECTORY_LENGTH,
                                           preserve_step_size=False)
 
-        return reference_route_xy_resampled
-=======
-        return semantic_actions
->>>>>>> bdf0bb3d
+        return reference_route_xy_resampled