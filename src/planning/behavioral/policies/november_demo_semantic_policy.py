from logging import Logger
from typing import List

import numpy as np

from decision_making.src.exceptions import BehavioralPlanningException
from decision_making.src.exceptions import NoValidTrajectoriesFound, raises
from decision_making.src.global_constants import BEHAVIORAL_PLANNING_DEFAULT_SPEED_LIMIT, TRAJECTORY_ARCLEN_RESOLUTION, \
    REFERENCE_TRAJECTORY_LENGTH
from decision_making.src.messages.navigation_plan_message import NavigationPlanMsg
from decision_making.src.messages.trajectory_parameters import SigmoidFunctionParams, TrajectoryCostParams, \
    TrajectoryParams
from decision_making.src.messages.visualization.behavioral_visualization_message import BehavioralVisualizationMsg
from decision_making.src.planning.behavioral.constants import BEHAVIORAL_PLANNING_TRAJECTORY_HORIZON, \
    BP_SPECIFICATION_T_MIN, BP_SPECIFICATION_T_MAX, BP_SPECIFICATION_T_RES, A_LON_MIN, \
    A_LON_MAX, A_LAT_MIN, A_LAT_MAX, SAFE_DIST_TIME_DELAY, SEMANTIC_CELL_LON_FRONT, SEMANTIC_CELL_LON_REAR, \
    SEMANTIC_CELL_LON_SAME, SEMANTIC_CELL_LAT_SAME, SEMANTIC_CELL_LAT_LEFT, SEMANTIC_CELL_LAT_RIGHT, MIN_OVERTAKE_VEL, \
    LON_MARGIN_FROM_EGO, BEHAVIORAL_PLANNING_HORIZON
from decision_making.src.planning.behavioral.constants import LATERAL_SAFETY_MARGIN_FROM_OBJECT
from decision_making.src.planning.behavioral.semantic_actions_policy import SemanticActionsPolicy, \
    SemanticBehavioralState, RoadSemanticOccupancyGrid, SemanticAction, SemanticActionSpec, SemanticActionType, \
    LAT_CELL
from decision_making.src.planning.trajectory.optimal_control.optimal_control_utils import OptimalControlUtils
from decision_making.src.planning.trajectory.trajectory_planning_strategy import TrajectoryPlanningStrategy
from decision_making.src.prediction.constants import LOOKAHEAD_MARGIN_DUE_TO_ROUTE_LINEARIZATION_APPROXIMATION
from decision_making.src.state.state import EgoState, State
from mapping.src.model.constants import ROAD_SHOULDERS_WIDTH
from mapping.src.model.map_api import MapAPI
from mapping.src.transformations.geometry_utils import CartesianFrame


class NovDemoBehavioralState(SemanticBehavioralState):
    def __init__(self, road_occupancy_grid: RoadSemanticOccupancyGrid, ego_state: EgoState):
        super().__init__(road_occupancy_grid=road_occupancy_grid)
        self.ego_state = ego_state

    @classmethod
    def create_from_state(cls, state: State, map_api: MapAPI, logger: Logger):
        """
        Occupy the occupancy grid.
        This method iterates over all dynamic objects, and fits them into the relevant cell
        in the semantic occupancy grid (semantic_lane, semantic_lon).
        Each cell holds a list of objects that are within the cell borders.
        In this particular implementation, we keep up to one dynamic object per cell, which is the closest ego.
         (e.g. in the cells in front of ego, we keep objects with minimal longitudinal distance
         relative to ego front, while in all other cells we keep the object with the maximal longitudinal distance from
         ego front).
        :return: road semantic occupancy grid
        """

        ego_state = state.ego_state
        dynamic_objects = state.dynamic_objects

        default_navigation_plan = map_api.get_road_based_navigation_plan(
            current_road_id=ego_state.road_localization.road_id)

        ego_lane = ego_state.road_localization.lane_num

        # Generate grid cells
        semantic_occupancy_dict: RoadSemanticOccupancyGrid = dict()
        optional_lane_keys = [-1, 0, 1]
        lanes_in_road = map_api.get_road(state.ego_state.road_localization.road_id).lanes_num
        filtered_lane_keys = list(
            filter(lambda relative_lane: 0 <= ego_lane + relative_lane < lanes_in_road, optional_lane_keys))

        optional_lon_keys = [SEMANTIC_CELL_LON_FRONT, SEMANTIC_CELL_LON_SAME, SEMANTIC_CELL_LON_REAR]
        for lon_key in optional_lon_keys:
            for lane_key in filtered_lane_keys:
                occupancy_index = (lane_key, lon_key)
                semantic_occupancy_dict[occupancy_index] = []

        # Allocate dynamic objects
        for dynamic_object in dynamic_objects:
            object_relative_localization = dynamic_object.get_relative_road_localization(
                ego_road_localization=ego_state.road_localization, ego_nav_plan=default_navigation_plan,
                map_api=map_api, logger=logger)
            object_lon_dist = object_relative_localization.rel_lon
            object_dist_from_front = object_lon_dist - ego_state.size.length
            object_relative_lane = int(dynamic_object.road_localization.lane_num - ego_lane)

            # Determine cell index in occupancy grid
            if object_relative_lane == 0:
                # Object is on same lane as ego
                if object_dist_from_front > 0.0:
                    # Object in front of vehicle
                    occupancy_index = (object_relative_lane, SEMANTIC_CELL_LON_FRONT)

                else:
                    # Object behind vehicle
                    occupancy_index = (object_relative_lane, SEMANTIC_CELL_LON_REAR)

            elif object_relative_lane == 1 or object_relative_lane == -1:
                # Object is one lane on the left/right

                if object_dist_from_front > LON_MARGIN_FROM_EGO:
                    # Object in front of vehicle
                    occupancy_index = (object_relative_lane, SEMANTIC_CELL_LON_FRONT)

                elif object_lon_dist > -1 * LON_MARGIN_FROM_EGO:
                    # Object vehicle aside of ego
                    occupancy_index = (object_relative_lane, SEMANTIC_CELL_LON_SAME)

                else:
                    # Object behind rear of vehicle
                    occupancy_index = (object_relative_lane, SEMANTIC_CELL_LON_REAR)
            else:
                continue

            # Add object to occupancy grid
            # keeping only a single dynamic object per cell. List is used for future dev.
            # TODO: treat objects out of road
            if occupancy_index in semantic_occupancy_dict:
                if len(semantic_occupancy_dict[occupancy_index]) == 0:
                    # add to occupancy grid
                    semantic_occupancy_dict[occupancy_index].append(dynamic_object)
                else:
                    object_in_cell = semantic_occupancy_dict[occupancy_index][0]
                    object_in_grid_lon_dist = object_in_cell.get_relative_road_localization(
                        ego_road_localization=ego_state.road_localization,
                        ego_nav_plan=default_navigation_plan,
                        map_api=map_api, logger=logger).rel_lon
                    object_in_grid_dist_from_front = object_in_grid_lon_dist - ego_state.size.length

                    if occupancy_index[1] == SEMANTIC_CELL_LON_FRONT:
                        # take the object with least lon
                        if object_lon_dist < object_in_grid_dist_from_front:
                            # replace object the the closer one
                            semantic_occupancy_dict[occupancy_index][0] = dynamic_object
                    else:
                        # Assumption - taking the object with the largest long even in the ASIDE cells
                        # take the object with largest lon
                        if object_lon_dist > object_in_grid_dist_from_front:
                            # replace object the the closer one
                            semantic_occupancy_dict[occupancy_index][0] = dynamic_object

        return cls(semantic_occupancy_dict, ego_state)


class NovDemoPolicy(SemanticActionsPolicy):
    def plan(self, state: State, nav_plan: NavigationPlanMsg):

        # TODO: this update is intended for visualization and should be moved to the Viz process
        # Update state: align all object to ego timestamp
        predicted_state = self._predictor.predict_state(state=state, prediction_timestamps=np.array(
            [state.ego_state.timestamp_in_sec]))
        state = predicted_state[0]

        # create road semantic grid from the raw State object
        behavioral_state = NovDemoBehavioralState.create_from_state(state=state, map_api=self._map_api,
                                                                    logger=self.logger)

        # iterate over the semantic grid and enumerate all relevant HL actions
        semantic_actions = self._enumerate_actions(behavioral_state=behavioral_state)

        # iterate over all HL actions and generate a specification (desired terminal: position, velocity, time-horizon)
        actions_spec = [self._specify_action(behavioral_state=behavioral_state, semantic_action=semantic_actions[idx])
                        for idx in range(len(semantic_actions))]

        # evaluate all action-specifications by computing a cost for each
        action_costs = self._eval_actions(behavioral_state=behavioral_state, semantic_actions=semantic_actions,
                                          actions_spec=actions_spec)

        # select an action-specification with minimal cost
        selected_action_index = int(np.argmax(action_costs))
        selected_action_spec = actions_spec[selected_action_index]

        # translate the selected action-specification into a full specification for the TP
        reference_trajectory = NovDemoPolicy._generate_reference_route(map_api=self._map_api,
                                                                       behavioral_state=behavioral_state,
                                                                       action_spec=selected_action_spec,
                                                                       navigation_plan=nav_plan)
        trajectory_parameters = NovDemoPolicy._generate_trajectory_specs(map_api=self._map_api,
                                                                         behavioral_state=behavioral_state,
                                                                         action_spec=selected_action_spec,
                                                                         reference_route=reference_trajectory)

        visualization_message = BehavioralVisualizationMsg(reference_route=reference_trajectory)
        return trajectory_parameters, visualization_message

    def _enumerate_actions(self, behavioral_state: NovDemoBehavioralState) -> List[SemanticAction]:
        """
        Enumerate the list of possible semantic actions to be generated.
        :param behavioral_state:
        :return:
        """

        semantic_actions: List[SemanticAction] = list()

        ego_lane = behavioral_state.ego_state.road_localization.lane_num
        optional_lane_keys = [-1, 0, 1]
        lanes_in_road = self._map_api.get_road(behavioral_state.ego_state.road_localization.road_id).lanes_num
        filtered_lane_keys = list(
            filter(lambda relative_lane: 0 <= ego_lane + relative_lane < lanes_in_road, optional_lane_keys))

        # Generate actions towards each of the cells in front of ego
        for relative_lane_key in filtered_lane_keys:
            for longitudinal_key in [SEMANTIC_CELL_LON_FRONT]:
                semantic_cell = (relative_lane_key, longitudinal_key)
                if len(behavioral_state.road_occupancy_grid[semantic_cell]) > 0:
                    # Select first (closest) object in cell
                    target_obj = behavioral_state.road_occupancy_grid[semantic_cell][0]
                else:
                    # There are no objects in cell
                    target_obj = None

                semantic_action = SemanticAction(cell=semantic_cell, target_obj=target_obj,
                                                 action_type=SemanticActionType.FOLLOW)

                semantic_actions.append(semantic_action)

        return semantic_actions

    def _specify_action(self, behavioral_state: NovDemoBehavioralState,
                        semantic_action: SemanticAction) -> SemanticActionSpec:
        """
        For each semantic actions, generate a trajectory specifications that will be passed through to the TP
        :param behavioral_state:
        :param semantic_action:
        :return: semantic action spec
        """

        if semantic_action.target_obj is None:
            return NovDemoPolicy._specify_action_to_empty_cell(map_api=self._map_api,
                                                               behavioral_state=behavioral_state,
                                                               semantic_action=semantic_action)
        else:
            return NovDemoPolicy._specify_action_towards_object(map_api=self._map_api,
                                                                behavioral_state=behavioral_state,
                                                                semantic_action=semantic_action)

    def _eval_actions(self, behavioral_state: NovDemoBehavioralState, semantic_actions: List[SemanticAction],
                      actions_spec: List[SemanticActionSpec]) -> np.ndarray:
        """
        Evaluate the generated actions using the actions' spec and SemanticBehavioralState containing semantic grid.
        Gets a list of actions to evaluate so and returns a vector representing their costs.
        A set of actions is provided, enabling assessing them dependently.
        Note: the semantic actions were generated using the behavioral state and don't necessarily capture
         all relevant details in the scene. Therefore the evaluation is done using the behavioral state.
        :param behavioral_state: semantic behavioral state state, containing the semantic grid
        :param semantic_actions: semantic actions list
        :param actions_spec: specifications of semantic actions
        :return: numpy array of costs of semantic actions. Only one action is 1, the rest are zero.
        """

        if len(semantic_actions) != len(actions_spec):
            self.logger.error(
                "The input arrays have different sizes: len(semantic_actions)=%d, len(actions_spec)=%d",
                len(semantic_actions), len(actions_spec))
            raise BehavioralPlanningException(
                "The input arrays have different sizes: len(semantic_actions)=%d, len(actions_spec)=%d",
                len(semantic_actions), len(actions_spec))

        # get indices of semantic_actions array for 3 actions: goto-right, straight, goto-left
        current_lane_action_ind = NovDemoPolicy._get_action_ind_by_lane(semantic_actions, actions_spec,
                                                                        SEMANTIC_CELL_LAT_SAME)
        left_lane_action_ind = NovDemoPolicy._get_action_ind_by_lane(semantic_actions, actions_spec,
                                                                     SEMANTIC_CELL_LAT_LEFT)
        right_lane_action_ind = NovDemoPolicy._get_action_ind_by_lane(semantic_actions, actions_spec,
                                                                      SEMANTIC_CELL_LAT_RIGHT)

        # The cost for each action is assigned so that the preferred policy would be:
        # Go to right if right and current lanes are fast enough.
        # Go to left if the current lane is slow and the left lane is faster than the current.
        # Otherwise remain on the current lane.

        # TODO - this needs to come from map
        desired_vel = BEHAVIORAL_PLANNING_DEFAULT_SPEED_LIMIT

        # boolean whether the forward-right cell is fast enough (may be empty grid cell)
        is_forward_right_fast = right_lane_action_ind is not None and \
                                desired_vel - actions_spec[right_lane_action_ind].v < MIN_OVERTAKE_VEL
        # boolean whether the right cell near ego is occupied
        is_right_occupied = True
        if (SEMANTIC_CELL_LAT_RIGHT, SEMANTIC_CELL_LON_SAME) in behavioral_state.road_occupancy_grid:
            is_right_occupied = len(behavioral_state.road_occupancy_grid[(SEMANTIC_CELL_LAT_RIGHT,
                                                                          SEMANTIC_CELL_LON_SAME)]) > 0

        # boolean whether the forward cell is fast enough (may be empty grid cell)
        is_forward_fast = current_lane_action_ind is not None and \
                          desired_vel - actions_spec[current_lane_action_ind].v < MIN_OVERTAKE_VEL

        # boolean whether the forward-left cell is faster than the forward cell
        is_forward_left_faster = left_lane_action_ind is not None and (current_lane_action_ind is None or
                                                                       actions_spec[left_lane_action_ind].v -
                                                                       actions_spec[
                                                                           current_lane_action_ind].v >= MIN_OVERTAKE_VEL)
        # boolean whether the left cell near ego is occupied
        is_left_occupied = True
        if (SEMANTIC_CELL_LAT_LEFT, SEMANTIC_CELL_LON_SAME) in behavioral_state.road_occupancy_grid:
            is_left_occupied = len(behavioral_state.road_occupancy_grid[(SEMANTIC_CELL_LAT_LEFT,
                                                                         SEMANTIC_CELL_LON_SAME)]) > 0

        costs = np.zeros(len(semantic_actions))

        # move right if both straight and right lanes are fast
        if is_forward_right_fast and (is_forward_fast or current_lane_action_ind is None) and not is_right_occupied:
            costs[right_lane_action_ind] = 1.
        # move left if straight is slow and the left is faster than straight
        elif not is_forward_fast and (
                    is_forward_left_faster or current_lane_action_ind is None) and not is_left_occupied:
            costs[left_lane_action_ind] = 1.
        else:
            costs[current_lane_action_ind] = 1.
        return costs

    @staticmethod
    def _generate_trajectory_specs(map_api: MapAPI, behavioral_state: NovDemoBehavioralState,
                                   action_spec: SemanticActionSpec, reference_route: np.ndarray) -> TrajectoryParams:
        """
        Generate trajectory specification (cost parameters) for trajectory planner
        :param behavioral_state: processed behavioral state
        :param reference_route: [nx3] numpy array of (x, y, z, yaw) states
        :return: Trajectory cost specifications [TrajectoryParameters]
        """

        # Get road details
        road_width = map_api.get_road(behavioral_state.ego_state.road_localization.road_id).road_width

        # Create target state
        target_path_latitude = action_spec.d_rel + behavioral_state.ego_state.road_localization.full_lat

        reference_route_x_y_yaw = CartesianFrame.add_yaw(reference_route)
        target_state_x_y_yaw = reference_route_x_y_yaw[-1, :]
        target_state_velocity = action_spec.v
        target_state = np.array(
            [target_state_x_y_yaw[0], target_state_x_y_yaw[1], target_state_x_y_yaw[2], target_state_velocity])

        # Define cost parameters
        # TODO: assign proper cost parameters
        infinite_sigmoid_cost = 5.0*1e4  # TODO: move to constants file
        deviation_from_road_cost = 1.0*1e3  # TODO: move to constants file
        deviation_to_shoulder_cost = 1.0*1e3  # TODO: move to constants file
        zero_sigmoid_cost = 0.0  # TODO: move to constants file
        sigmoid_k_param = 20.0  # TODO: move to constants file

        # lateral distance in [m] from ref. path to rightmost edge of lane
        left_margin = right_margin = behavioral_state.ego_state.size.width / 2 + LATERAL_SAFETY_MARGIN_FROM_OBJECT
        right_lane_offset = target_path_latitude - right_margin
        # lateral distance in [m] from ref. path to rightmost edge of lane
        left_lane_offset = (road_width - target_path_latitude) - left_margin
        # as stated above, for shoulders
        right_shoulder_offset = target_path_latitude - right_margin
        # as stated above, for shoulders
        left_shoulder_offset = (road_width - target_path_latitude) - left_margin
        # as stated above, for whole road including shoulders
        right_road_offset = right_shoulder_offset + ROAD_SHOULDERS_WIDTH
        # as stated above, for whole road including shoulders
        left_road_offset = left_shoulder_offset + ROAD_SHOULDERS_WIDTH

        # Set road-structure-based cost parameters
        right_lane_cost = SigmoidFunctionParams(w=zero_sigmoid_cost, k=sigmoid_k_param,
                                                offset=right_lane_offset)  # Zero cost
        left_lane_cost = SigmoidFunctionParams(w=zero_sigmoid_cost, k=sigmoid_k_param,
                                               offset=left_lane_offset)  # Zero cost
        right_shoulder_cost = SigmoidFunctionParams(w=deviation_to_shoulder_cost, k=sigmoid_k_param,
                                                    offset=right_shoulder_offset)  # Very high cost
        left_shoulder_cost = SigmoidFunctionParams(w=deviation_to_shoulder_cost, k=sigmoid_k_param,
                                                   offset=left_shoulder_offset)  # Very high cost
        right_road_cost = SigmoidFunctionParams(w=deviation_from_road_cost, k=sigmoid_k_param,
                                                offset=right_road_offset)  # Very high cost
        left_road_cost = SigmoidFunctionParams(w=deviation_from_road_cost, k=sigmoid_k_param,
                                               offset=left_road_offset)  # Very high cost

        # Set objects parameters
        # dilate each object by cars length + safety margin
        objects_dilation_size = behavioral_state.ego_state.size.length + LATERAL_SAFETY_MARGIN_FROM_OBJECT
        objects_cost = SigmoidFunctionParams(w=infinite_sigmoid_cost, k=sigmoid_k_param,
                                             offset=objects_dilation_size)  # Very high (inf) cost

        dist_from_goal_lon_sq_cost = 1.0 * 1e2
        dist_from_goal_lat_sq_cost = 1.0 * 1e3
        dist_from_ref_sq_cost = 0.0

        # TODO: set velocity and acceleration limits properly
        velocity_limits = np.array([0.0, 50.0])  # [m/s]. not a constant because it might be learned. TBD
        acceleration_limits = np.array([-5.0, 5.0])  # [m/s^2]. not a constant because it might be learned. TBD
        cost_params = TrajectoryCostParams(left_lane_cost=left_lane_cost,
                                           right_lane_cost=right_lane_cost,
                                           left_road_cost=left_road_cost,
                                           right_road_cost=right_road_cost,
                                           left_shoulder_cost=left_shoulder_cost,
                                           right_shoulder_cost=right_shoulder_cost,
                                           obstacle_cost=objects_cost,
                                           dist_from_goal_lon_sq_cost=dist_from_goal_lon_sq_cost,
                                           dist_from_goal_lat_sq_cost=dist_from_goal_lat_sq_cost,
                                           dist_from_ref_sq_cost=dist_from_ref_sq_cost,
                                           velocity_limits=velocity_limits,
                                           acceleration_limits=acceleration_limits)

        trajectory_parameters = TrajectoryParams(reference_route=reference_route,
                                                 time=action_spec.t,
                                                 target_state=target_state,
                                                 cost_params=cost_params,
                                                 strategy=TrajectoryPlanningStrategy.HIGHWAY)

        return trajectory_parameters

    # TODO: rethink the design of this function
    @staticmethod
    def _specify_action_to_empty_cell(map_api: MapAPI, behavioral_state: NovDemoBehavioralState,
                                      semantic_action: SemanticAction) -> SemanticActionSpec:
        """
        Generate trajectory specification towards a target location in given cell considering ego speed, location.
        :param behavioral_state:
        :param semantic_action:
        :return:
        """
        road_lane_latitudes = map_api.get_center_lanes_latitudes(
            road_id=behavioral_state.ego_state.road_localization.road_id)
        target_lane = behavioral_state.ego_state.road_localization.lane_num + semantic_action.cell[LAT_CELL]
        target_lane_latitude = road_lane_latitudes[target_lane]

        target_relative_s = BEHAVIORAL_PLANNING_DEFAULT_SPEED_LIMIT * BEHAVIORAL_PLANNING_HORIZON
        target_relative_d = target_lane_latitude - behavioral_state.ego_state.road_localization.full_lat

        return SemanticActionSpec(t=BEHAVIORAL_PLANNING_HORIZON, v=BEHAVIORAL_PLANNING_DEFAULT_SPEED_LIMIT,
                                  s_rel=target_relative_s, d_rel=target_relative_d)

    @staticmethod
    @raises(NoValidTrajectoriesFound)
    def _specify_action_towards_object(behavioral_state: NovDemoBehavioralState,
                                       semantic_action: SemanticAction, map_api: MapAPI) -> SemanticActionSpec:
        """
        given a state and a high level SemanticAction towards an object, generate a SemanticActionSpec
        :type map_api:
        :param behavioral_state:
        :param semantic_action:
        :return:
        """
        # Extract relevant details from state on Ego
        ego_v_x = behavioral_state.ego_state.v_x
        ego_v_y = behavioral_state.ego_state.v_y

        ego_on_road = behavioral_state.ego_state.road_localization
        ego_theta_diff = ego_on_road.intra_lane_yaw  # relative to road

        ego_sx0 = ego_on_road.road_lon
        ego_sv0 = np.cos(ego_theta_diff) * ego_v_x + np.sin(ego_theta_diff) * ego_v_y
        ego_sa0 = 0.0  # TODO: to be changed to include acc

        ego_dx0 = ego_on_road.full_lat
        ego_dv0 = -np.sin(ego_theta_diff) * ego_v_x + np.cos(ego_theta_diff) * ego_v_y
        ego_da0 = 0.0  # TODO: to be changed to include acc

        # Extract relevant details from state on Reference-Object
        obj_on_road = semantic_action.target_obj.road_localization
        road_lane_latitudes = map_api.get_center_lanes_latitudes(road_id=obj_on_road.road_id)
        obj_center_lane_latitude = road_lane_latitudes[obj_on_road.lane_num]
        # TODO: rotate speed v_x, v_y to road coordinated to get the actual lon/lat speed
        # obj_v_x = semantic_action.target_obj.road_longitudinal_speed
        # obj_v_y = semantic_action.target_obj.road_lateral_speed
        # obj_theta_diff = obj_on_road.intra_lane_yaw  # relative to road

        obj_sx0 = obj_on_road.road_lon  # TODO: handle different road_ids
        obj_sv0 = semantic_action.target_obj.road_longitudinal_speed
        obj_sa0 = 0.0  # TODO: to be changed to include acc

        obj_dx0 = obj_on_road.full_lat

        obj_long_margin = semantic_action.target_obj.size.length

        for T in np.arange(BP_SPECIFICATION_T_MIN, BP_SPECIFICATION_T_MAX, BP_SPECIFICATION_T_RES):
            # TODO: should be cached in advance using OCU.QP1D.time_constraints_tensor
            A = OptimalControlUtils.QuinticPoly1D.time_constraints_matrix(T)
            A_inv = np.linalg.inv(A)

            # TODO: should be swapped with current implementation of Predictor
            obj_saT = obj_sa0
            obj_svT = obj_sv0 + obj_sa0 * T
            obj_sxT = obj_sx0 + obj_sv0 * T + obj_sa0 * T ** 2 / 2

            # TODO: account for acc<>0 (from MobilEye's paper)
            safe_lon_dist = obj_svT * SAFE_DIST_TIME_DELAY

            # set of 6 constraints RHS values for quintic polynomial solution (S DIM)
            constraints_s = np.array(
                [ego_sx0, ego_sv0, ego_sa0, obj_sxT - safe_lon_dist - obj_long_margin, obj_svT, obj_saT])
            constraints_d = np.array([ego_dx0, ego_dv0, ego_da0, obj_center_lane_latitude, 0.0, 0.0])

            # solve for s(t) and d(t)
            poly_coefs_s = OptimalControlUtils.QuinticPoly1D.solve(A_inv, constraints_s[np.newaxis, :])[0]
            poly_coefs_d = OptimalControlUtils.QuinticPoly1D.solve(A_inv, constraints_d[np.newaxis, :])[0]

            # TODO: acceleration is computed in frenet frame and not cartesian. if road is curved, this is problematic
            if NovDemoPolicy._is_acceleration_in_limits(poly_coefs_s, T, A_LON_MIN, A_LON_MAX) and \
                    NovDemoPolicy._is_acceleration_in_limits(poly_coefs_d, T, A_LAT_MIN, A_LAT_MAX):
<<<<<<< HEAD
                return SemanticActionSpec(t=T + behavioral_state.ego_state.timestamp_in_sec,
                                          v=obj_svT, s_rel=obj_sxT - ego_sx0, d_rel=obj_dxT - ego_dx0)
=======
                return SemanticActionSpec(t=T, v=obj_svT, s_rel=constraints_s[3] - ego_sx0,
                                          d_rel=constraints_d[3] - ego_dx0)
>>>>>>> 20eacc37

        raise NoValidTrajectoriesFound("No valid trajectories found. state: {}, action: {}"
                                       .format(behavioral_state, semantic_action))

    @staticmethod
    def _is_acceleration_in_limits(poly_coefs: np.ndarray, T: float,
                                   min_acc_threshold: float, max_acc_threshold: float) -> bool:
        """
        given a quintic polynomial coefficients vector, and restrictions
        on the acceleration values, return True if restrictions are met, False otherwise
        :param poly_coefs: 1D numpy array with s(t), s_dot(t) s_dotdot(t) concatenated
        :param T: planning time horizon [sec]
        :param min_acc_threshold: minimal allowed value of acceleration/deceleration [m/sec^2]
        :param max_acc_threshold: maximal allowed value of acceleration/deceleration [m/sec^2]
        :return: True if restrictions are met, False otherwise
        """
        # TODO: a(0) and a(T) checks are omitted as they they are provided by the user.
        # compute extrema points, by finding the roots of the 3rd derivative (which is itself a 2nd degree polynomial)
        acc_suspected_points_s = np.roots(np.polyder(poly_coefs, m=3))
        acceleration_poly_coefs = np.polyder(poly_coefs, m=2)
        acc_suspected_values_s = np.polyval(acceleration_poly_coefs, acc_suspected_points_s)

        # filter out extrema points out of [0, T]
        acc_inlimit_suspected_values_s = acc_suspected_values_s[np.greater_equal(acc_suspected_points_s, 0) &
                                                                np.less_equal(acc_suspected_points_s, T)]

        # check if extrema values are within [a_min, a_max] limits
        return np.all(np.greater_equal(acc_inlimit_suspected_values_s, min_acc_threshold) &
                      np.less_equal(acc_inlimit_suspected_values_s, max_acc_threshold))

    @staticmethod
    def _get_action_ind_by_lane(semantic_actions: List[SemanticAction], actions_spec: List[SemanticActionSpec],
                                cell_lane: int):
        """
        Given semantic actions array and relative lane index, return index of action matching to the given lane.
        For lane change action, verify that the action time is not smaller than MIN_CHANGE_LANE_TIME.
        :param semantic_actions: array of semantic actions
        :param actions_spec: array of actions spec
        :param cell_lane: the relative lane index (-1 right ,0 straight, 1 left)
        :return: the action index or None if the action does not exist
        """
        action_ind = [i for i, action in enumerate(semantic_actions) if action.cell[LAT_CELL] == cell_lane]
        # verify that change lane time is large enough
        if len(action_ind) > 0:
            return action_ind[0]
        else:
            return None

    @staticmethod
    def _generate_reference_route(map_api: MapAPI, behavioral_state: NovDemoBehavioralState,
                                  action_spec: SemanticActionSpec, navigation_plan: NavigationPlanMsg) -> np.ndarray:
        """
        :param behavioral_state: processed behavioral state
        :param action_spec: the goal of the action
        :return: [nx3] array of reference_route (x,y,yaw) [m,m,rad] in global coordinates
        """

        target_lane_latitude = action_spec.d_rel + behavioral_state.ego_state.road_localization.full_lat
        target_relative_longitude = action_spec.s_rel

        lookahead_distance = target_relative_longitude + LOOKAHEAD_MARGIN_DUE_TO_ROUTE_LINEARIZATION_APPROXIMATION

        lookahead_path = map_api.get_uniform_path_lookahead(
            road_id=behavioral_state.ego_state.road_localization.road_id,
            lat_shift=target_lane_latitude,
            starting_lon=behavioral_state.ego_state.road_localization.road_lon,
            lon_step=TRAJECTORY_ARCLEN_RESOLUTION,
            steps_num=int(np.round(lookahead_distance / TRAJECTORY_ARCLEN_RESOLUTION)),
            navigation_plan=navigation_plan)
        reference_route_xy = lookahead_path

        # interpolate and create uniformly spaced path
        reference_route_xy_resampled, _ = CartesianFrame.resample_curve(curve=reference_route_xy,
                                                                        step_size=TRAJECTORY_ARCLEN_RESOLUTION,
                                                                        desired_curve_len=target_relative_longitude,
                                                                        preserve_step_size=False)

        return reference_route_xy_resampled<|MERGE_RESOLUTION|>--- conflicted
+++ resolved
@@ -484,13 +484,8 @@
             # TODO: acceleration is computed in frenet frame and not cartesian. if road is curved, this is problematic
             if NovDemoPolicy._is_acceleration_in_limits(poly_coefs_s, T, A_LON_MIN, A_LON_MAX) and \
                     NovDemoPolicy._is_acceleration_in_limits(poly_coefs_d, T, A_LAT_MIN, A_LAT_MAX):
-<<<<<<< HEAD
-                return SemanticActionSpec(t=T + behavioral_state.ego_state.timestamp_in_sec,
-                                          v=obj_svT, s_rel=obj_sxT - ego_sx0, d_rel=obj_dxT - ego_dx0)
-=======
-                return SemanticActionSpec(t=T, v=obj_svT, s_rel=constraints_s[3] - ego_sx0,
+                return SemanticActionSpec(t=T + behavioral_state.ego_state.timestamp_in_sec, v=obj_svT, s_rel=constraints_s[3] - ego_sx0,
                                           d_rel=constraints_d[3] - ego_dx0)
->>>>>>> 20eacc37
 
         raise NoValidTrajectoriesFound("No valid trajectories found. state: {}, action: {}"
                                        .format(behavioral_state, semantic_action))
