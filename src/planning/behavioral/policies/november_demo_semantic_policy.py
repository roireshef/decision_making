<<<<<<< HEAD
from typing import List

from decision_making.src.planning.behavioral.semantic_actions_policy import SemanticActionsPolicy, SemanticAction, \
    SemanticActionType, SemanticBehavioralState
=======
from logging import Logger
from typing import List

from decision_making.src.planning.behavioral.semantic_actions_policy import SemanticActionsPolicy, \
    SemanticBehavioralState, RoadSemanticOccupancyGrid
from decision_making.src.state.state import EgoState, State, DynamicObject
from mapping.src.model.map_api import MapAPI
>>>>>>> 0002f028

SEMANTIC_GRID_FRONT, SEMANTIC_GRID_ASIDE, SEMANTIC_GRID_BEHIND = 1, 0, -1
GRID_MID = 10

# The margin that we take from the front/read of the vehicle to define the front/rear partitions
SEMANTIC_OCCUPANCY_GRID_PARTITIONS_MARGIN_FROM_EGO = 1


class NovDemoBehavioralState(SemanticBehavioralState):
    def __init__(self, road_occupancy_grid: RoadSemanticOccupancyGrid, ego_state: EgoState):
        super().__init__(road_occupancy_grid=road_occupancy_grid)
        self.ego_state = ego_state


    @classmethod
    def create_from_state(cls, state: State, map_api: MapAPI, logger: Logger):
        """
        :return: a new and updated BehavioralState
        """
        semantic_occupancy_grid = cls._generate_semantic_occupancy_grid(ego_state=state.ego_state,
                                                                        dynamic_objects=state.dynamic_objects,
                                                                        map_api=map_api,
                                                                        logger=logger)

        return NovDemoBehavioralState(road_occupancy_grid=semantic_occupancy_grid, ego_state=state.ego_state)

    @staticmethod
    def _generate_semantic_occupancy_grid(ego_state: EgoState, dynamic_objects: List[
        DynamicObject], map_api: MapAPI, logger: Logger) -> RoadSemanticOccupancyGrid:
        """
        Occupy the occupancy grid.
        This method iterates over all dynamic objects, and fits them into the relevant cell
        in the semantic occupancy grid (semantic_lane, semantic_lon).
        Each cell holds a list of objects that are within the cell borders.
        In this particular implementation, we keep up to one dynamic object per cell, which is the closest ego.
         (e.g. in the cells in front of ego, we keep objects with minimal longitudinal distance
         relative to ego front, while in all other cells we keep the object with the maximal longitudinal distance from
         ego front).
        :param ego_state:
        :param dynamic_objects:
        :return: road semantic occupancy grid
        """

        default_navigation_plan = map_api.get_road_based_navigation_plan(
            current_road_id=ego_state.road_localization.road_id)

        ego_lane = ego_state.road_localization.lane_num

        semantic_occupancy_dict: RoadSemanticOccupancyGrid = dict()
        for dynamic_object in dynamic_objects:

            object_relative_localization = dynamic_object.get_relative_road_localization(
                ego_road_localization=ego_state.road_localization, ego_nav_plan=default_navigation_plan,
                map_api=map_api, logger=logger)
            object_lon_dist = object_relative_localization.rel_lon
            object_dist_from_front = object_lon_dist - ego_state.size.length
            object_relative_lane = int(dynamic_object.road_localization.lane_num - ego_lane)

            # Determine cell index in occupancy grid
            if object_relative_lane == 0:
                # Object is on same lane as ego
                if object_dist_from_front > 0.0:
                    # Object in front of vehicle
                    occupancy_index = (object_relative_lane, SEMANTIC_GRID_FRONT)

                else:
                    # Object behind vehicle
                    occupancy_index = (object_relative_lane, SEMANTIC_GRID_BEHIND)

            elif object_relative_lane == 1 or object_relative_lane == -1:
                # Object is one lane on the left/right

                if object_dist_from_front > SEMANTIC_OCCUPANCY_GRID_PARTITIONS_MARGIN_FROM_EGO:
                    # Object in front of vehicle
                    occupancy_index = (object_relative_lane, SEMANTIC_GRID_FRONT)

                elif object_lon_dist > -1 * SEMANTIC_OCCUPANCY_GRID_PARTITIONS_MARGIN_FROM_EGO:
                    # Object vehicle aside of ego
                    occupancy_index = (object_relative_lane, SEMANTIC_GRID_ASIDE)

                else:
                    # Object behind rear of vehicle
                    occupancy_index = (object_relative_lane, SEMANTIC_GRID_BEHIND)

            # Add object to occupancy grid
            # keeping only a single dynamic object per cell. List is used for future dev.
            if occupancy_index not in semantic_occupancy_dict:
                # add to occupancy grid
                semantic_occupancy_dict[occupancy_index] = [dynamic_object]
            else:
                object_in_cell = semantic_occupancy_dict[occupancy_index][0]
                object_in_grid_lon_dist = object_in_cell.get_relative_road_localization(
                    ego_road_localization=ego_state.road_localization,
                    ego_nav_plan=default_navigation_plan,
                    map_api=map_api, logger=logger).rel_lon
                object_in_grid_dist_from_front = object_in_grid_lon_dist - ego_state.size.length

                if occupancy_index[1] == SEMANTIC_GRID_FRONT:
                    # take the object with least lon
                    if object_lon_dist < object_in_grid_dist_from_front:
                        # replace object the the closer one
                        semantic_occupancy_dict[occupancy_index][0] = dynamic_object
                else:
                    # Assumption - taking the object with the largest long even in the ASIDE cells
                    # take the object with largest lon
                    if object_lon_dist > object_in_grid_dist_from_front:
                        # replace object the the closer one
                        semantic_occupancy_dict[occupancy_index][0] = dynamic_object

        return semantic_occupancy_dict

class NovDemoPolicy(SemanticActionsPolicy):

    def _enumerate_actions(self, behavioral_state: SemanticBehavioralState) -> List[SemanticAction]:
        """
        Enumerate the list of possible semantic actions to be generated.
        :param behavioral_state:
        :return:
        """

        semantic_actions: List[SemanticAction] = list()

        # Generate actions towards each of the cells in front of ego
        for relative_lane_key in [-1, 0, 1]:
            for longitudinal_key in [SEMANTIC_GRID_FRONT]:
                semantic_cell = (relative_lane_key, longitudinal_key)
                if semantic_cell in behavioral_state.road_occupancy_grid:
                    # Select first (closest) object in cell
                    target_obj = behavioral_state.road_occupancy_grid[semantic_cell][0]
                else:
                    # There are no objects in cell
                    target_obj = None

                semantic_action = SemanticAction(cell=semantic_cell, target_obj=target_obj,
                                                 action_type=SemanticActionType.FOLLOW)

                semantic_actions.append(semantic_action)

        return semantic_actions
<|MERGE_RESOLUTION|>--- conflicted
+++ resolved
@@ -1,9 +1,3 @@
-<<<<<<< HEAD
-from typing import List
-
-from decision_making.src.planning.behavioral.semantic_actions_policy import SemanticActionsPolicy, SemanticAction, \
-    SemanticActionType, SemanticBehavioralState
-=======
 from logging import Logger
 from typing import List
 
@@ -11,7 +5,6 @@
     SemanticBehavioralState, RoadSemanticOccupancyGrid
 from decision_making.src.state.state import EgoState, State, DynamicObject
 from mapping.src.model.map_api import MapAPI
->>>>>>> 0002f028
 
 SEMANTIC_GRID_FRONT, SEMANTIC_GRID_ASIDE, SEMANTIC_GRID_BEHIND = 1, 0, -1
 GRID_MID = 10
