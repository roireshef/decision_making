--- conflicted
+++ resolved
@@ -150,12 +150,8 @@
         action_costs = self._eval_actions(behavioral_state=behavioral_state, semantic_actions=semantic_actions,
                                           actions_spec=actions_spec)
 
-<<<<<<< HEAD
         # select an action-specification with minimal cost
-        selected_action_index = int(np.argmax(action_costs)[0])
-=======
         selected_action_index = int(np.argmax(action_costs))
->>>>>>> dc5a59a3
         selected_action_spec = actions_spec[selected_action_index]
 
         # translate the selected action-specification into a full specification for the TP
@@ -305,11 +301,7 @@
         """
 
         # Get road details
-<<<<<<< HEAD
-        road_width = map_api.get_road(behavioral_state.ego_state.ego_road_id).road_width
-=======
-        road_width = self._map_api.get_road(behavioral_state.ego_state.road_localization.road_id).road_width
->>>>>>> dc5a59a3
+        road_width = map_api.get_road(behavioral_state.ego_state.road_localization.road_id).road_width
 
         # Create target state
         target_path_latitude = action_spec.d_rel + behavioral_state.ego_state.road_localization.full_lat
@@ -321,6 +313,7 @@
             [target_state_x_y_yaw[0], target_state_x_y_yaw[1], target_state_x_y_yaw[2], target_state_velocity])
 
         # Define cost parameters
+        # TODO: assign proper cost parameters
         infinite_sigmoid_cost = 5000.0  # TODO: move to constants file
         deviation_from_road_cost = 10 ** -3  # TODO: move to constants file
         deviation_to_shoulder_cost = 10 ** -3  # TODO: move to constants file
@@ -533,13 +526,9 @@
         target_lane_latitude = action_spec.d_rel + behavioral_state.ego_state.road_localization.full_lat
         target_relative_longitude = action_spec.s_rel
 
-<<<<<<< HEAD
+        lookahead_distance = target_relative_longitude + LOOKAHEAD_MARGIN_DUE_TO_ROUTE_LINEARIZATION_APPROXIMATION
+
         lookahead_path = map_api.get_uniform_path_lookahead(
-=======
-        lookahead_distance = target_relative_longitude + LOOKAHEAD_MARGIN_DUE_TO_ROUTE_LINEARIZATION_APPROXIMATION
-
-        lookahead_path = self._map_api.get_uniform_path_lookahead(
->>>>>>> dc5a59a3
             road_id=behavioral_state.ego_state.road_localization.road_id,
             lat_shift=target_lane_latitude,
             starting_lon=behavioral_state.ego_state.road_localization.road_lon,
