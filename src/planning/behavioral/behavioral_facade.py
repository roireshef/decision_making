import time
import traceback
<<<<<<< HEAD
from logging import Logger

from common_data.dds.python.Communication.ddspubsub import DdsPubSub
=======
>>>>>>> 8500dab5
from decision_making.src.exceptions import MsgDeserializationError, BehavioralPlanningException
from decision_making.src.infra.dm_module import DmModule
from decision_making.src.messages.navigation_plan_message import NavigationPlanMsg
from decision_making.src.messages.trajectory_parameters import TrajectoryParams
from decision_making.src.messages.visualization.behavioral_visualization_message import BehavioralVisualizationMsg
from decision_making.src.planning.behavioral.policy import Policy
from decision_making.src.state.state import State
<<<<<<< HEAD
=======
from logging import Logger

from common_data.src.communication.pubsub.pubsub import PubSub
from common_data.lcm.config import pubsub_topics


import time
>>>>>>> 8500dab5


class BehavioralFacade(DmModule):
    def __init__(self, pubsub: PubSub, logger: Logger, policy: Policy) -> None:
        """
        :param policy: decision making component
        """
        super().__init__(pubsub=pubsub, logger=logger)
        self._policy = policy
        self.logger.info("Initialized Behavioral Planner Facade.")

    def _start_impl(self):
        self.pubsub.subscribe(pubsub_topics.STATE_TOPIC, None)
        self.pubsub.subscribe(pubsub_topics.NAVIGATION_PLAN_TOPIC, None)

    # TODO: unsubscibe once logic is fixed in LCM
    def _stop_impl(self):
        pass

    def _periodic_action_impl(self) -> None:
        """
        The main function of the behavioral planner. It read the most up-to-date state and navigation plan,
         processes them into the behavioral state, and then performs behavioral planning. The results are then published
          to the trajectory planner and as debug information to the visualizer.
        :return: void
        """
        try:
            start_time = time.time()

            state = self._get_current_state()
            navigation_plan = self._get_current_navigation_plan()

            if state is not None:
                # Plan if the behavioral state has valid timestamp
                trajectory_params, behavioral_visualization_message = self._policy.plan(state, navigation_plan)
                if trajectory_params.reference_route.shape[0] == 540:
                    trajectory_params.reference_route = trajectory_params.reference_route[0:-2]
                if trajectory_params is not None:
                    # Send plan to trajectory
                    self._publish_results(trajectory_params)

                    # Send visualization data
                    self._publish_visualization(behavioral_visualization_message)
                else:
                    self.logger.info("No plan was generated.")

            self.logger.info("BehavioralFacade._periodic_action_impl time %s", time.time() - start_time)

        except MsgDeserializationError as e:
            self.logger.warning("MsgDeserializationError was raised. skipping planning. " +
                                "turn on debug logging level for more details.")
            self.logger.debug(str(e))
        except BehavioralPlanningException as e:
            self.logger.warning(e)
        except Exception as e:
            self.logger.critical("UNHANDLED EXCEPTION IN BEHAVIORAL FACADE: %s. Trace: %s",
                                 e, traceback.format_exc())

    def _get_current_state(self) -> State:
        input_state = self.pubsub.get_latest_sample(topic=pubsub_topics.STATE_TOPIC, timeout=1)
        object_state = State.deserialize(input_state)
        self.logger.debug('Received State: {}'.format(object_state))
        return object_state

    def _get_current_navigation_plan(self) -> NavigationPlanMsg:
        input_plan = self.pubsub.get_latest_sample(topic=pubsub_topics.NAVIGATION_PLAN_TOPIC, timeout=1)
        object_plan = NavigationPlanMsg.deserialize(input_plan)
        self.logger.debug('Received navigation plan: %s', object_plan)
        return object_plan

    def _publish_results(self, trajectory_parameters: TrajectoryParams) -> None:
<<<<<<< HEAD
        self.dds.publish(BEHAVIORAL_TRAJECTORY_PARAMS_PUBLISH_TOPIC, trajectory_parameters.serialize())
        self.logger.debug("BehavioralPlanningFacade output is %s", str(trajectory_parameters.serialize()))
=======
        self.pubsub.publish(pubsub_topics.TRAJECTORY_PARAMS_TOPIC, trajectory_parameters.serialize())
>>>>>>> 8500dab5

    def _publish_visualization(self, visualization_message: BehavioralVisualizationMsg) -> None:
        self.pubsub.publish(pubsub_topics.VISUALIZATION_TOPIC, visualization_message.serialize())
<|MERGE_RESOLUTION|>--- conflicted
+++ resolved
@@ -1,11 +1,4 @@
-import time
 import traceback
-<<<<<<< HEAD
-from logging import Logger
-
-from common_data.dds.python.Communication.ddspubsub import DdsPubSub
-=======
->>>>>>> 8500dab5
 from decision_making.src.exceptions import MsgDeserializationError, BehavioralPlanningException
 from decision_making.src.infra.dm_module import DmModule
 from decision_making.src.messages.navigation_plan_message import NavigationPlanMsg
@@ -13,8 +6,6 @@
 from decision_making.src.messages.visualization.behavioral_visualization_message import BehavioralVisualizationMsg
 from decision_making.src.planning.behavioral.policy import Policy
 from decision_making.src.state.state import State
-<<<<<<< HEAD
-=======
 from logging import Logger
 
 from common_data.src.communication.pubsub.pubsub import PubSub
@@ -22,7 +13,6 @@
 
 
 import time
->>>>>>> 8500dab5
 
 
 class BehavioralFacade(DmModule):
@@ -58,8 +48,7 @@
             if state is not None:
                 # Plan if the behavioral state has valid timestamp
                 trajectory_params, behavioral_visualization_message = self._policy.plan(state, navigation_plan)
-                if trajectory_params.reference_route.shape[0] == 540:
-                    trajectory_params.reference_route = trajectory_params.reference_route[0:-2]
+
                 if trajectory_params is not None:
                     # Send plan to trajectory
                     self._publish_results(trajectory_params)
@@ -94,12 +83,8 @@
         return object_plan
 
     def _publish_results(self, trajectory_parameters: TrajectoryParams) -> None:
-<<<<<<< HEAD
-        self.dds.publish(BEHAVIORAL_TRAJECTORY_PARAMS_PUBLISH_TOPIC, trajectory_parameters.serialize())
+        self.pubsub.publish(pubsub_topics.TRAJECTORY_PARAMS_TOPIC, trajectory_parameters.serialize())
         self.logger.debug("BehavioralPlanningFacade output is %s", str(trajectory_parameters.serialize()))
-=======
-        self.pubsub.publish(pubsub_topics.TRAJECTORY_PARAMS_TOPIC, trajectory_parameters.serialize())
->>>>>>> 8500dab5
 
     def _publish_visualization(self, visualization_message: BehavioralVisualizationMsg) -> None:
         self.pubsub.publish(pubsub_topics.VISUALIZATION_TOPIC, visualization_message.serialize())
