--- conflicted
+++ resolved
@@ -1,3 +1,4 @@
+import time
 from common_data.dds.python.Communication.ddspubsub import DdsPubSub
 from decision_making.src.global_constants import BEHAVIORAL_STATE_READER_TOPIC, \
     BEHAVIORAL_NAV_PLAN_READER_TOPIC, BEHAVIORAL_TRAJECTORY_PARAMS_PUBLISH_TOPIC
@@ -7,24 +8,16 @@
 from decision_making.src.messages.trajectory_parameters import TrajectoryParameters
 from decision_making.src.messages.visualization.behavioral_visualization_message import BehavioralVisualizationMsg
 from decision_making.src.planning.behavioral.behavioral_state import BehavioralState
-<<<<<<< HEAD
 from decision_making.src.planning.behavioral.policy import Policy, DefaultPolicy
 from decision_making.src.planning.navigation.navigation_plan import NavigationPlan
 from decision_making.src.state.enriched_state import State, EnrichedState
-
-
-class BehavioralFacade(DM_Module):
-    def __init__(self, dds : DdsPubSub, logger: AV_Logger, policy: Policy, behavioral_state: BehavioralState):
-=======
 from decision_making.src.planning.behavioral.policy import Policy
 from decision_making.src.state.enriched_state import EnrichedState
 from rte.python.logger.AV_logger import AV_Logger
 
 
-class BehavioralFacade(DmModule):
-    def __init__(self, dds: DdsPubSub, logger: AV_Logger, policy: Policy = None,
-                 behavioral_state: BehavioralState = None):
->>>>>>> 8e84b655
+class BehavioralFacade(DM_Module):
+    def __init__(self, dds : DdsPubSub, logger: AV_Logger, policy: Policy, behavioral_state: BehavioralState):
         """
         :param policy: decision making component
         :param behavioral_state: initial state of the system. Can be empty, i.e. initialized with default values.
@@ -32,6 +25,7 @@
         super().__init__(dds=dds, logger=logger)
         self._policy = policy
         self._behavioral_state = behavioral_state
+        self.logger.info("Initialized Behavioral Planner Facade.")
 
     # TODO: implement
     def _start_impl(self):
@@ -53,22 +47,9 @@
             state = self.__get_current_state()
             navigation_plan = self.__get_current_navigation_plan()
 
-<<<<<<< HEAD
-    def __get_current_state(self) -> EnrichedState:
-        input_state = self.DDS.get_latest_sample(topic='BehavioralPlannerSub::StateReader', timeout=1)
-        return EnrichedState.deserialize(input_state)
-
-    def __update_map(self) -> None:
-        # TODO: update cached map when relevant
-        pass
-
-    def __get_current_navigation_plan(self) -> NavigationPlan:
-        pass
-=======
             self._behavioral_state.update_behavioral_state(state, navigation_plan)
             trajectory_params, behavioral_visualization_message = self._policy.plan(
                 behavioral_state=self._behavioral_state)
->>>>>>> 8e84b655
 
             self.__publish_results(trajectory_params)
             self.__publish_visualization(behavioral_visualization_message)
@@ -77,6 +58,10 @@
             self.logger.debug(str(e))
             self.logger.warn("MsgDeserializationError was raised. skipping planning. " +
                              "turn on debug logging level for more details.")
+
+    def __update_map(self) -> None:
+        # TODO: update cached map when relevant
+        pass
 
     def __get_current_state(self) -> EnrichedState:
         input_state = self.dds.get_latest_sample(topic=BEHAVIORAL_STATE_READER_TOPIC, timeout=1)
