import time
from common_data.dds.python.Communication.ddspubsub import DdsPubSub
from decision_making.src.global_constants import BEHAVIORAL_STATE_READER_TOPIC, \
    BEHAVIORAL_NAV_PLAN_READER_TOPIC, BEHAVIORAL_TRAJECTORY_PARAMS_PUBLISH_TOPIC
from decision_making.src.infra.dm_module import DmModule
from decision_making.src.messages.exceptions import MsgDeserializationError
from decision_making.src.messages.navigation_plan_message import NavigationPlanMsg
from decision_making.src.messages.trajectory_parameters import TrajectoryParameters
from decision_making.src.messages.visualization.behavioral_visualization_message import BehavioralVisualizationMsg
from decision_making.src.planning.behavioral.behavioral_state import BehavioralState
from decision_making.src.planning.behavioral.policy import Policy, DefaultPolicy
from decision_making.src.planning.navigation.navigation_plan import NavigationPlan
from decision_making.src.state.enriched_state import State, EnrichedState
from decision_making.src.planning.behavioral.policy import Policy
from decision_making.src.state.state import State
from logging import Logger


<<<<<<< HEAD
class BehavioralFacade(DM_Module):
    def __init__(self, dds : DdsPubSub, logger: AV_Logger, policy: Policy, behavioral_state: BehavioralState):
=======
class BehavioralFacade(DmModule):
    def __init__(self, dds: DdsPubSub, logger: Logger, policy: Policy = None,
                 behavioral_state: BehavioralState = None):
>>>>>>> a950ce20
        """
        :param policy: decision making component
        :param behavioral_state: initial state of the system. Can be empty, i.e. initialized with default values.
        """
        super().__init__(dds=dds, logger=logger)
        self._policy = policy
        self._behavioral_state = behavioral_state
        self.logger.info("Initialized Behavioral Planner Facade.")

    # TODO: implement
    def _start_impl(self):
        pass

    # TODO: implement
    def _stop_impl(self):
        pass

    # TODO: implement
    def _periodic_action_impl(self):
        """
        The main function of the behavioral planner. It read the most up-to-date state and navigation plan,
         processes them into the behavioral state, and then performs behavioral planning. The results are then published
          to the trajectory planner and as debug information to the visualizer.
        :return: void
        """
        try:
            state = self.__get_current_state()
            navigation_plan = self.__get_current_navigation_plan()

            self._behavioral_state.update_behavioral_state(state, navigation_plan)
            trajectory_params, behavioral_visualization_message = self._policy.plan(
                behavioral_state=self._behavioral_state)

            self.__publish_results(trajectory_params)
            self.__publish_visualization(behavioral_visualization_message)

        except MsgDeserializationError as e:
            self.logger.debug(str(e))
            self.logger.warn("MsgDeserializationError was raised. skipping planning. " +
                             "turn on debug logging level for more details.")

<<<<<<< HEAD
    def __update_map(self) -> None:
        # TODO: update cached map when relevant
        pass

    def __get_current_state(self) -> EnrichedState:
=======
    def __get_current_state(self) -> State:
>>>>>>> a950ce20
        input_state = self.dds.get_latest_sample(topic=BEHAVIORAL_STATE_READER_TOPIC, timeout=1)
        self.logger.debug('Received State: ' + str(input_state))
        return State.deserialize(input_state)

    def __get_current_navigation_plan(self) -> NavigationPlanMsg:
        input_plan = self.dds.get_latest_sample(topic=BEHAVIORAL_NAV_PLAN_READER_TOPIC, timeout=1)
        self.logger.debug('Received navigation plan: %s', input_plan)
        return NavigationPlanMsg.deserialize(input_plan)

    def __publish_results(self, trajectory_parameters: TrajectoryParameters) -> None:
        self.dds.publish(BEHAVIORAL_TRAJECTORY_PARAMS_PUBLISH_TOPIC, trajectory_parameters.serialize())

    # TODO: add to DDS XML first
    def __publish_visualization(self, visualization_message: BehavioralVisualizationMsg) -> None:
        pass<|MERGE_RESOLUTION|>--- conflicted
+++ resolved
@@ -1,4 +1,3 @@
-import time
 from common_data.dds.python.Communication.ddspubsub import DdsPubSub
 from decision_making.src.global_constants import BEHAVIORAL_STATE_READER_TOPIC, \
     BEHAVIORAL_NAV_PLAN_READER_TOPIC, BEHAVIORAL_TRAJECTORY_PARAMS_PUBLISH_TOPIC
@@ -16,14 +15,8 @@
 from logging import Logger
 
 
-<<<<<<< HEAD
-class BehavioralFacade(DM_Module):
-    def __init__(self, dds : DdsPubSub, logger: AV_Logger, policy: Policy, behavioral_state: BehavioralState):
-=======
 class BehavioralFacade(DmModule):
-    def __init__(self, dds: DdsPubSub, logger: Logger, policy: Policy = None,
-                 behavioral_state: BehavioralState = None):
->>>>>>> a950ce20
+    def __init__(self, dds: DdsPubSub, logger: AV_Logger, policy: Policy, behavioral_state: BehavioralState):
         """
         :param policy: decision making component
         :param behavioral_state: initial state of the system. Can be empty, i.e. initialized with default values.
@@ -65,15 +58,7 @@
             self.logger.warn("MsgDeserializationError was raised. skipping planning. " +
                              "turn on debug logging level for more details.")
 
-<<<<<<< HEAD
-    def __update_map(self) -> None:
-        # TODO: update cached map when relevant
-        pass
-
-    def __get_current_state(self) -> EnrichedState:
-=======
     def __get_current_state(self) -> State:
->>>>>>> a950ce20
         input_state = self.dds.get_latest_sample(topic=BEHAVIORAL_STATE_READER_TOPIC, timeout=1)
         self.logger.debug('Received State: ' + str(input_state))
         return State.deserialize(input_state)
