from common_data.dds.python.Communication.ddspubsub import DdsPubSub
from decision_making.src.global_constants import BEHAVIORAL_STATE_READER_TOPIC, \
    BEHAVIORAL_NAV_PLAN_READER_TOPIC, BEHAVIORAL_TRAJECTORY_PARAMS_PUBLISH_TOPIC, BEHAVIORAL_VISUALIZATION_TOPIC
from decision_making.src.infra.dm_module import DmModule
from decision_making.src.messages.exceptions import MsgDeserializationError
from decision_making.src.messages.navigation_plan_message import NavigationPlanMsg
from decision_making.src.messages.trajectory_parameters import TrajectoryParameters
from decision_making.src.messages.visualization.behavioral_visualization_message import BehavioralVisualizationMsg
from decision_making.src.planning.behavioral.behavioral_state import BehavioralState
from decision_making.src.planning.behavioral.policy import Policy
from decision_making.src.state.state import State
from logging import Logger

class BehavioralFacade(DmModule):
    def __init__(self, dds: DdsPubSub, logger: Logger, policy: Policy, behavioral_state: BehavioralState) -> None:
        """
        :param policy: decision making component
        :param behavioral_state: initial state of the system. Can be empty, i.e. initialized with default values.
        """
        super().__init__(dds=dds, logger=logger)
        self._policy = policy
        self._behavioral_state = behavioral_state
        self.logger.info("Initialized Behavioral Planner Facade.")

    # TODO: implement
    def _start_impl(self):
        pass

    # TODO: implement
    def _stop_impl(self):
        pass

    # TODO: implement
    def _periodic_action_impl(self) -> None:
        """
        The main function of the behavioral planner. It read the most up-to-date state and navigation plan,
         processes them into the behavioral state, and then performs behavioral planning. The results are then published
          to the trajectory planner and as debug information to the visualizer.
        :return: void
        """
        try:
            state = self._get_current_state()
            navigation_plan = self._get_current_navigation_plan()

            self._behavioral_state.update_behavioral_state(state, navigation_plan)

            if self._behavioral_state.current_timestamp is not None:
                # Plan if we behavioral state has valid timestamp
                trajectory_params, behavioral_visualization_message = self._policy.plan(
                    behavioral_state=self._behavioral_state)

            if trajectory_params is not None:
                # Send plan to trajectory if valid
                self._publish_results(trajectory_params)

            if behavioral_visualization_message is not None:
                # Send visualization data if valid
                self._publish_visualization(behavioral_visualization_message)

        except MsgDeserializationError as e:
            self.logger.debug(str(e))
            self.logger.warn("MsgDeserializationError was raised. skipping planning. " +
                             "turn on debug logging level for more details.")

    def _get_current_state(self) -> State:
        input_state = self.dds.get_latest_sample(topic=BEHAVIORAL_STATE_READER_TOPIC, timeout=1)
        self.logger.debug('Received State:  %s', input_state)
        return State.deserialize(input_state)

    def _get_current_navigation_plan(self) -> NavigationPlanMsg:
        input_plan = self.dds.get_latest_sample(topic=BEHAVIORAL_NAV_PLAN_READER_TOPIC, timeout=1)
        self.logger.debug('Received navigation plan: %s', input_plan)
        return NavigationPlanMsg.deserialize(input_plan)

    def _publish_results(self, trajectory_parameters: TrajectoryParameters) -> None:
        self.dds.publish(BEHAVIORAL_TRAJECTORY_PARAMS_PUBLISH_TOPIC, trajectory_parameters.serialize())

<<<<<<< HEAD
    # TODO: add to DDS XML first
    def _publish_visualization(self, visualization_message: BehavioralVisualizationMsg) -> None:
        pass
=======
    def __publish_visualization(self, visualization_message: BehavioralVisualizationMsg) -> None:
        self.dds.publish(BEHAVIORAL_VISUALIZATION_TOPIC, visualization_message.serialize())
>>>>>>> 16f27611
<|MERGE_RESOLUTION|>--- conflicted
+++ resolved
@@ -1,6 +1,6 @@
 from common_data.dds.python.Communication.ddspubsub import DdsPubSub
 from decision_making.src.global_constants import BEHAVIORAL_STATE_READER_TOPIC, \
-    BEHAVIORAL_NAV_PLAN_READER_TOPIC, BEHAVIORAL_TRAJECTORY_PARAMS_PUBLISH_TOPIC, BEHAVIORAL_VISUALIZATION_TOPIC
+    BEHAVIORAL_NAV_PLAN_READER_TOPIC, BEHAVIORAL_TRAJECTORY_PARAMS_PUBLISH_TOPIC
 from decision_making.src.infra.dm_module import DmModule
 from decision_making.src.messages.exceptions import MsgDeserializationError
 from decision_making.src.messages.navigation_plan_message import NavigationPlanMsg
@@ -72,14 +72,8 @@
         self.logger.debug('Received navigation plan: %s', input_plan)
         return NavigationPlanMsg.deserialize(input_plan)
 
-    def _publish_results(self, trajectory_parameters: TrajectoryParameters) -> None:
+    def __publish_results(self, trajectory_parameters: TrajectoryParameters) -> None:
         self.dds.publish(BEHAVIORAL_TRAJECTORY_PARAMS_PUBLISH_TOPIC, trajectory_parameters.serialize())
 
-<<<<<<< HEAD
-    # TODO: add to DDS XML first
-    def _publish_visualization(self, visualization_message: BehavioralVisualizationMsg) -> None:
-        pass
-=======
     def __publish_visualization(self, visualization_message: BehavioralVisualizationMsg) -> None:
         self.dds.publish(BEHAVIORAL_VISUALIZATION_TOPIC, visualization_message.serialize())
->>>>>>> 16f27611
