import traceback
from decision_making.src.exceptions import MsgDeserializationError, BehavioralPlanningException
from decision_making.src.infra.dm_module import DmModule
from decision_making.src.messages.navigation_plan_message import NavigationPlanMsg
from decision_making.src.messages.trajectory_parameters import TrajectoryParams
from decision_making.src.messages.visualization.behavioral_visualization_message import BehavioralVisualizationMsg
from decision_making.src.planning.behavioral.policy import Policy
from decision_making.src.state.state import State
from logging import Logger

from common_data.src.communication.pubsub.pubsub import PubSub
from common_data.lcm.config import pubsub_topics


import time


class BehavioralFacade(DmModule):
    def __init__(self, pubsub: PubSub, logger: Logger, policy: Policy) -> None:
        """
        :param policy: decision making component
        """
        super().__init__(pubsub=pubsub, logger=logger)
        self._policy = policy
        self.logger.info("Initialized Behavioral Planner Facade.")

    def _start_impl(self):
        self.pubsub.subscribe(pubsub_topics.STATE_TOPIC, None)
        self.pubsub.subscribe(pubsub_topics.NAVIGATION_PLAN_TOPIC, None)

    # TODO: unsubscibe once logic is fixed in LCM
    def _stop_impl(self):
        pass

    def _periodic_action_impl(self) -> None:
        """
        The main function of the behavioral planner. It read the most up-to-date state and navigation plan,
         processes them into the behavioral state, and then performs behavioral planning. The results are then published
          to the trajectory planner and as debug information to the visualizer.
        :return: void
        """
        try:
            start_time = time.time()

            state = self._get_current_state()
            navigation_plan = self._get_current_navigation_plan()

            if state is not None:
                # Plan if the behavioral state has valid timestamp
                trajectory_params, behavioral_visualization_message = self._policy.plan(state, navigation_plan)

                if trajectory_params is not None:
                    # Send plan to trajectory
                    self._publish_results(trajectory_params)

                    # Send visualization data
                    self._publish_visualization(behavioral_visualization_message)
                else:
                    self.logger.info("No plan was generated.")

            self.logger.info("BehavioralFacade._periodic_action_impl time %s", time.time() - start_time)

        except MsgDeserializationError as e:
            self.logger.warning("MsgDeserializationError was raised. skipping planning. " +
                                "turn on debug logging level for more details.")
            self.logger.debug(str(e))
        except BehavioralPlanningException as e:
            self.logger.warning(e)
        except Exception as e:
            self.logger.critical("UNHANDLED EXCEPTION IN BEHAVIORAL FACADE: %s. Trace: %s",
                                 e, traceback.format_exc())

    def _get_current_state(self) -> State:
        input_state = self.pubsub.get_latest_sample(topic=pubsub_topics.STATE_TOPIC, timeout=1)
        object_state = State.deserialize(input_state)
        self.logger.debug('Received State: {}'.format(object_state))
        return object_state

    def _get_current_navigation_plan(self) -> NavigationPlanMsg:
        input_plan = self.pubsub.get_latest_sample(topic=pubsub_topics.NAVIGATION_PLAN_TOPIC, timeout=1)
        object_plan = NavigationPlanMsg.deserialize(input_plan)
        self.logger.debug('Received navigation plan: %s', object_plan)
        return object_plan

    def _publish_results(self, trajectory_parameters: TrajectoryParams) -> None:
        self.pubsub.publish(pubsub_topics.TRAJECTORY_PARAMS_TOPIC, trajectory_parameters.serialize())
<<<<<<< HEAD
        self.logger.debug("BehavioralPlanningFacade output is %s", str(trajectory_parameters.serialize()))
=======
        self.logger.debug("BehavioralPlanningFacade output is %s", str(trajectory_parameters))
>>>>>>> 81945376

    def _publish_visualization(self, visualization_message: BehavioralVisualizationMsg) -> None:
        self.pubsub.publish(pubsub_topics.VISUALIZATION_TOPIC, visualization_message.serialize())
<|MERGE_RESOLUTION|>--- conflicted
+++ resolved
@@ -84,11 +84,7 @@
 
     def _publish_results(self, trajectory_parameters: TrajectoryParams) -> None:
         self.pubsub.publish(pubsub_topics.TRAJECTORY_PARAMS_TOPIC, trajectory_parameters.serialize())
-<<<<<<< HEAD
-        self.logger.debug("BehavioralPlanningFacade output is %s", str(trajectory_parameters.serialize()))
-=======
         self.logger.debug("BehavioralPlanningFacade output is %s", str(trajectory_parameters))
->>>>>>> 81945376
 
     def _publish_visualization(self, visualization_message: BehavioralVisualizationMsg) -> None:
         self.pubsub.publish(pubsub_topics.VISUALIZATION_TOPIC, visualization_message.serialize())
