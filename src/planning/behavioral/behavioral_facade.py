--- conflicted
+++ resolved
@@ -8,19 +8,12 @@
 from decision_making.src.planning.behavioral.behavioral_state import BehavioralState
 from decision_making.src.planning.behavioral.policy import Policy, DefaultPolicy
 from decision_making.src.planning.navigation.navigation_plan import NavigationPlan
-from decision_making.src.state.enriched_state import State
 from decision_making.src.state.enriched_state import State, EnrichedState
-from rte.python.periodic_timer.periodic_timer import PeriodicTimer
 
 
-<<<<<<< HEAD
 class BehavioralFacade(DmModule):
-    def __init__(self, dds : DdsPubSub, logger, policy: Policy, behavioral_state: BehavioralState):
-=======
-class BehavioralFacade(DM_Module):
     def __init__(self, dds: DdsPubSub, logger: AV_Logger, policy: Policy = None,
                  behavioral_state: BehavioralState = None):
->>>>>>> c4a9f603
         """
         :param policy: decision making component
         :param behavioral_state: initial state of the system. Can be empty, i.e. initialized with default values.
@@ -28,6 +21,7 @@
         super().__init__(dds=dds, logger=logger)
         self._policy = policy
         self._behavioral_state = behavioral_state
+        self.logger.info("Initialized Behavioral Planner Facade.")
 
     # TODO: implement
     def _start_impl(self):
@@ -57,16 +51,8 @@
 
     # TODO : implement message passing
     def __get_current_state(self) -> State:
-<<<<<<< HEAD
         input_state = self.dds.get_latest_sample(topic='BehavioralPlannerSub::StateReader', timeout=1)
         self.logger.debug('Received: %s', input_state)
-    
-    def __get_current_navigation_plan(self) -> NavigationPlan:
-        pass
-=======
-        input_state = self.DDS.get_latest_sample(topic='BehavioralPlannerSub::StateReader', timeout=1)
-        self.logger.info('Received: ' + str(input_state))
->>>>>>> c4a9f603
 
         if input_state is None:
             self.logger.info('Received None State')
@@ -79,7 +65,7 @@
         pass
 
     def __publish_results(self, trajectory_parameters: TrajectoryParameters) -> None:
-        self.DDS.publish(topic="BehavioralPlannerPub::TrajectoryParametersWriter",
+        self.dds.publish(topic="BehavioralPlannerPub::TrajectoryParametersWriter",
                          data=trajectory_parameters.serialize())
 
     def __publish_visualization(self, visualization_message: BehavioralVisualizationMsg) -> None:
