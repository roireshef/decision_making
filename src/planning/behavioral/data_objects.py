from enum import Enum
from typing import List
import numpy as np

from decision_making.src.global_constants import TRAJECTORY_TIME_RESOLUTION
from decision_making.src.planning.types import FrenetState2D


class ActionType(Enum):
    """"
    Type of Recipe, when "follow lane" is a static action while "follow vehicle" and "takeover vehicle" are dynamic ones.
    """
    FOLLOW_LANE = 1
    FOLLOW_VEHICLE = 2
    OVERTAKE_VEHICLE = 3


class AggressivenessLevel(Enum):
    """"
    Aggressiveness driving level, which affects the urgency in reaching the specified goal.
    """
    CALM = 0
    STANDARD = 1
    AGGRESSIVE = 2


class RelativeLane(Enum):
    """"
    The lane associated with a certain Recipe, relative to ego
    """
    RIGHT_LANE = -1
    SAME_LANE = 0
    LEFT_LANE = 1


class RelativeLongitudinalPosition(Enum):
    """"
    The high-level longitudinal position associated with a certain Recipe, relative to ego
    """
    REAR = -1
    PARALLEL = 0
    FRONT = 1


class ActionRecipe:
    def __init__(self, relative_lane: RelativeLane, action_type: ActionType, aggressiveness: AggressivenessLevel):
        self.relative_lane = relative_lane
        self.action_type = action_type
        self.aggressiveness = aggressiveness

    @classmethod
    def from_args_list(cls, args: List):
        return cls(*args)


class StaticActionRecipe(ActionRecipe):
    """"
    Data object containing the fields needed for specifying a certain static action, together with the state.
    """
    def __init__(self, relative_lane: RelativeLane, velocity: float, aggressiveness: AggressivenessLevel):
        super().__init__(relative_lane, ActionType.FOLLOW_LANE, aggressiveness)
        self.velocity = velocity

    def __str__(self):
        return 'StaticActionRecipe: %s' % self.__dict__


class DynamicActionRecipe(ActionRecipe):
    """"
    Data object containing the fields needed for specifying a certain dynamic action, together with the state.
    """
    def __init__(self, relative_lane: RelativeLane, relative_lon: RelativeLongitudinalPosition, action_type: ActionType,
                 aggressiveness: AggressivenessLevel):
        super().__init__(relative_lane, action_type, aggressiveness)
        self.relative_lon = relative_lon

    def __str__(self):
        return 'DynamicActionRecipe: %s' % self.__dict__


class ActionSpec:
    """
    Holds the actual translation of the semantic action in terms of trajectory specifications.
    """
    def __init__(self, t: float, v: float, s: float, d: float, recipe: ActionRecipe):
        """
        The trajectory specifications are defined by the target ego state
        :param t: time [sec]
        :param v: velocity [m/s]
        :param s: global longitudinal position in Frenet frame [m]
        :param d: global lateral position in Frenet frame [m]
        :param recipe: the original recipe that the action space originated from (redundant but stored for efficiency)
        """
        self.t = t
        self.v = v
        self.s = s
        self.d = d
        self.recipe = recipe

    @property
    def relative_lane(self):
        return self.recipe.relative_lane

    @property
<<<<<<< HEAD
    def in_track_mode(self):
=======
    def only_padding_mode(self):
>>>>>>> 1d2c3658
        """ if planning time is shorter than the TP's time resolution, the result will be only padding in the TP"""
        return self.t < TRAJECTORY_TIME_RESOLUTION

    def __str__(self):
        return str({k: str(v) for (k, v) in self.__dict__.items()})

    def as_fstate(self) -> FrenetState2D:
        return np.array([self.s, self.v, 0, self.d, 0, 0])<|MERGE_RESOLUTION|>--- conflicted
+++ resolved
@@ -102,11 +102,7 @@
         return self.recipe.relative_lane
 
     @property
-<<<<<<< HEAD
-    def in_track_mode(self):
-=======
     def only_padding_mode(self):
->>>>>>> 1d2c3658
         """ if planning time is shorter than the TP's time resolution, the result will be only padding in the TP"""
         return self.t < TRAJECTORY_TIME_RESOLUTION
 
