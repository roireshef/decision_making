--- conflicted
+++ resolved
@@ -20,14 +20,6 @@
     AGGRESSIVE = 2
 
 
-<<<<<<< HEAD
-class SemanticActionType(Enum):
-    FOLLOW_VEHICLE = 1
-    FOLLOW_LANE = 2
-
-
-=======
->>>>>>> a4acc7d6
 class RelativeLane(Enum):
     """"
     The lane associated with a certain Recipe, relative to ego
