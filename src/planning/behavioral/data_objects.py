--- conflicted
+++ resolved
@@ -66,15 +66,6 @@
     def __eq__(self, other):
         assert isinstance(other, RoadSignRestriction), "other is not of type RoadSignRestriction at self.__eq__()"
         return self.value == other.value
-
-
-class AdjustableGapSetting(Enum):
-    """
-    The gap setting specified by the user
-    """
-    CLOSE = 0
-    MEDIUM = 1
-    FAR = 2
 
 
 class ActionRecipe:
@@ -177,11 +168,7 @@
     """
     Holds the parameters that may be changed by the driver
     """
-<<<<<<< HEAD
-    def __init__(self, gap_setting: AdjustableGapSetting):
-=======
     def __init__(self, gap_setting: GapSetting):
->>>>>>> cb33b80d
         """
         Planner parameters
         :param target_margin: Gap setting specified by the user
