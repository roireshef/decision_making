--- conflicted
+++ resolved
@@ -96,11 +96,6 @@
         self.s = s
         self.d = d
         self.recipe = recipe
-<<<<<<< HEAD
-        # TODO: Remove when merge is working
-        assert isinstance(self.recipe, ActionRecipe)
-=======
->>>>>>> 9656fa55
 
     @property
     def relative_lane(self):
