--- conflicted
+++ resolved
@@ -100,11 +100,7 @@
     """
     def filter(self, recipes: List[ActionRecipe], behavioral_state: BehavioralGridState) -> List[bool]:
         lane_change_desired = behavioral_state.lane_change_state.is_safe_to_start_lane_change() or \
-<<<<<<< HEAD
-                              (behavioral_state.lane_change_state.status == LaneChangeStatus.ActiveInSourceLane)
-=======
                               (behavioral_state.lane_change_state.status == LaneChangeStatus.ACTIVE_IN_SOURCE_LANE)
->>>>>>> 798875c7
 
         return [recipe.relative_lane == RelativeLane.SAME_LANE
                 or behavioral_state.extended_lane_frames[recipe.relative_lane].gff_type in [GFFType.Augmented, GFFType.AugmentedPartial]
