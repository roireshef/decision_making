--- conflicted
+++ resolved
@@ -1,108 +1,22 @@
 import os
 
-import time
-
-from decision_making.paths import Paths
 from decision_making.src.global_constants import BP_JERK_S_JERK_D_TIME_WEIGHTS
-<<<<<<< HEAD
-from decision_making.src.planning.behavioral.filtering.recipe_filtering import RecipeFilter
-from decision_making.src.planning.behavioral.data_objects import ActionRecipe, DynamicActionRecipe, \
-    RelativeLongitudinalPosition, ActionType, RelativeLane, AggressivenessLevel
-from decision_making.src.planning.behavioral.behavioral_grid_state import BehavioralGridState
-from decision_making.src.planning.behavioral.behavioral_state import BehavioralState
-=======
 from decision_making.src.planning.behavioral.behavioral_grid_state import BehavioralGridState
 from decision_making.src.planning.behavioral.data_objects import ActionRecipe, DynamicActionRecipe, \
     RelativeLongitudinalPosition, ActionType, RelativeLane, AggressivenessLevel
 from decision_making.src.planning.behavioral.filtering.recipe_filtering import RecipeFilter
->>>>>>> fc0d4eb7
 from decision_making.src.planning.utils.file_utils import BinaryReadWrite
 from decision_making.src.planning.utils.math import Math
-from decision_making.test.planning.utils.optimal_control.quintic_poly_formulas import v_0_grid, a_0_grid, s_T_grid, \
-    v_T_grid
-<<<<<<< HEAD
 
-# TODO: This code should be moved to some global system_init area
-predicates = {}
-directory = Paths.get_resource_absolute_path_filename('predicates/')
-for filename in os.listdir(directory):
-    if filename.endswith(".bin"):
-        predicate_path = Paths.get_resource_absolute_path_filename('predicates/%s' % filename)
-        wT, wJ = [float(filename.split('.bin')[0].split('_')[2]),
-                  float(filename.split('.bin')[0].split('_')[4])]
-        predicate_shape = (
-            int(v_0_grid.shape[0]), int(a_0_grid.shape[0]), int(s_T_grid.shape[0]), int(v_T_grid.shape[0]))
-        predicate = BinaryReadWrite.load(file_path=predicate_path, shape=predicate_shape)
-        predicates[(wT, wJ)] = predicate
-
-
-# NOTE: All methods have to get as input ActionRecipe (or one of its children) and  BehavioralState (or one of its
-#       children) even if they don't actually use them.
-
-# These methods are used as filters and are used to initialize ActionRecipeFilter objects.
-# ActionRecipe filtering methods (common to both dynamic and static recipes)
-
-
-def filter_if_none(recipe: ActionRecipe, behavioral_state: BehavioralState) -> bool:
-    return (recipe and behavioral_state) is not None
-
-
-def always_false(recipe: ActionRecipe, behavioral_state: BehavioralState) -> bool:
-    return False
-
-
-def filter_non_calm_actions(recipe: ActionRecipe, behavioral_state: BehavioralGridState) -> bool:
-    return recipe.aggressiveness == AggressivenessLevel.CALM
-
-=======
+from decision_making.test.planning.utils.optimal_control.quintic_poly_formulas import v_0_grid, a_0_grid, s_T_grid, v_T_grid
 from mapping.src.service.map_service import MapService
->>>>>>> fc0d4eb7
 
 # DynamicActionRecipe Filters
 
 
-<<<<<<< HEAD
-def filter_actions_towards_non_occupied_cells(recipe: DynamicActionRecipe,
-                                              behavioral_state: BehavioralGridState) -> bool:
-    recipe_cell = (recipe.relative_lane, recipe.relative_lon)
-    return recipe_cell in behavioral_state.road_occupancy_grid
-
-
-def filter_bad_expected_trajectory(recipe: DynamicActionRecipe,
-                                   behavioral_state: BehavioralGridState) -> bool:
-    if (recipe.action_type == ActionType.FOLLOW_VEHICLE and recipe.relative_lon == RelativeLongitudinalPosition.FRONT) \
-            or (recipe.action_type == ActionType.OVER_TAKE_VEHICLE and recipe.relative_lon == RelativeLongitudinalPosition.REAR):
-        ego_state = behavioral_state.ego_state
-        recipe_cell = (recipe.relative_lane, recipe.relative_lon)
-        if recipe_cell in behavioral_state.road_occupancy_grid:
-            v_0 = ego_state.v_x
-            a_0 = ego_state.acceleration_lon
-            relative_dynamic_object = behavioral_state.road_occupancy_grid[recipe_cell][0]
-            dynamic_object = relative_dynamic_object.dynamic_object
-            # TODO: the following is not accurate because it returns "same-lon" cars distance as 0
-            s_T = relative_dynamic_object.distance
-            v_T = dynamic_object.v_x
-            wJ, _, wT = BP_JERK_S_JERK_D_TIME_WEIGHTS[recipe.aggressiveness.value]
-            if recipe.action_type == ActionType.FOLLOW_VEHICLE:
-                predicate = predicates[(wT, wJ)]
-                return predicate[Math.ind_on_uniform_axis(v_0, v_0_grid),
-                                 Math.ind_on_uniform_axis(a_0, a_0_grid),
-                                 Math.ind_on_uniform_axis(s_T, s_T_grid),
-                                 Math.ind_on_uniform_axis(v_T, v_T_grid)] > 0
-            else:  # OVER_TAKE_VEHICLE
-                predicate = predicates[(wT, wJ)]
-                return predicate[Math.ind_on_uniform_axis(v_0, v_0_grid),
-                                 Math.ind_on_uniform_axis(a_0, a_0_grid),
-                                 Math.ind_on_uniform_axis(s_T, s_T_grid),
-                                 Math.ind_on_uniform_axis(v_T, v_T_grid)] > 0
-        else:
-            return False
-    else:
-        return False
-=======
 class FilterActionsTowardsNonOccupiedCells(RecipeFilter):
     def filter(self, recipe: DynamicActionRecipe, behavioral_state: BehavioralGridState) -> bool:
-        recipe_cell = (recipe.relative_lane.value, recipe.relative_lon.value)
+        recipe_cell = (recipe.relative_lane, recipe.relative_lon)
         return recipe_cell in behavioral_state.road_occupancy_grid
 
 
@@ -121,33 +35,36 @@
             self.predicates[(wT, wJ)] = BinaryReadWrite.load(file_path=predicate_path, shape=predicate_shape)
 
     def filter(self, recipe: DynamicActionRecipe, behavioral_state: BehavioralGridState) -> bool:
-        if recipe.action_type == ActionType.FOLLOW_VEHICLE:
+        if (
+                recipe.action_type == ActionType.FOLLOW_VEHICLE and recipe.relative_lon == RelativeLongitudinalPosition.FRONT) \
+                or (
+                        recipe.action_type == ActionType.OVER_TAKE_VEHICLE and recipe.relative_lon == RelativeLongitudinalPosition.REAR):
             ego_state = behavioral_state.ego_state
-            recipe_cell = (recipe.relative_lane.value, recipe.relative_lon.value)
+            recipe_cell = (recipe.relative_lane, recipe.relative_lon)
             if recipe_cell in behavioral_state.road_occupancy_grid:
                 v_0 = ego_state.v_x
                 a_0 = ego_state.acceleration_lon
-                dynamic_object = behavioral_state.road_occupancy_grid[recipe_cell][0]
+                relative_dynamic_object = behavioral_state.road_occupancy_grid[recipe_cell][0]
+                dynamic_object = relative_dynamic_object.dynamic_object
+                # TODO: the following is not accurate because it returns "same-lon" cars distance as 0
+                s_T = relative_dynamic_object.distance
                 v_T = dynamic_object.v_x
-                default_navigation_plan = MapService.get_instance().get_road_based_navigation_plan(
-                    current_road_id=ego_state.road_localization.road_id)
-                # TODO: the following is not accurate because it returns "same-lon" cars distance as 0
-                sT_front, sT_rear = \
-                    SemanticBehavioralGridState.calc_relative_distances(behavioral_state.ego_state,
-                                                                        default_navigation_plan, dynamic_object)
-                s_T = sT_front if recipe_cell[1] == RelativeLongitudinalPosition.FRONT else sT_rear
-
-                wJ, _, wT = BP_JERK_S_JERK_D_TIME_WEIGHTS[AggressivenessLevel.value]
+                wJ, _, wT = BP_JERK_S_JERK_D_TIME_WEIGHTS[recipe.aggressiveness.value]
                 predicate = self.predicates[(wT, wJ)]
-                return predicate[Math.ind_on_uniform_axis(v_0, v_0_grid),
-                                 Math.ind_on_uniform_axis(a_0, a_0_grid),
-                                 Math.ind_on_uniform_axis(s_T, s_T_grid),
-                                 Math.ind_on_uniform_axis(v_T, v_T_grid)]
+                if recipe.action_type == ActionType.FOLLOW_VEHICLE:
+                    return predicate[Math.ind_on_uniform_axis(v_0, v_0_grid),
+                                     Math.ind_on_uniform_axis(a_0, a_0_grid),
+                                     Math.ind_on_uniform_axis(s_T, s_T_grid),
+                                     Math.ind_on_uniform_axis(v_T, v_T_grid)] > 0
+                else:  # OVER_TAKE_VEHICLE
+                    return predicate[Math.ind_on_uniform_axis(v_0, v_0_grid),
+                                     Math.ind_on_uniform_axis(a_0, a_0_grid),
+                                     Math.ind_on_uniform_axis(s_T, s_T_grid),
+                                     Math.ind_on_uniform_axis(v_T, v_T_grid)] > 0
             else:
                 return False
         else:
-            return True
->>>>>>> fc0d4eb7
+            return False
 
 
 class FilterActionsTowardBackCells(RecipeFilter):
@@ -160,14 +77,9 @@
         return recipe.relative_lon == RelativeLongitudinalPosition.FRONT
 
 
-<<<<<<< HEAD
-def filter_over_take_actions(recipe: DynamicActionRecipe, behavioral_state: BehavioralGridState) -> bool:
-    return recipe.action_type != ActionType.OVER_TAKE_VEHICLE
-=======
 class FilterOvertakeActions(RecipeFilter):
     def filter(self, recipe: DynamicActionRecipe, behavioral_state: BehavioralGridState) -> bool:
-        return recipe.action_type != ActionType.TAKE_OVER_VEHICLE
->>>>>>> fc0d4eb7
+        return recipe.action_type != ActionType.OVER_TAKE_VEHICLE
 
 
 # StaticActionRecipe Filters
@@ -182,24 +94,9 @@
         return recipe.aggressiveness == AggressivenessLevel.CALM
 
 
-<<<<<<< HEAD
-# Filter list definition
-dynamic_filters = [RecipeFilter(name='filter_if_none', filtering_method=filter_if_none),
-                   RecipeFilter(name="filter_actions_towards_non_occupied_cells",
-                                filtering_method=filter_actions_towards_non_occupied_cells),
-                   RecipeFilter(name="filter_actions_toward_back_and_parallel_cells",
-                                filtering_method=filter_actions_toward_back_and_parallel_cells),
-                   RecipeFilter(name="filter_over_take_actions",
-                                filtering_method=filter_over_take_actions),
-                   RecipeFilter(name='filter_bad_expected_trajectory', filtering_method=filter_bad_expected_trajectory)]
-
-static_filters = [RecipeFilter(name='filter_if_none', filtering_method=filter_if_none),
-                  RecipeFilter(name='filter_if_no_lane', filtering_method=filter_if_no_lane)]
-=======
 class FilterIfNoLane(RecipeFilter):
     def filter(self, recipe: ActionRecipe, behavioral_state: BehavioralGridState) -> bool:
         return (recipe.relative_lane == RelativeLane.SAME_LANE or
                 (recipe.relative_lane == RelativeLane.RIGHT_LANE and behavioral_state.right_lane_exists) or
                 (recipe.relative_lane == RelativeLane.LEFT_LANE and behavioral_state.left_lane_exists))
 
->>>>>>> fc0d4eb7
