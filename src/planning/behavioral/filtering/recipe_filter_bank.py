import os

from decision_making.src.exceptions import ResourcesNotUpToDateException
from decision_making.src.global_constants import *
from decision_making.paths import Paths
from decision_making.src.planning.behavioral.behavioral_grid_state import BehavioralGridState
from decision_making.src.planning.behavioral.data_objects import ActionRecipe, DynamicActionRecipe, \
    RelativeLongitudinalPosition, ActionType, RelativeLane, AggressivenessLevel
from decision_making.src.planning.behavioral.filtering.recipe_filtering import RecipeFilter
from decision_making.src.planning.types import FS_SV, FS_SA
from decision_making.src.planning.utils.file_utils import BinaryReadWrite, TextReadWrite

from decision_making.src.planning.utils.numpy_utils import UniformGrid
from decision_making.src.utils.map_utils import MapUtils
from decision_making.test.planning.utils.optimal_control.quartic_poly_formulas import QuarticMotionPredicatesCreator
from decision_making.test.planning.utils.optimal_control.quintic_poly_formulas import QuinticMotionPredicatesCreator
from typing import List
import rte.python.profiler as prof

class FilterActionsTowardsNonOccupiedCells(RecipeFilter):
    def filter(self, recipes: List[DynamicActionRecipe], behavioral_state: BehavioralGridState) -> List[bool]:
        return [(recipe.relative_lane, recipe.relative_lon) in behavioral_state.road_occupancy_grid
                if recipe is not None else False for recipe in recipes]


class FilterActionsTowardsOtherLanes(RecipeFilter):
    def filter(self, recipes: List[ActionRecipe], behavioral_state: BehavioralGridState) -> List[bool]:
        return [recipe.relative_lane == RelativeLane.SAME_LANE
                if recipe is not None else False for recipe in recipes]


class FilterBadExpectedTrajectory(RecipeFilter):
    def __init__(self, predicates_dir: str):
        if not self.validate_predicate_constants(predicates_dir):
            raise ResourcesNotUpToDateException('Predicates files were creates with other set of constants')
        self.predicates = self.read_predicates(predicates_dir)

    @staticmethod
    def read_predicates(predicates_dir):
        """
        This method reads boolean maps from file into a dictionary mapping a tuple of (action_type,weights) to a binary LUT.
        :param predicates_dir: The directory holding all binary maps (.bin files)
        :return: a dictionary mapping a tuple of (action_type,weights) to a binary LUT.
        """
        directory = Paths.get_resource_absolute_path_filename(predicates_dir)
        predicates = {}
        for filename in os.listdir(directory):
            if filename.endswith(".bin"):
                predicate_path = Paths.get_resource_absolute_path_filename('%s/%s' % (predicates_dir, filename))
                action_type = filename.split('.bin')[0].split('_predicate')[0]
                wT, wJ = [float(filename.split('.bin')[0].split('_')[4]),
                          float(filename.split('.bin')[0].split('_')[6])]
                if action_type == 'follow_lane':
                    predicate_shape = (len(FILTER_V_0_GRID), len(FILTER_A_0_GRID), len(FILTER_V_T_GRID))
                else:
                    predicate_shape = (
                        len(FILTER_V_0_GRID), len(FILTER_A_0_GRID), len(FILTER_S_T_GRID), len(FILTER_V_T_GRID))
                predicate = BinaryReadWrite.load(file_path=predicate_path, shape=predicate_shape)
                predicates[(action_type, wT, wJ)] = predicate

        return predicates

    # TODO: Move to test folder when agent is in steady state (global constants don't get changed)
    @staticmethod
    def validate_predicate_constants(predicates_dir):
        """
        This method checks if the predicates were created with the constants that are used right now
        :param predicates_dir: predicates directory under resources directory
        :return: True if constants are the same, False otherwise
        """
        # For this method to work, global_constants have to be imported
        metadata_path = Paths.get_resource_absolute_path_filename('%s/%s' % (predicates_dir, 'PredicatesMetaData.txt'))
        metadata_content = TextReadWrite.read(metadata_path)
        for line in metadata_content[1:5]:
            const_name = line.split()[0]
            grid_def = line.split('(', 1)[1].split(')')[0]
            grid_start, grid_end, grid_res = float(grid_def.split()[0].split(',')[0]), \
                                             float(grid_def.split()[2].split(',')[0]), \
                                             float(grid_def.split()[4].split(',')[0])
            file_grid = UniformGrid([grid_start, grid_end], grid_res)
            if not globals()[const_name] == file_grid:
                return False
        for line in metadata_content[5:]:
            const_name = line.split()[0]
            const_value = float(line.split()[2])
            if not globals()[const_name] == const_value:
                return False
        return True

    @prof.ProfileFunction()
    def filter(self, recipes: List[ActionRecipe], behavioral_state: BehavioralGridState) -> List[bool]:
        """
        This filter checks if recipe might cause a bad action specification, meaning velocity or acceleration are too
        aggressive, action time is too long or safety will be violated by entering non-safe zone while action is being
        taken. Filtering is based on querying a boolean predicate (LUT) created offline.
        :param recipes:
        :param behavioral_state:
        :return: True if recipe is valid, otherwise False
        """
        filter_result = [True for i in range(len(recipes))]

        for i, recipe in enumerate(recipes):

            if recipe is None:
                filter_result[i] = False
                continue

            action_type = recipe.action_type
            ego_state = behavioral_state.ego_state
            v_0 = ego_state.map_state.lane_fstate[FS_SV]
            a_0 = ego_state.map_state.lane_fstate[FS_SA]
            wJ, _, wT = BP_JERK_S_JERK_D_TIME_WEIGHTS[recipe.aggressiveness.value]

            # The predicates currently work for follow-front car,overtake-back car or follow-lane actions.
            if (action_type == ActionType.FOLLOW_VEHICLE and recipe.relative_lon == RelativeLongitudinalPosition.FRONT) \
                    or (
                    action_type == ActionType.OVERTAKE_VEHICLE and recipe.relative_lon == RelativeLongitudinalPosition.REAR):

                recipe_cell = (recipe.relative_lane, recipe.relative_lon)

                if recipe_cell not in behavioral_state.road_occupancy_grid:
                    filter_result[i] = False
                    continue

                # pull target vehicle
                relative_dynamic_object = behavioral_state.road_occupancy_grid[recipe_cell][0]
                dynamic_object = relative_dynamic_object.dynamic_object
                # safety distance is behind or ahead of target vehicle if we follow or overtake it, respectively.
                margin_sign = +1 if recipe.action_type == ActionType.FOLLOW_VEHICLE else -1
                # compute distance from target vehicle +/- safety margin
                s_T = relative_dynamic_object.longitudinal_distance - (LONGITUDINAL_SAFETY_MARGIN_FROM_OBJECT +
                                                                       ego_state.size.length / 2 + dynamic_object.size.length / 2)
                v_T = dynamic_object.map_state.lane_fstate[FS_SV]

<<<<<<< HEAD
                # filter_result[i] = QuinticMotionPredicatesCreator.generate_predicate_value(recipe.action_type, wT, wJ,
                #                                                                            a_0, v_0, v_T, s_T,
                #                                                                            SPECIFICATION_MARGIN_TIME_DELAY * margin_sign,
                #                                                                            SAFETY_MARGIN_TIME_DELAY * margin_sign)

                predicate = self.predicates[(action_type.name.lower(), wT, wJ)]

                filter_result[i] = predicate[FILTER_V_0_GRID.get_index(v_0), FILTER_A_0_GRID.get_index(a_0),
                                             FILTER_S_T_GRID.get_index(margin_sign * s_T), FILTER_V_T_GRID.get_index(
                    v_T)] > 0
=======
                filter_result[i] = QuinticMotionPredicatesCreator.generate_predicate_value(recipe.action_type, wT, wJ,
                                                                                           a_0, v_0, v_T, s_T,
                                                                                           SPECIFICATION_MARGIN_TIME_DELAY * margin_sign,
                                                                                           SAFETY_MARGIN_TIME_DELAY * margin_sign)

                # predicate = self.predicates[(action_type.name.lower(), wT, wJ)]
                #
                # filter_result[i] = predicate[FILTER_V_0_GRID.get_index(v_0), FILTER_A_0_GRID.get_index(a_0),
                #                              FILTER_S_T_GRID.get_index(margin_sign * s_T), FILTER_V_T_GRID.get_index(
                #     v_T)] > 0
>>>>>>> fde44188

            elif action_type == ActionType.FOLLOW_LANE:

                v_T = recipe.velocity

                # predicate = self.predicates[(action_type.name.lower(), wT, wJ)]
                #
                # filter_result[i] = predicate[FILTER_V_0_GRID.get_index(v_0), FILTER_A_0_GRID.get_index(a_0),
                #                              FILTER_V_T_GRID.get_index(v_T)] > 0

                filter_result[i] = QuarticMotionPredicatesCreator.generate_predicate_value(wT, wJ, a_0, v_0, v_T)

<<<<<<< HEAD
                filter_result[i] = predicate[FILTER_V_0_GRID.get_index(v_0), FILTER_A_0_GRID.get_index(a_0),
                                             FILTER_V_T_GRID.get_index(v_T)] > 0

                # filter_result[i] = QuarticMotionPredicatesCreator.generate_predicate_value(wT, wJ, a_0, v_0, v_T)

=======
>>>>>>> fde44188
            else:
                filter_result[i] = False

        return filter_result


class FilterActionsTowardBackCells(RecipeFilter):
    def filter(self, recipes: List[DynamicActionRecipe], behavioral_state: BehavioralGridState) -> List[bool]:
        return [recipe.relative_lon != RelativeLongitudinalPosition.REAR
                if recipe is not None else False for recipe in recipes]


class FilterActionsTowardBackAndParallelCells(RecipeFilter):
    def filter(self, recipes: List[DynamicActionRecipe], behavioral_state: BehavioralGridState) -> List[bool]:
        return [recipe.relative_lon == RelativeLongitudinalPosition.FRONT
                if recipe is not None else False for recipe in recipes]


class FilterOvertakeActions(RecipeFilter):
    def filter(self, recipes: List[DynamicActionRecipe], behavioral_state: BehavioralGridState) -> List[bool]:
        return [recipe.action_type != ActionType.OVERTAKE_VEHICLE
                if recipe is not None else False for recipe in recipes]


# General ActionRecipe Filters

class FilterIfNone(RecipeFilter):
    def filter(self, recipes: List[ActionRecipe], behavioral_state: BehavioralGridState) -> List[bool]:
        return [(recipe and behavioral_state) is not None for recipe in recipes]


class FilterNonCalmActions(RecipeFilter):
    def filter(self, recipes: List[ActionRecipe], behavioral_state: BehavioralGridState) -> List[bool]:
        return [recipe.aggressiveness == AggressivenessLevel.CALM
                if recipe is not None else False for recipe in recipes]


class FilterIfNoLane(RecipeFilter):
    def filter(self, recipes: List[ActionRecipe], behavioral_state: BehavioralGridState) -> List[bool]:
        lane_id = behavioral_state.ego_state.map_state.lane_id
        return [(recipe.relative_lane == RelativeLane.SAME_LANE or
                len(MapUtils.get_adjacent_lane_ids(lane_id, recipe.relative_lane)) > 0)
                if recipe is not None else False for recipe in recipes]


class FilterIfAggressive(RecipeFilter):
    def filter(self, recipes: List[ActionRecipe], behavioral_state: BehavioralGridState) -> List[bool]:
        return [recipe.aggressiveness != AggressivenessLevel.AGGRESSIVE
                if recipe is not None else False for recipe in recipes]


class FilterLaneChanging(RecipeFilter):
    def filter(self, recipes: List[ActionRecipe], behavioral_state: BehavioralGridState) -> List[bool]:
        return [recipe.relative_lane == RelativeLane.SAME_LANE
                if recipe is not None else False for recipe in recipes]<|MERGE_RESOLUTION|>--- conflicted
+++ resolved
@@ -132,7 +132,6 @@
                                                                        ego_state.size.length / 2 + dynamic_object.size.length / 2)
                 v_T = dynamic_object.map_state.lane_fstate[FS_SV]
 
-<<<<<<< HEAD
                 # filter_result[i] = QuinticMotionPredicatesCreator.generate_predicate_value(recipe.action_type, wT, wJ,
                 #                                                                            a_0, v_0, v_T, s_T,
                 #                                                                            SPECIFICATION_MARGIN_TIME_DELAY * margin_sign,
@@ -143,38 +142,18 @@
                 filter_result[i] = predicate[FILTER_V_0_GRID.get_index(v_0), FILTER_A_0_GRID.get_index(a_0),
                                              FILTER_S_T_GRID.get_index(margin_sign * s_T), FILTER_V_T_GRID.get_index(
                     v_T)] > 0
-=======
-                filter_result[i] = QuinticMotionPredicatesCreator.generate_predicate_value(recipe.action_type, wT, wJ,
-                                                                                           a_0, v_0, v_T, s_T,
-                                                                                           SPECIFICATION_MARGIN_TIME_DELAY * margin_sign,
-                                                                                           SAFETY_MARGIN_TIME_DELAY * margin_sign)
-
-                # predicate = self.predicates[(action_type.name.lower(), wT, wJ)]
-                #
-                # filter_result[i] = predicate[FILTER_V_0_GRID.get_index(v_0), FILTER_A_0_GRID.get_index(a_0),
-                #                              FILTER_S_T_GRID.get_index(margin_sign * s_T), FILTER_V_T_GRID.get_index(
-                #     v_T)] > 0
->>>>>>> fde44188
 
             elif action_type == ActionType.FOLLOW_LANE:
 
                 v_T = recipe.velocity
 
-                # predicate = self.predicates[(action_type.name.lower(), wT, wJ)]
-                #
-                # filter_result[i] = predicate[FILTER_V_0_GRID.get_index(v_0), FILTER_A_0_GRID.get_index(a_0),
-                #                              FILTER_V_T_GRID.get_index(v_T)] > 0
-
-                filter_result[i] = QuarticMotionPredicatesCreator.generate_predicate_value(wT, wJ, a_0, v_0, v_T)
-
-<<<<<<< HEAD
+                predicate = self.predicates[(action_type.name.lower(), wT, wJ)]
+
                 filter_result[i] = predicate[FILTER_V_0_GRID.get_index(v_0), FILTER_A_0_GRID.get_index(a_0),
                                              FILTER_V_T_GRID.get_index(v_T)] > 0
 
                 # filter_result[i] = QuarticMotionPredicatesCreator.generate_predicate_value(wT, wJ, a_0, v_0, v_T)
 
-=======
->>>>>>> fde44188
             else:
                 filter_result[i] = False
 
