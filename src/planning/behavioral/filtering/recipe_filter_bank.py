--- conflicted
+++ resolved
@@ -1,18 +1,11 @@
-<<<<<<< HEAD
 import os
 
 from decision_making.src.global_constants import BP_JERK_S_JERK_D_TIME_WEIGHTS
 from decision_making.src.planning.behavioral.architecture.components.filtering.recipe_filtering import RecipeFilter
-from decision_making.src.planning.behavioral.architecture.data_objects import ActionRecipe, DynamicActionRecipe, \
-    RelativeLongitudinalPosition, ActionType, RelativeLane, AggressivenessLevel
-from decision_making.src.planning.behavioral.architecture.semantic_behavioral_grid_state import \
-    SemanticBehavioralGridState
-=======
 from decision_making.src.planning.behavioral.data_objects import ActionRecipe, DynamicActionRecipe, \
     RelativeLongitudinalPosition, ActionType, RelativeLane, AggressivenessLevel
 
 from decision_making.src.planning.behavioral.behavioral_grid_state import BehavioralGridState
->>>>>>> 4d38ed1c
 from decision_making.src.planning.behavioral.behavioral_state import BehavioralState
 from decision_making.src.planning.utils.file_utils import BinaryReadWrite
 from decision_making.src.planning.utils.math import Math
@@ -62,13 +55,13 @@
 
 
 def filter_actions_towards_non_occupied_cells(recipe: DynamicActionRecipe,
-                                              behavioral_state: SemanticBehavioralGridState) -> bool:
+                                              behavioral_state: BehavioralGridState) -> bool:
     recipe_cell = (recipe.relative_lane.value, recipe.relative_lon.value)
     return recipe_cell in behavioral_state.road_occupancy_grid
 
 
 def filter_bad_expected_trajectory(recipe: DynamicActionRecipe,
-                                   behavioral_state: SemanticBehavioralGridState) -> bool:
+                                   behavioral_state: BehavioralGridState) -> bool:
     if recipe.action_type == ActionType.FOLLOW_VEHICLE:
         ego_state = behavioral_state.ego_state
         recipe_cell = (recipe.relative_lane.value, recipe.relative_lon.value)
@@ -98,23 +91,23 @@
 
 
 def filter_actions_toward_back_cells(recipe: DynamicActionRecipe,
-                                     behavioral_state: SemanticBehavioralGridState) -> bool:
+                                     behavioral_state: BehavioralGridState) -> bool:
     return recipe.relative_lon != RelativeLongitudinalPosition.REAR
 
 
 def filter_actions_toward_back_and_parallel_cells(recipe: DynamicActionRecipe,
-                                                  behavioral_state: SemanticBehavioralGridState) -> bool:
+                                                  behavioral_state: BehavioralGridState) -> bool:
     return recipe.relative_lon == RelativeLongitudinalPosition.FRONT
 
 
-def filter_over_take_actions(recipe: DynamicActionRecipe, behavioral_state: SemanticBehavioralGridState) -> bool:
+def filter_over_take_actions(recipe: DynamicActionRecipe, behavioral_state: BehavioralGridState) -> bool:
     return recipe.action_type != ActionType.TAKE_OVER_VEHICLE
 
 
 # StaticActionRecipe Filters
 
 
-def filter_if_no_lane(recipe: ActionRecipe, behavioral_state: SemanticBehavioralGridState) -> bool:
+def filter_if_no_lane(recipe: ActionRecipe, behavioral_state: BehavioralGridState) -> bool:
     return (recipe.relative_lane == RelativeLane.SAME_LANE or
             (recipe.relative_lane == RelativeLane.RIGHT_LANE and behavioral_state.right_lane_exists) or
             (recipe.relative_lane == RelativeLane.LEFT_LANE and behavioral_state.left_lane_exists))
