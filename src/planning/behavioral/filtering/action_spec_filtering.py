--- conflicted
+++ resolved
@@ -39,12 +39,8 @@
         return True
 
     def filter_action_specs(self, action_specs: List[ActionSpec], behavioral_state: BehavioralState) -> List[bool]:
-<<<<<<< HEAD
-        return [self.filter_action_spec(action_spec, behavioral_state) for action_spec in action_specs]
-=======
         return [self.filter_action_spec(action_spec, behavioral_state) for action_spec in action_specs]
 
 
 # TODO: Move to BehavioralPlanner instantiation
-action_spec_filters = [FilterIfNone()]
->>>>>>> fc0d4eb7
+action_spec_filters = [FilterIfNone()]