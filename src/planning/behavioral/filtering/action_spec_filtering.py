--- conflicted
+++ resolved
@@ -49,53 +49,6 @@
         return specs_by_rel_lane, indices_by_rel_lane
 
     @staticmethod
-<<<<<<< HEAD
-    def _build_trajectories(action_specs: List[ActionSpec], behavioral_state: BehavioralGridState) -> (np.ndarray, np.ndarray):
-        """
-        Builds a baseline trajectory out of the action specs (terminal states)
-        :param action_specs: an ordered list of action specs
-        :param behavioral_state:
-        :return: A tuple of (cartesian_trajectories, lane_based_velocity_limits) the latter is all zero
-        if build_lane_segment_velocities is False
-        """
-        # group all specs and their indices by the relative lanes
-        specs_by_rel_lane, indices_by_rel_lane = ActionSpecFilter._group_by_lane(action_specs)
-
-        time_samples = np.arange(0, BP_ACTION_T_LIMITS[1], TRAJECTORY_TIME_RESOLUTION)
-        ctrajectories = np.empty((len(action_specs), len(time_samples), CRT_LEN), dtype=np.float)
-        ftrajectories = np.empty((len(action_specs), len(time_samples), FS_2D_LEN), dtype=np.float)
-
-        # loop on the target relative lanes and calculate lateral accelerations for all relevant specs
-        for rel_lane, lane_specs in specs_by_rel_lane.items():
-            specs_t, specs_t_d = np.array([[spec.t, spec.t_d] for spec in lane_specs]).T
-            pad_mode = np.array([spec.only_padding_mode for spec in lane_specs])
-            goal_fstates = np.array([spec.as_fstate() for spec in lane_specs])
-
-            lane_frenet = behavioral_state.extended_lane_frames[rel_lane]  # the target GFF
-            ego_fstate = behavioral_state.projected_ego_fstates[rel_lane]
-            ego_fstates = np.tile(ego_fstate, len(lane_specs)).reshape((len(lane_specs), -1))
-
-            # calculate polynomials
-            poly_coefs_s, poly_coefs_d = KinematicUtils.calc_poly_coefs(specs_t, specs_t_d, ego_fstates, goal_fstates, pad_mode)
-
-            # create Frenet trajectories for s axis for all trajectories of rel_lane and for all time samples
-            ftrajectories_s = QuinticPoly1D.polyval_with_derivatives(poly_coefs_s, time_samples)
-            ftrajectories_d = QuinticPoly1D.polyval_with_derivatives(poly_coefs_d, time_samples)
-
-            # Pad (extrapolate) short trajectories from spec.t until minimal action time.
-            # Beyond the maximum between spec.t and minimal action time the Frenet trajectories are set to zero.
-            ftrajectories[indices_by_rel_lane[rel_lane]] = ActionSpecFilter._pad_trajectories_beyond_spec(
-                lane_specs, ftrajectories_s, ftrajectories_d, pad_mode)
-
-            # convert Frenet trajectories to cartesian trajectories
-            ctrajectories[indices_by_rel_lane[rel_lane]] = lane_frenet.ftrajectories_to_ctrajectories(
-                ftrajectories[indices_by_rel_lane[rel_lane]])
-
-        return ftrajectories, ctrajectories
-
-    @staticmethod
-=======
->>>>>>> 63d098ff
     def _pad_trajectories_beyond_spec(action_specs: List[ActionSpec], ftrajectories_s: np.array,
                                       ftrajectories_d: np.array, in_padding_mode: np.array) -> np.array:
         """
