import rte.python.profiler as prof
from collections import defaultdict
from itertools import compress

import numpy as np
import six
from abc import ABCMeta, abstractmethod
from decision_making.src.planning.utils.numpy_utils import NumpyUtils
from logging import Logger
from typing import List, Dict
from typing import Optional

<<<<<<< HEAD
from decision_making.src.planning.types import CRT_LEN, FS_2D_LEN, CartesianExtendedTrajectories, FrenetTrajectories2D
=======
from decision_making.src.planning.types import CRT_LEN, FS_2D_LEN, BoolArray
import rte.python.profiler as prof
>>>>>>> dd989d4e
from decision_making.src.global_constants import BP_ACTION_T_LIMITS, TRAJECTORY_TIME_RESOLUTION, \
    MINIMUM_REQUIRED_TRAJECTORY_TIME_HORIZON
from decision_making.src.planning.behavioral.behavioral_grid_state import BehavioralGridState
from decision_making.src.planning.behavioral.data_objects import ActionSpec, RelativeLane
from decision_making.src.planning.utils.kinematics_utils import KinematicUtils
from decision_making.src.planning.utils.optimal_control.poly1d import QuinticPoly1D


@six.add_metaclass(ABCMeta)
class ActionSpecFilter:

    def __init__(self):
        self._ftrajectories = None
        self._ctrajectories = None

    def set_trajectories(self, ftrajectories: FrenetTrajectories2D, ctrajectories: CartesianExtendedTrajectories):
        self._ftrajectories = ftrajectories
        self._ctrajectories = ctrajectories

    """
    Base class for filter implementations that act on ActionSpec and returns a boolean value that corresponds to
    whether the ActionSpec satisfies the constraint in the filter. All filters have to get as input ActionSpec
    (or one of its children) and  BehavioralGridState (or one of its children) even if they don't actually use them.
    """
    @abstractmethod
    def filter(self, action_specs: List[ActionSpec], behavioral_state: BehavioralGridState) -> BoolArray:
        pass

    @staticmethod
    def _group_by_lane(action_specs: List[ActionSpec]) -> [Dict[RelativeLane, List[ActionSpec]], Dict[RelativeLane, List[int]]]:
        """
        takes a list of action specs and groups them (and their indices) into the 3 corresponding lanes
        :param action_specs: an ordered list of action specs
        :return: a tuple of two dictionaries: ({relative lane: action spec}, {relative lane: index})
        """
        # group all specs and their indices by the relative lanes
        specs_by_rel_lane = defaultdict(list)
        indices_by_rel_lane = defaultdict(list)
        for i, spec in enumerate(action_specs):
            if spec is not None:
                specs_by_rel_lane[spec.relative_lane].append(spec)
                indices_by_rel_lane[spec.relative_lane].append(i)

        return specs_by_rel_lane, indices_by_rel_lane

    @staticmethod
    def build_trajectories(action_specs: List[ActionSpec], behavioral_state: BehavioralGridState) -> (np.ndarray, np.ndarray):
        """
        Builds a baseline trajectory out of the action specs (terminal states)
        :param action_specs: an ordered list of action specs
        :param behavioral_state:
        :return: A tuple of (cartesian_trajectories, lane_based_velocity_limits) the latter is all zero
        if build_lane_segment_velocities is False
        """
        # group all specs and their indices by the relative lanes
        specs_by_rel_lane, indices_by_rel_lane = ActionSpecFilter._group_by_lane(action_specs)

        time_samples = np.arange(0, BP_ACTION_T_LIMITS[1], TRAJECTORY_TIME_RESOLUTION)
        ctrajectories = np.empty((len(action_specs), len(time_samples), CRT_LEN), dtype=np.float)
        ftrajectories = np.empty((len(action_specs), len(time_samples), FS_2D_LEN), dtype=np.float)

        # loop on the target relative lanes and calculate lateral accelerations for all relevant specs
        for rel_lane, lane_specs in specs_by_rel_lane.items():
            specs_t = np.array([spec.t for spec in lane_specs])
            pad_mode = np.array([spec.only_padding_mode for spec in lane_specs])
            goal_fstates = np.array([spec.as_fstate() for spec in lane_specs])

            lane_frenet = behavioral_state.extended_lane_frames[rel_lane]  # the target GFF
            ego_fstate = behavioral_state.projected_ego_fstates[rel_lane]
            ego_fstates = np.tile(ego_fstate, len(lane_specs)).reshape((len(lane_specs), -1))

            # calculate polynomials
            poly_coefs_s, poly_coefs_d = KinematicUtils.calc_poly_coefs(specs_t, ego_fstates, goal_fstates, pad_mode)

            # create Frenet trajectories for s axis for all trajectories of rel_lane and for all time samples
            ftrajectories_s = QuinticPoly1D.polyval_with_derivatives(poly_coefs_s, time_samples)
            ftrajectories_d = QuinticPoly1D.polyval_with_derivatives(poly_coefs_d, time_samples)

            # Pad (extrapolate) short trajectories from spec.t until minimal action time.
            # Beyond the maximum between spec.t and minimal action time the Frenet trajectories are set to zero.
            ftrajectories[indices_by_rel_lane[rel_lane]] = ActionSpecFilter._pad_trajectories_beyond_spec(
                lane_specs, ftrajectories_s, ftrajectories_d, specs_t, pad_mode)

            # convert Frenet trajectories to cartesian trajectories
            ctrajectories[indices_by_rel_lane[rel_lane]] = lane_frenet.ftrajectories_to_ctrajectories(
                ftrajectories[indices_by_rel_lane[rel_lane]])

        return ftrajectories, ctrajectories

    @staticmethod
    def _pad_trajectories_beyond_spec(action_specs: List[ActionSpec], ftrajectories_s: np.array,
                                      ftrajectories_d: np.array, T: np.array, in_padding_mode: np.array) -> np.array:
        """
        Given action specs and their Frenet trajectories, pad (extrapolate) short trajectories from spec.t until
        minimal action time. Beyond the maximum between spec.t and minimal action time Frenet trajectories are set to
        zero.
        Important! Here we assume that zero Frenet states converted to Cartesian states pass all kinematic Cartesian
        filters.
        :param action_specs: list of actions spec
        :param ftrajectories_s: matrix Nx3 of N Frenet trajectories for s component
        :param ftrajectories_d: matrix Nx3 of N Frenet trajectories for d component
        :param T: array of size N: time horizons for each action
        :param in_padding_mode: boolean array of size N: True if an action is in padding mode
        :return: full Frenet trajectories (s & d)
        """
        # calculate trajectory time indices for all spec.t
        spec_t_idxs = (T / TRAJECTORY_TIME_RESOLUTION).astype(int) + 1
        spec_t_idxs[in_padding_mode] = 0

        # calculate trajectory time indices for t = max(spec.t, MINIMUM_REQUIRED_TRAJECTORY_TIME_HORIZON)
        last_pad_idxs = (np.maximum(T, MINIMUM_REQUIRED_TRAJECTORY_TIME_HORIZON) / TRAJECTORY_TIME_RESOLUTION).astype(
            int) + 1

        # pad short ftrajectories beyond spec.t until MINIMUM_REQUIRED_TRAJECTORY_TIME_HORIZON
        for (spec_t_idx, last_pad_idx, trajectory_s, trajectory_d, spec) in \
                zip(spec_t_idxs, last_pad_idxs, ftrajectories_s, ftrajectories_d, action_specs):
            # if spec.t < MINIMUM_REQUIRED_TRAJECTORY_TIME_HORIZON, pad ftrajectories_s from spec.t to
            # MINIMUM_REQUIRED_TRAJECTORY_TIME_HORIZON
            if spec_t_idx < last_pad_idx:
                times_beyond_spec = np.arange(spec_t_idx, last_pad_idx) * TRAJECTORY_TIME_RESOLUTION - spec.t
                trajectory_s[spec_t_idx:last_pad_idx] = np.c_[spec.s + times_beyond_spec * spec.v,
                                                              np.full(times_beyond_spec.shape, spec.v),
                                                              np.zeros_like(times_beyond_spec)]
            trajectory_s[last_pad_idx:] = 0
            trajectory_d[spec_t_idx:] = 0

        # return full Frenet trajectories
        return np.c_[ftrajectories_s, ftrajectories_d]

    def __str__(self):
        return self.__class__.__name__


class ActionSpecFiltering:
    """
    The gateway to execute filtering on one (or more) ActionSpec(s). From efficiency point of view, the filters
    should be sorted from the strongest (the one filtering the largest number of recipes) to the weakest.
    """
    def __init__(self, filters: Optional[List[ActionSpecFilter]], logger: Logger):
        self._filters: List[ActionSpecFilter] = filters or []
        self.logger = logger

    def filter_action_specs(self, action_specs: List[ActionSpec], behavioral_state: BehavioralGridState) -> List[bool]:
        """
        Filters a list of 'ActionSpec's based on the state of ego and nearby vehicles (BehavioralGridState).
        :param action_specs: A list of objects representing the specified actions to be considered
        :param behavioral_state: semantic behavioral state, containing the semantic grid
        :return: A boolean List , True where the respective action_spec is valid and false where it is filtered
        """
        filtering_map = np.zeros(len(action_specs))
        mask = np.full(shape=len(action_specs), fill_value=True, dtype=np.bool)

<<<<<<< HEAD
        # build Frenet & Cartesian trajectories for all (non-None) action specs
        ftrajectories, ctrajectories = ActionSpecFilter.build_trajectories(action_specs, behavioral_state)

        for action_spec_filter in self._filters:
=======
        for filter_idx, action_spec_filter in enumerate(self._filters):
>>>>>>> dd989d4e
            if ~np.any(mask):
                break

            # set pre-computed trajectories to the current filter
            action_spec_filter.set_trajectories(ftrajectories[mask], ctrajectories[mask])

            # list of only valid action specs
            valid_action_specs = list(compress(action_specs, mask))

            # a mask only on the valid action specs
            current_mask = action_spec_filter.filter(valid_action_specs, behavioral_state)

            # use the reduced mask to update the original mask (that contains all initial actions specs given)
            mask[mask] = current_mask
<<<<<<< HEAD
=======

            # When an action survives the current filter, the appropriate cell of filtering_map advances to the next
            # filter. This way it stores the index of the first filter on which it failed.
            # Update cells of actions that survived the current filter.
            filtering_map[mask] = filter_idx + 1

        self.logger.debug('\nFiltering_map at timestamp_in_sec %f: %s' %
                          (behavioral_state.ego_state.timestamp_in_sec, NumpyUtils.str_log(filtering_map.astype(int))))

        return mask.tolist()
>>>>>>> dd989d4e

        return list(mask)<|MERGE_RESOLUTION|>--- conflicted
+++ resolved
@@ -10,12 +10,8 @@
 from typing import List, Dict
 from typing import Optional
 
-<<<<<<< HEAD
-from decision_making.src.planning.types import CRT_LEN, FS_2D_LEN, CartesianExtendedTrajectories, FrenetTrajectories2D
-=======
-from decision_making.src.planning.types import CRT_LEN, FS_2D_LEN, BoolArray
-import rte.python.profiler as prof
->>>>>>> dd989d4e
+from decision_making.src.planning.types import CRT_LEN, FS_2D_LEN, BoolArray, CartesianExtendedTrajectories, \
+    FrenetTrajectories2D
 from decision_making.src.global_constants import BP_ACTION_T_LIMITS, TRAJECTORY_TIME_RESOLUTION, \
     MINIMUM_REQUIRED_TRAJECTORY_TIME_HORIZON
 from decision_making.src.planning.behavioral.behavioral_grid_state import BehavioralGridState
@@ -168,14 +164,10 @@
         filtering_map = np.zeros(len(action_specs))
         mask = np.full(shape=len(action_specs), fill_value=True, dtype=np.bool)
 
-<<<<<<< HEAD
         # build Frenet & Cartesian trajectories for all (non-None) action specs
         ftrajectories, ctrajectories = ActionSpecFilter.build_trajectories(action_specs, behavioral_state)
 
-        for action_spec_filter in self._filters:
-=======
         for filter_idx, action_spec_filter in enumerate(self._filters):
->>>>>>> dd989d4e
             if ~np.any(mask):
                 break
 
@@ -190,8 +182,6 @@
 
             # use the reduced mask to update the original mask (that contains all initial actions specs given)
             mask[mask] = current_mask
-<<<<<<< HEAD
-=======
 
             # When an action survives the current filter, the appropriate cell of filtering_map advances to the next
             # filter. This way it stores the index of the first filter on which it failed.
@@ -201,7 +191,4 @@
         self.logger.debug('\nFiltering_map at timestamp_in_sec %f: %s' %
                           (behavioral_state.ego_state.timestamp_in_sec, NumpyUtils.str_log(filtering_map.astype(int))))
 
-        return mask.tolist()
->>>>>>> dd989d4e
-
-        return list(mask)+        return mask.tolist()