--- conflicted
+++ resolved
@@ -1,35 +1,22 @@
-<<<<<<< HEAD
+from collections import defaultdict
+
 import six
 from abc import ABCMeta, abstractmethod
-import numpy as np
-import rte.python.profiler as prof
-from decision_making.src.global_constants import BEHAVIORAL_PLANNING_DEFAULT_DESIRED_SPEED
-from decision_making.src.global_constants import EPS, WERLING_TIME_RESOLUTION, VELOCITY_LIMITS, LON_ACC_LIMITS, \
-    LAT_ACC_LIMITS, FILTER_V_0_GRID, FILTER_V_T_GRID, LONGITUDINAL_SAFETY_MARGIN_FROM_OBJECT, SAFETY_HEADWAY, \
-    MINIMUM_REQUIRED_TRAJECTORY_TIME_HORIZON, BP_LAT_ACC_STRICT_COEF
-=======
-from collections import defaultdict
-
 import numpy as np
 import rte.python.profiler as prof
 from decision_making.src.global_constants import BEHAVIORAL_PLANNING_DEFAULT_DESIRED_SPEED, BP_ACTION_T_LIMITS, \
     TRAJECTORY_TIME_RESOLUTION
 from decision_making.src.global_constants import VELOCITY_LIMITS, LON_ACC_LIMITS, LAT_ACC_LIMITS, \
     FILTER_V_0_GRID, FILTER_V_T_GRID, LONGITUDINAL_SAFETY_MARGIN_FROM_OBJECT, SAFETY_HEADWAY, \
-    MINIMUM_REQUIRED_TRAJECTORY_TIME_HORIZON
->>>>>>> de3c688a
+    MINIMUM_REQUIRED_TRAJECTORY_TIME_HORIZON, BP_LAT_ACC_STRICT_COEF
 from decision_making.src.planning.behavioral.behavioral_grid_state import BehavioralGridState
 from decision_making.src.planning.behavioral.data_objects import ActionSpec, DynamicActionRecipe, \
     RelativeLongitudinalPosition
 from decision_making.src.planning.behavioral.filtering.action_spec_filtering import \
     ActionSpecFilter
 from decision_making.src.planning.behavioral.filtering.constraint_spec_filter import ConstraintSpecFilter
-<<<<<<< HEAD
 from decision_making.src.planning.trajectory.samplable_werling_trajectory import SamplableWerlingTrajectory
 from decision_making.src.planning.types import FS_SA, FS_DX, FS_SV, FS_SX, C_K
-=======
-from decision_making.src.planning.types import FS_DX, FS_SV, FS_SX, S1
->>>>>>> de3c688a
 from decision_making.src.planning.types import LAT_CELL
 from decision_making.src.planning.utils.generalized_frenet_serret_frame import GeneralizedFrenetSerretFrame
 from decision_making.src.planning.utils.kinematics_utils import KinematicUtils, BrakingDistances
@@ -81,46 +68,9 @@
             # calculate polynomials
             poly_coefs_s, poly_coefs_d = KinematicUtils.calc_poly_coefs(specs_t, ego_fstates, goal_fstates, pad_mode)
 
-<<<<<<< HEAD
-        are_valid = []
-        for poly_s, poly_d, t, spec in zip(poly_coefs_s, poly_coefs_d, T, action_specs):
-            # TODO: in the future, consider leaving only a single action (for better "learnability")
-
-            # extract the relevant (cached) frenet frame per action according to the destination lane
-            frenet_frame = behavioral_state.extended_lane_frames[spec.relative_lane]
-
-            if not spec.only_padding_mode:
-                # if the action is static, there's a chance the 5th order polynomial is actually a degenerate one
-                # (has lower degree), so we clip the first zero coefficients and send a polynomial with lower degree
-                # TODO: This handling of polynomial coefficients being 5th or 4th order should happen in an inner context and get abstracted from this method
-                first_non_zero = np.argmin(np.equal(poly_s, 0)) if isinstance(spec.recipe, StaticActionRecipe) else 0
-                is_valid_in_frenet = KinematicUtils.filter_by_longitudinal_frenet_limits(
-                    poly_s[np.newaxis, first_non_zero:], np.array([t]), LON_ACC_LIMITS, VELOCITY_LIMITS, frenet_frame.s_limits)[0]
-
-                # frenet checks are analytical and do not require conversions so they are faster. If they do not pass,
-                # we can save time by not checking cartesian limits
-                if not is_valid_in_frenet:
-                    are_valid.append(False)
-                    continue
-
-            total_time = max(MINIMUM_REQUIRED_TRAJECTORY_TIME_HORIZON, t)
-            time_samples = np.arange(0, total_time + EPS, WERLING_TIME_RESOLUTION)
-
-            # generate a SamplableWerlingTrajectory (combination of s(t), d(t) polynomials applied to a Frenet frame)
-            samplable_trajectory = SamplableWerlingTrajectory(0, t, t, total_time, frenet_frame, poly_s, poly_d)
-            cartesian_points = samplable_trajectory.sample(time_samples)  # sample cartesian points from the solution
-
-            # validate cartesian points against cartesian limits
-            is_valid_in_cartesian = KinematicUtils.filter_by_cartesian_limits(
-                cartesian_points[np.newaxis, ...],
-                VELOCITY_LIMITS, LON_ACC_LIMITS, BP_LAT_ACC_STRICT_COEF * LAT_ACC_LIMITS,
-                BEHAVIORAL_PLANNING_DEFAULT_DESIRED_SPEED)[0]
-            are_valid.append(is_valid_in_cartesian)
-=======
             # create Frenet trajectories for s axis for all trajectories of rel_lane and for all time samples
             ftrajectories_s = QuinticPoly1D.polyval_with_derivatives(poly_coefs_s, time_samples)
             ftrajectories_d = QuinticPoly1D.polyval_with_derivatives(poly_coefs_d, time_samples)
->>>>>>> de3c688a
 
             # Pad (extrapolate) short trajectories from spec.t until minimal action time.
             # Beyond the maximum between spec.t and minimal action time the Frenet trajectories are set to zero.
@@ -131,7 +81,7 @@
             ctrajectories[indices_by_rel_lane[rel_lane]] = frenet.ftrajectories_to_ctrajectories(ftrajectories)
 
         return list(KinematicUtils.filter_by_cartesian_limits(
-            ctrajectories, VELOCITY_LIMITS, LON_ACC_LIMITS, LAT_ACC_LIMITS, BEHAVIORAL_PLANNING_DEFAULT_DESIRED_SPEED))
+            ctrajectories, VELOCITY_LIMITS, LON_ACC_LIMITS, BP_LAT_ACC_STRICT_COEF * LAT_ACC_LIMITS, BEHAVIORAL_PLANNING_DEFAULT_DESIRED_SPEED))
 
     @staticmethod
     def pad_trajectories_beyond_spec(action_specs: List[ActionSpec], ftrajectories_s: np.array, ftrajectories_d: np.array,
