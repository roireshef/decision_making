--- conflicted
+++ resolved
@@ -6,7 +6,7 @@
 from abc import ABCMeta, abstractmethod
 from decision_making.src.global_constants import BP_ACTION_T_LIMITS, LONGITUDINAL_SAFETY_MARGIN_FROM_OBJECT, \
     BP_JERK_S_JERK_D_TIME_WEIGHTS_FOLLOW_LANE, FILTER_V_0_GRID, FILTER_A_0_GRID, \
-    FILTER_V_T_GRID
+    FILTER_V_T_GRID, SAFETY_HEADWAY
 from decision_making.src.global_constants import EPS, WERLING_TIME_RESOLUTION, VELOCITY_LIMITS, LON_ACC_LIMITS, \
     LAT_ACC_LIMITS
 from decision_making.src.planning.behavioral.behavioral_grid_state import BehavioralGridState
@@ -71,17 +71,7 @@
             is_valid_in_cartesian = KinematicUtils.filter_by_cartesian_limits(samples[np.newaxis, ...],
                                                                  VELOCITY_LIMITS, LON_ACC_LIMITS, LAT_ACC_LIMITS)[0]
 
-<<<<<<< HEAD
-            # if the action is static, there's a chance the first coefficient is zero, and this is a problem for the
-            # Math.roots function
-            first_non_zero = np.argmin(np.equal(poly_s, 0)) if isinstance(spec.recipe, StaticActionRecipe) else 0
-            is_valid_in_frenet = KinematicUtils.filter_by_longitudinal_frenet_limits(poly_s[np.newaxis, first_non_zero:], np.array([t]),
-                                                                                     LON_ACC_LIMITS, VELOCITY_LIMITS, frenet_frame.s_limits)
-
-            are_valid.append(np.logical_and(is_valid_in_cartesian, is_valid_in_frenet)[0])
-=======
             are_valid.append(is_valid_in_cartesian)
->>>>>>> bb7bcc28
 
         # TODO: remove - for debug only
         had_dynmiacs = sum([isinstance(spec.recipe, DynamicActionRecipe) for spec in action_specs]) > 0
@@ -122,7 +112,7 @@
                                                 behavioral_state.ego_state.size.length / 2 + \
                                                 target.dynamic_object.size.length / 2
 
-            is_safe = KinematicUtils.is_maintaining_distance(poly_s, target_poly_s, margin, SAFETY_MARGIN_TIME_DELAY, np.array([0, t]))
+            is_safe = KinematicUtils.is_maintaining_distance(poly_s, target_poly_s, margin, SAFETY_HEADWAY, np.array([0, t]))
 
             are_valid.append(is_safe)
 
