from collections import defaultdict

import numpy as np
import rte.python.profiler as prof
import six
from abc import ABCMeta, abstractmethod
from decision_making.src.global_constants import BP_ACTION_T_LIMITS, LONGITUDINAL_SAFETY_MARGIN_FROM_OBJECT, \
    BP_JERK_S_JERK_D_TIME_WEIGHTS_FOLLOW_LANE, FILTER_V_0_GRID, FILTER_A_0_GRID, \
    FILTER_V_T_GRID, SAFETY_HEADWAY
from decision_making.src.global_constants import EPS, WERLING_TIME_RESOLUTION, VELOCITY_LIMITS, LON_ACC_LIMITS, \
    LAT_ACC_LIMITS
from decision_making.src.planning.behavioral.behavioral_grid_state import BehavioralGridState
from decision_making.src.planning.behavioral.data_objects import ActionSpec, DynamicActionRecipe, \
    RelativeLongitudinalPosition, StaticActionRecipe, AggressivenessLevel, ActionType
from decision_making.src.planning.behavioral.filtering.action_spec_filtering import \
    ActionSpecFilter
from decision_making.src.planning.behavioral.filtering.recipe_filter_bank import FilterLimitsViolatingTrajectory
from decision_making.src.planning.trajectory.samplable_werling_trajectory import SamplableWerlingTrajectory
from decision_making.src.planning.types import FS_SA, FS_DX, LIMIT_MIN, C_V, C_K
from decision_making.src.planning.types import FS_SX, FS_SV, LAT_CELL
from decision_making.src.planning.utils.generalized_frenet_serret_frame import GeneralizedFrenetSerretFrame
from decision_making.src.planning.utils.kinematics_utils import KinematicUtils
from decision_making.src.planning.utils.numpy_utils import NumpyUtils
from decision_making.src.planning.utils.optimal_control.poly1d import QuinticPoly1D
from typing import List


class FilterIfNone(ActionSpecFilter):
    def filter(self, action_specs: List[ActionSpec], behavioral_state: BehavioralGridState) -> List[bool]:
        return [(action_spec and behavioral_state) is not None and ~np.isnan(action_spec.t) for action_spec in action_specs]


class FilterForKinematics(ActionSpecFilter):
    @prof.ProfileFunction()
    def filter(self, action_specs: List[ActionSpec], behavioral_state: BehavioralGridState) -> List[bool]:
        relative_lanes = np.array([spec.relative_lane for spec in action_specs])

        initial_fstates = np.array([behavioral_state.projected_ego_fstates[lane] for lane in relative_lanes])
        terminal_fstates = np.array([spec.as_fstate() for spec in action_specs])
        T = np.array([spec.t for spec in action_specs])

        constraints_s = np.concatenate((initial_fstates[:, :(FS_SA+1)], terminal_fstates[:, :(FS_SA+1)]), axis=1)
        constraints_d = np.concatenate((initial_fstates[:, FS_DX:], terminal_fstates[:, FS_DX:]), axis=1)

        A_inv = np.linalg.inv(QuinticPoly1D.time_constraints_tensor(T))
        poly_coefs_s = QuinticPoly1D.zip_solve(A_inv, constraints_s)
        poly_coefs_d = QuinticPoly1D.zip_solve(A_inv, constraints_d)

        are_valid = []
        for poly_s, poly_d, t, lane, spec in zip(poly_coefs_s, poly_coefs_d, T, relative_lanes, action_specs):
<<<<<<< HEAD
=======
            # TODO: in the future, consider leaving only a single action (for better "learnability")
            if spec.in_track_mode:
                are_valid.append(True)
                continue

            # extract the relevant (cached) frenet frame per action according to the destination lane
            frenet_frame = behavioral_state.extended_lane_frames[lane]

            # if the action is static, there's a chance the 5th order polynomial is actually a degnerate one (has lower
            # degree), so we clip the first zero coefficients and send a polynomial with lower degree
            first_non_zero = np.argmin(np.equal(poly_s, 0)) if isinstance(spec.recipe, StaticActionRecipe) else 0
            is_valid_in_frenet = KinematicUtils.filter_by_longitudinal_frenet_limits(poly_s[np.newaxis, first_non_zero:], np.array([t]),
                                                                                     LON_ACC_LIMITS, VELOCITY_LIMITS, frenet_frame.s_limits)[0]

            # frenet checks are analytical and do not require conversions so they are faster. If they do not pass,
            # we can save time by not checking cartesian limits
            if not is_valid_in_frenet:
                are_valid.append(False)
                continue
>>>>>>> 950a9b00

            time_samples = np.arange(0, t + EPS, WERLING_TIME_RESOLUTION)
            frenet_frame = behavioral_state.extended_lane_frames[lane]
            total_time = max(BP_ACTION_T_LIMITS[LIMIT_MIN], t)

            samplable_trajectory = SamplableWerlingTrajectory(0, t, t, total_time, frenet_frame, poly_s, poly_d)
            samples = samplable_trajectory.sample(time_samples)

            is_valid_in_cartesian = KinematicUtils.filter_by_cartesian_limits(samples[np.newaxis, ...],
                                                                 VELOCITY_LIMITS, LON_ACC_LIMITS, LAT_ACC_LIMITS)[0]

            # if the action is static, there's a chance the first coefficient is zero, and this is a problem for the
            # Math.roots function
            first_non_zero = np.argmin(np.equal(poly_s, 0)) if isinstance(spec.recipe, StaticActionRecipe) else 0
            is_valid_in_frenet = KinematicUtils.filter_by_longitudinal_frenet_limits(poly_s[np.newaxis, first_non_zero:], np.array([t]),
                                                                                     LON_ACC_LIMITS, VELOCITY_LIMITS, frenet_frame.s_limits)

            are_valid.append(np.logical_and(is_valid_in_cartesian, is_valid_in_frenet)[0])

        # TODO: remove - for debug only
        had_dynmiacs = sum([isinstance(spec.recipe, DynamicActionRecipe) for spec in action_specs]) > 0
        valid_dynamics = sum([valid and isinstance(spec.recipe, DynamicActionRecipe) for spec, valid in zip(action_specs, are_valid)])

        return are_valid


class FilterForSafetyTowardsTargetVehicle(ActionSpecFilter):
    def filter(self, action_specs: List[ActionSpec], behavioral_state: BehavioralGridState) -> List[bool]:
        relative_cells = [(spec.recipe.relative_lane,
                           spec.recipe.relative_lon if isinstance(spec.recipe, DynamicActionRecipe) else RelativeLongitudinalPosition.FRONT)
                          for spec in action_specs]
        target_vehicles = [behavioral_state.road_occupancy_grid[cell][0]
                           if len(behavioral_state.road_occupancy_grid[cell]) > 0 else None
                           for cell in relative_cells]

        initial_fstates = np.array([behavioral_state.projected_ego_fstates[cell[LAT_CELL]] for cell in relative_cells])
        terminal_fstates = np.array([spec.as_fstate() for spec in action_specs])
        T = np.array([spec.t for spec in action_specs])

        constraints_s = np.concatenate((initial_fstates[:, :(FS_SA+1)], terminal_fstates[:, :(FS_SA+1)]), axis=1)

        A_inv = np.linalg.inv(QuinticPoly1D.time_constraints_tensor(T))
        poly_coefs_s = QuinticPoly1D.zip_solve(A_inv, constraints_s)

        are_valid = []
        for poly_s, t, cell, target in zip(poly_coefs_s, T, relative_cells, target_vehicles):
            if target is None:
                are_valid.append(True)
                continue
            target_fstate = behavioral_state.extended_lane_frames[cell[LAT_CELL]].convert_from_segment_state(
                target.dynamic_object.map_state.lane_fstate, target.dynamic_object.map_state.lane_id)
            target_poly_s = np.array([0, 0, 0, 0, target_fstate[FS_SV], target_fstate[FS_SX]])

            # minimal margin used in addition to headway (center-to-center of both objects)
            margin = LONGITUDINAL_SAFETY_MARGIN_FROM_OBJECT + \
                     behavioral_state.ego_state.size.length / 2 + target.dynamic_object.size.length / 2

            is_safe = KinematicUtils.is_maintaining_distance(poly_s, target_poly_s, margin, SAFETY_HEADWAY, np.array([0, t]))

            are_valid.append(is_safe)

        # TODO: remove - for debug only
        had_dynmiacs = sum([isinstance(spec.recipe, DynamicActionRecipe) for spec in action_specs]) > 0
        valid_dynamics = sum([valid and isinstance(spec.recipe, DynamicActionRecipe) for spec, valid in zip(action_specs, are_valid)])

        return are_valid

@six.add_metaclass(ABCMeta)
class ConstraintSpecFilter(ActionSpecFilter):
    """
    A filter to allow constraint
    """

    @abstractmethod
    def _select_points(self, behavioral_state: BehavioralGridState, action_spec: ActionSpec) -> np.ndarray:
        """
        selects relevant points from the action_spec (e.g., slow points)
        :param action_spec:
        :return:
        """
        pass

    @abstractmethod
    def _target_function(self, behavioral_state: BehavioralGridState,
                         action_spec: ActionSpec, points: np.ndarray) -> np.ndarray:
        """
        function under test.
        :param action_spec:
        :return:
        """
        pass

    @abstractmethod
    def _constraint(self, behavioral_state: BehavioralGridState,
                    action_spec: ActionSpec, points: np.ndarray) -> np.ndarray:
        """
        Defines a constraint function over points
        :return:
        """
        pass

    @abstractmethod
    def _condition(self, target_values, constraints_values) -> bool:
        """
        Applying a condition on target and constraints values
        :param target_values:
        :param constraints_values:
        :return:
        """
        pass

    def filter(self, action_specs: List[ActionSpec], behavioral_state: BehavioralGridState) -> List[bool]:
        # TODO: What about parallelism on all ActionSpecs?
        mask = []
        for action_spec in action_specs:
            mask.append(self._condition(
                self._target_function(self._select_points(behavioral_state, action_spec)),
                self._constraint(behavioral_state, action_spec ,self._select_points(behavioral_state, action_spec))))
        return mask


class ConstraintBrakeLateralAccelerationFilter(ConstraintSpecFilter):
    """
    Testing the constraint design with this extension.
    Checks if it is possible to break from the goal to the end of the frenet frame
    """

    def __init__(self, predicates_dir: str):
        # TODO: Change this
        self.limit_predicates = FilterLimitsViolatingTrajectory.read_predicates(predicates_dir, 'limits')
        self.distance_predicates = FilterLimitsViolatingTrajectory.read_predicates(predicates_dir, 'distances')

    def _select_points(self, behavioral_state: BehavioralGridState, action_spec: ActionSpec) -> np.ndarray:
        target_lane_frenet = behavioral_state.extended_lane_frames[action_spec.relative_lane]  # the target GFF
        # get the Frenet point index near the goal action_spec.s
        spec_s_point_idx = target_lane_frenet.get_index_on_frame_from_s(np.array([action_spec.s]))[0][0]
        # find all Frenet points beyond spec.s, where velocity limit (by curvature) is lower then spec.v
        beyond_spec_frenet_idxs = np.array(range(spec_s_point_idx + 1, len(target_lane_frenet.k), 4))
        curvatures = np.maximum(np.abs(target_lane_frenet.k[beyond_spec_frenet_idxs, 0]), EPS)
        points_velocity_limits = np.sqrt(LAT_ACC_LIMITS[1] / curvatures)
        slow_points = np.where(points_velocity_limits < action_spec.v)[0]  # points that require braking after spec

        return beyond_spec_frenet_idxs[slow_points]

    def _target_function(self, behavioral_state: BehavioralGridState, action_spec: ActionSpec, points: np.ndarray) -> np.ndarray:
        # retrieve distances of static actions for the most aggressive level, since they have the shortest distances
        wJ, _, wT = BP_JERK_S_JERK_D_TIME_WEIGHTS_FOLLOW_LANE[AggressivenessLevel.CALM.value]
        brake_dist = self.distance_predicates[(ActionType.FOLLOW_LANE.name.lower(), wT, wJ)][
                     FILTER_V_0_GRID.get_index(action_spec.v), FILTER_A_0_GRID.get_index(0), :]
        vel_limit_in_points = 0 # TODO
        return brake_dist[FILTER_V_T_GRID.get_indices(vel_limit_in_points)]

    def _constraint(self, behavioral_state: BehavioralGridState, action_spec: ActionSpec, points: np.ndarray) -> np.ndarray:
        frenet = behavioral_state.extended_lane_frames[action_spec.relative_lane]
        # create constraints for static actions per point beyond the given spec
        dist_to_points = frenet.get_s_from_index_on_frame(points, delta_s=0) - action_spec.s
        return dist_to_points

    def _condition(self, target_values, constraints_values) -> bool:
        return target_values < constraints_values


class ConstraintStoppingAtLocationFilter(ConstraintSpecFilter):
    """
    A filter for actions that may arrive at location too fast
    Checks if it's possible to break to the stop location
    """
    def _select_points(self, behavioral_state: BehavioralGridState, action_spec: ActionSpec) -> np.ndarray:
        """
         TODO: Selects all points from the end of the action_spec until the 'stop' location
         return empty if there is no 'stop' location
        :param behavioral_state:
        :param action_spec:
        :return:
        """
        pass

    def _target_function(self, behavioral_state: BehavioralGridState, action_spec: ActionSpec,
                         points: np.ndarray) -> np.ndarray:
        """
        TODO: the aggressive velocity to get to the stop sign
        :param behavioral_state:
        :param action_spec:
        :param points:
        :return:
        """
        pass

    def _constraint(self, behavioral_state: BehavioralGridState, action_spec: ActionSpec,
                    points: np.ndarray) -> np.ndarray:
        """
        TODO: Similar to the braking condition for lateral acceleration, assuming braking to 0
        :param behavioral_state:
        :param action_spec:
        :param points:
        :return:
        """
        pass

    def _condition(self, target_values, constraints_values) -> bool:
        return target_values <= constraints_values



class FilterByLateralAcceleration(ActionSpecFilter):
    def __init__(self, predicates_dir: str):
        self.predicates = FilterLimitsViolatingTrajectory.read_predicates(predicates_dir, 'limits')
        self.distances = FilterLimitsViolatingTrajectory.read_predicates(predicates_dir, 'distances')

    def filter(self, action_specs: List[ActionSpec], behavioral_state: BehavioralGridState) -> List[bool]:
        """
        Check violation of lateral acceleration for action_specs, and beyond action_specs check ability to brake
        before all future curves using any static action.
        :return: specs list that passed the lateral acceleration filter
        """
        # now check ability to break before future curves beyond the baseline specs' trajectories
        filtering_res = [False] * len(action_specs)
        for spec_idx, spec in enumerate(action_specs):
            # this should be taken care of by the kineatic_filter
            if spec is None:
                continue
            target_lane_frenet = behavioral_state.extended_lane_frames[spec.relative_lane]  # the target GFF
            if spec.s >= target_lane_frenet.s_max:
                continue
            # get the Frenet point index near the goal action_spec.s
            spec_s_point_idx = target_lane_frenet.get_index_on_frame_from_s(np.array([spec.s]))[0][0]
            # find all Frenet points beyond spec.s, where velocity limit (by curvature) is lower then spec.v
            beyond_spec_frenet_idxs = np.array(range(spec_s_point_idx + 1, len(target_lane_frenet.k), 4))
            curvatures = np.maximum(np.abs(target_lane_frenet.k[beyond_spec_frenet_idxs, 0]), EPS)

            points_velocity_limits = np.sqrt(LAT_ACC_LIMITS[1] / curvatures)
            slow_points = np.where(points_velocity_limits < spec.v)[0]  # points that require braking after spec

            # if all points beyond the spec have velocity limit higher than spec.v, so no need to brake
            if len(slow_points) == 0:
                filtering_res[spec_idx] = True
                continue  # the spec passes the filter

            # check the ability to brake beyond the spec for all points with limited velocity
            is_able_to_brake = FilterByLateralAcceleration._check_ability_to_brake_beyond_spec(
                spec, behavioral_state.extended_lane_frames[spec.relative_lane],
                beyond_spec_frenet_idxs[slow_points], points_velocity_limits[slow_points], self.distances)

            filtering_res[spec_idx] = is_able_to_brake

        return filtering_res

    @staticmethod
    def check_lateral_acceleration_limits(action_specs: List[ActionSpec],
                                          behavioral_state: BehavioralGridState) -> np.array:
        """
        check meeting of lateral acceleration limits for the given specs list
        :param action_specs:
        :param behavioral_state:
        :return: bool array of size len(action_specs)
        """
        # group all specs and their indices by the relative lanes
        specs_by_rel_lane = defaultdict(list)
        indices_by_rel_lane = defaultdict(list)
        for i, spec in enumerate(action_specs):
            if spec is not None:
                specs_by_rel_lane[spec.relative_lane].append(spec)
                indices_by_rel_lane[spec.relative_lane].append(i)

        time_samples = np.arange(0, BP_ACTION_T_LIMITS[1], WERLING_TIME_RESOLUTION)
        lateral_accelerations = np.zeros((len(action_specs), len(time_samples)))

        # loop on the target relative lanes and calculate lateral accelerations for all relevant specs
        for rel_lane in specs_by_rel_lane.keys():
            lane_specs = specs_by_rel_lane[rel_lane]
            specs_t = np.array([spec.t for spec in lane_specs])
            goal_fstates = np.array([spec.as_fstate() for spec in lane_specs])

            # don't test lateral acceleration beyond spec.t, so set 0 for time_samples > spec.t
            # create 2D time samples: a line for each spec with non-zero size according to spec.t
            time_samples_2d = np.tile(time_samples, len(lane_specs)).reshape(len(lane_specs), len(time_samples))
            for i, spec_samples in enumerate(time_samples_2d):
                spec_samples[(int(specs_t[i] / WERLING_TIME_RESOLUTION) + 1):] = 0

            frenet = behavioral_state.extended_lane_frames[rel_lane]  # the target GFF
            ego_fstate = behavioral_state.projected_ego_fstates[rel_lane]
            ego_fstates = np.tile(ego_fstate, len(lane_specs)).reshape((len(lane_specs), -1))

            # calculate polynomial coefficients of the spec's Frenet trajectory for s axis
            A_inv = QuinticPoly1D.inverse_time_constraints_tensor(specs_t)
            poly_coefs_s = QuinticPoly1D.zip_solve(A_inv, np.hstack(
                (ego_fstates[:, FS_SX:FS_DX], goal_fstates[:, FS_SX:FS_DX])))

            # create Frenet trajectories for s axis for all trajectories of rel_lane and for all time samples
            ftrajectories_s = QuinticPoly1D.zip_polyval_with_derivatives(poly_coefs_s, time_samples_2d)

            # calculate ftrajectories_s beyond spec.t
            last_time_idxs = (np.maximum(specs_t, BP_ACTION_T_LIMITS[0]) / WERLING_TIME_RESOLUTION).astype(int) + 1
            for i, trajectory in enumerate(ftrajectories_s):
                # calculate trajectory time index for t = max(specs_t[i], BP_ACTION_T_LIMITS[0])
                # if spec.t < BP_ACTION_T_LIMITS[0], extrapolate trajectories between spec.t and BP_ACTION_T_LIMITS[0]
                if specs_t[i] < last_time_idxs[i]:
                    spec_t_idx = int(specs_t[i] / WERLING_TIME_RESOLUTION) + 1
                    times_beyond_spec = np.arange(spec_t_idx, last_time_idxs[i]) * WERLING_TIME_RESOLUTION - specs_t[
                        i]
                    trajectory[spec_t_idx:last_time_idxs[i]] = np.c_[
                        lane_specs[i].s + times_beyond_spec * lane_specs[i].v,
                        np.full(times_beyond_spec.shape, lane_specs[i].v),
                        np.zeros_like(times_beyond_spec)]
                # assign near-zero velocity to ftrajectories_s beyond last_time_idx
                trajectory[last_time_idxs[i]:] = np.array([EPS, EPS, 0])

            # assign zeros to the lateral movement of ftrajectories
            ftrajectories = np.concatenate((ftrajectories_s, np.zeros_like(ftrajectories_s)), axis=-1)

            # convert Frenet to cartesian trajectories
            lane_center_ctrajectories = frenet.ftrajectories_to_ctrajectories(ftrajectories)

            # calculate lateral accelerations
            lateral_accelerations[np.array(indices_by_rel_lane[rel_lane])] = \
                lane_center_ctrajectories[..., C_K] * lane_center_ctrajectories[..., C_V] ** 2

        return NumpyUtils.is_in_limits(lateral_accelerations, LAT_ACC_LIMITS).all(axis=-1)

    @staticmethod
    def _check_ability_to_brake_beyond_spec(action_spec: ActionSpec, frenet: GeneralizedFrenetSerretFrame,
                                            frenet_points_idxs: np.array, vel_limit_in_points: np.array,
                                            action_distances: np.array):
        """
        Given action spec and velocity limits on a subset of Frenet points, check if it's possible to brake enough
        before arriving to these points. The ability to brake is verified using static actions distances.
        :param action_spec: action specification
        :param frenet: generalized Frenet Serret frame
        :param frenet_points_idxs: array of indices of the Frenet frame points, having limited velocity
        :param vel_limit_in_points: array of maximal velocities at frenet_points_idxs
        :param action_distances: dictionary of distances of static actions
        :return: True if the agent can brake before each given point to its limited velocity
        """
        # create constraints for static actions per point beyond the given spec
        dist_to_points = frenet.get_s_from_index_on_frame(frenet_points_idxs, delta_s=0) - action_spec.s

        # retrieve distances of static actions for the most aggressive level, since they have the shortest distances
        wJ, _, wT = BP_JERK_S_JERK_D_TIME_WEIGHTS_FOLLOW_LANE[AggressivenessLevel.CALM.value]
        brake_dist = action_distances[(ActionType.FOLLOW_LANE.name.lower(), wT, wJ)][
                     FILTER_V_0_GRID.get_index(action_spec.v), FILTER_A_0_GRID.get_index(0), :]
        return (brake_dist[FILTER_V_T_GRID.get_indices(vel_limit_in_points)] < dist_to_points).all()
<|MERGE_RESOLUTION|>--- conflicted
+++ resolved
@@ -33,23 +33,32 @@
 class FilterForKinematics(ActionSpecFilter):
     @prof.ProfileFunction()
     def filter(self, action_specs: List[ActionSpec], behavioral_state: BehavioralGridState) -> List[bool]:
+        """ Builds a baseline trajectory out of the action specs (terminal states) and validates them against:
+            - max longitudinal position (available in the reference frame)
+            - longitudinal velocity limits - both in Frenet (analytical) and Cartesian (by sampling)
+            - longitudinal acceleration limits - both in Frenet (analytical) and Cartesian (by sampling)
+            - lateral acceleration limits - in Cartesian (by sampling) - this isn't tested in Frenet, because Frenet frame
+            conceptually "straightens" the road's shape.
+         """
+        # extract all relevant information for boundary conditions
         relative_lanes = np.array([spec.relative_lane for spec in action_specs])
-
         initial_fstates = np.array([behavioral_state.projected_ego_fstates[lane] for lane in relative_lanes])
         terminal_fstates = np.array([spec.as_fstate() for spec in action_specs])
-        T = np.array([spec.t for spec in action_specs])
-
+
+        # represent initial and terminal boundary conditions (for two Frenet axes s,d)
         constraints_s = np.concatenate((initial_fstates[:, :(FS_SA+1)], terminal_fstates[:, :(FS_SA+1)]), axis=1)
         constraints_d = np.concatenate((initial_fstates[:, FS_DX:], terminal_fstates[:, FS_DX:]), axis=1)
 
+        # extract terminal maneuver time and generate a matrix that is used to find jerk-optimal polynomial coefficients
+        T = np.array([spec.t for spec in action_specs])
         A_inv = np.linalg.inv(QuinticPoly1D.time_constraints_tensor(T))
+
+        # solve for s(t) and d(t)
         poly_coefs_s = QuinticPoly1D.zip_solve(A_inv, constraints_s)
         poly_coefs_d = QuinticPoly1D.zip_solve(A_inv, constraints_d)
 
         are_valid = []
         for poly_s, poly_d, t, lane, spec in zip(poly_coefs_s, poly_coefs_d, T, relative_lanes, action_specs):
-<<<<<<< HEAD
-=======
             # TODO: in the future, consider leaving only a single action (for better "learnability")
             if spec.in_track_mode:
                 are_valid.append(True)
@@ -69,25 +78,19 @@
             if not is_valid_in_frenet:
                 are_valid.append(False)
                 continue
->>>>>>> 950a9b00
 
             time_samples = np.arange(0, t + EPS, WERLING_TIME_RESOLUTION)
-            frenet_frame = behavioral_state.extended_lane_frames[lane]
             total_time = max(BP_ACTION_T_LIMITS[LIMIT_MIN], t)
 
+            # generate a SamplableWerlingTrajectory (combination of s(t), d(t) polynomials applied to a Frenet frame)
             samplable_trajectory = SamplableWerlingTrajectory(0, t, t, total_time, frenet_frame, poly_s, poly_d)
-            samples = samplable_trajectory.sample(time_samples)
-
-            is_valid_in_cartesian = KinematicUtils.filter_by_cartesian_limits(samples[np.newaxis, ...],
+            cartesian_points = samplable_trajectory.sample(time_samples)  # sample cartesian points from the solution
+
+            # validate cartesian points against cartesian limits
+            is_valid_in_cartesian = KinematicUtils.filter_by_cartesian_limits(cartesian_points[np.newaxis, ...],
                                                                  VELOCITY_LIMITS, LON_ACC_LIMITS, LAT_ACC_LIMITS)[0]
 
-            # if the action is static, there's a chance the first coefficient is zero, and this is a problem for the
-            # Math.roots function
-            first_non_zero = np.argmin(np.equal(poly_s, 0)) if isinstance(spec.recipe, StaticActionRecipe) else 0
-            is_valid_in_frenet = KinematicUtils.filter_by_longitudinal_frenet_limits(poly_s[np.newaxis, first_non_zero:], np.array([t]),
-                                                                                     LON_ACC_LIMITS, VELOCITY_LIMITS, frenet_frame.s_limits)
-
-            are_valid.append(np.logical_and(is_valid_in_cartesian, is_valid_in_frenet)[0])
+            are_valid.append(is_valid_in_cartesian)
 
         # TODO: remove - for debug only
         had_dynmiacs = sum([isinstance(spec.recipe, DynamicActionRecipe) for spec in action_specs]) > 0
@@ -98,6 +101,11 @@
 
 class FilterForSafetyTowardsTargetVehicle(ActionSpecFilter):
     def filter(self, action_specs: List[ActionSpec], behavioral_state: BehavioralGridState) -> List[bool]:
+        """ This is a temporary filter that replaces a more comprehensive test suite for safety w.r.t the target vehicle
+         of a dynamic action or towards a leading vehicle in a static action. The condition under inspection is of
+         maintaining the required safety-headway + constant safety-margin"""
+        # Extract the grid cell relevant for that action (for static actions it takes the front cell's actor,
+        # so this filter is actually applied to static actions as well). Then query the cell for the target vehicle
         relative_cells = [(spec.recipe.relative_lane,
                            spec.recipe.relative_lon if isinstance(spec.recipe, DynamicActionRecipe) else RelativeLongitudinalPosition.FRONT)
                           for spec in action_specs]
@@ -105,13 +113,16 @@
                            if len(behavioral_state.road_occupancy_grid[cell]) > 0 else None
                            for cell in relative_cells]
 
+        # represent initial and terminal boundary conditions (for s axis)
         initial_fstates = np.array([behavioral_state.projected_ego_fstates[cell[LAT_CELL]] for cell in relative_cells])
         terminal_fstates = np.array([spec.as_fstate() for spec in action_specs])
+        constraints_s = np.concatenate((initial_fstates[:, :(FS_SA+1)], terminal_fstates[:, :(FS_SA+1)]), axis=1)
+
+        # extract terminal maneuver time and generate a matrix that is used to find jerk-optimal polynomial coefficients
         T = np.array([spec.t for spec in action_specs])
-
-        constraints_s = np.concatenate((initial_fstates[:, :(FS_SA+1)], terminal_fstates[:, :(FS_SA+1)]), axis=1)
-
         A_inv = np.linalg.inv(QuinticPoly1D.time_constraints_tensor(T))
+
+        # solve for s(t)
         poly_coefs_s = QuinticPoly1D.zip_solve(A_inv, constraints_s)
 
         are_valid = []
@@ -119,6 +130,7 @@
             if target is None:
                 are_valid.append(True)
                 continue
+
             target_fstate = behavioral_state.extended_lane_frames[cell[LAT_CELL]].convert_from_segment_state(
                 target.dynamic_object.map_state.lane_fstate, target.dynamic_object.map_state.lane_id)
             target_poly_s = np.array([0, 0, 0, 0, target_fstate[FS_SV], target_fstate[FS_SX]])
@@ -127,6 +139,7 @@
             margin = LONGITUDINAL_SAFETY_MARGIN_FROM_OBJECT + \
                      behavioral_state.ego_state.size.length / 2 + target.dynamic_object.size.length / 2
 
+            # validate distance keeping (on frenet longitudinal axis)
             is_safe = KinematicUtils.is_maintaining_distance(poly_s, target_poly_s, margin, SAFETY_HEADWAY, np.array([0, t]))
 
             are_valid.append(is_safe)
