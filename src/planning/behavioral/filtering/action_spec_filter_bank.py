import numpy as np
from typing import List

import rte.python.profiler as prof
from decision_making.src.global_constants import LONGITUDINAL_SAFETY_MARGIN_FROM_OBJECT, SAFETY_HEADWAY, \
    MINIMUM_REQUIRED_TRAJECTORY_TIME_HORIZON
from decision_making.src.global_constants import EPS, WERLING_TIME_RESOLUTION, VELOCITY_LIMITS, LON_ACC_LIMITS, \
    LAT_ACC_LIMITS
from decision_making.src.planning.behavioral.behavioral_grid_state import BehavioralGridState
from decision_making.src.planning.behavioral.data_objects import ActionSpec, DynamicActionRecipe, \
    RelativeLongitudinalPosition, StaticActionRecipe
from decision_making.src.planning.behavioral.filtering.action_spec_filtering import \
    ActionSpecFilter
from decision_making.src.planning.trajectory.samplable_werling_trajectory import SamplableWerlingTrajectory
from decision_making.src.planning.types import FS_SA, FS_DX, FS_SV, FS_SX
from decision_making.src.planning.types import LAT_CELL
from decision_making.src.planning.utils.kinematics_utils import KinematicUtils
from decision_making.src.planning.utils.optimal_control.poly1d import QuinticPoly1D


class FilterIfNone(ActionSpecFilter):
    def filter(self, action_specs: List[ActionSpec], behavioral_state: BehavioralGridState) -> List[bool]:
        return [(action_spec and behavioral_state) is not None and ~np.isnan(action_spec.t) for action_spec in action_specs]


class FilterForKinematics(ActionSpecFilter):
    @prof.ProfileFunction()
    def filter(self, action_specs: List[ActionSpec], behavioral_state: BehavioralGridState) -> List[bool]:
        """
        Builds a baseline trajectory out of the action specs (terminal states) and validates them against:
            - max longitudinal position (available in the reference frame)
            - longitudinal velocity limits - both in Frenet (analytical) and Cartesian (by sampling)
            - longitudinal acceleration limits - both in Frenet (analytical) and Cartesian (by sampling)
            - lateral acceleration limits - in Cartesian (by sampling) - this isn't tested in Frenet, because Frenet frame
            conceptually "straightens" the road's shape.
        :param action_specs: list of action specs
        :param behavioral_state:
        :return: boolean list per action spec: True if a spec passed the filter
        """
        # extract all relevant information for boundary conditions
        initial_fstates = np.array([behavioral_state.projected_ego_fstates[spec.relative_lane] for spec in action_specs])
        terminal_fstates = np.array([spec.as_fstate() for spec in action_specs])
        T = np.array([spec.t for spec in action_specs])

        # create boolean arrays indicating whether the specs are in tracking mode
        padding_mode = np.array([spec.only_padding_mode for spec in action_specs])
        not_padding_mode = np.logical_not(padding_mode)

        # extract terminal maneuver time and generate a matrix that is used to find jerk-optimal polynomial coefficients
        A_inv = QuinticPoly1D.inverse_time_constraints_tensor(T[not_padding_mode])

        # represent initial and terminal boundary conditions (for two Frenet axes s,d) for non-tracking specs
        constraints_s = np.concatenate((initial_fstates[not_padding_mode, :FS_DX], terminal_fstates[not_padding_mode, :FS_DX]), axis=1)
        constraints_d = np.concatenate((initial_fstates[not_padding_mode, FS_DX:], terminal_fstates[not_padding_mode, FS_DX:]), axis=1)

        # solve for s(t) and d(t)
        poly_coefs_s, poly_coefs_d = np.zeros((len(action_specs), 6)), np.zeros((len(action_specs), 6))
        poly_coefs_s[not_padding_mode] = QuinticPoly1D.zip_solve(A_inv, constraints_s)
        poly_coefs_d[not_padding_mode] = QuinticPoly1D.zip_solve(A_inv, constraints_d)
        # in tracking mode (constant velocity) the s polynomials have "approximately" only two non-zero coefficients
        poly_coefs_s[padding_mode, 4:] = np.c_[terminal_fstates[padding_mode, FS_SV], terminal_fstates[padding_mode, FS_SX]]

        are_valid = []
        for poly_s, poly_d, t, spec in zip(poly_coefs_s, poly_coefs_d, T, action_specs):
            # TODO: in the future, consider leaving only a single action (for better "learnability")

            # extract the relevant (cached) frenet frame per action according to the destination lane
<<<<<<< HEAD
            frenet_frame = behavioral_state.extended_lane_frames[lane]

            # if the action is static, there's a chance the 5th order polynomial is actually a degenerate one
            # (has lower degree), so we clip the first zero coefficients and send a polynomial with lower degree
            # TODO: This handling of polynomial coefficients being 5th or 4th order should happen in an inner context and get abstracted from this method
            first_non_zero = np.argmin(np.equal(poly_s, 0)) if isinstance(spec.recipe, StaticActionRecipe) else 0
            is_valid_in_frenet = KinematicUtils.filter_by_longitudinal_frenet_limits(poly_s[np.newaxis, first_non_zero:], np.array([t]),
                                                                                     LON_ACC_LIMITS, VELOCITY_LIMITS, frenet_frame.s_limits)[0]

            # frenet checks are analytical and do not require conversions so they are faster. If they do not pass,
            # we can save time by not checking cartesian limits
            if not is_valid_in_frenet:
                are_valid.append(False)
                if isinstance(spec.recipe, DynamicActionRecipe):
                    print('filtered: Kinematic Frenet at time %.3f: %s' % (behavioral_state.ego_state.timestamp_in_sec, spec.recipe.aggressiveness))
                continue
=======
            frenet_frame = behavioral_state.extended_lane_frames[spec.relative_lane]

            if not spec.only_padding_mode:
                # if the action is static, there's a chance the 5th order polynomial is actually a degenerate one
                # (has lower degree), so we clip the first zero coefficients and send a polynomial with lower degree
                # TODO: This handling of polynomial coefficients being 5th or 4th order should happen in an inner context and get abstracted from this method
                first_non_zero = np.argmin(np.equal(poly_s, 0)) if isinstance(spec.recipe, StaticActionRecipe) else 0
                is_valid_in_frenet = KinematicUtils.filter_by_longitudinal_frenet_limits(
                    poly_s[np.newaxis, first_non_zero:], np.array([t]), LON_ACC_LIMITS, VELOCITY_LIMITS, frenet_frame.s_limits)[0]

                # frenet checks are analytical and do not require conversions so they are faster. If they do not pass,
                # we can save time by not checking cartesian limits
                if not is_valid_in_frenet:
                    are_valid.append(False)
                    continue
>>>>>>> 3a86397e

            total_time = max(MINIMUM_REQUIRED_TRAJECTORY_TIME_HORIZON, t)
            time_samples = np.arange(0, total_time + EPS, WERLING_TIME_RESOLUTION)

            # generate a SamplableWerlingTrajectory (combination of s(t), d(t) polynomials applied to a Frenet frame)
            samplable_trajectory = SamplableWerlingTrajectory(0, t, t, total_time, frenet_frame, poly_s, poly_d)
            cartesian_points = samplable_trajectory.sample(time_samples)  # sample cartesian points from the solution

            # validate cartesian points against cartesian limits
            is_valid_in_cartesian = KinematicUtils.filter_by_cartesian_limits(cartesian_points[np.newaxis, ...],
<<<<<<< HEAD
                                            np.array([-EPS, VELOCITY_LIMITS[1]]), LON_ACC_LIMITS, LAT_ACC_LIMITS)[0]

            if not is_valid_in_cartesian and isinstance(spec.recipe, DynamicActionRecipe):
                print('filtered: Kinematic Cartesian at time %.3f: %s ego_va=%s\nvel=%s\nacc=%s' %
                      (behavioral_state.ego_state.timestamp_in_sec, spec.recipe.aggressiveness,
                       behavioral_state.ego_state.cartesian_state[3:5], cartesian_points[:, 3], cartesian_points[:, 4]))

=======
                                                                 VELOCITY_LIMITS, LON_ACC_LIMITS, LAT_ACC_LIMITS)[0]
>>>>>>> 3a86397e
            are_valid.append(is_valid_in_cartesian)

        return are_valid


class FilterForSafetyTowardsTargetVehicle(ActionSpecFilter):
    def filter(self, action_specs: List[ActionSpec], behavioral_state: BehavioralGridState) -> List[bool]:
        """ This is a temporary filter that replaces a more comprehensive test suite for safety w.r.t the target vehicle
         of a dynamic action or towards a leading vehicle in a static action. The condition under inspection is of
         maintaining the required safety-headway + constant safety-margin"""

        # to prevent inverse of singular matrices (T=0) check safety only for non-tracking actions
        # padding actions are safe
        non_padding_specs_idx = np.array([i for i, spec in enumerate(action_specs) if not spec.only_padding_mode], dtype=int)
        non_padding_specs = np.array(action_specs)[non_padding_specs_idx]

        # Extract the grid cell relevant for that action (for static actions it takes the front cell's actor,
        # so this filter is actually applied to static actions as well). Then query the cell for the target vehicle
        relative_cells = [(spec.recipe.relative_lane,
                           spec.recipe.relative_lon if isinstance(spec.recipe, DynamicActionRecipe) else RelativeLongitudinalPosition.FRONT)
                          for spec in non_padding_specs]
        target_vehicles = [behavioral_state.road_occupancy_grid[cell][0]
                           if len(behavioral_state.road_occupancy_grid[cell]) > 0 else None
                           for cell in relative_cells]

        dynamic = [isinstance(spec.recipe, DynamicActionRecipe) for spec in action_specs]
        aggressiveness = [spec.recipe.aggressiveness for spec in action_specs]

        # represent initial and terminal boundary conditions (for s axis)
        initial_fstates = np.array([behavioral_state.projected_ego_fstates[cell[LAT_CELL]] for cell in relative_cells])
        terminal_fstates = np.array([spec.as_fstate() for spec in non_padding_specs])
        constraints_s = np.concatenate((initial_fstates[:, :(FS_SA+1)], terminal_fstates[:, :(FS_SA+1)]), axis=1)

        # extract terminal maneuver time and generate a matrix that is used to find jerk-optimal polynomial coefficients
        T = np.array([spec.t for spec in non_padding_specs])
        A_inv = QuinticPoly1D.inverse_time_constraints_tensor(T)

        # solve for s(t)
        poly_coefs_s = QuinticPoly1D.zip_solve(A_inv, constraints_s)

<<<<<<< HEAD
        are_valid = []
        for poly_s, t, cell, target, dyn, aggr in zip(poly_coefs_s, T, relative_cells, target_vehicles, dynamic, aggressiveness):
=======
        non_padding_are_valid = []
        for poly_s, t, cell, target in zip(poly_coefs_s, T, relative_cells, target_vehicles):
>>>>>>> 3a86397e
            if target is None:
                non_padding_are_valid.append(True)
                continue

            target_fstate = behavioral_state.extended_lane_frames[cell[LAT_CELL]].convert_from_segment_state(
                target.dynamic_object.map_state.lane_fstate, target.dynamic_object.map_state.lane_id)
            target_poly_s, _ = KinematicUtils.create_linear_profile_polynomials(target_fstate)

            # minimal margin used in addition to headway (center-to-center of both objects)
            margin = LONGITUDINAL_SAFETY_MARGIN_FROM_OBJECT + \
                     behavioral_state.ego_state.size.length / 2 + target.dynamic_object.size.length / 2

            # validate distance keeping (on frenet longitudinal axis)
<<<<<<< HEAD
            is_safe = KinematicUtils.is_maintaining_distance(poly_s, target_poly_s, margin, SAFETY_HEADWAY, np.array([0, t]))

            if not is_safe and dyn:
                print('filtered: Safety at time %.3f: %s' % (behavioral_state.ego_state.timestamp_in_sec, aggr))

            are_valid.append(is_safe)

        # TODO: remove - for debug only
        had_dynmiacs = sum([isinstance(spec.recipe, DynamicActionRecipe) for spec in action_specs]) > 0
        valid_dynamics = sum([valid and isinstance(spec.recipe, DynamicActionRecipe) for spec, valid in zip(action_specs, are_valid)])

        return are_valid
=======
            is_safe = KinematicUtils.is_maintaining_distance(poly_s, target_poly_s, margin, SAFETY_HEADWAY,
                                                             np.array([0, t]))
            non_padding_are_valid.append(is_safe)

        # return boolean list for all actions, including only_padding_mode (always valid)
        are_valid = np.full(len(action_specs), True)
        are_valid[non_padding_specs_idx] = non_padding_are_valid
        return list(are_valid)
>>>>>>> 3a86397e
<|MERGE_RESOLUTION|>--- conflicted
+++ resolved
@@ -65,24 +65,6 @@
             # TODO: in the future, consider leaving only a single action (for better "learnability")
 
             # extract the relevant (cached) frenet frame per action according to the destination lane
-<<<<<<< HEAD
-            frenet_frame = behavioral_state.extended_lane_frames[lane]
-
-            # if the action is static, there's a chance the 5th order polynomial is actually a degenerate one
-            # (has lower degree), so we clip the first zero coefficients and send a polynomial with lower degree
-            # TODO: This handling of polynomial coefficients being 5th or 4th order should happen in an inner context and get abstracted from this method
-            first_non_zero = np.argmin(np.equal(poly_s, 0)) if isinstance(spec.recipe, StaticActionRecipe) else 0
-            is_valid_in_frenet = KinematicUtils.filter_by_longitudinal_frenet_limits(poly_s[np.newaxis, first_non_zero:], np.array([t]),
-                                                                                     LON_ACC_LIMITS, VELOCITY_LIMITS, frenet_frame.s_limits)[0]
-
-            # frenet checks are analytical and do not require conversions so they are faster. If they do not pass,
-            # we can save time by not checking cartesian limits
-            if not is_valid_in_frenet:
-                are_valid.append(False)
-                if isinstance(spec.recipe, DynamicActionRecipe):
-                    print('filtered: Kinematic Frenet at time %.3f: %s' % (behavioral_state.ego_state.timestamp_in_sec, spec.recipe.aggressiveness))
-                continue
-=======
             frenet_frame = behavioral_state.extended_lane_frames[spec.relative_lane]
 
             if not spec.only_padding_mode:
@@ -97,8 +79,10 @@
                 # we can save time by not checking cartesian limits
                 if not is_valid_in_frenet:
                     are_valid.append(False)
+                    if isinstance(spec.recipe, DynamicActionRecipe):
+                        print('filtered: Kinematic Frenet at time %.3f: %s' % (
+                        behavioral_state.ego_state.timestamp_in_sec, spec.recipe.aggressiveness))
                     continue
->>>>>>> 3a86397e
 
             total_time = max(MINIMUM_REQUIRED_TRAJECTORY_TIME_HORIZON, t)
             time_samples = np.arange(0, total_time + EPS, WERLING_TIME_RESOLUTION)
@@ -109,17 +93,12 @@
 
             # validate cartesian points against cartesian limits
             is_valid_in_cartesian = KinematicUtils.filter_by_cartesian_limits(cartesian_points[np.newaxis, ...],
-<<<<<<< HEAD
-                                            np.array([-EPS, VELOCITY_LIMITS[1]]), LON_ACC_LIMITS, LAT_ACC_LIMITS)[0]
-
+                                                                 VELOCITY_LIMITS, LON_ACC_LIMITS, LAT_ACC_LIMITS)[0]
             if not is_valid_in_cartesian and isinstance(spec.recipe, DynamicActionRecipe):
                 print('filtered: Kinematic Cartesian at time %.3f: %s ego_va=%s\nvel=%s\nacc=%s' %
                       (behavioral_state.ego_state.timestamp_in_sec, spec.recipe.aggressiveness,
                        behavioral_state.ego_state.cartesian_state[3:5], cartesian_points[:, 3], cartesian_points[:, 4]))
 
-=======
-                                                                 VELOCITY_LIMITS, LON_ACC_LIMITS, LAT_ACC_LIMITS)[0]
->>>>>>> 3a86397e
             are_valid.append(is_valid_in_cartesian)
 
         return are_valid
@@ -160,13 +139,8 @@
         # solve for s(t)
         poly_coefs_s = QuinticPoly1D.zip_solve(A_inv, constraints_s)
 
-<<<<<<< HEAD
-        are_valid = []
+        non_padding_are_valid = []
         for poly_s, t, cell, target, dyn, aggr in zip(poly_coefs_s, T, relative_cells, target_vehicles, dynamic, aggressiveness):
-=======
-        non_padding_are_valid = []
-        for poly_s, t, cell, target in zip(poly_coefs_s, T, relative_cells, target_vehicles):
->>>>>>> 3a86397e
             if target is None:
                 non_padding_are_valid.append(True)
                 continue
@@ -180,26 +154,14 @@
                      behavioral_state.ego_state.size.length / 2 + target.dynamic_object.size.length / 2
 
             # validate distance keeping (on frenet longitudinal axis)
-<<<<<<< HEAD
-            is_safe = KinematicUtils.is_maintaining_distance(poly_s, target_poly_s, margin, SAFETY_HEADWAY, np.array([0, t]))
-
+            is_safe = KinematicUtils.is_maintaining_distance(poly_s, target_poly_s, margin, SAFETY_HEADWAY,
+                                                             np.array([0, t]))
             if not is_safe and dyn:
                 print('filtered: Safety at time %.3f: %s' % (behavioral_state.ego_state.timestamp_in_sec, aggr))
 
-            are_valid.append(is_safe)
-
-        # TODO: remove - for debug only
-        had_dynmiacs = sum([isinstance(spec.recipe, DynamicActionRecipe) for spec in action_specs]) > 0
-        valid_dynamics = sum([valid and isinstance(spec.recipe, DynamicActionRecipe) for spec, valid in zip(action_specs, are_valid)])
-
-        return are_valid
-=======
-            is_safe = KinematicUtils.is_maintaining_distance(poly_s, target_poly_s, margin, SAFETY_HEADWAY,
-                                                             np.array([0, t]))
             non_padding_are_valid.append(is_safe)
 
         # return boolean list for all actions, including only_padding_mode (always valid)
         are_valid = np.full(len(action_specs), True)
         are_valid[non_padding_specs_idx] = non_padding_are_valid
-        return list(are_valid)
->>>>>>> 3a86397e
+        return list(are_valid)