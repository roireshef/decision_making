from abc import ABCMeta, abstractmethod
from logging import Logger
from typing import List, Union, Any

import numpy as np
import rte.python.profiler as prof
import six
from decision_making.src.global_constants import EPS, BP_ACTION_T_LIMITS, PARTIAL_GFF_END_PADDING, \
    VELOCITY_LIMITS, LON_ACC_LIMITS, FILTER_V_0_GRID, FILTER_V_T_GRID, LONGITUDINAL_SAFETY_MARGIN_FROM_OBJECT, \
    SAFETY_HEADWAY, \
    BP_LAT_ACC_STRICT_COEF, MINIMUM_REQUIRED_TRAJECTORY_TIME_HORIZON, ZERO_SPEED, LAT_ACC_LIMITS_BY_K
from decision_making.src.planning.behavioral.data_objects import ActionSpec, DynamicActionRecipe, \
    RelativeLongitudinalPosition, AggressivenessLevel, RoadSignActionRecipe
from decision_making.src.planning.behavioral.filtering.action_spec_filtering import \
    ActionSpecFilter
from decision_making.src.planning.behavioral.filtering.constraint_spec_filter import ConstraintSpecFilter
from decision_making.src.planning.behavioral.state.behavioral_grid_state import BehavioralGridState
from decision_making.src.planning.types import FS_DX, FS_SV, BoolArray, LIMIT_MAX, LIMIT_MIN, C_K
from decision_making.src.planning.types import LAT_CELL
from decision_making.src.planning.utils.generalized_frenet_serret_frame import GeneralizedFrenetSerretFrame, GFFType
from decision_making.src.planning.utils.kinematics_utils import KinematicUtils, BrakingDistances
from decision_making.src.utils.map_utils import MapUtils


class FilterIfNone(ActionSpecFilter):
    def filter(self, action_specs: List[ActionSpec], behavioral_state: BehavioralGridState) -> BoolArray:
        return np.array([(action_spec and behavioral_state) is not None and ~np.isnan(action_spec.t)
                         for action_spec in action_specs])


class FilterForSLimit(ActionSpecFilter):
    """
    Check if target s value of action spec is inside s limit of the appropriate GFF.
    """
    def filter(self, action_specs: List[ActionSpec], behavioral_state: BehavioralGridState) -> List[bool]:
        return [spec.s <= behavioral_state.extended_lane_frames[spec.relative_lane].s_max for spec in action_specs]


class FilterForKinematics(ActionSpecFilter):
    def __init__(self, logger: Logger):
        self._logger = logger

    @prof.ProfileFunction()
    def filter(self, action_specs: List[ActionSpec], behavioral_state: BehavioralGridState) -> BoolArray:
        """
        Builds a baseline trajectory out of the action specs (terminal states) and validates them against:
            - max longitudinal position (available in the reference frame)
            - longitudinal velocity limits - both in Frenet (analytical) and Cartesian (by sampling)
            - longitudinal acceleration limits - both in Frenet (analytical) and Cartesian (by sampling)
            - lateral acceleration limits - in Cartesian (by sampling) - this isn't tested in Frenet, because Frenet frame
            conceptually "straightens" the road's shape.
        :param action_specs: list of action specs
        :param behavioral_state:
        :return: boolean array per action spec: True if a spec passed the filter
        """
        _, ctrajectories = self._build_trajectories(action_specs, behavioral_state)

        # for each point in the trajectories, compute the corresponding lateral acceleration (per point-wise curvature)
        nominal_abs_lat_acc_limits = KinematicUtils.get_lateral_acceleration_limit_by_curvature(
            ctrajectories[..., C_K], LAT_ACC_LIMITS_BY_K)

        # multiply the nominal lateral acceleration limits by the TP constant (acceleration limits may differ between
        # TP and BP), and duplicate the vector with negative sign to create boundaries for lateral acceleration
        two_sided_lat_acc_limits = BP_LAT_ACC_STRICT_COEF * \
                                   np.stack((-nominal_abs_lat_acc_limits, nominal_abs_lat_acc_limits), -1)

        self._log_debug_message(action_specs, ctrajectories[..., C_K], two_sided_lat_acc_limits)

        return KinematicUtils.filter_by_cartesian_limits(
            ctrajectories, VELOCITY_LIMITS, LON_ACC_LIMITS, two_sided_lat_acc_limits)

    def _log_debug_message(self, action_specs: List[ActionSpec], curvatures: np.ndarray, acc_limits: np.ndarray):
        max_curvature_idxs = np.argmax(curvatures, axis=1)
        self._logger.debug("FilterForKinematics is working on %s action_specs with max curvature of %s "
                           "(acceleration limits %s)" % (len(action_specs),
                                                         curvatures[np.arange(len(curvatures)), max_curvature_idxs],
                                                         acc_limits[np.arange(len(acc_limits)), max_curvature_idxs]))


class FilterForLaneSpeedLimits(ActionSpecFilter):
    @prof.ProfileFunction()
    def filter(self, action_specs: List[ActionSpec], behavioral_state: BehavioralGridState) -> BoolArray:
        """
        Builds a baseline trajectory out of the action specs (terminal states) and validates them against:
            - max longitudinal position (available in the reference frame)
            - longitudinal velocity limits - both in Frenet (analytical) and Cartesian (by sampling)
            - longitudinal acceleration limits - both in Frenet (analytical) and Cartesian (by sampling)
            - lateral acceleration limits - in Cartesian (by sampling) - this isn't tested in Frenet, because Frenet frame
            conceptually "straightens" the road's shape.
        :param action_specs: list of action specs
        :param behavioral_state:
        :return: boolean array per action spec: True if a spec passed the filter
        """
        ftrajectories, ctrajectories = self._build_trajectories(action_specs, behavioral_state)

        specs_by_rel_lane, indices_by_rel_lane = ActionSpecFilter._group_by_lane(action_specs)

        num_points = ftrajectories.shape[1]
        nominal_speeds = np.empty((len(action_specs), num_points), dtype=np.float)
        for relative_lane, lane_frame in behavioral_state.extended_lane_frames.items():
            if len(indices_by_rel_lane[relative_lane]) > 0:
                nominal_speeds[indices_by_rel_lane[relative_lane]] = self._pointwise_nominal_speed(
                    ftrajectories[indices_by_rel_lane[relative_lane]], lane_frame)

        T = np.array([spec.t for spec in action_specs])
        return KinematicUtils.filter_by_velocity_limit(ctrajectories, nominal_speeds, T)

    @staticmethod
    def _pointwise_nominal_speed(ftrajectories: np.ndarray, frenet: GeneralizedFrenetSerretFrame) -> np.ndarray:
        """
        :param ftrajectories: The frenet trajectories to which to calculate the nominal speeds
        :return: A matrix of (Trajectories x Time_samples) of lane-based nominal speeds (by e_v_nominal_speed).
        """

        # get the lane ids
        lane_ids_matrix = frenet.convert_to_segment_states(ftrajectories)[0]
        lane_to_nominal_speed = {lane_id: MapUtils.get_lane(lane_id).e_v_nominal_speed
                                 for lane_id in np.unique(lane_ids_matrix)}
        # creates an ndarray with the same shape as of `lane_ids_list`,
        # where each element is replaced by the maximal speed limit (according to lane)
        return np.vectorize(lane_to_nominal_speed.get)(lane_ids_matrix)


class FilterForSafetyTowardsTargetVehicle(ActionSpecFilter):
    def filter(self, action_specs: List[ActionSpec], behavioral_state: BehavioralGridState) -> BoolArray:
        """ This is a temporary filter that replaces a more comprehensive test suite for safety w.r.t the target vehicle
         of a dynamic action or towards a leading vehicle in a static action. The condition under inspection is of
         maintaining the required safety-headway + constant safety-margin. Also used for action FOLLOW_ROAD_SIGN to
         verify ego maintains enough safety towards closest vehicle"""
        # Extract the grid cell relevant for that action (for static actions it takes the front cell's actor,
        # so this filter is actually applied to static actions as well). Then query the cell for the target vehicle
        relative_cells = [(spec.recipe.relative_lane,
                           spec.recipe.relative_lon if isinstance(spec.recipe, DynamicActionRecipe) else RelativeLongitudinalPosition.FRONT)
                          for spec in action_specs]
        target_vehicles = [behavioral_state.road_occupancy_grid[cell][0]
                           if len(behavioral_state.road_occupancy_grid[cell]) > 0 else None
                           for cell in relative_cells]
        T = np.array([spec.t for spec in action_specs])

        # represent initial and terminal boundary conditions (for s axis)
        initial_fstates = np.array([behavioral_state.projected_ego_fstates[cell[LAT_CELL]] for cell in relative_cells])
        terminal_fstates = np.array([spec.as_fstate() for spec in action_specs])

        # create boolean arrays indicating whether the specs are in tracking mode
        padding_mode = np.array([spec.only_padding_mode for spec in action_specs])

        poly_coefs_s, _ = KinematicUtils.calc_poly_coefs(T, initial_fstates[:, :FS_DX], terminal_fstates[:, :FS_DX], padding_mode)

        are_valid = []
        for poly_s, cell, target, spec in zip(poly_coefs_s, relative_cells, target_vehicles, action_specs):
            if target is None:
                are_valid.append(True)
                continue

            target_fstate = behavioral_state.extended_lane_frames[cell[LAT_CELL]].convert_from_segment_state(
                target.dynamic_object.map_state.lane_fstate, target.dynamic_object.map_state.lane_id)
            target_poly_s, _ = KinematicUtils.create_linear_profile_polynomial_pair(target_fstate)

            # minimal margin used in addition to headway (center-to-center of both objects)
            margin = LONGITUDINAL_SAFETY_MARGIN_FROM_OBJECT + \
                     behavioral_state.ego_length / 2 + target.dynamic_object.size.length / 2

            # validate distance keeping (on frenet longitudinal axis)
            is_safe = KinematicUtils.is_maintaining_distance(poly_s, target_poly_s, margin, SAFETY_HEADWAY,
                                                             np.array([0, spec.t]))

            # for short actions check safety also beyond spec.t until MINIMUM_REQUIRED_TRAJECTORY_TIME_HORIZON
            if is_safe and spec.t < MINIMUM_REQUIRED_TRAJECTORY_TIME_HORIZON and spec.v > target_fstate[FS_SV]:
                # build ego polynomial with constant velocity spec.v, such that at time spec.t it will be in spec.s
                linear_ego_poly_s = np.array([0, 0, 0, 0, spec.v, spec.s - spec.v * spec.t])
                is_safe = KinematicUtils.is_maintaining_distance(linear_ego_poly_s, target_poly_s, margin, SAFETY_HEADWAY,
                                                                 np.array([spec.t, MINIMUM_REQUIRED_TRAJECTORY_TIME_HORIZON]))
            are_valid.append(is_safe)

        return np.array(are_valid)


class StaticTrafficFlowControlFilter(ActionSpecFilter):
    """
    Checks if there is a StopBar between ego and the goal
    If no bar is found, action is invalidated.
    """
    @staticmethod
    def _has_stop_bar_until_goal(action_spec: ActionSpec, behavioral_state: BehavioralGridState) -> bool:
        """
        Checks if there is a stop_bar between current ego location and the action_spec goal
        :param action_spec: the action_spec to be considered
        :param behavioral_state: BehavioralGridState in context
        :return: if there is a stop_bar between current ego location and the action_spec goal
        """
<<<<<<< HEAD
        closest_TCB_ant_its_distance = behavioral_state.get_closest_stop_bar(action_spec.relative_lane)
        return closest_TCB_ant_its_distance is not None and closest_TCB_ant_its_distance[1] < action_spec.s
=======
        # if driver initiated driving by pressing on acceleration pedal, ignore the stop bar
        stop_bar_id_to_ignore = behavioral_state.ego_state.get_stop_bar_to_ignore()

        target_lane_frenet = behavioral_state.extended_lane_frames[action_spec.relative_lane]  # the target GFF
        stop_bars_signs = MapUtils.get_stop_bar_and_stop_sign(target_lane_frenet, stop_bar_id_to_ignore)
        stop_bar_locations = np.asarray([stop_sign.s for stop_sign in stop_bars_signs])
        ego_location = behavioral_state.projected_ego_fstates[action_spec.relative_lane][FS_SX]

        return np.logical_and(ego_location <= stop_bar_locations, stop_bar_locations < action_spec.s).any() \
            if len(stop_bar_locations) > 0 else False
>>>>>>> 18370278

    def filter(self, action_specs: List[ActionSpec], behavioral_state: BehavioralGridState) -> BoolArray:
        return np.array([not StaticTrafficFlowControlFilter._has_stop_bar_until_goal(action_spec, behavioral_state)
                         for action_spec in action_specs])


@six.add_metaclass(ABCMeta)
class BeyondSpecBrakingFilter(ConstraintSpecFilter):
    """
    An ActionSpecFilter which implements a predefined constraint.
     The filter is defined by:
     (1) x-axis (select_points method)
     (2) the function to test on these points (_target_function)
     (3) the constraint function (_constraint_function)
     (4) the condition function between target and constraints (_condition function)

     Usage:
        extend ConstraintSpecFilter class and implement the following functions:
            _target_function
            _constraint_function
            _condition
        To terminate the filter calculation use _raise_true/_raise_false  at any stage.
    """
    def __init__(self, aggresiveness_level: AggressivenessLevel = AggressivenessLevel.CALM):
        super(BeyondSpecBrakingFilter, self).__init__()
        self.braking_distances = BrakingDistances.create_braking_distances(aggressiveness_level=aggresiveness_level.value)

    @abstractmethod
    def _select_points(self, behavioral_state: BehavioralGridState, action_spec: ActionSpec) -> [np.array, np.array]:
        """
         selects relevant points (or other information) based on the action_spec (e.g., select all points in the
          trajectory defined by action_spec that require slowing down due to curvature).
         This method is not restricted to returns a specific type, and can be used to pass any relevant information to
         the target and constraint functions.
        :param behavioral_state:  The behavioral_state as the context of this filtering
        :param action_spec:  The action spec in question
        :return: Any type that should be used by the _target_function and _constraint_function
        """
        pass

    def _target_function(self, behavioral_state: BehavioralGridState, action_spec: ActionSpec, points: Any) -> np.array:
        """
        Calculate the braking distances from action_spec.s to the selected points, using static
        actions with STANDARD aggressiveness level.
        :param behavioral_state:  A behavioral grid state
        :param action_spec: the action spec which to filter
        :return: array of braking distances from action_spec.s to the selected points
        """
        return self._braking_distances(action_spec, points[1])

    def _constraint_function(self, behavioral_state: BehavioralGridState, action_spec: ActionSpec, points: Any) -> np.array:
        """
        Calculate the actual distances from action_spec.s to the selected points.
        :param behavioral_state:  A behavioral grid state at the context of filtering
        :param action_spec: the action spec which to filter
        :return: array of actual distances from action_spec.s to the selected points
        """
        return self._actual_distances(action_spec, points[0])

    def _condition(self, target_values: np.array, constraints_values: np.array) -> bool:
        """
        The test condition to apply on the results of target and constraint values
        :param target_values: the (externally calculated) target function
        :param constraints_values: the (externally calculated) constraint values
        :return: a single boolean indicating whether this action_spec should be filtered or not
        """
        return np.all(target_values < constraints_values)

    def _braking_distances(self, action_spec: ActionSpec, slow_points_velocity_limits: np.array) -> np.ndarray:
        """
        The braking distance required by using the CALM aggressiveness level to brake from the spec velocity
        to the given points' velocity limits.
        :param action_spec:
        :param slow_points_velocity_limits: velocity limits of selected points
        :return: braking distances from the spec velocity to the given velocities
        """
        return self.braking_distances[FILTER_V_0_GRID.get_index(action_spec.v),
                                      FILTER_V_T_GRID.get_indices(slow_points_velocity_limits)]

    def _actual_distances(self, action_spec: ActionSpec, slow_points_s: np.array) -> np.ndarray:
        """
        The distance from current points to the 'slow points'
        :param action_spec:
        :param slow_points_s: s coordinates of selected points
        :return: distances from the spec's endpoint (spec.s) to the given points
        """
        return slow_points_s - action_spec.s


class BeyondSpecStaticTrafficFlowControlFilter(BeyondSpecBrakingFilter):
    """
    Filter for "BeyondSpec" stop sign - If there are any stop signs beyond the spec target (s > spec.s)
    this filter filters out action specs that cannot guarantee braking to velocity 0 before reaching the closest
    stop bar (beyond the spec target).
    Assumptions:  Actions where the stop_sign in between location and goal are filtered.
    """

    def __init__(self):
        # Using a STANDARD aggressiveness. If we try to use CALM, then when testing FOLLOW_VEHICLE and failing,
        # a CALM FOLLOW_ROAD_SIGN action will not be ready yet.
        # TODO a better solution may be to calculate the BeyondSpecStaticTrafficFlowControlFilter relative to the
        #  start of the action, or 1 BP cycle later, instead of relative to the end of the action.
        super().__init__(aggresiveness_level=AggressivenessLevel.STANDARD)

    def _select_points(self, behavioral_state: BehavioralGridState, action_spec: ActionSpec) -> [np.ndarray, np.ndarray]:
        """
        Checks if there are stop signs. Returns the `s` of the first (closest) stop-sign
        :param behavioral_state: behavioral grid state
        :param action_spec: action specification
        :return: s of the next stop bar, target velocity (zero)
        """
<<<<<<< HEAD
        closest_TCB_and_its_distance = behavioral_state.get_closest_stop_bar(action_spec.relative_lane)
        if closest_TCB_and_its_distance is None:  # no stop bars
            self._raise_true()
        return np.array([closest_TCB_and_its_distance[1]]), np.array([0])
=======
        # if driver initiated driving by pressing on acceleration pedal, ignore the stop bar
        stop_bar_id_to_ignore = behavioral_state.ego_state.get_stop_bar_to_ignore()

        # get the s value of the closest StaticTrafficFlow beyond action_spec
        target_lane_frenet = behavioral_state.extended_lane_frames[action_spec.relative_lane]  # the target GFF
        stop_signs = MapUtils.get_stop_bar_and_stop_sign(target_lane_frenet, stop_bar_id_to_ignore)
        stop_bars_s = [stop_bar.s for stop_bar in stop_signs if stop_bar.s >= action_spec.s]
        if len(stop_bars_s) == 0:  # no stop bars
            self._raise_true()
        return np.array([stop_bars_s[0]]), np.array([0])
>>>>>>> 18370278


class BeyondSpecCurvatureFilter(BeyondSpecBrakingFilter):
    """
    Checks if it is possible to brake from the action's goal to all nominal points beyond action_spec.s
    (until the end of the frenet frame), without violation of the lateral acceleration limits.
    the following edge cases are treated by raise_true/false:
    (A) action_spec.v == 0 (return True)
    (B) there are no selected (slow) points (return True)
    """
    def __init__(self):
        super().__init__()

    def _get_velocity_limits_of_points(self, action_spec: ActionSpec, frenet_frame: GeneralizedFrenetSerretFrame) -> \
            [np.array, np.array]:
        """
        Returns s and velocity limits of the points that needs to slow down
        :param action_spec:
        :param frenet_frame:
        :return:
        """
        # get the worst case braking distance from spec.v to 0
        max_braking_distance = self.braking_distances[FILTER_V_0_GRID.get_index(action_spec.v), FILTER_V_T_GRID.get_index(0)]
        max_relevant_s = min(action_spec.s + max_braking_distance, frenet_frame.s_max)

        # get the Frenet point indices near spec.s and near the worst case braking distance beyond spec.s
        # beyond_spec_range[0] must be BEYOND spec.s because the actual distances from spec.s to the
        # selected points have to be positive.
        beyond_spec_range = frenet_frame.get_closest_index_on_frame(np.array([action_spec.s, max_relevant_s]))[0] + 1

        # get s for all points in the range
        points_s = frenet_frame.get_s_from_index_on_frame(np.arange(beyond_spec_range[LIMIT_MIN], beyond_spec_range[LIMIT_MAX]), 0)

        # get curvatures for all points in the range
        curvatures = np.maximum(np.abs(frenet_frame.k[beyond_spec_range[LIMIT_MIN]:beyond_spec_range[LIMIT_MAX], 0]), EPS)

        # for each point in the trajectories, compute the corresponding lateral acceleration (per point-wise curvature)
        lat_acc_limits = KinematicUtils.get_lateral_acceleration_limit_by_curvature(curvatures, LAT_ACC_LIMITS_BY_K)

        points_velocity_limits = np.sqrt(BP_LAT_ACC_STRICT_COEF * lat_acc_limits / curvatures)

        return points_s, points_velocity_limits

    def _select_points(self, behavioral_state: BehavioralGridState, action_spec: ActionSpec) -> [np.array, np.array]:
        """
        Finds 'slow' points indices
        :param behavioral_state:
        :param action_spec:
        :return:
        """
        if action_spec.v == 0:
            # When spec velocity is 0, there is no problem to "brake" beyond spec. In this case the filter returns True.
            self._raise_true()
        target_lane_frenet = behavioral_state.extended_lane_frames[action_spec.relative_lane]  # the target GFF
        beyond_spec_s, points_velocity_limits = self._get_velocity_limits_of_points(action_spec, target_lane_frenet)
        slow_points = np.where(points_velocity_limits < action_spec.v)[0]  # points that require braking after spec
        # set edge case
        if len(slow_points) == 0:
            self._raise_true()
        return beyond_spec_s[slow_points], points_velocity_limits[slow_points]


class BeyondSpecSpeedLimitFilter(BeyondSpecBrakingFilter):
    """
    Checks if the speed limit will be exceeded.
    This filter assumes that the CALM aggressiveness will be used, and only checks the points that are before
    the worst case stopping distance.
    The braking distances are calculated upon initialization and cached.

    If the upcoming speeds are greater or equal than the target velocity or if the worst case braking distance is 0,
    this filter will raise true.
    """

    def __init__(self):
        super(BeyondSpecSpeedLimitFilter, self).__init__()

    def _get_upcoming_speed_limits(self, behavioral_state: BehavioralGridState, action_spec: ActionSpec) -> (
    int, float):
        """
        Finds speed limits of the lanes ahead
        :param behavioral_state
        :param action_spec:
        :return: tuple of (Frenet indices of start points of lanes ahead, speed limits at those indices)
        """
        # get the lane the action_spec wants to drive in
        target_lane_frenet = behavioral_state.extended_lane_frames[action_spec.relative_lane]

        # get all subsegments in current GFF and get the ones that contain points ahead of the action_spec.s
        subsegments = target_lane_frenet.segments
        subsegments_ahead = [subsegment for subsegment in subsegments if subsegment.e_i_SStart > action_spec.s]

        # if no lane segments ahead, there will be no speed limit changes
        if len(subsegments_ahead) == 0:
            self._raise_true()

        # get lane initial s points and lane ids from subsegments ahead
        lanes_s_start_ahead = [subsegment.e_i_SStart for subsegment in subsegments_ahead]
        lane_ids_ahead = [subsegment.e_i_SegmentID for subsegment in subsegments_ahead]

        # find speed limits of points at the start of the lane (should be in mps)
        speed_limits = [MapUtils.get_lane(lane_id).e_v_nominal_speed for lane_id in lane_ids_ahead]

        return (np.array(lanes_s_start_ahead), np.array(speed_limits))

    def _select_points(self, behavioral_state: BehavioralGridState, action_spec: ActionSpec) -> any:
        """
        Find points with speed limit slower than the spec velocity
        :param behavioral_state:
        :param action_spec:
        :return: points that require braking after the spec
        """

        # skip checking speed limits if the vehicle will be stopped
        if action_spec.v == 0:
            self._raise_true()

        # get speed limits after the action_spec.s
        lane_s_start_ahead, speed_limits = self._get_upcoming_speed_limits(behavioral_state, action_spec)
        # find points that require braking after spec
        slow_points = np.where(np.array(speed_limits) < action_spec.v)[0]

        # skip filtering if there are no points that require slowing down
        if len(slow_points) == 0:
            self._raise_true()

        return lane_s_start_ahead[slow_points], speed_limits[slow_points]


class BeyondSpecPartialGffFilter(BeyondSpecBrakingFilter):
    """
    Checks if an action will make the vehicle unable to stop before the end of a Partial GFF.

    This filter assumes that the CALM aggressiveness will be used, and only checks the points that are before
    the worst case stopping distance.
    The braking distances are calculated upon initialization and cached.

    The filter will return True if the GFF is not a Partial or AugmentedPartial GFF.
    """

    def __init__(self):
        super(BeyondSpecPartialGffFilter, self).__init__()

    def _select_points(self, behavioral_state: BehavioralGridState, action_spec: ActionSpec) -> any:
        """
        Finds the point some distance before the end of a partial GFF. This distance is determined by PARTIAL_GFF_END_PADDING.
        :param behavioral_state:
        :param action_spec:
        :return: points that require braking after the spec
        """
        target_gff = behavioral_state.extended_lane_frames[action_spec.relative_lane]

        # skip checking if the GFF is not a partial GFF
        if target_gff.gff_type not in [GFFType.Partial, GFFType.AugmentedPartial]:
            self._raise_true()

        # pad end of GFF with PARTIAL_GFF_END_PADDING as the host should not be at the very end of the Partial GFF
        gff_end_s = target_gff.s_max - PARTIAL_GFF_END_PADDING \
            if target_gff.s_max - PARTIAL_GFF_END_PADDING > 0 \
            else target_gff.s_max

        # skip checking for end of Partial GFF if vehicle will be stopped before the padded end
        if action_spec.v == ZERO_SPEED and action_spec.s < gff_end_s:
            self._raise_true()

        # must be able to achieve 0 velocity before the end of the GFF
        return np.array([gff_end_s]), np.array([ZERO_SPEED])


class FilterStopActionIfTooSoonByTime(ActionSpecFilter):
    # thresholds are defined by the system requirements
    SPEED_THRESHOLDS = np.array([3, 6, 9, 12, 14, 100])  # in [m/s]
    TIME_THRESHOLDS = np.array([7, 8, 10, 13, 15, 19.8])  # in [s]

    @staticmethod
    def _is_time_to_stop(action_spec: ActionSpec, behavioral_state: BehavioralGridState) -> bool:
        """
        Checks whether a stop action should start, or if it is too early for it to act.
        The allowed values are defined by the system requirements. See R14 in UltraCruise use cases
        :param action_spec: the action spec to test
        :param behavioral_state: state of the world
        :return: True if the action should start, False otherwise
        """
        assert max(FilterStopActionIfTooSoonByTime.TIME_THRESHOLDS) < BP_ACTION_T_LIMITS[1]  # sanity check
        ego_speed = behavioral_state.projected_ego_fstates[action_spec.recipe.relative_lane][FS_SV]
        # lookup maximal time threshold
        indices = np.where(FilterStopActionIfTooSoonByTime.SPEED_THRESHOLDS > ego_speed)[0]
        maximal_stop_time = FilterStopActionIfTooSoonByTime.TIME_THRESHOLDS[indices[0]] \
            if len(indices) > 0 else BP_ACTION_T_LIMITS[1]

        return action_spec.t < maximal_stop_time

    def filter(self, action_specs: List[ActionSpec], behavioral_state: BehavioralGridState) -> BoolArray:
        return np.array([(not isinstance(action_spec.recipe, RoadSignActionRecipe)) or
                         FilterStopActionIfTooSoonByTime._is_time_to_stop(action_spec, behavioral_state)
                         if (action_spec is not None) else False for action_spec in action_specs])
<|MERGE_RESOLUTION|>--- conflicted
+++ resolved
@@ -188,21 +188,11 @@
         :param behavioral_state: BehavioralGridState in context
         :return: if there is a stop_bar between current ego location and the action_spec goal
         """
-<<<<<<< HEAD
-        closest_TCB_ant_its_distance = behavioral_state.get_closest_stop_bar(action_spec.relative_lane)
-        return closest_TCB_ant_its_distance is not None and closest_TCB_ant_its_distance[1] < action_spec.s
-=======
         # if driver initiated driving by pressing on acceleration pedal, ignore the stop bar
         stop_bar_id_to_ignore = behavioral_state.ego_state.get_stop_bar_to_ignore()
 
-        target_lane_frenet = behavioral_state.extended_lane_frames[action_spec.relative_lane]  # the target GFF
-        stop_bars_signs = MapUtils.get_stop_bar_and_stop_sign(target_lane_frenet, stop_bar_id_to_ignore)
-        stop_bar_locations = np.asarray([stop_sign.s for stop_sign in stop_bars_signs])
-        ego_location = behavioral_state.projected_ego_fstates[action_spec.relative_lane][FS_SX]
-
-        return np.logical_and(ego_location <= stop_bar_locations, stop_bar_locations < action_spec.s).any() \
-            if len(stop_bar_locations) > 0 else False
->>>>>>> 18370278
+        closest_TCB_ant_its_distance = behavioral_state.get_closest_stop_bar(action_spec.relative_lane, stop_bar_id_to_ignore)
+        return closest_TCB_ant_its_distance is not None and closest_TCB_ant_its_distance[1] < action_spec.s
 
     def filter(self, action_specs: List[ActionSpec], behavioral_state: BehavioralGridState) -> BoolArray:
         return np.array([not StaticTrafficFlowControlFilter._has_stop_bar_until_goal(action_spec, behavioral_state)
@@ -314,23 +304,13 @@
         :param action_spec: action specification
         :return: s of the next stop bar, target velocity (zero)
         """
-<<<<<<< HEAD
-        closest_TCB_and_its_distance = behavioral_state.get_closest_stop_bar(action_spec.relative_lane)
-        if closest_TCB_and_its_distance is None:  # no stop bars
-            self._raise_true()
-        return np.array([closest_TCB_and_its_distance[1]]), np.array([0])
-=======
         # if driver initiated driving by pressing on acceleration pedal, ignore the stop bar
         stop_bar_id_to_ignore = behavioral_state.ego_state.get_stop_bar_to_ignore()
 
-        # get the s value of the closest StaticTrafficFlow beyond action_spec
-        target_lane_frenet = behavioral_state.extended_lane_frames[action_spec.relative_lane]  # the target GFF
-        stop_signs = MapUtils.get_stop_bar_and_stop_sign(target_lane_frenet, stop_bar_id_to_ignore)
-        stop_bars_s = [stop_bar.s for stop_bar in stop_signs if stop_bar.s >= action_spec.s]
-        if len(stop_bars_s) == 0:  # no stop bars
-            self._raise_true()
-        return np.array([stop_bars_s[0]]), np.array([0])
->>>>>>> 18370278
+        closest_TCB_and_its_distance = behavioral_state.get_closest_stop_bar(action_spec.relative_lane, stop_bar_id_to_ignore)
+        if closest_TCB_and_its_distance is None:  # no stop bars
+            self._raise_true()
+        return np.array([closest_TCB_and_its_distance[1]]), np.array([0])
 
 
 class BeyondSpecCurvatureFilter(BeyondSpecBrakingFilter):
