--- conflicted
+++ resolved
@@ -1,7 +1,6 @@
 from collections import defaultdict
 
 import numpy as np
-<<<<<<< HEAD
 from decision_making.src.planning.utils.safety_utils import SafetyUtils
 from decision_making.src.prediction.ego_aware_prediction.road_following_predictor import RoadFollowingPredictor
 from decision_making.src.state.state import State
@@ -11,9 +10,6 @@
 import rte.python.profiler as prof
 from decision_making.src.global_constants import LONGITUDINAL_SAFETY_MARGIN_FROM_OBJECT, SAFETY_HEADWAY, \
     MINIMUM_REQUIRED_TRAJECTORY_TIME_HORIZON, MAX_SAFETY_T_D_GRID_SIZE
-=======
-import rte.python.profiler as prof
->>>>>>> c758a0c6
 from decision_making.src.global_constants import EPS, WERLING_TIME_RESOLUTION, VELOCITY_LIMITS, LON_ACC_LIMITS, \
     LAT_ACC_LIMITS, FILTER_V_0_GRID, FILTER_V_T_GRID, LONGITUDINAL_SAFETY_MARGIN_FROM_OBJECT, SAFETY_HEADWAY, \
     MINIMUM_REQUIRED_TRAJECTORY_TIME_HORIZON
@@ -23,21 +19,13 @@
 from decision_making.src.planning.behavioral.filtering.action_spec_filtering import \
     ActionSpecFilter
 from decision_making.src.planning.trajectory.samplable_werling_trajectory import SamplableWerlingTrajectory
-<<<<<<< HEAD
-from decision_making.src.planning.types import FS_SA, FS_DX, LIMIT_MIN, FrenetState2D, FrenetTrajectories2D
-from decision_making.src.planning.types import FS_SX, FS_SV
-from decision_making.src.planning.utils.kinematics_utils import KinematicUtils
-from decision_making.src.planning.utils.optimal_control.poly1d import QuinticPoly1D, Poly1D
-=======
-from decision_making.src.planning.types import FS_SA, FS_DX, FS_SV, FS_SX
-from decision_making.src.planning.types import LAT_CELL
+from decision_making.src.planning.types import FS_SA, FS_DX, FS_SV, FS_SX, FrenetState2D, FrenetTrajectories2D
 from decision_making.src.planning.utils.generalized_frenet_serret_frame import GeneralizedFrenetSerretFrame
 from decision_making.src.planning.utils.kinematics_utils import KinematicUtils, BrakingDistances
 from decision_making.src.planning.utils.optimal_control.poly1d import QuinticPoly1D
 from decision_making.src.utils.map_utils import MapUtils
 from typing import List
 from decision_making.src.planning.behavioral.filtering.constraint_spec_filter import ConstraintSpecFilter
->>>>>>> c758a0c6
 
 
 class FilterIfNone(ActionSpecFilter):
@@ -161,7 +149,6 @@
             ego_init_fstate = behavioral_state.projected_ego_fstates[rel_lane]
             T_d_grid_size = MAX_SAFETY_T_D_GRID_SIZE
 
-<<<<<<< HEAD
             # find relevant objects for safety: front and from the target lane
             relevant_objects = []
             front_cell = (rel_lane, RelativeLongitudinalPosition.FRONT)
@@ -299,37 +286,6 @@
         T_d[1::T_d_num] = (T_d_min + T_s) / 2
         # T_d[2::T_d_num] = T_s
         return T_d
-=======
-        # extract terminal maneuver time and generate a matrix that is used to find jerk-optimal polynomial coefficients
-        T = np.array([spec.t for spec in non_padding_specs])
-        A_inv = QuinticPoly1D.inverse_time_constraints_tensor(T)
-
-        # solve for s(t)
-        poly_coefs_s = QuinticPoly1D.zip_solve(A_inv, constraints_s)
-
-        non_padding_are_valid = []
-        for poly_s, t, cell, target in zip(poly_coefs_s, T, relative_cells, target_vehicles):
-            if target is None:
-                non_padding_are_valid.append(True)
-                continue
-
-            target_fstate = behavioral_state.extended_lane_frames[cell[LAT_CELL]].convert_from_segment_state(
-                target.dynamic_object.map_state.lane_fstate, target.dynamic_object.map_state.lane_id)
-            target_poly_s, _ = KinematicUtils.create_linear_profile_polynomials(target_fstate)
-
-            # minimal margin used in addition to headway (center-to-center of both objects)
-            margin = LONGITUDINAL_SAFETY_MARGIN_FROM_OBJECT + \
-                     behavioral_state.ego_state.size.length / 2 + target.dynamic_object.size.length / 2
-
-            # validate distance keeping (on frenet longitudinal axis)
-            is_safe = KinematicUtils.is_maintaining_distance(poly_s, target_poly_s, margin, SAFETY_HEADWAY,
-                                                             np.array([0, t]))
-            non_padding_are_valid.append(is_safe)
-
-        # return boolean list for all actions, including only_padding_mode (always valid)
-        are_valid = np.full(len(action_specs), True)
-        are_valid[non_padding_specs_idx] = non_padding_are_valid
-        return list(are_valid)
 
 
 class StaticTrafficFlowControlFilter(ActionSpecFilter):
@@ -433,4 +389,3 @@
         :return: a single boolean
         """
         return target_values[0] < constraints_values[0]
->>>>>>> c758a0c6
