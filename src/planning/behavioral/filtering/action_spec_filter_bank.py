--- conflicted
+++ resolved
@@ -9,11 +9,7 @@
 from decision_making.src.planning.behavioral.filtering.action_spec_filtering import \
     ActionSpecFilter
 from decision_making.src.planning.trajectory.samplable_werling_trajectory import SamplableWerlingTrajectory
-<<<<<<< HEAD
-from decision_making.src.planning.types import FS_SA, FS_DX, FS_SX
-=======
 from decision_making.src.planning.types import FS_SA, FS_DX, FS_SV, FS_SX
->>>>>>> 3a86397e
 from decision_making.src.planning.types import LAT_CELL
 from decision_making.src.planning.utils.generalized_frenet_serret_frame import GeneralizedFrenetSerretFrame
 from decision_making.src.planning.utils.kinematics_utils import KinematicUtils, BrakingDistances
@@ -148,16 +144,14 @@
                      behavioral_state.ego_state.size.length / 2 + target.dynamic_object.size.length / 2
 
             # validate distance keeping (on frenet longitudinal axis)
-<<<<<<< HEAD
-            is_safe = KinematicUtils.is_maintaining_distance(poly_s, target_poly_s, margin, SAFETY_HEADWAY, np.array([0, t]))
-
-            are_valid.append(is_safe)
-
-        # TODO: remove - for debug only
-        had_dynmiacs = sum([isinstance(spec.recipe, DynamicActionRecipe) for spec in action_specs]) > 0
-        valid_dynamics = sum([valid and isinstance(spec.recipe, DynamicActionRecipe) for spec, valid in zip(action_specs, are_valid)])
-
-        return are_valid
+            is_safe = KinematicUtils.is_maintaining_distance(poly_s, target_poly_s, margin, SAFETY_HEADWAY,
+                                                             np.array([0, t]))
+            non_padding_are_valid.append(is_safe)
+
+        # return boolean list for all actions, including only_padding_mode (always valid)
+        are_valid = np.full(len(action_specs), True)
+        are_valid[non_padding_specs_idx] = non_padding_are_valid
+        return list(are_valid)
 
 
 class StaticTrafficFlowControlFilter(ActionSpecFilter):
@@ -261,13 +255,3 @@
         :return: a single boolean
         """
         return target_values[0] < constraints_values[0]
-=======
-            is_safe = KinematicUtils.is_maintaining_distance(poly_s, target_poly_s, margin, SAFETY_HEADWAY,
-                                                             np.array([0, t]))
-            non_padding_are_valid.append(is_safe)
-
-        # return boolean list for all actions, including only_padding_mode (always valid)
-        are_valid = np.full(len(action_specs), True)
-        are_valid[non_padding_specs_idx] = non_padding_are_valid
-        return list(are_valid)
->>>>>>> 3a86397e
