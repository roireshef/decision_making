from abc import ABCMeta, abstractmethod
from logging import Logger
from typing import List, Any

import numpy as np
import rte.python.profiler as prof
import six
from decision_making.src.global_constants import EPS, BP_ACTION_T_LIMITS, PARTIAL_GFF_END_PADDING, \
    VELOCITY_LIMITS, LON_ACC_LIMITS, FILTER_V_0_GRID, FILTER_V_T_GRID, LONGITUDINAL_SAFETY_MARGIN_FROM_OBJECT, \
    SAFETY_HEADWAY, REL_LAT_ACC_LIMITS, LAT_ACC_LIMITS_LANE_CHANGE, \
    BP_LAT_ACC_STRICT_COEF, MINIMUM_REQUIRED_TRAJECTORY_TIME_HORIZON, ZERO_SPEED, LAT_ACC_LIMITS_BY_K, \
    STOP_BAR_DISTANCE_IND, TIME_THRESHOLDS, SPEED_THRESHOLDS, TRAJECTORY_TIME_RESOLUTION
from decision_making.src.planning.behavioral.data_objects import ActionSpec, RelativeLongitudinalPosition, \
    AggressivenessLevel, RoadSignActionRecipe
from decision_making.src.planning.behavioral.filtering.action_spec_filtering import \
    ActionSpecFilter
from decision_making.src.planning.behavioral.filtering.constraint_spec_filter import ConstraintSpecFilter
from decision_making.src.planning.behavioral.state.behavioral_grid_state import BehavioralGridState
from decision_making.src.planning.types import FS_DX, FS_SV, BoolArray, LIMIT_MAX, LIMIT_MIN, C_K, FS_SX, \
    FrenetTrajectories2D, CartesianExtendedTrajectories
from decision_making.src.planning.utils.generalized_frenet_serret_frame import GeneralizedFrenetSerretFrame, GFFType
from decision_making.src.planning.utils.kinematics_utils import KinematicUtils, BrakingDistances
from decision_making.src.planning.utils.safety_utils import SafetyRSS
from decision_making.src.prediction.ego_aware_prediction.road_following_predictor import RoadFollowingPredictor
from decision_making.src.utils.map_utils import MapUtils


class FilterIfNone(ActionSpecFilter):
    def filter(self, action_specs: List[ActionSpec], behavioral_state: BehavioralGridState,
               ftrajectories: FrenetTrajectories2D, ctrajectories: CartesianExtendedTrajectories) -> BoolArray:
        return np.array([(action_spec and behavioral_state) is not None and ~np.isnan(action_spec.t)
                         for action_spec in action_specs])


class FilterForSLimit(ActionSpecFilter):
    """
    Check if target s value of action spec is inside s limit of the appropriate GFF.
    """
    def filter(self, action_specs: List[ActionSpec], behavioral_state: BehavioralGridState,
               ftrajectories: FrenetTrajectories2D, ctrajectories: CartesianExtendedTrajectories) -> List[bool]:
        return [spec.s <= behavioral_state.extended_lane_frames[spec.relative_lane].s_max for spec in action_specs]


class FilterForKinematics(ActionSpecFilter):
    def __init__(self, logger: Logger):
        self._logger = logger

    @prof.ProfileFunction()
    def filter(self, action_specs: List[ActionSpec], behavioral_state: BehavioralGridState,
               ftrajectories: FrenetTrajectories2D, ctrajectories: CartesianExtendedTrajectories) -> BoolArray:
        """
        Builds a baseline trajectory out of the action specs (terminal states) and validates them against:
            - max longitudinal position (available in the reference frame)
            - longitudinal velocity limits - both in Frenet (analytical) and Cartesian (by sampling)
            - longitudinal acceleration limits - both in Frenet (analytical) and Cartesian (by sampling)
            - lateral acceleration limits - in Cartesian (by sampling) - this isn't tested in Frenet, because Frenet frame
            conceptually "straightens" the road's shape.
        :param action_specs: list of action specs
        :param behavioral_state:
        :return: boolean array per action spec: True if a spec passed the filter
        """
        # Determine which actions are lane change actions
        action_spec_rel_lanes = [spec.relative_lane for spec in action_specs]
        lane_change_mask = behavioral_state.lane_change_state.get_lane_change_mask(action_spec_rel_lanes,
                                                                                   behavioral_state.extended_lane_frames)
        not_lane_change_mask = [not i for i in lane_change_mask]

        # for each point in the non-lane change trajectories,
        # compute the corresponding lateral acceleration (per point-wise curvature)
        baseline_curvatures = np.array([behavioral_state.extended_lane_frames[spec.relative_lane].get_curvature(ftrajectory[:, FS_SX])
                                        for spec, ftrajectory in zip(action_specs, ftrajectories)])
        nominal_abs_lat_acc_limits = KinematicUtils.get_lateral_acceleration_limit_by_curvature(baseline_curvatures, LAT_ACC_LIMITS_BY_K)

        # multiply the nominal lateral acceleration limits by the TP constant (acceleration limits may differ between
        # TP and BP), and duplicate the vector with negative sign to create boundaries for lateral acceleration
        two_sided_lat_acc_limits = BP_LAT_ACC_STRICT_COEF * \
                                   np.stack((-nominal_abs_lat_acc_limits, nominal_abs_lat_acc_limits), -1)

        self._log_debug_message(np.array(action_specs)[not_lane_change_mask].tolist(),
                                ctrajectories[not_lane_change_mask,:,C_K],
                                two_sided_lat_acc_limits[not_lane_change_mask])

        # Initialize conforms_limits array
        conforms_limits = np.full(ftrajectories.shape[0], False)

        # Filter for absolute limits for actions that are NOT part of a lane change
        conforms_limits[not_lane_change_mask] = KinematicUtils.filter_by_cartesian_limits(
            ctrajectories[not_lane_change_mask], VELOCITY_LIMITS, LON_ACC_LIMITS, two_sided_lat_acc_limits[not_lane_change_mask])

        # Deal with lane change actions if they exist
        if any(lane_change_mask):
            # Get the GFF that corresponds to the lane change's target (rel_lane depending on lane change state)
            target_gff = behavioral_state.lane_change_state.get_target_lane_gff(behavioral_state.extended_lane_frames)

            # Generate new limits based on lane change requirements
            num_lc_trajectories, num_lc_points, _ = ctrajectories[lane_change_mask].shape
            lane_change_max_lat_accel_limits = np.tile(
                LAT_ACC_LIMITS_LANE_CHANGE, reps=(num_lc_trajectories, num_lc_points)).reshape((num_lc_trajectories, num_lc_points, 2))

            # Filter for both relative and absolute limits for lane change actions
            conforms_limits[lane_change_mask] = np.logical_and(
                KinematicUtils.filter_by_relative_lateral_acceleration_limits(ftrajectories[lane_change_mask],
                                                                              ctrajectories[lane_change_mask],
                                                                              REL_LAT_ACC_LIMITS,
                                                                              nominal_abs_lat_acc_limits[lane_change_mask],
                                                                              target_gff),
                KinematicUtils.filter_by_cartesian_limits(
                    ctrajectories[lane_change_mask], VELOCITY_LIMITS, LON_ACC_LIMITS, lane_change_max_lat_accel_limits))

        return conforms_limits

    def _log_debug_message(self, action_specs: List[ActionSpec], curvatures: np.ndarray, acc_limits: np.ndarray):
        max_curvature_idxs = np.argmax(curvatures, axis=1)
        self._logger.debug("FilterForKinematics is working on %s action_specs with max curvature of %s "
                           "(acceleration limits %s)" % (len(action_specs),
                                                         curvatures[np.arange(len(curvatures)), max_curvature_idxs],
                                                         acc_limits[np.arange(len(acc_limits)), max_curvature_idxs]))


class FilterForLaneSpeedLimits(ActionSpecFilter):
    @prof.ProfileFunction()
    def filter(self, action_specs: List[ActionSpec], behavioral_state: BehavioralGridState,
               ftrajectories: FrenetTrajectories2D, ctrajectories: CartesianExtendedTrajectories) -> BoolArray:
        """
        Builds a baseline trajectory out of the action specs (terminal states) and validates them against:
            - max longitudinal position (available in the reference frame)
            - longitudinal velocity limits - both in Frenet (analytical) and Cartesian (by sampling)
            - longitudinal acceleration limits - both in Frenet (analytical) and Cartesian (by sampling)
            - lateral acceleration limits - in Cartesian (by sampling) - this isn't tested in Frenet, because Frenet frame
            conceptually "straightens" the road's shape.
        :param action_specs: list of action specs
        :param behavioral_state:
        :return: boolean array per action spec: True if a spec passed the filter
        """
        specs_by_rel_lane, indices_by_rel_lane = ActionSpecFilter._group_by_lane(action_specs)

        num_points = ftrajectories.shape[1]
        nominal_speeds = np.empty((len(action_specs), num_points), dtype=np.float)
        for relative_lane, lane_frame in behavioral_state.extended_lane_frames.items():
            if len(indices_by_rel_lane[relative_lane]) > 0:
                nominal_speeds[indices_by_rel_lane[relative_lane]] = self._pointwise_nominal_speed(
                    ftrajectories[indices_by_rel_lane[relative_lane]], lane_frame)

        T = np.array([spec.t for spec in action_specs])
        return KinematicUtils.filter_by_velocity_limit(ctrajectories, nominal_speeds, T)

    @staticmethod
    def _pointwise_nominal_speed(ftrajectories: np.ndarray, frenet: GeneralizedFrenetSerretFrame) -> np.ndarray:
        """
        :param ftrajectories: The frenet trajectories to which to calculate the nominal speeds
        :return: A matrix of (Trajectories x Time_samples) of lane-based nominal speeds (by e_v_nominal_speed).
        """

        # get the lane ids
        lane_ids_matrix = frenet.convert_to_segment_states(ftrajectories)[0]
        lane_to_nominal_speed = {lane_id: MapUtils.get_lane(lane_id).e_v_nominal_speed
                                 for lane_id in np.unique(lane_ids_matrix)}
        # creates an ndarray with the same shape as of `lane_ids_list`,
        # where each element is replaced by the maximal speed limit (according to lane)
        return np.vectorize(lane_to_nominal_speed.get)(lane_ids_matrix)


class FilterForSafetyTowardsTargetVehicle(ActionSpecFilter):
    def __init__(self, logger: Logger):
        self._logger = logger

    def filter(self, action_specs: List[ActionSpec], behavioral_state: BehavioralGridState,
               ftrajectories: FrenetTrajectories2D, ctrajectories: CartesianExtendedTrajectories) -> BoolArray:
        """ This is a temporary filter that replaces a more comprehensive test suite for safety w.r.t the target vehicle
         of a dynamic action or towards a leading vehicle in a static action. The condition under inspection is of
         maintaining the required safety-headway + constant safety-margin. Also used for action FOLLOW_ROAD_SIGN to
         verify ego maintains enough safety towards closest vehicle"""
<<<<<<< HEAD
        # Extract the grid cell relevant for that action (for static actions it takes the front cell's actor,
        # so this filter is actually applied to static actions as well). Then query the cell for the target vehicle
        relative_cells = [(spec.recipe.relative_lane,
                           spec.recipe.relative_lon if isinstance(spec.recipe, DynamicActionRecipe) else RelativeLongitudinalPosition.FRONT)
                          for spec in action_specs]
        target_vehicles = [behavioral_state.road_occupancy_grid[cell][0]
                           if len(behavioral_state.road_occupancy_grid[cell]) > 0 else None
                           for cell in relative_cells]
        T, T_d = np.array([[spec.t, spec.t_d] for spec in action_specs]).T

        # represent initial and terminal boundary conditions (for s axis)
        initial_fstates = np.array([behavioral_state.projected_ego_fstates[cell[LAT_CELL]] for cell in relative_cells])
        terminal_fstates = np.array([spec.as_fstate() for spec in action_specs])

        # create boolean arrays indicating whether the specs are in tracking mode
        padding_mode = np.array([spec.only_padding_mode for spec in action_specs])

        poly_coefs_s, _ = KinematicUtils.calc_poly_coefs(T, T_d, initial_fstates[:, :FS_DX], terminal_fstates[:, :FS_DX],
                                                         padding_mode)
=======
        specs_by_rel_lane, indices_by_rel_lane = ActionSpecFilter._group_by_lane(action_specs)
        ego_length = behavioral_state.ego_state.size.length
        predictor = RoadFollowingPredictor(self._logger)  # TODO: replace by real predictor

        are_safe = np.zeros(len(action_specs)).astype(bool)
>>>>>>> 63d098ff

        for relative_lane, lane_frame in behavioral_state.extended_lane_frames.items():
            if len(indices_by_rel_lane[relative_lane]) == 0:
                continue
            front_vehicle = behavioral_state.road_occupancy_grid[(relative_lane, RelativeLongitudinalPosition.FRONT)][0].dynamic_object
            margin = 0.5 * (ego_length + front_vehicle.size.length) + LONGITUDINAL_SAFETY_MARGIN_FROM_OBJECT
            specs_t = np.array([spec.t for spec in specs_by_rel_lane[relative_lane]])
            trajectory_lengths = (np.maximum(specs_t, MINIMUM_REQUIRED_TRAJECTORY_TIME_HORIZON) / TRAJECTORY_TIME_RESOLUTION).astype(int) + 1
            max_trajectory_length = np.max(trajectory_lengths)

            target_fstate = behavioral_state.extended_lane_frames[relative_lane].convert_from_segment_state(
                front_vehicle.map_state.lane_fstate, front_vehicle.map_state.lane_id)
            obj_ftrajectory = predictor.predict_2d_frenet_states(
                target_fstate[np.newaxis], np.arange(max_trajectory_length)*TRAJECTORY_TIME_RESOLUTION)[0]
            ego_ftrajectories = ftrajectories[indices_by_rel_lane[relative_lane], :max_trajectory_length]

            safety_dist = SafetyRSS.get_lon_safe_dist(ego_ftrajectories, trajectory_lengths, SAFETY_HEADWAY,
                                                      obj_ftrajectory, SAFETY_HEADWAY, margin, self._logger)
            are_safe[indices_by_rel_lane[relative_lane]] = (safety_dist > 0).all(axis=1)

        return are_safe


class StaticTrafficFlowControlFilter(ActionSpecFilter):
    """
    Checks if there is a StopBar between ego and the goal
    If no bar is found, action is invalidated.
    """
    @staticmethod
    def _has_stop_bar_until_goal(action_spec: ActionSpec, behavioral_state: BehavioralGridState) -> bool:
        """
        Checks if there is a stop_bar between current ego location and the action_spec goal
        :param action_spec: the action_spec to be considered
        :param behavioral_state: BehavioralGridState in context
        :return: if there is a stop_bar between current ego location and the action_spec goal
        """
        closest_TCB_ant_its_distance = behavioral_state.get_closest_stop_bar(action_spec.relative_lane)
        return closest_TCB_ant_its_distance is not None and \
               closest_TCB_ant_its_distance[STOP_BAR_DISTANCE_IND] < action_spec.s

    def filter(self, action_specs: List[ActionSpec], behavioral_state: BehavioralGridState,
               ftrajectories: FrenetTrajectories2D, ctrajectories: CartesianExtendedTrajectories) -> BoolArray:
        return np.array([not StaticTrafficFlowControlFilter._has_stop_bar_until_goal(action_spec, behavioral_state)
                         for action_spec in action_specs])


@six.add_metaclass(ABCMeta)
class BeyondSpecBrakingFilter(ConstraintSpecFilter):
    """
    An ActionSpecFilter which implements a predefined constraint.
     The filter is defined by:
     (1) x-axis (select_points method)
     (2) the function to test on these points (_target_function)
     (3) the constraint function (_constraint_function)
     (4) the condition function between target and constraints (_condition function)

     Usage:
        extend ConstraintSpecFilter class and implement the following functions:
            _target_function
            _constraint_function
            _condition
        To terminate the filter calculation use _raise_true/_raise_false  at any stage.
    """
    def __init__(self, aggresiveness_level: AggressivenessLevel = AggressivenessLevel.CALM):
        super(BeyondSpecBrakingFilter, self).__init__()
        self.braking_distances = BrakingDistances.create_braking_distances(aggressiveness_level=aggresiveness_level)

    @abstractmethod
    def _select_points(self, behavioral_state: BehavioralGridState, action_spec: ActionSpec) -> [np.array, np.array]:
        """
         selects relevant points (or other information) based on the action_spec (e.g., select all points in the
          trajectory defined by action_spec that require slowing down due to curvature).
         This method is not restricted to returns a specific type, and can be used to pass any relevant information to
         the target and constraint functions.
        :param behavioral_state:  The behavioral_state as the context of this filtering
        :param action_spec:  The action spec in question
        :return: Any type that should be used by the _target_function and _constraint_function
        """
        pass

    def _target_function(self, behavioral_state: BehavioralGridState, action_spec: ActionSpec, points: Any) -> np.array:
        """
        Calculate the braking distances from action_spec.s to the selected points, using static
        actions with STANDARD aggressiveness level.
        :param behavioral_state:  A behavioral grid state
        :param action_spec: the action spec which to filter
        :return: array of braking distances from action_spec.s to the selected points
        """
        return self._braking_distances(action_spec, points[1])

    def _constraint_function(self, behavioral_state: BehavioralGridState, action_spec: ActionSpec, points: Any) -> np.array:
        """
        Calculate the actual distances from action_spec.s to the selected points.
        :param behavioral_state:  A behavioral grid state at the context of filtering
        :param action_spec: the action spec which to filter
        :return: array of actual distances from action_spec.s to the selected points
        """
        return self._actual_distances(action_spec, points[0])

    def _condition(self, target_values: np.array, constraints_values: np.array) -> bool:
        """
        The test condition to apply on the results of target and constraint values
        :param target_values: the (externally calculated) target function
        :param constraints_values: the (externally calculated) constraint values
        :return: a single boolean indicating whether this action_spec should be filtered or not
        """
        return np.all(target_values < constraints_values)

    def _braking_distances(self, action_spec: ActionSpec, slow_points_velocity_limits: np.array) -> np.ndarray:
        """
        The braking distance required by using the CALM aggressiveness level to brake from the spec velocity
        to the given points' velocity limits.
        :param action_spec:
        :param slow_points_velocity_limits: velocity limits of selected points
        :return: braking distances from the spec velocity to the given velocities
        """
        return self.braking_distances[FILTER_V_0_GRID.get_index(action_spec.v),
                                      FILTER_V_T_GRID.get_indices(slow_points_velocity_limits)]

    def _actual_distances(self, action_spec: ActionSpec, slow_points_s: np.array) -> np.ndarray:
        """
        The distance from current points to the 'slow points'
        :param action_spec:
        :param slow_points_s: s coordinates of selected points
        :return: distances from the spec's endpoint (spec.s) to the given points
        """
        return slow_points_s - action_spec.s


class BeyondSpecStaticTrafficFlowControlFilter(BeyondSpecBrakingFilter):
    """
    Filter for "BeyondSpec" stop sign - If there are any stop signs beyond the spec target (s > spec.s)
    this filter filters out action specs that cannot guarantee braking to velocity 0 before reaching the closest
    stop bar (beyond the spec target).
    Assumptions:  Actions where the stop_sign in between location and goal are filtered.
    """

    def __init__(self):
        # Using a STANDARD aggressiveness. If we try to use CALM, then when testing FOLLOW_VEHICLE and failing,
        # a CALM FOLLOW_ROAD_SIGN action will not be ready yet.
        # TODO a better solution may be to calculate the BeyondSpecStaticTrafficFlowControlFilter relative to the
        #  start of the action, or 1 BP cycle later, instead of relative to the end of the action.
        super().__init__(aggresiveness_level=AggressivenessLevel.STANDARD)

    def _select_points(self, behavioral_state: BehavioralGridState, action_spec: ActionSpec) -> [np.ndarray, np.ndarray]:
        """
        Checks if there are stop signs. Returns the `s` of the first (closest) stop-sign
        :param behavioral_state: behavioral grid state
        :param action_spec: action specification
        :return: s of the next stop bar, target velocity (zero)
        """
        closest_TCB_and_its_distance = behavioral_state.get_closest_stop_bar(action_spec.relative_lane)
        if closest_TCB_and_its_distance is None:  # no stop bars
            self._raise_true()
        return np.array([closest_TCB_and_its_distance[STOP_BAR_DISTANCE_IND]]), np.array([0])


class BeyondSpecCurvatureFilter(BeyondSpecBrakingFilter):
    """
    Checks if it is possible to brake from the action's goal to all nominal points beyond action_spec.s
    (until the end of the frenet frame), without violation of the lateral acceleration limits.
    the following edge cases are treated by raise_true/false:
    (A) action_spec.v == 0 (return True)
    (B) there are no selected (slow) points (return True)
    """
    def __init__(self):
        super().__init__()

    def _get_velocity_limits_of_points(self, action_spec: ActionSpec, frenet_frame: GeneralizedFrenetSerretFrame) -> \
            [np.array, np.array]:
        """
        Returns s and velocity limits of the points that needs to slow down
        :param action_spec:
        :param frenet_frame:
        :return:
        """
        # get the worst case braking distance from spec.v to 0
        max_braking_distance = self.braking_distances[FILTER_V_0_GRID.get_index(action_spec.v), FILTER_V_T_GRID.get_index(0)]
        max_relevant_s = min(action_spec.s + max_braking_distance, frenet_frame.s_max)

        # get the Frenet point indices near spec.s and near the worst case braking distance beyond spec.s
        # beyond_spec_range[0] must be BEYOND spec.s because the actual distances from spec.s to the
        # selected points have to be positive.
        beyond_spec_range = frenet_frame.get_closest_index_on_frame(np.array([action_spec.s, max_relevant_s]))[0] + 1

        # get s for all points in the range
        points_s = frenet_frame.get_s_from_index_on_frame(np.arange(beyond_spec_range[LIMIT_MIN], beyond_spec_range[LIMIT_MAX]), 0)

        # get curvatures for all points in the range
        curvatures = np.maximum(np.abs(frenet_frame.k[beyond_spec_range[LIMIT_MIN]:beyond_spec_range[LIMIT_MAX], 0]), EPS)

        # for each point in the trajectories, compute the corresponding lateral acceleration (per point-wise curvature)
        lat_acc_limits = KinematicUtils.get_lateral_acceleration_limit_by_curvature(curvatures, LAT_ACC_LIMITS_BY_K)

        points_velocity_limits = np.sqrt(BP_LAT_ACC_STRICT_COEF * lat_acc_limits / curvatures)

        return points_s, points_velocity_limits

    def _select_points(self, behavioral_state: BehavioralGridState, action_spec: ActionSpec) -> [np.array, np.array]:
        """
        Finds 'slow' points indices
        :param behavioral_state:
        :param action_spec:
        :return:
        """
        if action_spec.v == 0:
            # When spec velocity is 0, there is no problem to "brake" beyond spec. In this case the filter returns True.
            self._raise_true()
        target_lane_frenet = behavioral_state.extended_lane_frames[action_spec.relative_lane]  # the target GFF
        beyond_spec_s, points_velocity_limits = self._get_velocity_limits_of_points(action_spec, target_lane_frenet)
        slow_points = np.where(points_velocity_limits < action_spec.v)[0]  # points that require braking after spec
        # set edge case
        if len(slow_points) == 0:
            self._raise_true()
        return beyond_spec_s[slow_points], points_velocity_limits[slow_points]


class BeyondSpecSpeedLimitFilter(BeyondSpecBrakingFilter):
    """
    Checks if the speed limit will be exceeded.
    This filter assumes that the CALM aggressiveness will be used, and only checks the points that are before
    the worst case stopping distance.
    The braking distances are calculated upon initialization and cached.

    If the upcoming speeds are greater or equal than the target velocity or if the worst case braking distance is 0,
    this filter will raise true.
    """

    def __init__(self):
        super(BeyondSpecSpeedLimitFilter, self).__init__()

    def _get_upcoming_speed_limits(self, behavioral_state: BehavioralGridState, action_spec: ActionSpec) -> (
    int, float):
        """
        Finds speed limits of the lanes ahead
        :param behavioral_state
        :param action_spec:
        :return: tuple of (Frenet indices of start points of lanes ahead, speed limits at those indices)
        """
        # get the lane the action_spec wants to drive in
        target_lane_frenet = behavioral_state.extended_lane_frames[action_spec.relative_lane]

        # get all subsegments in current GFF and get the ones that contain points ahead of the action_spec.s
        subsegments = target_lane_frenet.segments
        subsegments_ahead = [subsegment for subsegment in subsegments if subsegment.e_i_SStart > action_spec.s]

        # if no lane segments ahead, there will be no speed limit changes
        if len(subsegments_ahead) == 0:
            self._raise_true()

        # get lane initial s points and lane ids from subsegments ahead
        lanes_s_start_ahead = [subsegment.e_i_SStart for subsegment in subsegments_ahead]
        lane_ids_ahead = [subsegment.e_i_SegmentID for subsegment in subsegments_ahead]

        # find speed limits of points at the start of the lane (should be in mps)
        speed_limits = [MapUtils.get_lane(lane_id).e_v_nominal_speed for lane_id in lane_ids_ahead]

        return (np.array(lanes_s_start_ahead), np.array(speed_limits))

    def _select_points(self, behavioral_state: BehavioralGridState, action_spec: ActionSpec) -> any:
        """
        Find points with speed limit slower than the spec velocity
        :param behavioral_state:
        :param action_spec:
        :return: points that require braking after the spec
        """

        # skip checking speed limits if the vehicle will be stopped
        if action_spec.v == 0:
            self._raise_true()

        # get speed limits after the action_spec.s
        lane_s_start_ahead, speed_limits = self._get_upcoming_speed_limits(behavioral_state, action_spec)
        # find points that require braking after spec
        slow_points = np.where(np.array(speed_limits) < action_spec.v)[0]

        # skip filtering if there are no points that require slowing down
        if len(slow_points) == 0:
            self._raise_true()

        return lane_s_start_ahead[slow_points], speed_limits[slow_points]


class BeyondSpecPartialGffFilter(BeyondSpecBrakingFilter):
    """
    Checks if an action will make the vehicle unable to stop before the end of a Partial GFF.

    This filter assumes that the CALM aggressiveness will be used, and only checks the points that are before
    the worst case stopping distance.
    The braking distances are calculated upon initialization and cached.

    The filter will return True if the GFF is not a Partial or AugmentedPartial GFF.
    """

    def __init__(self):
        super(BeyondSpecPartialGffFilter, self).__init__()

    def _select_points(self, behavioral_state: BehavioralGridState, action_spec: ActionSpec) -> any:
        """
        Finds the point some distance before the end of a partial GFF. This distance is determined by PARTIAL_GFF_END_PADDING.
        :param behavioral_state:
        :param action_spec:
        :return: points that require braking after the spec
        """
        target_gff = behavioral_state.extended_lane_frames[action_spec.relative_lane]

        # skip checking if the GFF is not a partial GFF
        if target_gff.gff_type not in [GFFType.Partial, GFFType.AugmentedPartial]:
            self._raise_true()

        # pad end of GFF with PARTIAL_GFF_END_PADDING as the host should not be at the very end of the Partial GFF
        gff_end_s = target_gff.s_max - PARTIAL_GFF_END_PADDING \
            if target_gff.s_max - PARTIAL_GFF_END_PADDING > 0 \
            else target_gff.s_max

        # skip checking for end of Partial GFF if vehicle will be stopped before the padded end
        if action_spec.v == ZERO_SPEED and action_spec.s < gff_end_s:
            self._raise_true()

        # must be able to achieve 0 velocity before the end of the GFF
        return np.array([gff_end_s]), np.array([ZERO_SPEED])


class FilterStopActionIfTooSoonByTime(ActionSpecFilter):
    @staticmethod
    def _is_time_to_stop(action_spec: ActionSpec, behavioral_state: BehavioralGridState) -> bool:
        """
        Checks whether a stop action should start, or if it is too early for it to act.
        The allowed values are defined by the system requirements. See R14 in UltraCruise use cases
        :param action_spec: the action spec to test
        :param behavioral_state: state of the world
        :return: True if the action should start, False otherwise
        """
        assert max(TIME_THRESHOLDS) < BP_ACTION_T_LIMITS[1]  # sanity check
        ego_speed = behavioral_state.projected_ego_fstates[action_spec.recipe.relative_lane][FS_SV]
        # lookup maximal time threshold
        indices = np.where(SPEED_THRESHOLDS > ego_speed)[0]
        maximal_stop_time = TIME_THRESHOLDS[indices[0]] \
            if len(indices) > 0 else BP_ACTION_T_LIMITS[1]

        return action_spec.t < maximal_stop_time

    def filter(self, action_specs: List[ActionSpec], behavioral_state: BehavioralGridState,
               ftrajectories: FrenetTrajectories2D, ctrajectories: CartesianExtendedTrajectories) -> BoolArray:
        return np.array([(not isinstance(action_spec.recipe, RoadSignActionRecipe)) or
                         FilterStopActionIfTooSoonByTime._is_time_to_stop(action_spec, behavioral_state)
                         if (action_spec is not None) else False for action_spec in action_specs])
<|MERGE_RESOLUTION|>--- conflicted
+++ resolved
@@ -170,33 +170,11 @@
          of a dynamic action or towards a leading vehicle in a static action. The condition under inspection is of
          maintaining the required safety-headway + constant safety-margin. Also used for action FOLLOW_ROAD_SIGN to
          verify ego maintains enough safety towards closest vehicle"""
-<<<<<<< HEAD
-        # Extract the grid cell relevant for that action (for static actions it takes the front cell's actor,
-        # so this filter is actually applied to static actions as well). Then query the cell for the target vehicle
-        relative_cells = [(spec.recipe.relative_lane,
-                           spec.recipe.relative_lon if isinstance(spec.recipe, DynamicActionRecipe) else RelativeLongitudinalPosition.FRONT)
-                          for spec in action_specs]
-        target_vehicles = [behavioral_state.road_occupancy_grid[cell][0]
-                           if len(behavioral_state.road_occupancy_grid[cell]) > 0 else None
-                           for cell in relative_cells]
-        T, T_d = np.array([[spec.t, spec.t_d] for spec in action_specs]).T
-
-        # represent initial and terminal boundary conditions (for s axis)
-        initial_fstates = np.array([behavioral_state.projected_ego_fstates[cell[LAT_CELL]] for cell in relative_cells])
-        terminal_fstates = np.array([spec.as_fstate() for spec in action_specs])
-
-        # create boolean arrays indicating whether the specs are in tracking mode
-        padding_mode = np.array([spec.only_padding_mode for spec in action_specs])
-
-        poly_coefs_s, _ = KinematicUtils.calc_poly_coefs(T, T_d, initial_fstates[:, :FS_DX], terminal_fstates[:, :FS_DX],
-                                                         padding_mode)
-=======
         specs_by_rel_lane, indices_by_rel_lane = ActionSpecFilter._group_by_lane(action_specs)
         ego_length = behavioral_state.ego_state.size.length
         predictor = RoadFollowingPredictor(self._logger)  # TODO: replace by real predictor
 
         are_safe = np.zeros(len(action_specs)).astype(bool)
->>>>>>> 63d098ff
 
         for relative_lane, lane_frame in behavioral_state.extended_lane_frames.items():
             if len(indices_by_rel_lane[relative_lane]) == 0:
