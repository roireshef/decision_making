from abc import ABCMeta, abstractmethod
from logging import Logger
from typing import List, Any

import numpy as np
import rte.python.profiler as prof
import six
from decision_making.src.global_constants import EPS, BP_ACTION_T_LIMITS, PARTIAL_GFF_END_PADDING, \
    VELOCITY_LIMITS, LON_ACC_LIMITS, FILTER_V_0_GRID, FILTER_V_T_GRID, LONGITUDINAL_SAFETY_MARGIN_FROM_OBJECT, \
    SAFETY_HEADWAY, REL_LAT_ACC_LIMITS, LAT_ACC_LIMITS_LANE_CHANGE, \
    BP_LAT_ACC_STRICT_COEF, MINIMUM_REQUIRED_TRAJECTORY_TIME_HORIZON, ZERO_SPEED, LAT_ACC_LIMITS_BY_K
from decision_making.src.planning.behavioral.data_objects import ActionSpec, DynamicActionRecipe, \
    RelativeLongitudinalPosition, AggressivenessLevel, RoadSignActionRecipe
from decision_making.src.planning.behavioral.filtering.action_spec_filtering import \
    ActionSpecFilter
from decision_making.src.planning.behavioral.filtering.constraint_spec_filter import ConstraintSpecFilter
from decision_making.src.planning.behavioral.state.behavioral_grid_state import BehavioralGridState
from decision_making.src.planning.types import FS_DX, FS_SV, BoolArray, LIMIT_MAX, LIMIT_MIN, C_K, FS_SX
from decision_making.src.planning.types import LAT_CELL
from decision_making.src.planning.utils.generalized_frenet_serret_frame import GeneralizedFrenetSerretFrame, GFFType
from decision_making.src.planning.utils.kinematics_utils import KinematicUtils, BrakingDistances
from decision_making.src.utils.map_utils import MapUtils


class FilterIfNone(ActionSpecFilter):
    def filter(self, action_specs: List[ActionSpec], behavioral_state: BehavioralGridState) -> BoolArray:
        return np.array([(action_spec and behavioral_state) is not None and ~np.isnan(action_spec.t)
                         for action_spec in action_specs])


class FilterForSLimit(ActionSpecFilter):
    """
    Check if target s value of action spec is inside s limit of the appropriate GFF.
    """
    def filter(self, action_specs: List[ActionSpec], behavioral_state: BehavioralGridState) -> List[bool]:
        return [spec.s <= behavioral_state.extended_lane_frames[spec.relative_lane].s_max for spec in action_specs]


class FilterForKinematics(ActionSpecFilter):
    def __init__(self, logger: Logger):
        self._logger = logger

    @prof.ProfileFunction()
    def filter(self, action_specs: List[ActionSpec], behavioral_state: BehavioralGridState) -> BoolArray:
        """
        Builds a baseline trajectory out of the action specs (terminal states) and validates them against:
            - max longitudinal position (available in the reference frame)
            - longitudinal velocity limits - both in Frenet (analytical) and Cartesian (by sampling)
            - longitudinal acceleration limits - both in Frenet (analytical) and Cartesian (by sampling)
            - lateral acceleration limits - in Cartesian (by sampling) - this isn't tested in Frenet, because Frenet frame
            conceptually "straightens" the road's shape.
        :param action_specs: list of action specs
        :param behavioral_state:
        :return: boolean array per action spec: True if a spec passed the filter
        """
        # Build trajectories for each action
        ftrajectories, ctrajectories = self._build_trajectories(action_specs, behavioral_state)

        # Determine which actions are lane change actions
        action_spec_rel_lanes = [spec.relative_lane for spec in action_specs]
        lane_change_mask = behavioral_state.lane_change_state.get_lane_change_mask(action_spec_rel_lanes,
                                                                                   behavioral_state.extended_lane_frames)
        not_lane_change_mask = [not i for i in lane_change_mask]

        # for each point in the non-lane change trajectories,
        # compute the corresponding lateral acceleration (per point-wise curvature)
        baseline_curvatures = np.array([behavioral_state.extended_lane_frames[spec.relative_lane].get_curvature(ftrajectory[:, FS_SX])
                                        for spec, ftrajectory in zip(action_specs, ftrajectories)])
        nominal_abs_lat_acc_limits = KinematicUtils.get_lateral_acceleration_limit_by_curvature(baseline_curvatures, LAT_ACC_LIMITS_BY_K)

        # multiply the nominal lateral acceleration limits by the TP constant (acceleration limits may differ between
        # TP and BP), and duplicate the vector with negative sign to create boundaries for lateral acceleration
        two_sided_lat_acc_limits = BP_LAT_ACC_STRICT_COEF * \
                                   np.stack((-nominal_abs_lat_acc_limits, nominal_abs_lat_acc_limits), -1)

<<<<<<< HEAD
        self._log_debug_message(np.array(action_specs)[not_lane_change_mask].tolist(),
                                ctrajectories[not_lane_change_mask,:,C_K],
=======
        self._log_debug_message(np.array(action_specs)[not_lane_change_mask].tolist(), ctrajectories[not_lane_change_mask,:,C_K],
>>>>>>> 2997d61a
                                two_sided_lat_acc_limits[not_lane_change_mask])

        # Initialize conforms_limits array
        conforms_limits = np.full(ftrajectories.shape[0], False)

        # Filter for absolute limits for actions that are NOT part of a lane change
        conforms_limits[not_lane_change_mask] = KinematicUtils.filter_by_cartesian_limits(
            ctrajectories[not_lane_change_mask], VELOCITY_LIMITS, LON_ACC_LIMITS, two_sided_lat_acc_limits[not_lane_change_mask])

        # Deal with lane change actions if they exist
        if any(lane_change_mask):
            # Get the GFF that corresponds to the lane change's target (rel_lane depending on lane change state)
            target_gff = behavioral_state.lane_change_state.get_target_lane_gff(behavioral_state.extended_lane_frames)

            # Generate new limits based on lane change requirements
            num_lc_trajectories, num_lc_points, _ = ctrajectories[lane_change_mask].shape
            lane_change_max_lat_accel_limits = np.tile(LAT_ACC_LIMITS_LANE_CHANGE,
                                                       reps=(num_lc_trajectories, num_lc_points)).reshape((num_lc_trajectories, num_lc_points, 2))

            # Filter for both relative and absolute limits for lane change actions
            conforms_limits[lane_change_mask] = np.logical_and(
                KinematicUtils.filter_by_relative_lateral_acceleration_limits(ftrajectories[lane_change_mask],
                                                                              ctrajectories[lane_change_mask],
                                                                              REL_LAT_ACC_LIMITS,
                                                                              nominal_abs_lat_acc_limits[lane_change_mask],
                                                                              target_gff),
                KinematicUtils.filter_by_cartesian_limits(
                    ctrajectories[lane_change_mask], VELOCITY_LIMITS, LON_ACC_LIMITS, lane_change_max_lat_accel_limits))

        return conforms_limits

    def _log_debug_message(self, action_specs: List[ActionSpec], curvatures: np.ndarray, acc_limits: np.ndarray):
        max_curvature_idxs = np.argmax(curvatures, axis=1)
        self._logger.debug("FilterForKinematics is working on %s action_specs with max curvature of %s "
                           "(acceleration limits %s)" % (len(action_specs),
                                                         curvatures[np.arange(len(curvatures)), max_curvature_idxs],
                                                         acc_limits[np.arange(len(acc_limits)), max_curvature_idxs]))


class FilterForLaneSpeedLimits(ActionSpecFilter):
    @prof.ProfileFunction()
    def filter(self, action_specs: List[ActionSpec], behavioral_state: BehavioralGridState) -> BoolArray:
        """
        Builds a baseline trajectory out of the action specs (terminal states) and validates them against:
            - max longitudinal position (available in the reference frame)
            - longitudinal velocity limits - both in Frenet (analytical) and Cartesian (by sampling)
            - longitudinal acceleration limits - both in Frenet (analytical) and Cartesian (by sampling)
            - lateral acceleration limits - in Cartesian (by sampling) - this isn't tested in Frenet, because Frenet frame
            conceptually "straightens" the road's shape.
        :param action_specs: list of action specs
        :param behavioral_state:
        :return: boolean array per action spec: True if a spec passed the filter
        """
        ftrajectories, ctrajectories = self._build_trajectories(action_specs, behavioral_state)

        specs_by_rel_lane, indices_by_rel_lane = ActionSpecFilter._group_by_lane(action_specs)

        num_points = ftrajectories.shape[1]
        nominal_speeds = np.empty((len(action_specs), num_points), dtype=np.float)
        for relative_lane, lane_frame in behavioral_state.extended_lane_frames.items():
            if len(indices_by_rel_lane[relative_lane]) > 0:
                nominal_speeds[indices_by_rel_lane[relative_lane]] = self._pointwise_nominal_speed(
                    ftrajectories[indices_by_rel_lane[relative_lane]], lane_frame)

        T = np.array([spec.t for spec in action_specs])
        return KinematicUtils.filter_by_velocity_limit(ctrajectories, nominal_speeds, T)

    @staticmethod
    def _pointwise_nominal_speed(ftrajectories: np.ndarray, frenet: GeneralizedFrenetSerretFrame) -> np.ndarray:
        """
        :param ftrajectories: The frenet trajectories to which to calculate the nominal speeds
        :return: A matrix of (Trajectories x Time_samples) of lane-based nominal speeds (by e_v_nominal_speed).
        """

        # get the lane ids
        lane_ids_matrix = frenet.convert_to_segment_states(ftrajectories)[0]
        lane_to_nominal_speed = {lane_id: MapUtils.get_lane(lane_id).e_v_nominal_speed
                                 for lane_id in np.unique(lane_ids_matrix)}
        # creates an ndarray with the same shape as of `lane_ids_list`,
        # where each element is replaced by the maximal speed limit (according to lane)
        return np.vectorize(lane_to_nominal_speed.get)(lane_ids_matrix)


class FilterForSafetyTowardsTargetVehicle(ActionSpecFilter):
    def filter(self, action_specs: List[ActionSpec], behavioral_state: BehavioralGridState) -> BoolArray:
        """ This is a temporary filter that replaces a more comprehensive test suite for safety w.r.t the target vehicle
         of a dynamic action or towards a leading vehicle in a static action. The condition under inspection is of
         maintaining the required safety-headway + constant safety-margin. Also used for action FOLLOW_ROAD_SIGN to
         verify ego maintains enough safety towards closest vehicle"""
        # Extract the grid cell relevant for that action (for static actions it takes the front cell's actor,
        # so this filter is actually applied to static actions as well). Then query the cell for the target vehicle
        relative_cells = [(spec.recipe.relative_lane,
                           spec.recipe.relative_lon if isinstance(spec.recipe, DynamicActionRecipe) else RelativeLongitudinalPosition.FRONT)
                          for spec in action_specs]
        target_vehicles = [behavioral_state.road_occupancy_grid[cell][0]
                           if len(behavioral_state.road_occupancy_grid[cell]) > 0 else None
                           for cell in relative_cells]
        T = np.array([spec.t for spec in action_specs])

        # represent initial and terminal boundary conditions (for s axis)
        initial_fstates = np.array([behavioral_state.projected_ego_fstates[cell[LAT_CELL]] for cell in relative_cells])
        terminal_fstates = np.array([spec.as_fstate() for spec in action_specs])

        # create boolean arrays indicating whether the specs are in tracking mode
        padding_mode = np.array([spec.only_padding_mode for spec in action_specs])

        poly_coefs_s, _ = KinematicUtils.calc_poly_coefs(T, initial_fstates[:, :FS_DX], terminal_fstates[:, :FS_DX], padding_mode)

        are_valid = []
        for poly_s, cell, target, spec in zip(poly_coefs_s, relative_cells, target_vehicles, action_specs):
            if target is None:
                are_valid.append(True)
                continue

            target_fstate = behavioral_state.extended_lane_frames[cell[LAT_CELL]].convert_from_segment_state(
                target.dynamic_object.map_state.lane_fstate, target.dynamic_object.map_state.lane_id)
            target_poly_s, _ = KinematicUtils.create_linear_profile_polynomial_pair(target_fstate)

            # minimal margin used in addition to headway (center-to-center of both objects)
            margin = LONGITUDINAL_SAFETY_MARGIN_FROM_OBJECT + \
                     behavioral_state.ego_length / 2 + target.dynamic_object.size.length / 2

            # validate distance keeping (on frenet longitudinal axis)
            is_safe = KinematicUtils.is_maintaining_distance(poly_s, target_poly_s, margin, SAFETY_HEADWAY,
                                                             np.array([0, spec.t]))

            # for short actions check safety also beyond spec.t until MINIMUM_REQUIRED_TRAJECTORY_TIME_HORIZON
            if is_safe and spec.t < MINIMUM_REQUIRED_TRAJECTORY_TIME_HORIZON and spec.v > target_fstate[FS_SV]:
                # build ego polynomial with constant velocity spec.v, such that at time spec.t it will be in spec.s
                linear_ego_poly_s = np.array([0, 0, 0, 0, spec.v, spec.s - spec.v * spec.t])
                is_safe = KinematicUtils.is_maintaining_distance(linear_ego_poly_s, target_poly_s, margin, SAFETY_HEADWAY,
                                                                 np.array([spec.t, MINIMUM_REQUIRED_TRAJECTORY_TIME_HORIZON]))
            are_valid.append(is_safe)

        return np.array(are_valid)


class StaticTrafficFlowControlFilter(ActionSpecFilter):
    """
    Checks if there is a StopBar between ego and the goal
    If no bar is found, action is invalidated.
    """
    @staticmethod
    def _has_stop_bar_until_goal(action_spec: ActionSpec, behavioral_state: BehavioralGridState) -> bool:
        """
        Checks if there is a stop_bar between current ego location and the action_spec goal
        :param action_spec: the action_spec to be considered
        :param behavioral_state: BehavioralGridState in context
        :return: if there is a stop_bar between current ego location and the action_spec goal
        """
        closest_TCB_ant_its_distance = behavioral_state.get_closest_stop_bar(action_spec.relative_lane)
        return closest_TCB_ant_its_distance is not None and closest_TCB_ant_its_distance[1] < action_spec.s

    def filter(self, action_specs: List[ActionSpec], behavioral_state: BehavioralGridState) -> BoolArray:
        return np.array([not StaticTrafficFlowControlFilter._has_stop_bar_until_goal(action_spec, behavioral_state)
                         for action_spec in action_specs])


@six.add_metaclass(ABCMeta)
class BeyondSpecBrakingFilter(ConstraintSpecFilter):
    """
    An ActionSpecFilter which implements a predefined constraint.
     The filter is defined by:
     (1) x-axis (select_points method)
     (2) the function to test on these points (_target_function)
     (3) the constraint function (_constraint_function)
     (4) the condition function between target and constraints (_condition function)

     Usage:
        extend ConstraintSpecFilter class and implement the following functions:
            _target_function
            _constraint_function
            _condition
        To terminate the filter calculation use _raise_true/_raise_false  at any stage.
    """
    def __init__(self, aggresiveness_level: AggressivenessLevel = AggressivenessLevel.CALM):
        super(BeyondSpecBrakingFilter, self).__init__()
        self.braking_distances = BrakingDistances.create_braking_distances(aggressiveness_level=aggresiveness_level.value)

    @abstractmethod
    def _select_points(self, behavioral_state: BehavioralGridState, action_spec: ActionSpec) -> [np.array, np.array]:
        """
         selects relevant points (or other information) based on the action_spec (e.g., select all points in the
          trajectory defined by action_spec that require slowing down due to curvature).
         This method is not restricted to returns a specific type, and can be used to pass any relevant information to
         the target and constraint functions.
        :param behavioral_state:  The behavioral_state as the context of this filtering
        :param action_spec:  The action spec in question
        :return: Any type that should be used by the _target_function and _constraint_function
        """
        pass

    def _target_function(self, behavioral_state: BehavioralGridState, action_spec: ActionSpec, points: Any) -> np.array:
        """
        Calculate the braking distances from action_spec.s to the selected points, using static
        actions with STANDARD aggressiveness level.
        :param behavioral_state:  A behavioral grid state
        :param action_spec: the action spec which to filter
        :return: array of braking distances from action_spec.s to the selected points
        """
        return self._braking_distances(action_spec, points[1])

    def _constraint_function(self, behavioral_state: BehavioralGridState, action_spec: ActionSpec, points: Any) -> np.array:
        """
        Calculate the actual distances from action_spec.s to the selected points.
        :param behavioral_state:  A behavioral grid state at the context of filtering
        :param action_spec: the action spec which to filter
        :return: array of actual distances from action_spec.s to the selected points
        """
        return self._actual_distances(action_spec, points[0])

    def _condition(self, target_values: np.array, constraints_values: np.array) -> bool:
        """
        The test condition to apply on the results of target and constraint values
        :param target_values: the (externally calculated) target function
        :param constraints_values: the (externally calculated) constraint values
        :return: a single boolean indicating whether this action_spec should be filtered or not
        """
        return np.all(target_values < constraints_values)

    def _braking_distances(self, action_spec: ActionSpec, slow_points_velocity_limits: np.array) -> np.ndarray:
        """
        The braking distance required by using the CALM aggressiveness level to brake from the spec velocity
        to the given points' velocity limits.
        :param action_spec:
        :param slow_points_velocity_limits: velocity limits of selected points
        :return: braking distances from the spec velocity to the given velocities
        """
        return self.braking_distances[FILTER_V_0_GRID.get_index(action_spec.v),
                                      FILTER_V_T_GRID.get_indices(slow_points_velocity_limits)]

    def _actual_distances(self, action_spec: ActionSpec, slow_points_s: np.array) -> np.ndarray:
        """
        The distance from current points to the 'slow points'
        :param action_spec:
        :param slow_points_s: s coordinates of selected points
        :return: distances from the spec's endpoint (spec.s) to the given points
        """
        return slow_points_s - action_spec.s


class BeyondSpecStaticTrafficFlowControlFilter(BeyondSpecBrakingFilter):
    """
    Filter for "BeyondSpec" stop sign - If there are any stop signs beyond the spec target (s > spec.s)
    this filter filters out action specs that cannot guarantee braking to velocity 0 before reaching the closest
    stop bar (beyond the spec target).
    Assumptions:  Actions where the stop_sign in between location and goal are filtered.
    """

    def __init__(self):
        # Using a STANDARD aggressiveness. If we try to use CALM, then when testing FOLLOW_VEHICLE and failing,
        # a CALM FOLLOW_ROAD_SIGN action will not be ready yet.
        # TODO a better solution may be to calculate the BeyondSpecStaticTrafficFlowControlFilter relative to the
        #  start of the action, or 1 BP cycle later, instead of relative to the end of the action.
        super().__init__(aggresiveness_level=AggressivenessLevel.STANDARD)

    def _select_points(self, behavioral_state: BehavioralGridState, action_spec: ActionSpec) -> [np.ndarray, np.ndarray]:
        """
        Checks if there are stop signs. Returns the `s` of the first (closest) stop-sign
        :param behavioral_state:
        :param action_spec:
        :return: The index of the end point
        """
        closest_TCB_and_its_distance = behavioral_state.get_closest_stop_bar(action_spec.relative_lane)
        if closest_TCB_and_its_distance is None:  # no stop bars
            self._raise_true()
        return np.array([closest_TCB_and_its_distance[1]]), np.array([0])


class BeyondSpecCurvatureFilter(BeyondSpecBrakingFilter):
    """
    Checks if it is possible to brake from the action's goal to all nominal points beyond action_spec.s
    (until the end of the frenet frame), without violation of the lateral acceleration limits.
    the following edge cases are treated by raise_true/false:
    (A) action_spec.v == 0 (return True)
    (B) there are no selected (slow) points (return True)
    """
    def __init__(self):
        super().__init__()

    def _get_velocity_limits_of_points(self, action_spec: ActionSpec, frenet_frame: GeneralizedFrenetSerretFrame) -> \
            [np.array, np.array]:
        """
        Returns s and velocity limits of the points that needs to slow down
        :param action_spec:
        :param frenet_frame:
        :return:
        """
        # get the worst case braking distance from spec.v to 0
        max_braking_distance = self.braking_distances[FILTER_V_0_GRID.get_index(action_spec.v), FILTER_V_T_GRID.get_index(0)]
        max_relevant_s = min(action_spec.s + max_braking_distance, frenet_frame.s_max)

        # get the Frenet point indices near spec.s and near the worst case braking distance beyond spec.s
        # beyond_spec_range[0] must be BEYOND spec.s because the actual distances from spec.s to the
        # selected points have to be positive.
        beyond_spec_range = frenet_frame.get_closest_index_on_frame(np.array([action_spec.s, max_relevant_s]))[0] + 1

        # get s for all points in the range
        points_s = frenet_frame.get_s_from_index_on_frame(np.arange(beyond_spec_range[LIMIT_MIN], beyond_spec_range[LIMIT_MAX]), 0)

        # get curvatures for all points in the range
        curvatures = np.maximum(np.abs(frenet_frame.k[beyond_spec_range[LIMIT_MIN]:beyond_spec_range[LIMIT_MAX], 0]), EPS)

        # for each point in the trajectories, compute the corresponding lateral acceleration (per point-wise curvature)
        lat_acc_limits = KinematicUtils.get_lateral_acceleration_limit_by_curvature(curvatures, LAT_ACC_LIMITS_BY_K)

        points_velocity_limits = np.sqrt(BP_LAT_ACC_STRICT_COEF * lat_acc_limits / curvatures)

        return points_s, points_velocity_limits

    def _select_points(self, behavioral_state: BehavioralGridState, action_spec: ActionSpec) -> [np.array, np.array]:
        """
        Finds 'slow' points indices
        :param behavioral_state:
        :param action_spec:
        :return:
        """
        if action_spec.v == 0:
            # When spec velocity is 0, there is no problem to "brake" beyond spec. In this case the filter returns True.
            self._raise_true()
        target_lane_frenet = behavioral_state.extended_lane_frames[action_spec.relative_lane]  # the target GFF
        beyond_spec_s, points_velocity_limits = self._get_velocity_limits_of_points(action_spec, target_lane_frenet)
        slow_points = np.where(points_velocity_limits < action_spec.v)[0]  # points that require braking after spec
        # set edge case
        if len(slow_points) == 0:
            self._raise_true()
        return beyond_spec_s[slow_points], points_velocity_limits[slow_points]


class BeyondSpecSpeedLimitFilter(BeyondSpecBrakingFilter):
    """
    Checks if the speed limit will be exceeded.
    This filter assumes that the CALM aggressiveness will be used, and only checks the points that are before
    the worst case stopping distance.
    The braking distances are calculated upon initialization and cached.

    If the upcoming speeds are greater or equal than the target velocity or if the worst case braking distance is 0,
    this filter will raise true.
    """

    def __init__(self):
        super(BeyondSpecSpeedLimitFilter, self).__init__()

    def _get_upcoming_speed_limits(self, behavioral_state: BehavioralGridState, action_spec: ActionSpec) -> (
    int, float):
        """
        Finds speed limits of the lanes ahead
        :param behavioral_state
        :param action_spec:
        :return: tuple of (Frenet indices of start points of lanes ahead, speed limits at those indices)
        """
        # get the lane the action_spec wants to drive in
        target_lane_frenet = behavioral_state.extended_lane_frames[action_spec.relative_lane]

        # get all subsegments in current GFF and get the ones that contain points ahead of the action_spec.s
        subsegments = target_lane_frenet.segments
        subsegments_ahead = [subsegment for subsegment in subsegments if subsegment.e_i_SStart > action_spec.s]

        # if no lane segments ahead, there will be no speed limit changes
        if len(subsegments_ahead) == 0:
            self._raise_true()

        # get lane initial s points and lane ids from subsegments ahead
        lanes_s_start_ahead = [subsegment.e_i_SStart for subsegment in subsegments_ahead]
        lane_ids_ahead = [subsegment.e_i_SegmentID for subsegment in subsegments_ahead]

        # find speed limits of points at the start of the lane (should be in mps)
        speed_limits = [MapUtils.get_lane(lane_id).e_v_nominal_speed for lane_id in lane_ids_ahead]

        return (np.array(lanes_s_start_ahead), np.array(speed_limits))

    def _select_points(self, behavioral_state: BehavioralGridState, action_spec: ActionSpec) -> any:
        """
        Find points with speed limit slower than the spec velocity
        :param behavioral_state:
        :param action_spec:
        :return: points that require braking after the spec
        """

        # skip checking speed limits if the vehicle will be stopped
        if action_spec.v == 0:
            self._raise_true()

        # get speed limits after the action_spec.s
        lane_s_start_ahead, speed_limits = self._get_upcoming_speed_limits(behavioral_state, action_spec)
        # find points that require braking after spec
        slow_points = np.where(np.array(speed_limits) < action_spec.v)[0]

        # skip filtering if there are no points that require slowing down
        if len(slow_points) == 0:
            self._raise_true()

        return lane_s_start_ahead[slow_points], speed_limits[slow_points]


class BeyondSpecPartialGffFilter(BeyondSpecBrakingFilter):
    """
    Checks if an action will make the vehicle unable to stop before the end of a Partial GFF.

    This filter assumes that the CALM aggressiveness will be used, and only checks the points that are before
    the worst case stopping distance.
    The braking distances are calculated upon initialization and cached.

    The filter will return True if the GFF is not a Partial or AugmentedPartial GFF.
    """

    def __init__(self):
        super(BeyondSpecPartialGffFilter, self).__init__()

    def _select_points(self, behavioral_state: BehavioralGridState, action_spec: ActionSpec) -> any:
        """
        Finds the point some distance before the end of a partial GFF. This distance is determined by PARTIAL_GFF_END_PADDING.
        :param behavioral_state:
        :param action_spec:
        :return: points that require braking after the spec
        """
        target_gff = behavioral_state.extended_lane_frames[action_spec.relative_lane]

        # skip checking if the GFF is not a partial GFF
        if target_gff.gff_type not in [GFFType.Partial, GFFType.AugmentedPartial]:
            self._raise_true()

        # pad end of GFF with PARTIAL_GFF_END_PADDING as the host should not be at the very end of the Partial GFF
        gff_end_s = target_gff.s_max - PARTIAL_GFF_END_PADDING \
            if target_gff.s_max - PARTIAL_GFF_END_PADDING > 0 \
            else target_gff.s_max

        # skip checking for end of Partial GFF if vehicle will be stopped before the padded end
        if action_spec.v == ZERO_SPEED and action_spec.s < gff_end_s:
            self._raise_true()

        # must be able to achieve 0 velocity before the end of the GFF
        return np.array([gff_end_s]), np.array([ZERO_SPEED])


class FilterStopActionIfTooSoonByTime(ActionSpecFilter):
    # thresholds are defined by the system requirements
    SPEED_THRESHOLDS = np.array([3, 6, 9, 12, 14, 100])  # in [m/s]
    TIME_THRESHOLDS = np.array([7, 8, 10, 13, 15, 19.8])  # in [s]

    @staticmethod
    def _is_time_to_stop(action_spec: ActionSpec, behavioral_state: BehavioralGridState) -> bool:
        """
        Checks whether a stop action should start, or if it is too early for it to act.
        The allowed values are defined by the system requirements. See R14 in UltraCruise use cases
        :param action_spec: the action spec to test
        :param behavioral_state: state of the world
        :return: True if the action should start, False otherwise
        """
        assert max(FilterStopActionIfTooSoonByTime.TIME_THRESHOLDS) < BP_ACTION_T_LIMITS[1]  # sanity check
        ego_speed = behavioral_state.projected_ego_fstates[action_spec.recipe.relative_lane][FS_SV]
        # lookup maximal time threshold
        indices = np.where(FilterStopActionIfTooSoonByTime.SPEED_THRESHOLDS > ego_speed)[0]
        maximal_stop_time = FilterStopActionIfTooSoonByTime.TIME_THRESHOLDS[indices[0]] \
            if len(indices) > 0 else BP_ACTION_T_LIMITS[1]

        return action_spec.t < maximal_stop_time

    def filter(self, action_specs: List[ActionSpec], behavioral_state: BehavioralGridState) -> BoolArray:
        return np.array([(not isinstance(action_spec.recipe, RoadSignActionRecipe)) or
                         FilterStopActionIfTooSoonByTime._is_time_to_stop(action_spec, behavioral_state)
                         if (action_spec is not None) else False for action_spec in action_specs])
<|MERGE_RESOLUTION|>--- conflicted
+++ resolved
@@ -73,12 +73,8 @@
         two_sided_lat_acc_limits = BP_LAT_ACC_STRICT_COEF * \
                                    np.stack((-nominal_abs_lat_acc_limits, nominal_abs_lat_acc_limits), -1)
 
-<<<<<<< HEAD
         self._log_debug_message(np.array(action_specs)[not_lane_change_mask].tolist(),
                                 ctrajectories[not_lane_change_mask,:,C_K],
-=======
-        self._log_debug_message(np.array(action_specs)[not_lane_change_mask].tolist(), ctrajectories[not_lane_change_mask,:,C_K],
->>>>>>> 2997d61a
                                 two_sided_lat_acc_limits[not_lane_change_mask])
 
         # Initialize conforms_limits array
@@ -95,8 +91,8 @@
 
             # Generate new limits based on lane change requirements
             num_lc_trajectories, num_lc_points, _ = ctrajectories[lane_change_mask].shape
-            lane_change_max_lat_accel_limits = np.tile(LAT_ACC_LIMITS_LANE_CHANGE,
-                                                       reps=(num_lc_trajectories, num_lc_points)).reshape((num_lc_trajectories, num_lc_points, 2))
+            lane_change_max_lat_accel_limits = np.tile(
+                LAT_ACC_LIMITS_LANE_CHANGE, reps=(num_lc_trajectories, num_lc_points)).reshape((num_lc_trajectories, num_lc_points, 2))
 
             # Filter for both relative and absolute limits for lane change actions
             conforms_limits[lane_change_mask] = np.logical_and(
