import numpy as np
from typing import List

import rte.python.profiler as prof
from decision_making.src.global_constants import BEHAVIORAL_PLANNING_DEFAULT_DESIRED_SPEED
from decision_making.src.global_constants import LONGITUDINAL_SAFETY_MARGIN_FROM_OBJECT, SAFETY_HEADWAY, \
    MINIMUM_REQUIRED_TRAJECTORY_TIME_HORIZON
from decision_making.src.global_constants import EPS, WERLING_TIME_RESOLUTION, VELOCITY_LIMITS, LON_ACC_LIMITS, \
    LAT_ACC_LIMITS
from decision_making.src.planning.behavioral.behavioral_grid_state import BehavioralGridState
from decision_making.src.planning.behavioral.data_objects import ActionSpec, DynamicActionRecipe, \
    RelativeLongitudinalPosition, StaticActionRecipe
from decision_making.src.planning.behavioral.filtering.action_spec_filtering import \
    ActionSpecFilter
from decision_making.src.planning.trajectory.samplable_werling_trajectory import SamplableWerlingTrajectory
from decision_making.src.planning.types import FS_SA, FS_DX, FS_SV, FS_SX
from decision_making.src.planning.types import LAT_CELL
from decision_making.src.planning.utils.kinematics_utils import KinematicUtils
from decision_making.src.planning.utils.optimal_control.poly1d import QuinticPoly1D


class FilterIfNone(ActionSpecFilter):
    def filter(self, action_specs: List[ActionSpec], behavioral_state: BehavioralGridState) -> List[bool]:
        return [(action_spec and behavioral_state) is not None and ~np.isnan(action_spec.t) for action_spec in action_specs]


class FilterForKinematics(ActionSpecFilter):
    @prof.ProfileFunction()
    def filter(self, action_specs: List[ActionSpec], behavioral_state: BehavioralGridState) -> List[bool]:
        """
        Builds a baseline trajectory out of the action specs (terminal states) and validates them against:
            - max longitudinal position (available in the reference frame)
            - longitudinal velocity limits - both in Frenet (analytical) and Cartesian (by sampling)
            - longitudinal acceleration limits - both in Frenet (analytical) and Cartesian (by sampling)
            - lateral acceleration limits - in Cartesian (by sampling) - this isn't tested in Frenet, because Frenet frame
            conceptually "straightens" the road's shape.
        :param action_specs: list of action specs
        :param behavioral_state:
        :return: boolean list per action spec: True if a spec passed the filter
        """
        # extract all relevant information for boundary conditions
        initial_fstates = np.array([behavioral_state.projected_ego_fstates[spec.relative_lane] for spec in action_specs])
        terminal_fstates = np.array([spec.as_fstate() for spec in action_specs])
        T = np.array([spec.t for spec in action_specs])

        # create boolean arrays indicating whether the specs are in tracking mode
        padding_mode = np.array([spec.only_padding_mode for spec in action_specs])
        not_padding_mode = np.logical_not(padding_mode)

        # extract terminal maneuver time and generate a matrix that is used to find jerk-optimal polynomial coefficients
        A_inv = QuinticPoly1D.inverse_time_constraints_tensor(T[not_padding_mode])

        # represent initial and terminal boundary conditions (for two Frenet axes s,d) for non-tracking specs
        constraints_s = np.concatenate((initial_fstates[not_padding_mode, :FS_DX], terminal_fstates[not_padding_mode, :FS_DX]), axis=1)
        constraints_d = np.concatenate((initial_fstates[not_padding_mode, FS_DX:], terminal_fstates[not_padding_mode, FS_DX:]), axis=1)

        # solve for s(t) and d(t)
        poly_coefs_s, poly_coefs_d = np.zeros((len(action_specs), 6)), np.zeros((len(action_specs), 6))
        poly_coefs_s[not_padding_mode] = QuinticPoly1D.zip_solve(A_inv, constraints_s)
        poly_coefs_d[not_padding_mode] = QuinticPoly1D.zip_solve(A_inv, constraints_d)
        # in tracking mode (constant velocity) the s polynomials have "approximately" only two non-zero coefficients
        poly_coefs_s[padding_mode, 4:] = np.c_[terminal_fstates[padding_mode, FS_SV], terminal_fstates[padding_mode, FS_SX]]

        are_valid = []
<<<<<<< HEAD

        for poly_s, poly_d, t, lane, spec in zip(poly_coefs_s, poly_coefs_d, T, relative_lanes, action_specs):
            # TODO: in the future, consider leaving only a single action (for better "learnability")
            if spec.only_padding_mode:
                are_valid.append(True)
                continue
            # extract the relevant (cached) frenet frame per action according to the destination lane
            frenet_frame = behavioral_state.extended_lane_frames[lane]

            # if the action is static, there's a chance the 5th order polynomial is actually a degenerate one
            # (has lower degree), so we clip the first zero coefficients and send a polynomial with lower degree
            # TODO: This handling of polynomial coefficients being 5th or 4th order should happen in an inner context and get abstracted from this method
            first_non_zero = np.argmin(np.equal(poly_s, 0)) if isinstance(spec.recipe, StaticActionRecipe) else 0
            is_valid_in_frenet = KinematicUtils.filter_by_longitudinal_frenet_limits(poly_s[np.newaxis, first_non_zero:], np.array([t]),
                                                                                     LON_ACC_LIMITS, VELOCITY_LIMITS,
                                                                                     frenet_frame.s_limits)
            # frenet checks are analytical and do not require conversions so they are faster. If they do not pass,
            # we can save time by not checking cartesian limits
            if not is_valid_in_frenet:
                are_valid.append(False)
                continue
=======
        for poly_s, poly_d, t, spec in zip(poly_coefs_s, poly_coefs_d, T, action_specs):
            # TODO: in the future, consider leaving only a single action (for better "learnability")

            # extract the relevant (cached) frenet frame per action according to the destination lane
            frenet_frame = behavioral_state.extended_lane_frames[spec.relative_lane]

            if not spec.only_padding_mode:
                # if the action is static, there's a chance the 5th order polynomial is actually a degenerate one
                # (has lower degree), so we clip the first zero coefficients and send a polynomial with lower degree
                # TODO: This handling of polynomial coefficients being 5th or 4th order should happen in an inner context and get abstracted from this method
                first_non_zero = np.argmin(np.equal(poly_s, 0)) if isinstance(spec.recipe, StaticActionRecipe) else 0
                is_valid_in_frenet = KinematicUtils.filter_by_longitudinal_frenet_limits(
                    poly_s[np.newaxis, first_non_zero:], np.array([t]), LON_ACC_LIMITS, VELOCITY_LIMITS, frenet_frame.s_limits)[0]

                # frenet checks are analytical and do not require conversions so they are faster. If they do not pass,
                # we can save time by not checking cartesian limits
                if not is_valid_in_frenet:
                    are_valid.append(False)
                    continue

>>>>>>> 3a86397e
            total_time = max(MINIMUM_REQUIRED_TRAJECTORY_TIME_HORIZON, t)
            time_samples = np.arange(0, total_time + EPS, WERLING_TIME_RESOLUTION)

            # generate a SamplableWerlingTrajectory (combination of s(t), d(t) polynomials applied to a Frenet frame)
            samplable_trajectory = SamplableWerlingTrajectory(0, t, t, total_time, frenet_frame, poly_s, poly_d)
            cartesian_points = samplable_trajectory.sample(time_samples)  # sample cartesian points from the solution

            # validate cartesian points against cartesian limits
<<<<<<< HEAD
            is_valid_in_cartesian = KinematicUtils.filter_by_cartesian_limits(
                cartesian_points[np.newaxis, ...], VELOCITY_LIMITS,
                LON_ACC_LIMITS, LAT_ACC_LIMITS, BEHAVIORAL_PLANNING_DEFAULT_DESIRED_SPEED)[0]

=======
            is_valid_in_cartesian = KinematicUtils.filter_by_cartesian_limits(cartesian_points[np.newaxis, ...],
                                                                 VELOCITY_LIMITS, LON_ACC_LIMITS, LAT_ACC_LIMITS)[0]
>>>>>>> 3a86397e
            are_valid.append(is_valid_in_cartesian)

        return are_valid


class FilterForSafetyTowardsTargetVehicle(ActionSpecFilter):
    def filter(self, action_specs: List[ActionSpec], behavioral_state: BehavioralGridState) -> List[bool]:
        """ This is a temporary filter that replaces a more comprehensive test suite for safety w.r.t the target vehicle
         of a dynamic action or towards a leading vehicle in a static action. The condition under inspection is of
         maintaining the required safety-headway + constant safety-margin"""

        # to prevent inverse of singular matrices (T=0) check safety only for non-tracking actions
        # padding actions are safe
        non_padding_specs_idx = np.array([i for i, spec in enumerate(action_specs) if not spec.only_padding_mode], dtype=int)
        non_padding_specs = np.array(action_specs)[non_padding_specs_idx]

        # Extract the grid cell relevant for that action (for static actions it takes the front cell's actor,
        # so this filter is actually applied to static actions as well). Then query the cell for the target vehicle
        relative_cells = [(spec.recipe.relative_lane,
                           spec.recipe.relative_lon if isinstance(spec.recipe, DynamicActionRecipe) else RelativeLongitudinalPosition.FRONT)
                          for spec in non_padding_specs]
        target_vehicles = [behavioral_state.road_occupancy_grid[cell][0]
                           if len(behavioral_state.road_occupancy_grid[cell]) > 0 else None
                           for cell in relative_cells]

        # represent initial and terminal boundary conditions (for s axis)
        initial_fstates = np.array([behavioral_state.projected_ego_fstates[cell[LAT_CELL]] for cell in relative_cells])
        terminal_fstates = np.array([spec.as_fstate() for spec in non_padding_specs])
        constraints_s = np.concatenate((initial_fstates[:, :(FS_SA+1)], terminal_fstates[:, :(FS_SA+1)]), axis=1)

        # extract terminal maneuver time and generate a matrix that is used to find jerk-optimal polynomial coefficients
        T = np.array([spec.t for spec in non_padding_specs])
        A_inv = QuinticPoly1D.inverse_time_constraints_tensor(T)

        # solve for s(t)
        poly_coefs_s = QuinticPoly1D.zip_solve(A_inv, constraints_s)

        non_padding_are_valid = []
        for poly_s, t, cell, target in zip(poly_coefs_s, T, relative_cells, target_vehicles):
            if target is None:
                non_padding_are_valid.append(True)
                continue
            target_fstate = behavioral_state.extended_lane_frames[cell[LAT_CELL]].convert_from_segment_state(
                target.dynamic_object.map_state.lane_fstate, target.dynamic_object.map_state.lane_id)
            target_poly_s, _ = KinematicUtils.create_linear_profile_polynomials(target_fstate)

            # minimal margin used in addition to headway (center-to-center of both objects)
            margin = LONGITUDINAL_SAFETY_MARGIN_FROM_OBJECT + \
                     behavioral_state.ego_state.size.length / 2 + target.dynamic_object.size.length / 2

            # validate distance keeping (on frenet longitudinal axis)
<<<<<<< HEAD
            is_safe = KinematicUtils.is_maintaining_distance(poly_s, target_poly_s, margin, SAFETY_HEADWAY, np.array([0, t]))
            are_valid.append(is_safe)
        return are_valid
=======
            is_safe = KinematicUtils.is_maintaining_distance(poly_s, target_poly_s, margin, SAFETY_HEADWAY,
                                                             np.array([0, t]))
            non_padding_are_valid.append(is_safe)

        # return boolean list for all actions, including only_padding_mode (always valid)
        are_valid = np.full(len(action_specs), True)
        are_valid[non_padding_specs_idx] = non_padding_are_valid
        return list(are_valid)
>>>>>>> 3a86397e
<|MERGE_RESOLUTION|>--- conflicted
+++ resolved
@@ -62,29 +62,6 @@
         poly_coefs_s[padding_mode, 4:] = np.c_[terminal_fstates[padding_mode, FS_SV], terminal_fstates[padding_mode, FS_SX]]
 
         are_valid = []
-<<<<<<< HEAD
-
-        for poly_s, poly_d, t, lane, spec in zip(poly_coefs_s, poly_coefs_d, T, relative_lanes, action_specs):
-            # TODO: in the future, consider leaving only a single action (for better "learnability")
-            if spec.only_padding_mode:
-                are_valid.append(True)
-                continue
-            # extract the relevant (cached) frenet frame per action according to the destination lane
-            frenet_frame = behavioral_state.extended_lane_frames[lane]
-
-            # if the action is static, there's a chance the 5th order polynomial is actually a degenerate one
-            # (has lower degree), so we clip the first zero coefficients and send a polynomial with lower degree
-            # TODO: This handling of polynomial coefficients being 5th or 4th order should happen in an inner context and get abstracted from this method
-            first_non_zero = np.argmin(np.equal(poly_s, 0)) if isinstance(spec.recipe, StaticActionRecipe) else 0
-            is_valid_in_frenet = KinematicUtils.filter_by_longitudinal_frenet_limits(poly_s[np.newaxis, first_non_zero:], np.array([t]),
-                                                                                     LON_ACC_LIMITS, VELOCITY_LIMITS,
-                                                                                     frenet_frame.s_limits)
-            # frenet checks are analytical and do not require conversions so they are faster. If they do not pass,
-            # we can save time by not checking cartesian limits
-            if not is_valid_in_frenet:
-                are_valid.append(False)
-                continue
-=======
         for poly_s, poly_d, t, spec in zip(poly_coefs_s, poly_coefs_d, T, action_specs):
             # TODO: in the future, consider leaving only a single action (for better "learnability")
 
@@ -105,7 +82,6 @@
                     are_valid.append(False)
                     continue
 
->>>>>>> 3a86397e
             total_time = max(MINIMUM_REQUIRED_TRAJECTORY_TIME_HORIZON, t)
             time_samples = np.arange(0, total_time + EPS, WERLING_TIME_RESOLUTION)
 
@@ -114,15 +90,9 @@
             cartesian_points = samplable_trajectory.sample(time_samples)  # sample cartesian points from the solution
 
             # validate cartesian points against cartesian limits
-<<<<<<< HEAD
-            is_valid_in_cartesian = KinematicUtils.filter_by_cartesian_limits(
-                cartesian_points[np.newaxis, ...], VELOCITY_LIMITS,
-                LON_ACC_LIMITS, LAT_ACC_LIMITS, BEHAVIORAL_PLANNING_DEFAULT_DESIRED_SPEED)[0]
-
-=======
             is_valid_in_cartesian = KinematicUtils.filter_by_cartesian_limits(cartesian_points[np.newaxis, ...],
-                                                                 VELOCITY_LIMITS, LON_ACC_LIMITS, LAT_ACC_LIMITS)[0]
->>>>>>> 3a86397e
+                                                                              VELOCITY_LIMITS, LON_ACC_LIMITS, LAT_ACC_LIMITS,
+                                                                              BEHAVIORAL_PLANNING_DEFAULT_DESIRED_SPEED)[0]
             are_valid.append(is_valid_in_cartesian)
 
         return are_valid
@@ -165,6 +135,7 @@
             if target is None:
                 non_padding_are_valid.append(True)
                 continue
+
             target_fstate = behavioral_state.extended_lane_frames[cell[LAT_CELL]].convert_from_segment_state(
                 target.dynamic_object.map_state.lane_fstate, target.dynamic_object.map_state.lane_id)
             target_poly_s, _ = KinematicUtils.create_linear_profile_polynomials(target_fstate)
@@ -174,11 +145,6 @@
                      behavioral_state.ego_state.size.length / 2 + target.dynamic_object.size.length / 2
 
             # validate distance keeping (on frenet longitudinal axis)
-<<<<<<< HEAD
-            is_safe = KinematicUtils.is_maintaining_distance(poly_s, target_poly_s, margin, SAFETY_HEADWAY, np.array([0, t]))
-            are_valid.append(is_safe)
-        return are_valid
-=======
             is_safe = KinematicUtils.is_maintaining_distance(poly_s, target_poly_s, margin, SAFETY_HEADWAY,
                                                              np.array([0, t]))
             non_padding_are_valid.append(is_safe)
@@ -186,5 +152,4 @@
         # return boolean list for all actions, including only_padding_mode (always valid)
         are_valid = np.full(len(action_specs), True)
         are_valid[non_padding_specs_idx] = non_padding_are_valid
-        return list(are_valid)
->>>>>>> 3a86397e
+        return list(are_valid)