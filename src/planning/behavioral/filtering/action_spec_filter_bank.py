--- conflicted
+++ resolved
@@ -13,11 +13,7 @@
 from decision_making.src.planning.behavioral.filtering.action_spec_filtering import \
     ActionSpecFilter
 from decision_making.src.planning.behavioral.filtering.constraint_spec_filter import ConstraintSpecFilter
-<<<<<<< HEAD
-from decision_making.src.planning.types import FS_DX, FS_SX, C_K
-=======
 from decision_making.src.planning.types import FS_DX, FS_SX, C_V
->>>>>>> 7af07aba
 from decision_making.src.planning.types import LAT_CELL
 from decision_making.src.planning.utils.generalized_frenet_serret_frame import GeneralizedFrenetSerretFrame
 from decision_making.src.planning.utils.kinematics_utils import KinematicUtils, BrakingDistances
@@ -70,15 +66,6 @@
 
         specs_by_rel_lane, indices_by_rel_lane = ActionSpecFilter._group_by_lane(action_specs)
 
-<<<<<<< HEAD
-            # convert Frenet trajectories to cartesian trajectories
-            ctrajectories[indices_by_rel_lane[rel_lane]] = frenet.ftrajectories_to_ctrajectories(ftrajectories)
-            points_idxs, _ = frenet.get_closest_index_on_frame(ftrajectories[..., FS_SX])
-            ctrajectories[..., C_K] = frenet._k_max[points_idxs]
-
-        return list(KinematicUtils.filter_by_cartesian_limits(
-            ctrajectories, VELOCITY_LIMITS, LON_ACC_LIMITS, LAT_ACC_LIMITS, BEHAVIORAL_PLANNING_DEFAULT_DESIRED_SPEED))
-=======
         num_points = ftrajectories.shape[1]
         nominal_speeds = np.empty((len(action_specs), num_points), dtype=np.float)
         for relative_lane, lane_frame in behavioral_state.extended_lane_frames.items():
@@ -87,7 +74,6 @@
                     ftrajectories[indices_by_rel_lane[relative_lane]], lane_frame)
 
         return list(KinematicUtils.filter_by_nominal_velocity(ctrajectories, nominal_speeds))
->>>>>>> 7af07aba
 
     @staticmethod
     def _pointwise_nominal_speed(ftrajectories: np.ndarray, frenet: GeneralizedFrenetSerretFrame) -> np.ndarray:
