import numpy as np
import rte.python.profiler as prof
import six
from abc import ABCMeta, abstractmethod
<<<<<<< HEAD
from decision_making.src.global_constants import EPS, PARTIAL_GFF_END_PADDING
=======
from decision_making.src.global_constants import EPS, BP_ACTION_T_LIMITS
>>>>>>> c1b044a7
from decision_making.src.global_constants import VELOCITY_LIMITS, LON_ACC_LIMITS, LAT_ACC_LIMITS, \
    FILTER_V_0_GRID, FILTER_V_T_GRID, LONGITUDINAL_SAFETY_MARGIN_FROM_OBJECT, SAFETY_HEADWAY, \
    BP_LAT_ACC_STRICT_COEF, MINIMUM_REQUIRED_TRAJECTORY_TIME_HORIZON
from decision_making.src.planning.behavioral.behavioral_grid_state import BehavioralGridState
from decision_making.src.planning.behavioral.data_objects import ActionSpec, DynamicActionRecipe, \
    RelativeLongitudinalPosition, AggressivenessLevel, RoadSignActionRecipe
from decision_making.src.planning.behavioral.filtering.action_spec_filtering import \
    ActionSpecFilter
from decision_making.src.planning.behavioral.filtering.constraint_spec_filter import ConstraintSpecFilter
from decision_making.src.planning.types import FS_DX, FS_SX, FS_SV, BoolArray
from decision_making.src.planning.types import LAT_CELL
from decision_making.src.planning.utils.generalized_frenet_serret_frame import GeneralizedFrenetSerretFrame, GFF_Type
from decision_making.src.planning.utils.kinematics_utils import KinematicUtils, BrakingDistances
from decision_making.src.utils.map_utils import MapUtils
from typing import List, Union, Any


class FilterIfNone(ActionSpecFilter):
    def filter(self, action_specs: List[ActionSpec], behavioral_state: BehavioralGridState) -> BoolArray:
        return np.array([(action_spec and behavioral_state) is not None and ~np.isnan(action_spec.t)
                         for action_spec in action_specs])


class FilterForSLimit(ActionSpecFilter):
    """
    Check if target s value of action spec is inside s limit of the appropriate GFF.
    """
    def filter(self, action_specs: List[ActionSpec], behavioral_state: BehavioralGridState) -> List[bool]:
        return [spec.s <= behavioral_state.extended_lane_frames[spec.relative_lane].s_max for spec in action_specs]


class FilterForKinematics(ActionSpecFilter):
    @prof.ProfileFunction()
    def filter(self, action_specs: List[ActionSpec], behavioral_state: BehavioralGridState) -> BoolArray:
        """
        Builds a baseline trajectory out of the action specs (terminal states) and validates them against:
            - max longitudinal position (available in the reference frame)
            - longitudinal velocity limits - both in Frenet (analytical) and Cartesian (by sampling)
            - longitudinal acceleration limits - both in Frenet (analytical) and Cartesian (by sampling)
            - lateral acceleration limits - in Cartesian (by sampling) - this isn't tested in Frenet, because Frenet frame
            conceptually "straightens" the road's shape.
        :param action_specs: list of action specs
        :param behavioral_state:
        :return: boolean array per action spec: True if a spec passed the filter
        """
        _, ctrajectories = self._build_trajectories(action_specs, behavioral_state)

        return KinematicUtils.filter_by_cartesian_limits(
            ctrajectories, VELOCITY_LIMITS, LON_ACC_LIMITS, BP_LAT_ACC_STRICT_COEF * LAT_ACC_LIMITS)


class FilterForLaneSpeedLimits(ActionSpecFilter):
    @prof.ProfileFunction()
    def filter(self, action_specs: List[ActionSpec], behavioral_state: BehavioralGridState) -> BoolArray:
        """
        Builds a baseline trajectory out of the action specs (terminal states) and validates them against:
            - max longitudinal position (available in the reference frame)
            - longitudinal velocity limits - both in Frenet (analytical) and Cartesian (by sampling)
            - longitudinal acceleration limits - both in Frenet (analytical) and Cartesian (by sampling)
            - lateral acceleration limits - in Cartesian (by sampling) - this isn't tested in Frenet, because Frenet frame
            conceptually "straightens" the road's shape.
        :param action_specs: list of action specs
        :param behavioral_state:
        :return: boolean array per action spec: True if a spec passed the filter
        """
        ftrajectories, ctrajectories = self._build_trajectories(action_specs, behavioral_state)

        specs_by_rel_lane, indices_by_rel_lane = ActionSpecFilter._group_by_lane(action_specs)

        num_points = ftrajectories.shape[1]
        nominal_speeds = np.empty((len(action_specs), num_points), dtype=np.float)
        for relative_lane, lane_frame in behavioral_state.extended_lane_frames.items():
            if len(indices_by_rel_lane[relative_lane]) > 0:
                nominal_speeds[indices_by_rel_lane[relative_lane]] = self._pointwise_nominal_speed(
                    ftrajectories[indices_by_rel_lane[relative_lane]], lane_frame)

        T = np.array([spec.t for spec in action_specs])
        return KinematicUtils.filter_by_velocity_limit(ctrajectories, nominal_speeds, T)

    @staticmethod
    def _pointwise_nominal_speed(ftrajectories: np.ndarray, frenet: GeneralizedFrenetSerretFrame) -> np.ndarray:
        """
        :param ftrajectories: The frenet trajectories to which to calculate the nominal speeds
        :return: A matrix of (Trajectories x Time_samples) of lane-based nominal speeds (by e_v_nominal_speed).
        """

        # get the lane ids
        lane_ids_matrix = frenet.convert_to_segment_states(ftrajectories)[0]
        lane_to_nominal_speed = {lane_id: MapUtils.get_lane(lane_id).e_v_nominal_speed
                                 for lane_id in np.unique(lane_ids_matrix)}
        # creates an ndarray with the same shape as of `lane_ids_list`,
        # where each element is replaced by the maximal speed limit (according to lane)
        return np.vectorize(lane_to_nominal_speed.get)(lane_ids_matrix)


class FilterForSafetyTowardsTargetVehicle(ActionSpecFilter):
    def filter(self, action_specs: List[ActionSpec], behavioral_state: BehavioralGridState) -> BoolArray:
        """ This is a temporary filter that replaces a more comprehensive test suite for safety w.r.t the target vehicle
         of a dynamic action or towards a leading vehicle in a static action. The condition under inspection is of
         maintaining the required safety-headway + constant safety-margin. Also used for action FOLLOW_ROAD_SIGN to
         verify ego maintains enough safety towards closest vehicle"""
        # Extract the grid cell relevant for that action (for static actions it takes the front cell's actor,
        # so this filter is actually applied to static actions as well). Then query the cell for the target vehicle
        relative_cells = [(spec.recipe.relative_lane,
                           spec.recipe.relative_lon if isinstance(spec.recipe, DynamicActionRecipe) else RelativeLongitudinalPosition.FRONT)
                          for spec in action_specs]
        target_vehicles = [behavioral_state.road_occupancy_grid[cell][0]
                           if len(behavioral_state.road_occupancy_grid[cell]) > 0 else None
                           for cell in relative_cells]
        T = np.array([spec.t for spec in action_specs])

        # represent initial and terminal boundary conditions (for s axis)
        initial_fstates = np.array([behavioral_state.projected_ego_fstates[cell[LAT_CELL]] for cell in relative_cells])
        terminal_fstates = np.array([spec.as_fstate() for spec in action_specs])

        # create boolean arrays indicating whether the specs are in tracking mode
        padding_mode = np.array([spec.only_padding_mode for spec in action_specs])

        poly_coefs_s, _ = KinematicUtils.calc_poly_coefs(T, initial_fstates[:, :FS_DX], terminal_fstates[:, :FS_DX], padding_mode)

        are_valid = []
        for poly_s, cell, target, spec in zip(poly_coefs_s, relative_cells, target_vehicles, action_specs):
            if target is None:
                are_valid.append(True)
                continue

            target_fstate = behavioral_state.extended_lane_frames[cell[LAT_CELL]].convert_from_segment_state(
                target.dynamic_object.map_state.lane_fstate, target.dynamic_object.map_state.lane_id)
            target_poly_s, _ = KinematicUtils.create_linear_profile_polynomial_pair(target_fstate)

            # minimal margin used in addition to headway (center-to-center of both objects)
            margin = LONGITUDINAL_SAFETY_MARGIN_FROM_OBJECT + \
                     behavioral_state.ego_state.size.length / 2 + target.dynamic_object.size.length / 2

            # validate distance keeping (on frenet longitudinal axis)
            is_safe = KinematicUtils.is_maintaining_distance(poly_s, target_poly_s, margin, SAFETY_HEADWAY,
                                                             np.array([0, spec.t]))

            # for short actions check safety also beyond spec.t until MINIMUM_REQUIRED_TRAJECTORY_TIME_HORIZON
            if is_safe and spec.t < MINIMUM_REQUIRED_TRAJECTORY_TIME_HORIZON and spec.v > target_fstate[FS_SV]:
                # build ego polynomial with constant velocity spec.v, such that at time spec.t it will be in spec.s
                linear_ego_poly_s = np.array([0, 0, 0, 0, spec.v, spec.s - spec.v * spec.t])
                is_safe = KinematicUtils.is_maintaining_distance(linear_ego_poly_s, target_poly_s, margin, SAFETY_HEADWAY,
                                                                 np.array([spec.t, MINIMUM_REQUIRED_TRAJECTORY_TIME_HORIZON]))
            are_valid.append(is_safe)

        return np.array(are_valid)


class StaticTrafficFlowControlFilter(ActionSpecFilter):
    """
    Checks if there is a StaticTrafficFlowControl between ego and the goal
    Currently treats every 'StaticTrafficFlowControl' as a stop event.

    """
    @staticmethod
    def _has_stop_bar_until_goal(action_spec: ActionSpec, behavioral_state: BehavioralGridState) -> bool:
        """
        Checks if there is a stop_bar between current ego location and the action_spec goal
        :param action_spec: the action_spec to be considered
        :param behavioral_state: BehavioralGridState in context
        :return: if there is a stop_bar between current ego location and the action_spec goal
        """
        target_lane_frenet = behavioral_state.extended_lane_frames[action_spec.relative_lane]  # the target GFF
        stop_bar_locations = np.asarray([stop_sign.s for stop_sign in MapUtils.get_stop_bar_and_stop_sign(target_lane_frenet)])
        ego_location = behavioral_state.projected_ego_fstates[action_spec.relative_lane][FS_SX]

        return np.logical_and(ego_location <= stop_bar_locations, stop_bar_locations < action_spec.s).any() \
            if len(stop_bar_locations) > 0 else False

    def filter(self, action_specs: List[ActionSpec], behavioral_state: BehavioralGridState) -> BoolArray:
        return np.array([not StaticTrafficFlowControlFilter._has_stop_bar_until_goal(action_spec, behavioral_state)
                         for action_spec in action_specs])


@six.add_metaclass(ABCMeta)
class BeyondSpecBrakingFilter(ConstraintSpecFilter):
    """
    An ActionSpecFilter which implements a predefined constraint.
     The filter is defined by:
     (1) x-axis (select_points method)
     (2) the function to test on these points (_target_function)
     (3) the constraint function (_constraint_function)
     (4) the condition function between target and constraints (_condition function)

     Usage:
        extend ConstraintSpecFilter class and implement the following functions:
            _target_function
            _constraint_function
            _condition
        To terminate the filter calculation use _raise_true/_raise_false  at any stage.
    """
    def __init__(self, aggresiveness_level: AggressivenessLevel = AggressivenessLevel.CALM):
        super(BeyondSpecBrakingFilter, self).__init__()
        self.braking_distances = BrakingDistances.create_braking_distances(aggresiveness_level=aggresiveness_level.value)

    @abstractmethod
    def _select_points(self, behavioral_state: BehavioralGridState, action_spec: ActionSpec) -> [np.array, np.array]:
        """
         selects relevant points (or other information) based on the action_spec (e.g., select all points in the
          trajectory defined by action_spec that require slowing down due to curvature).
         This method is not restricted to returns a specific type, and can be used to pass any relevant information to
         the target and constraint functions.
        :param behavioral_state:  The behavioral_state as the context of this filtering
        :param action_spec:  The action spec in question
        :return: Any type that should be used by the _target_function and _constraint_function
        """
        pass

    def _target_function(self, behavioral_state: BehavioralGridState, action_spec: ActionSpec, points: Any) -> np.array:
        """
        Calculate the braking distances from action_spec.s to the selected points, using static
        actions with STANDARD aggressiveness level.
        :param behavioral_state:  A behavioral grid state
        :param action_spec: the action spec which to filter
        :return: array of braking distances from action_spec.s to the selected points
        """
        return self._braking_distances(action_spec, points[1])

    def _constraint_function(self, behavioral_state: BehavioralGridState, action_spec: ActionSpec, points: Any) -> np.array:
        """
        Calculate the actual distances from action_spec.s to the selected points.
        :param behavioral_state:  A behavioral grid state at the context of filtering
        :param action_spec: the action spec which to filter
        :return: array of actual distances from action_spec.s to the selected points
        """
        return self._actual_distances(action_spec, points[0])

    def _condition(self, target_values: np.array, constraints_values: np.array) -> bool:
        """
        The test condition to apply on the results of target and constraint values
        :param target_values: the (externally calculated) target function
        :param constraints_values: the (externally calculated) constraint values
        :return: a single boolean indicating whether this action_spec should be filtered or not
        """
        return np.all(target_values < constraints_values)

    def _braking_distances(self, action_spec: ActionSpec, slow_points_velocity_limits: np.array) -> np.ndarray:
        """
        The braking distance required by using the CALM aggressiveness level to brake from the spec velocity
        to the given points' velocity limits.
        :param action_spec:
        :param slow_points_velocity_limits: velocity limits of selected points
        :return: braking distances from the spec velocity to the given velocities
        """
        return self.braking_distances[FILTER_V_0_GRID.get_index(action_spec.v),
                                      FILTER_V_T_GRID.get_indices(slow_points_velocity_limits)]

    def _actual_distances(self, action_spec: ActionSpec, slow_points_s: np.array) -> np.ndarray:
        """
        The distance from current points to the 'slow points'
        :param action_spec:
        :param slow_points_s: s coordinates of selected points
        :return: distances from the spec's endpoint (spec.s) to the given points
        """
        return slow_points_s - action_spec.s


class BeyondSpecStaticTrafficFlowControlFilter(BeyondSpecBrakingFilter):
    """
    Filter for "BeyondSpec" stop sign - If there are any stop signs beyond the spec target (s > spec.s)
    this filter filters out action specs that cannot guarantee braking to velocity 0 before reaching the closest
    stop bar (beyond the spec target).
    Assumptions:  Actions where the stop_sign in between location and goal are filtered.
    """

    def __init__(self):
        # Using a STANDARD aggressiveness. If we try to use CALM, then when testing FOLLOW_VEHICLE and failing,
        # a CALM FOLLOW_ROAD_SIGN action will not be ready yet.
        # TODO a better solution may be to calculate the BeyondSpecStaticTrafficFlowControlFilter relative to the
        #  start of the action, or 1 BP cycle later, instead of relative to the end of the action.
        super().__init__(aggresiveness_level=AggressivenessLevel.STANDARD)

    def _get_first_stop_s(self, target_lane_frenet: GeneralizedFrenetSerretFrame, action_spec_s) -> Union[float, None]:
        """
        Returns the s value of the closest StaticTrafficFlow. Returns -1 is none exist
        :param target_lane_frenet:
        :param action_spec_s:
        :return:  Returns the s value of the closest StaticTrafficFlow. Returns -1 is none exist
        """
        stop_signs = MapUtils.get_stop_bar_and_stop_sign(target_lane_frenet)
        distances = [stop_sign.s for stop_sign in stop_signs if stop_sign.s >= action_spec_s]
        return distances[0] if len(distances) > 0 else None

    def _select_points(self, behavioral_state: BehavioralGridState, action_spec: ActionSpec) -> [np.ndarray, np.ndarray]:
        """
        Checks if there are stop signs. Returns the `s` of the first (closest) stop-sign
        :param behavioral_state:
        :param action_spec:
        :return: The index of the end point
        """
        target_lane_frenet = behavioral_state.extended_lane_frames[action_spec.relative_lane]  # the target GFF
        stop_bar_s = self._get_first_stop_s(target_lane_frenet, action_spec.s)
        if stop_bar_s is None:  # no stop bars
            self._raise_true()
        return np.array([stop_bar_s]), np.array([0])


class BeyondSpecCurvatureFilter(BeyondSpecBrakingFilter):
    """
    Checks if it is possible to brake from the action's goal to all nominal points beyond action_spec.s
    (until the end of the frenet frame), without violation of the lateral acceleration limits.
    the following edge cases are treated by raise_true/false:
    (A) action_spec.v == 0 (return True)
    (B) there are no selected (slow) points (return True)
    """
    def __init__(self):
        super().__init__()

    def _get_velocity_limits_of_points(self, action_spec: ActionSpec, frenet_frame: GeneralizedFrenetSerretFrame) -> \
            [np.array, np.array]:
        """
        Returns s and velocity limits of the points that needs to slow down
        :param action_spec:
        :param frenet_frame:
        :return:
        """
        # get the worst case braking distance from spec.v to 0
        max_braking_distance = self.braking_distances[FILTER_V_0_GRID.get_index(action_spec.v), FILTER_V_T_GRID.get_index(0)]
        max_relevant_s = min(action_spec.s + max_braking_distance, frenet_frame.s_max)
        # get the Frenet point indices near spec.s and near the worst case braking distance beyond spec.s
        # beyond_spec_range[0] must be BEYOND spec.s because the actual distances from spec.s to the
        # selected points have to be positive.
        beyond_spec_range = frenet_frame.get_closest_index_on_frame(np.array([action_spec.s, max_relevant_s]))[0] + 1
        # get s for all points in the range
        points_s = frenet_frame.get_s_from_index_on_frame(np.array(range(beyond_spec_range[0], beyond_spec_range[1])), 0)
        # get velocity limits for all points in the range
        curvatures = np.maximum(np.abs(frenet_frame.k[beyond_spec_range[0]:beyond_spec_range[1], 0]), EPS)
        points_velocity_limits = np.sqrt(BP_LAT_ACC_STRICT_COEF * LAT_ACC_LIMITS[1] / curvatures)
        return points_s, points_velocity_limits

    def _select_points(self, behavioral_state: BehavioralGridState, action_spec: ActionSpec) -> [np.array, np.array]:
        """
        Finds 'slow' points indices
        :param behavioral_state:
        :param action_spec:
        :return:
        """
        if action_spec.v == 0:
            # When spec velocity is 0, there is no problem to "brake" beyond spec. In this case the filter returns True.
            self._raise_true()
        target_lane_frenet = behavioral_state.extended_lane_frames[action_spec.relative_lane]  # the target GFF
        beyond_spec_s, points_velocity_limits = self._get_velocity_limits_of_points(action_spec, target_lane_frenet)
        slow_points = np.where(points_velocity_limits < action_spec.v)[0]  # points that require braking after spec
        # set edge case
        if len(slow_points) == 0:
            self._raise_true()
        return beyond_spec_s[slow_points], points_velocity_limits[slow_points]


class BeyondSpecSpeedLimitFilter(BeyondSpecBrakingFilter):
    """
    Checks if the speed limit will be exceeded.
    This filter assumes that the CALM aggressiveness will be used, and only checks the points that are before
    the worst case stopping distance.
    The braking distances are calculated upon initialization and cached.

    If the upcoming speeds are greater or equal than the target velocity or if the worst case braking distance is 0,
    this filter will raise true.
    """

    def __init__(self):
        super(BeyondSpecSpeedLimitFilter, self).__init__()

    def _get_upcoming_speed_limits(self, behavioral_state: BehavioralGridState, action_spec: ActionSpec) -> (
    int, float):
        """
        Finds speed limits of the lanes ahead
        :param behavioral_state
        :param action_spec:
        :return: tuple of (Frenet indices of start points of lanes ahead, speed limits at those indices)
        """
        # get the lane the action_spec wants to drive in
        target_lane_frenet = behavioral_state.extended_lane_frames[action_spec.relative_lane]

        # get all subsegments in current GFF and get the ones that contain points ahead of the action_spec.s
        subsegments = target_lane_frenet.segments
        subsegments_ahead = [subsegment for subsegment in subsegments if subsegment.e_i_SStart > action_spec.s]

        # if no lane segments ahead, there will be no speed limit changes
        if len(subsegments_ahead) == 0:
            self._raise_true()

        # get lane initial s points and lane ids from subsegments ahead
        lanes_s_start_ahead = [subsegment.e_i_SStart for subsegment in subsegments_ahead]
        lane_ids_ahead = [subsegment.e_i_SegmentID for subsegment in subsegments_ahead]

        # find speed limits of points at the start of the lane (should be in mps)
        speed_limits = [MapUtils.get_lane(lane_id).e_v_nominal_speed for lane_id in lane_ids_ahead]

        return (np.array(lanes_s_start_ahead), np.array(speed_limits))

    def _select_points(self, behavioral_state: BehavioralGridState, action_spec: ActionSpec) -> any:
        """
        Find points with speed limit slower than the spec velocity
        :param behavioral_state:
        :param action_spec:
        :return: points that require braking after the spec
        """

        # skip checking speed limits if the vehicle will be stopped
        if action_spec.v == 0:
            self._raise_true()

        # get speed limits after the action_spec.s
        lane_s_start_ahead, speed_limits = self._get_upcoming_speed_limits(behavioral_state, action_spec)
        # find points that require braking after spec
        slow_points = np.where(np.array(speed_limits) < action_spec.v)[0]

        # skip filtering if there are no points that require slowing down
        if len(slow_points) == 0:
            self._raise_true()

        return lane_s_start_ahead[slow_points], speed_limits[slow_points]

<<<<<<< HEAD
class BeyondSpecPartialGffFilter(BeyondSpecBrakingFilter):
    """
    Checks if an action will make the vehicle unable to stop before the end of a Partial GFF.

    This filter assumes that the CALM aggressiveness will be used, and only checks the points that are before
    the worst case stopping distance.
    The braking distances are calculated upon initialization and cached.

    The filter will return True if the GFF is not a Partial or AugmentedPartial GFF.
    """

    def __init__(self):
        super(BeyondSpecPartialGffFilter, self).__init__()

    def _select_points(self, behavioral_state: BehavioralGridState, action_spec: ActionSpec) -> any:
        """
        Finds the end of the Partial GFF
        :param behavioral_state:
        :param action_spec:
        :return: points that require braking after the spec
        """

        # skip checking for end of Partial GFF if vehicle will be stopped
        if action_spec.v == 0:
            self._raise_true()

        target_gff = behavioral_state.extended_lane_frames[action_spec.relative_lane]

        # skip checking if the GFF is not a partial GFF
        if target_gff.gff_type not in [GFF_Type.Partial, GFF_Type.AugmentedPartial]:
            self._raise_true()

        # pad end of GFF with PARTIAL_GFF_END_PADDING as the host should not be at the very end of the Partial GFF
        gff_end_s = target_gff.s_max - PARTIAL_GFF_END_PADDING \
            if target_gff.s_max - PARTIAL_GFF_END_PADDING > 0 \
            else target_gff.s_max

        # must be able to achieve 0 velocity before the end of the GFF
        return np.array([gff_end_s]), np.array([0])

=======

class FilterStopActionIfTooSoonByTime(ActionSpecFilter):
    # thresholds are defined by the system requirements
    SPEED_THRESHOLDS = np.array([3, 6, 9, 12, 14, 100])  # in [m/s]
    TIME_THRESHOLDS = np.array([7, 8, 10, 13, 15, 19.8])  # in [s]

    @staticmethod
    def _is_time_to_stop(action_spec: ActionSpec, behavioral_state: BehavioralGridState) -> bool:
        """
        Checks whether a stop action should start, or if it is too early for it to act.
        The allowed values are defined by the system requirements. See R14 in UltraCruise use cases
        :param action_spec: the action spec to test
        :param behavioral_state: state of the world
        :return: True if the action should start, False otherwise
        """
        assert max(FilterStopActionIfTooSoonByTime.TIME_THRESHOLDS) < BP_ACTION_T_LIMITS[1]  # sanity check
        ego_speed = behavioral_state.projected_ego_fstates[action_spec.recipe.relative_lane][FS_SV]
        # lookup maximal time threshold
        indices = np.where(FilterStopActionIfTooSoonByTime.SPEED_THRESHOLDS > ego_speed)[0]
        maximal_stop_time = FilterStopActionIfTooSoonByTime.TIME_THRESHOLDS[indices[0]] \
            if len(indices) > 0 else BP_ACTION_T_LIMITS[1]

        return action_spec.t < maximal_stop_time

    def filter(self, action_specs: List[ActionSpec], behavioral_state: BehavioralGridState) -> BoolArray:
        return np.array([(not isinstance(action_spec.recipe, RoadSignActionRecipe)) or
                         FilterStopActionIfTooSoonByTime._is_time_to_stop(action_spec, behavioral_state)
                         if (action_spec is not None) else False for action_spec in action_specs])
>>>>>>> c1b044a7
<|MERGE_RESOLUTION|>--- conflicted
+++ resolved
@@ -2,11 +2,7 @@
 import rte.python.profiler as prof
 import six
 from abc import ABCMeta, abstractmethod
-<<<<<<< HEAD
-from decision_making.src.global_constants import EPS, PARTIAL_GFF_END_PADDING
-=======
-from decision_making.src.global_constants import EPS, BP_ACTION_T_LIMITS
->>>>>>> c1b044a7
+from decision_making.src.global_constants import EPS, BP_ACTION_T_LIMITS, PARTIAL_GFF_END_PADDING
 from decision_making.src.global_constants import VELOCITY_LIMITS, LON_ACC_LIMITS, LAT_ACC_LIMITS, \
     FILTER_V_0_GRID, FILTER_V_T_GRID, LONGITUDINAL_SAFETY_MARGIN_FROM_OBJECT, SAFETY_HEADWAY, \
     BP_LAT_ACC_STRICT_COEF, MINIMUM_REQUIRED_TRAJECTORY_TIME_HORIZON
@@ -422,7 +418,7 @@
 
         return lane_s_start_ahead[slow_points], speed_limits[slow_points]
 
-<<<<<<< HEAD
+
 class BeyondSpecPartialGffFilter(BeyondSpecBrakingFilter):
     """
     Checks if an action will make the vehicle unable to stop before the end of a Partial GFF.
@@ -463,7 +459,6 @@
         # must be able to achieve 0 velocity before the end of the GFF
         return np.array([gff_end_s]), np.array([0])
 
-=======
 
 class FilterStopActionIfTooSoonByTime(ActionSpecFilter):
     # thresholds are defined by the system requirements
@@ -492,4 +487,3 @@
         return np.array([(not isinstance(action_spec.recipe, RoadSignActionRecipe)) or
                          FilterStopActionIfTooSoonByTime._is_time_to_stop(action_spec, behavioral_state)
                          if (action_spec is not None) else False for action_spec in action_specs])
->>>>>>> c1b044a7
