--- conflicted
+++ resolved
@@ -12,11 +12,7 @@
 from decision_making.src.planning.behavioral.filtering.action_spec_filtering import \
     ActionSpecFilter
 from decision_making.src.planning.behavioral.filtering.constraint_spec_filter import ConstraintSpecFilter
-<<<<<<< HEAD
-from decision_making.src.planning.types import FS_DX, FS_SX, C_K
-=======
-from decision_making.src.planning.types import FS_DX, FS_SX, BoolArray
->>>>>>> dd989d4e
+from decision_making.src.planning.types import FS_DX, FS_SX, C_K, BoolArray
 from decision_making.src.planning.types import LAT_CELL
 from decision_making.src.planning.utils.generalized_frenet_serret_frame import GeneralizedFrenetSerretFrame
 from decision_making.src.planning.utils.kinematics_utils import KinematicUtils, BrakingDistances
@@ -44,14 +40,7 @@
         :param behavioral_state:
         :return: boolean array per action spec: True if a spec passed the filter
         """
-<<<<<<< HEAD
-        return list(KinematicUtils.filter_by_cartesian_limits(self._ctrajectories, VELOCITY_LIMITS, LON_ACC_LIMITS, LAT_ACC_LIMITS))
-=======
-        _, ctrajectories = self._build_trajectories(action_specs, behavioral_state)
-
-        return KinematicUtils.filter_by_cartesian_limits(
-            ctrajectories, VELOCITY_LIMITS, LON_ACC_LIMITS, BP_LAT_ACC_STRICT_COEF * LAT_ACC_LIMITS)
->>>>>>> dd989d4e
+        return KinematicUtils.filter_by_cartesian_limits(self._ctrajectories, VELOCITY_LIMITS, LON_ACC_LIMITS, LAT_ACC_LIMITS)
 
 
 class FilterForLaneSpeedLimits(ActionSpecFilter):
@@ -71,21 +60,12 @@
         _, indices_by_rel_lane = ActionSpecFilter._group_by_lane(action_specs)
 
         num_points = self._ftrajectories.shape[1]
-        pointwise_speed_limit = np.empty((len(action_specs), num_points), dtype=np.float)
+        nominal_speeds = np.empty((len(action_specs), num_points), dtype=np.float)
         for relative_lane, lane_frame in behavioral_state.extended_lane_frames.items():
-<<<<<<< HEAD
             idxs_per_lane = indices_by_rel_lane[relative_lane]
             if len(idxs_per_lane) > 0:
-                pointwise_speed_limit[idxs_per_lane] = self._pointwise_speed_limit(self._ftrajectories[idxs_per_lane],
-                                                                                   lane_frame)
-        return list(KinematicUtils.flexible_filter_by_velocity(self._ctrajectories, pointwise_speed_limit))
-=======
-            if len(indices_by_rel_lane[relative_lane]) > 0:
-                nominal_speeds[indices_by_rel_lane[relative_lane]] = self._pointwise_nominal_speed(
-                    ftrajectories[indices_by_rel_lane[relative_lane]], lane_frame)
-
-        return KinematicUtils.filter_by_nominal_velocity(ctrajectories, nominal_speeds)
->>>>>>> dd989d4e
+                nominal_speeds[idxs_per_lane] = self._pointwise_speed_limit(self._ftrajectories[idxs_per_lane], lane_frame)
+        return KinematicUtils.flexible_filter_by_velocity(self._ctrajectories, nominal_speeds)
 
     @staticmethod
     def _pointwise_speed_limit(ftrajectories: np.ndarray, frenet: GeneralizedFrenetSerretFrame) -> np.ndarray:
