--- conflicted
+++ resolved
@@ -166,18 +166,8 @@
         :param behavioral_state: BehavioralGridState in context
         :return: if there is a stop_bar between current ego location and the action_spec goal
         """
-<<<<<<< HEAD
         closest_TCB = StaticTrafficFlowControlFilter.get_closest_stop_bar(action_spec.relative_lane, behavioral_state, 0)
         return closest_TCB is not None and closest_TCB.s < action_spec.s
-=======
-        # if driver initiated driving by pressing on acceleration pedal, ignore the stop bar
-        stop_bar_id_to_ignore = behavioral_state.ego_state.get_stop_bar_to_ignore()
-
-        target_lane_frenet = behavioral_state.extended_lane_frames[action_spec.relative_lane]  # the target GFF
-        stop_bars_signs = MapUtils.get_stop_bar_and_stop_sign(target_lane_frenet, stop_bar_id_to_ignore)
-        stop_bar_locations = np.asarray([stop_sign.s for stop_sign in stop_bars_signs])
-        ego_location = behavioral_state.projected_ego_fstates[action_spec.relative_lane][FS_SX]
->>>>>>> ef350309
 
     @staticmethod
     def get_closest_stop_bar(relative_lane: RelativeLane, behavioral_state: BehavioralGridState, offset_to_ego: float) \
@@ -318,23 +308,10 @@
         :param action_spec: action specification
         :return: s of the next stop bar, target velocity (zero)
         """
-<<<<<<< HEAD
         closest_TCB = StaticTrafficFlowControlFilter.get_closest_stop_bar(action_spec.relative_lane, behavioral_state, 0)
         if closest_TCB is None:  # no stop bars
             self._raise_true()
         return np.array([closest_TCB.s]), np.array([0])
-=======
-        # if driver initiated driving by pressing on acceleration pedal, ignore the stop bar
-        stop_bar_id_to_ignore = behavioral_state.ego_state.get_stop_bar_to_ignore()
-
-        # get the s value of the closest StaticTrafficFlow beyond action_spec
-        target_lane_frenet = behavioral_state.extended_lane_frames[action_spec.relative_lane]  # the target GFF
-        stop_signs = MapUtils.get_stop_bar_and_stop_sign(target_lane_frenet, stop_bar_id_to_ignore)
-        stop_bars_s = [stop_bar.s for stop_bar in stop_signs if stop_bar.s >= action_spec.s]
-        if len(stop_bars_s) == 0:  # no stop bars
-            self._raise_true()
-        return np.array([stop_bars_s[0]]), np.array([0])
->>>>>>> ef350309
 
 
 class BeyondSpecCurvatureFilter(BeyondSpecBrakingFilter):
