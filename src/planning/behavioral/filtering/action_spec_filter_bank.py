from abc import ABCMeta, abstractmethod
from logging import Logger
from typing import List, Union, Any

import numpy as np
import rte.python.profiler as prof
import six
from decision_making.src.global_constants import EPS, BP_ACTION_T_LIMITS, PARTIAL_GFF_END_PADDING, \
<<<<<<< HEAD
    VELOCITY_LIMITS, LON_ACC_LIMITS, LAT_ACC_LIMITS, \
    FILTER_V_0_GRID, FILTER_V_T_GRID, LONGITUDINAL_SAFETY_MARGIN_FROM_OBJECT, SAFETY_HEADWAY, \
    BP_LAT_ACC_STRICT_COEF, MINIMUM_REQUIRED_TRAJECTORY_TIME_HORIZON, ZERO_SPEED, REL_LAT_ACC_LIMITS
from decision_making.src.planning.behavioral.state.behavioral_grid_state import BehavioralGridState
=======
    VELOCITY_LIMITS, LON_ACC_LIMITS, FILTER_V_0_GRID, FILTER_V_T_GRID, LONGITUDINAL_SAFETY_MARGIN_FROM_OBJECT, \
    SAFETY_HEADWAY, \
    BP_LAT_ACC_STRICT_COEF, MINIMUM_REQUIRED_TRAJECTORY_TIME_HORIZON, ZERO_SPEED, LAT_ACC_LIMITS_BY_K
>>>>>>> ee95c9f8
from decision_making.src.planning.behavioral.data_objects import ActionSpec, DynamicActionRecipe, \
    RelativeLongitudinalPosition, AggressivenessLevel, RoadSignActionRecipe, RelativeLane
from decision_making.src.planning.behavioral.filtering.action_spec_filtering import \
    ActionSpecFilter
from decision_making.src.planning.behavioral.filtering.constraint_spec_filter import ConstraintSpecFilter
from decision_making.src.planning.behavioral.state.behavioral_grid_state import BehavioralGridState
from decision_making.src.planning.types import FS_DX, FS_SX, FS_SV, BoolArray, LIMIT_MAX, LIMIT_MIN, C_K
from decision_making.src.planning.types import LAT_CELL
from decision_making.src.planning.utils.generalized_frenet_serret_frame import GeneralizedFrenetSerretFrame, GFFType
from decision_making.src.planning.utils.kinematics_utils import KinematicUtils, BrakingDistances
from decision_making.src.utils.map_utils import MapUtils


class FilterIfNone(ActionSpecFilter):
    def filter(self, action_specs: List[ActionSpec], behavioral_state: BehavioralGridState) -> BoolArray:
        return np.array([(action_spec and behavioral_state) is not None and ~np.isnan(action_spec.t)
                         for action_spec in action_specs])


class FilterForSLimit(ActionSpecFilter):
    """
    Check if target s value of action spec is inside s limit of the appropriate GFF.
    """
    def filter(self, action_specs: List[ActionSpec], behavioral_state: BehavioralGridState) -> List[bool]:
        return [spec.s <= behavioral_state.extended_lane_frames[spec.relative_lane].s_max for spec in action_specs]


class FilterForKinematics(ActionSpecFilter):
    def __init__(self, logger: Logger):
        self._logger = logger

    @prof.ProfileFunction()
    def filter(self, action_specs: List[ActionSpec], behavioral_state: BehavioralGridState) -> BoolArray:
        """
        Builds a baseline trajectory out of the action specs (terminal states) and validates them against:
            - max longitudinal position (available in the reference frame)
            - longitudinal velocity limits - both in Frenet (analytical) and Cartesian (by sampling)
            - longitudinal acceleration limits - both in Frenet (analytical) and Cartesian (by sampling)
            - lateral acceleration limits - in Cartesian (by sampling) - this isn't tested in Frenet, because Frenet frame
            conceptually "straightens" the road's shape.
        :param action_specs: list of action specs
        :param behavioral_state:
        :return: boolean array per action spec: True if a spec passed the filter
        """
        ftrajectories, ctrajectories = self._build_trajectories(action_specs, behavioral_state)

<<<<<<< HEAD
        # if a LC is desired, relative lat accel limits need to be checked
        lane_change_mask = [spec.relative_lane in [RelativeLane.LEFT_LANE, RelativeLane.RIGHT_LANE]
                            and behavioral_state.extended_lane_frames[spec.relative_lane].gff_type
                            not in [GFFType.Augmented, GFFType.AugmentedPartial]
                            for spec in action_specs]

        if np.any(lane_change_mask):
            # If any lane change recipes passed the filters, a lane change is desired.
            target_lane = np.array(action_specs)[lane_change_mask][0].relative_lane

            baseline_gff = behavioral_state.ego_state.lane_change_info.target_lane_gff or \
                           behavioral_state.extended_lane_frames[target_lane]
        elif behavioral_state.ego_state.lane_change_info.lane_change_active:
            # No lane change recipes might have passed the filters but a lane change might still be currently active. This will happen when
            # the host crosses into the target lane but has yet to complete the lane change.
            baseline_gff = behavioral_state.ego_state.lane_change_info.target_lane_gff
            lane_change_mask = [spec.relative_lane == RelativeLane.SAME_LANE for spec in action_specs]
        else:
            baseline_gff = behavioral_state.extended_lane_frames[RelativeLane.SAME_LANE]
            lane_change_mask = [False] * ctrajectories.shape[0]

        return KinematicUtils.filter_by_cartesian_limits(ftrajectories, ctrajectories, VELOCITY_LIMITS, LON_ACC_LIMITS,
                                                         BP_LAT_ACC_STRICT_COEF * LAT_ACC_LIMITS, REL_LAT_ACC_LIMITS, lane_change_mask,
                                                         baseline_gff)
=======
        # for each point in the trajectories, compute the corresponding lateral acceleration (per point-wise curvature)
        nominal_abs_lat_acc_limits = KinematicUtils.get_lateral_acceleration_limit_by_curvature(
            ctrajectories[..., C_K], LAT_ACC_LIMITS_BY_K)

        # multiply the nominal lateral acceleration limits by the TP constant (acceleration limits may differ between
        # TP and BP), and duplicate the vector with negative sign to create boundaries for lateral acceleration
        two_sided_lat_acc_limits = BP_LAT_ACC_STRICT_COEF * \
                                   np.stack((-nominal_abs_lat_acc_limits, nominal_abs_lat_acc_limits), -1)

        self._log_debug_message(action_specs, ctrajectories[..., C_K], two_sided_lat_acc_limits)

        return KinematicUtils.filter_by_cartesian_limits(
            ctrajectories, VELOCITY_LIMITS, LON_ACC_LIMITS, two_sided_lat_acc_limits)

    def _log_debug_message(self, action_specs: List[ActionSpec], curvatures: np.ndarray, acc_limits: np.ndarray):
        max_curvature_idxs = np.argmax(curvatures, axis=1)
        self._logger.debug("FilterForKinematics is working on %s action_specs with max curvature of %s "
                           "(acceleration limits %s)" % (len(action_specs),
                                                         curvatures[np.arange(len(curvatures)), max_curvature_idxs],
                                                         acc_limits[np.arange(len(acc_limits)), max_curvature_idxs]))
>>>>>>> ee95c9f8


class FilterForLaneSpeedLimits(ActionSpecFilter):
    @prof.ProfileFunction()
    def filter(self, action_specs: List[ActionSpec], behavioral_state: BehavioralGridState) -> BoolArray:
        """
        Builds a baseline trajectory out of the action specs (terminal states) and validates them against:
            - max longitudinal position (available in the reference frame)
            - longitudinal velocity limits - both in Frenet (analytical) and Cartesian (by sampling)
            - longitudinal acceleration limits - both in Frenet (analytical) and Cartesian (by sampling)
            - lateral acceleration limits - in Cartesian (by sampling) - this isn't tested in Frenet, because Frenet frame
            conceptually "straightens" the road's shape.
        :param action_specs: list of action specs
        :param behavioral_state:
        :return: boolean array per action spec: True if a spec passed the filter
        """
        ftrajectories, ctrajectories = self._build_trajectories(action_specs, behavioral_state)

        specs_by_rel_lane, indices_by_rel_lane = ActionSpecFilter._group_by_lane(action_specs)

        num_points = ftrajectories.shape[1]
        nominal_speeds = np.empty((len(action_specs), num_points), dtype=np.float)
        for relative_lane, lane_frame in behavioral_state.extended_lane_frames.items():
            if len(indices_by_rel_lane[relative_lane]) > 0:
                nominal_speeds[indices_by_rel_lane[relative_lane]] = self._pointwise_nominal_speed(
                    ftrajectories[indices_by_rel_lane[relative_lane]], lane_frame)

        T = np.array([spec.t for spec in action_specs])
        return KinematicUtils.filter_by_velocity_limit(ctrajectories, nominal_speeds, T)

    @staticmethod
    def _pointwise_nominal_speed(ftrajectories: np.ndarray, frenet: GeneralizedFrenetSerretFrame) -> np.ndarray:
        """
        :param ftrajectories: The frenet trajectories to which to calculate the nominal speeds
        :return: A matrix of (Trajectories x Time_samples) of lane-based nominal speeds (by e_v_nominal_speed).
        """

        # get the lane ids
        lane_ids_matrix = frenet.convert_to_segment_states(ftrajectories)[0]
        lane_to_nominal_speed = {lane_id: MapUtils.get_lane(lane_id).e_v_nominal_speed
                                 for lane_id in np.unique(lane_ids_matrix)}
        # creates an ndarray with the same shape as of `lane_ids_list`,
        # where each element is replaced by the maximal speed limit (according to lane)
        return np.vectorize(lane_to_nominal_speed.get)(lane_ids_matrix)


class FilterForSafetyTowardsTargetVehicle(ActionSpecFilter):
    def filter(self, action_specs: List[ActionSpec], behavioral_state: BehavioralGridState) -> BoolArray:
        """ This is a temporary filter that replaces a more comprehensive test suite for safety w.r.t the target vehicle
         of a dynamic action or towards a leading vehicle in a static action. The condition under inspection is of
         maintaining the required safety-headway + constant safety-margin. Also used for action FOLLOW_ROAD_SIGN to
         verify ego maintains enough safety towards closest vehicle"""
        # Extract the grid cell relevant for that action (for static actions it takes the front cell's actor,
        # so this filter is actually applied to static actions as well). Then query the cell for the target vehicle
        relative_cells = [(spec.recipe.relative_lane,
                           spec.recipe.relative_lon if isinstance(spec.recipe, DynamicActionRecipe) else RelativeLongitudinalPosition.FRONT)
                          for spec in action_specs]
        target_vehicles = [behavioral_state.road_occupancy_grid[cell][0]
                           if len(behavioral_state.road_occupancy_grid[cell]) > 0 else None
                           for cell in relative_cells]
        T = np.array([spec.t for spec in action_specs])

        # represent initial and terminal boundary conditions (for s axis)
        initial_fstates = np.array([behavioral_state.projected_ego_fstates[cell[LAT_CELL]] for cell in relative_cells])
        terminal_fstates = np.array([spec.as_fstate() for spec in action_specs])

        # create boolean arrays indicating whether the specs are in tracking mode
        padding_mode = np.array([spec.only_padding_mode for spec in action_specs])

        poly_coefs_s, _ = KinematicUtils.calc_poly_coefs(T, initial_fstates[:, :FS_DX], terminal_fstates[:, :FS_DX], padding_mode)

        are_valid = []
        for poly_s, cell, target, spec in zip(poly_coefs_s, relative_cells, target_vehicles, action_specs):
            if target is None:
                are_valid.append(True)
                continue

            target_fstate = behavioral_state.extended_lane_frames[cell[LAT_CELL]].convert_from_segment_state(
                target.dynamic_object.map_state.lane_fstate, target.dynamic_object.map_state.lane_id)
            target_poly_s, _ = KinematicUtils.create_linear_profile_polynomial_pair(target_fstate)

            # minimal margin used in addition to headway (center-to-center of both objects)
            margin = LONGITUDINAL_SAFETY_MARGIN_FROM_OBJECT + \
                     behavioral_state.ego_length / 2 + target.dynamic_object.size.length / 2

            # validate distance keeping (on frenet longitudinal axis)
            is_safe = KinematicUtils.is_maintaining_distance(poly_s, target_poly_s, margin, SAFETY_HEADWAY,
                                                             np.array([0, spec.t]))

            # for short actions check safety also beyond spec.t until MINIMUM_REQUIRED_TRAJECTORY_TIME_HORIZON
            if is_safe and spec.t < MINIMUM_REQUIRED_TRAJECTORY_TIME_HORIZON and spec.v > target_fstate[FS_SV]:
                # build ego polynomial with constant velocity spec.v, such that at time spec.t it will be in spec.s
                linear_ego_poly_s = np.array([0, 0, 0, 0, spec.v, spec.s - spec.v * spec.t])
                is_safe = KinematicUtils.is_maintaining_distance(linear_ego_poly_s, target_poly_s, margin, SAFETY_HEADWAY,
                                                                 np.array([spec.t, MINIMUM_REQUIRED_TRAJECTORY_TIME_HORIZON]))
            are_valid.append(is_safe)

        return np.array(are_valid)


class StaticTrafficFlowControlFilter(ActionSpecFilter):
    """
    Checks if there is a StaticTrafficFlowControl between ego and the goal
    Currently treats every 'StaticTrafficFlowControl' as a stop event.

    """
    @staticmethod
    def _has_stop_bar_until_goal(action_spec: ActionSpec, behavioral_state: BehavioralGridState) -> bool:
        """
        Checks if there is a stop_bar between current ego location and the action_spec goal
        :param action_spec: the action_spec to be considered
        :param behavioral_state: BehavioralGridState in context
        :return: if there is a stop_bar between current ego location and the action_spec goal
        """
        target_lane_frenet = behavioral_state.extended_lane_frames[action_spec.relative_lane]  # the target GFF
        stop_bar_locations = np.asarray([stop_sign.s for stop_sign in MapUtils.get_stop_bar_and_stop_sign(target_lane_frenet)])
        ego_location = behavioral_state.projected_ego_fstates[action_spec.relative_lane][FS_SX]

        return np.logical_and(ego_location <= stop_bar_locations, stop_bar_locations < action_spec.s).any() \
            if len(stop_bar_locations) > 0 else False

    def filter(self, action_specs: List[ActionSpec], behavioral_state: BehavioralGridState) -> BoolArray:
        return np.array([not StaticTrafficFlowControlFilter._has_stop_bar_until_goal(action_spec, behavioral_state)
                         for action_spec in action_specs])


@six.add_metaclass(ABCMeta)
class BeyondSpecBrakingFilter(ConstraintSpecFilter):
    """
    An ActionSpecFilter which implements a predefined constraint.
     The filter is defined by:
     (1) x-axis (select_points method)
     (2) the function to test on these points (_target_function)
     (3) the constraint function (_constraint_function)
     (4) the condition function between target and constraints (_condition function)

     Usage:
        extend ConstraintSpecFilter class and implement the following functions:
            _target_function
            _constraint_function
            _condition
        To terminate the filter calculation use _raise_true/_raise_false  at any stage.
    """
    def __init__(self, aggresiveness_level: AggressivenessLevel = AggressivenessLevel.CALM):
        super(BeyondSpecBrakingFilter, self).__init__()
        self.braking_distances = BrakingDistances.create_braking_distances(aggressiveness_level=aggresiveness_level.value)

    @abstractmethod
    def _select_points(self, behavioral_state: BehavioralGridState, action_spec: ActionSpec) -> [np.array, np.array]:
        """
         selects relevant points (or other information) based on the action_spec (e.g., select all points in the
          trajectory defined by action_spec that require slowing down due to curvature).
         This method is not restricted to returns a specific type, and can be used to pass any relevant information to
         the target and constraint functions.
        :param behavioral_state:  The behavioral_state as the context of this filtering
        :param action_spec:  The action spec in question
        :return: Any type that should be used by the _target_function and _constraint_function
        """
        pass

    def _target_function(self, behavioral_state: BehavioralGridState, action_spec: ActionSpec, points: Any) -> np.array:
        """
        Calculate the braking distances from action_spec.s to the selected points, using static
        actions with STANDARD aggressiveness level.
        :param behavioral_state:  A behavioral grid state
        :param action_spec: the action spec which to filter
        :return: array of braking distances from action_spec.s to the selected points
        """
        return self._braking_distances(action_spec, points[1])

    def _constraint_function(self, behavioral_state: BehavioralGridState, action_spec: ActionSpec, points: Any) -> np.array:
        """
        Calculate the actual distances from action_spec.s to the selected points.
        :param behavioral_state:  A behavioral grid state at the context of filtering
        :param action_spec: the action spec which to filter
        :return: array of actual distances from action_spec.s to the selected points
        """
        return self._actual_distances(action_spec, points[0])

    def _condition(self, target_values: np.array, constraints_values: np.array) -> bool:
        """
        The test condition to apply on the results of target and constraint values
        :param target_values: the (externally calculated) target function
        :param constraints_values: the (externally calculated) constraint values
        :return: a single boolean indicating whether this action_spec should be filtered or not
        """
        return np.all(target_values < constraints_values)

    def _braking_distances(self, action_spec: ActionSpec, slow_points_velocity_limits: np.array) -> np.ndarray:
        """
        The braking distance required by using the CALM aggressiveness level to brake from the spec velocity
        to the given points' velocity limits.
        :param action_spec:
        :param slow_points_velocity_limits: velocity limits of selected points
        :return: braking distances from the spec velocity to the given velocities
        """
        return self.braking_distances[FILTER_V_0_GRID.get_index(action_spec.v),
                                      FILTER_V_T_GRID.get_indices(slow_points_velocity_limits)]

    def _actual_distances(self, action_spec: ActionSpec, slow_points_s: np.array) -> np.ndarray:
        """
        The distance from current points to the 'slow points'
        :param action_spec:
        :param slow_points_s: s coordinates of selected points
        :return: distances from the spec's endpoint (spec.s) to the given points
        """
        return slow_points_s - action_spec.s


class BeyondSpecStaticTrafficFlowControlFilter(BeyondSpecBrakingFilter):
    """
    Filter for "BeyondSpec" stop sign - If there are any stop signs beyond the spec target (s > spec.s)
    this filter filters out action specs that cannot guarantee braking to velocity 0 before reaching the closest
    stop bar (beyond the spec target).
    Assumptions:  Actions where the stop_sign in between location and goal are filtered.
    """

    def __init__(self):
        # Using a STANDARD aggressiveness. If we try to use CALM, then when testing FOLLOW_VEHICLE and failing,
        # a CALM FOLLOW_ROAD_SIGN action will not be ready yet.
        # TODO a better solution may be to calculate the BeyondSpecStaticTrafficFlowControlFilter relative to the
        #  start of the action, or 1 BP cycle later, instead of relative to the end of the action.
        super().__init__(aggresiveness_level=AggressivenessLevel.STANDARD)

    def _get_first_stop_s(self, target_lane_frenet: GeneralizedFrenetSerretFrame, action_spec_s) -> Union[float, None]:
        """
        Returns the s value of the closest StaticTrafficFlow. Returns -1 is none exist
        :param target_lane_frenet:
        :param action_spec_s:
        :return:  Returns the s value of the closest StaticTrafficFlow. Returns -1 is none exist
        """
        stop_signs = MapUtils.get_stop_bar_and_stop_sign(target_lane_frenet)
        distances = [stop_sign.s for stop_sign in stop_signs if stop_sign.s >= action_spec_s]
        return distances[0] if len(distances) > 0 else None

    def _select_points(self, behavioral_state: BehavioralGridState, action_spec: ActionSpec) -> [np.ndarray, np.ndarray]:
        """
        Checks if there are stop signs. Returns the `s` of the first (closest) stop-sign
        :param behavioral_state:
        :param action_spec:
        :return: The index of the end point
        """
        target_lane_frenet = behavioral_state.extended_lane_frames[action_spec.relative_lane]  # the target GFF
        stop_bar_s = self._get_first_stop_s(target_lane_frenet, action_spec.s)
        if stop_bar_s is None:  # no stop bars
            self._raise_true()
        return np.array([stop_bar_s]), np.array([0])


class BeyondSpecCurvatureFilter(BeyondSpecBrakingFilter):
    """
    Checks if it is possible to brake from the action's goal to all nominal points beyond action_spec.s
    (until the end of the frenet frame), without violation of the lateral acceleration limits.
    the following edge cases are treated by raise_true/false:
    (A) action_spec.v == 0 (return True)
    (B) there are no selected (slow) points (return True)
    """
    def __init__(self):
        super().__init__()

    def _get_velocity_limits_of_points(self, action_spec: ActionSpec, frenet_frame: GeneralizedFrenetSerretFrame) -> \
            [np.array, np.array]:
        """
        Returns s and velocity limits of the points that needs to slow down
        :param action_spec:
        :param frenet_frame:
        :return:
        """
        # get the worst case braking distance from spec.v to 0
        max_braking_distance = self.braking_distances[FILTER_V_0_GRID.get_index(action_spec.v), FILTER_V_T_GRID.get_index(0)]
        max_relevant_s = min(action_spec.s + max_braking_distance, frenet_frame.s_max)

        # get the Frenet point indices near spec.s and near the worst case braking distance beyond spec.s
        # beyond_spec_range[0] must be BEYOND spec.s because the actual distances from spec.s to the
        # selected points have to be positive.
        beyond_spec_range = frenet_frame.get_closest_index_on_frame(np.array([action_spec.s, max_relevant_s]))[0] + 1

        # get s for all points in the range
        points_s = frenet_frame.get_s_from_index_on_frame(np.arange(beyond_spec_range[LIMIT_MIN], beyond_spec_range[LIMIT_MAX]), 0)

        # get curvatures for all points in the range
        curvatures = np.maximum(np.abs(frenet_frame.k[beyond_spec_range[LIMIT_MIN]:beyond_spec_range[LIMIT_MAX], 0]), EPS)

        # for each point in the trajectories, compute the corresponding lateral acceleration (per point-wise curvature)
        lat_acc_limits = KinematicUtils.get_lateral_acceleration_limit_by_curvature(curvatures, LAT_ACC_LIMITS_BY_K)

        points_velocity_limits = np.sqrt(BP_LAT_ACC_STRICT_COEF * lat_acc_limits / curvatures)

        return points_s, points_velocity_limits

    def _select_points(self, behavioral_state: BehavioralGridState, action_spec: ActionSpec) -> [np.array, np.array]:
        """
        Finds 'slow' points indices
        :param behavioral_state:
        :param action_spec:
        :return:
        """
        if action_spec.v == 0:
            # When spec velocity is 0, there is no problem to "brake" beyond spec. In this case the filter returns True.
            self._raise_true()
        target_lane_frenet = behavioral_state.extended_lane_frames[action_spec.relative_lane]  # the target GFF
        beyond_spec_s, points_velocity_limits = self._get_velocity_limits_of_points(action_spec, target_lane_frenet)
        slow_points = np.where(points_velocity_limits < action_spec.v)[0]  # points that require braking after spec
        # set edge case
        if len(slow_points) == 0:
            self._raise_true()
        return beyond_spec_s[slow_points], points_velocity_limits[slow_points]


class BeyondSpecSpeedLimitFilter(BeyondSpecBrakingFilter):
    """
    Checks if the speed limit will be exceeded.
    This filter assumes that the CALM aggressiveness will be used, and only checks the points that are before
    the worst case stopping distance.
    The braking distances are calculated upon initialization and cached.

    If the upcoming speeds are greater or equal than the target velocity or if the worst case braking distance is 0,
    this filter will raise true.
    """

    def __init__(self):
        super(BeyondSpecSpeedLimitFilter, self).__init__()

    def _get_upcoming_speed_limits(self, behavioral_state: BehavioralGridState, action_spec: ActionSpec) -> (
    int, float):
        """
        Finds speed limits of the lanes ahead
        :param behavioral_state
        :param action_spec:
        :return: tuple of (Frenet indices of start points of lanes ahead, speed limits at those indices)
        """
        # get the lane the action_spec wants to drive in
        target_lane_frenet = behavioral_state.extended_lane_frames[action_spec.relative_lane]

        # get all subsegments in current GFF and get the ones that contain points ahead of the action_spec.s
        subsegments = target_lane_frenet.segments
        subsegments_ahead = [subsegment for subsegment in subsegments if subsegment.e_i_SStart > action_spec.s]

        # if no lane segments ahead, there will be no speed limit changes
        if len(subsegments_ahead) == 0:
            self._raise_true()

        # get lane initial s points and lane ids from subsegments ahead
        lanes_s_start_ahead = [subsegment.e_i_SStart for subsegment in subsegments_ahead]
        lane_ids_ahead = [subsegment.e_i_SegmentID for subsegment in subsegments_ahead]

        # find speed limits of points at the start of the lane (should be in mps)
        speed_limits = [MapUtils.get_lane(lane_id).e_v_nominal_speed for lane_id in lane_ids_ahead]

        return (np.array(lanes_s_start_ahead), np.array(speed_limits))

    def _select_points(self, behavioral_state: BehavioralGridState, action_spec: ActionSpec) -> any:
        """
        Find points with speed limit slower than the spec velocity
        :param behavioral_state:
        :param action_spec:
        :return: points that require braking after the spec
        """

        # skip checking speed limits if the vehicle will be stopped
        if action_spec.v == 0:
            self._raise_true()

        # get speed limits after the action_spec.s
        lane_s_start_ahead, speed_limits = self._get_upcoming_speed_limits(behavioral_state, action_spec)
        # find points that require braking after spec
        slow_points = np.where(np.array(speed_limits) < action_spec.v)[0]

        # skip filtering if there are no points that require slowing down
        if len(slow_points) == 0:
            self._raise_true()

        return lane_s_start_ahead[slow_points], speed_limits[slow_points]


class BeyondSpecPartialGffFilter(BeyondSpecBrakingFilter):
    """
    Checks if an action will make the vehicle unable to stop before the end of a Partial GFF.

    This filter assumes that the CALM aggressiveness will be used, and only checks the points that are before
    the worst case stopping distance.
    The braking distances are calculated upon initialization and cached.

    The filter will return True if the GFF is not a Partial or AugmentedPartial GFF.
    """

    def __init__(self):
        super(BeyondSpecPartialGffFilter, self).__init__()

    def _select_points(self, behavioral_state: BehavioralGridState, action_spec: ActionSpec) -> any:
        """
        Finds the point some distance before the end of a partial GFF. This distance is determined by PARTIAL_GFF_END_PADDING.
        :param behavioral_state:
        :param action_spec:
        :return: points that require braking after the spec
        """
        target_gff = behavioral_state.extended_lane_frames[action_spec.relative_lane]

        # skip checking if the GFF is not a partial GFF
        if target_gff.gff_type not in [GFFType.Partial, GFFType.AugmentedPartial]:
            self._raise_true()

        # pad end of GFF with PARTIAL_GFF_END_PADDING as the host should not be at the very end of the Partial GFF
        gff_end_s = target_gff.s_max - PARTIAL_GFF_END_PADDING \
            if target_gff.s_max - PARTIAL_GFF_END_PADDING > 0 \
            else target_gff.s_max

        # skip checking for end of Partial GFF if vehicle will be stopped before the padded end
        if action_spec.v == ZERO_SPEED and action_spec.s < gff_end_s:
            self._raise_true()

        # must be able to achieve 0 velocity before the end of the GFF
        return np.array([gff_end_s]), np.array([ZERO_SPEED])


class FilterStopActionIfTooSoonByTime(ActionSpecFilter):
    # thresholds are defined by the system requirements
    SPEED_THRESHOLDS = np.array([3, 6, 9, 12, 14, 100])  # in [m/s]
    TIME_THRESHOLDS = np.array([7, 8, 10, 13, 15, 19.8])  # in [s]

    @staticmethod
    def _is_time_to_stop(action_spec: ActionSpec, behavioral_state: BehavioralGridState) -> bool:
        """
        Checks whether a stop action should start, or if it is too early for it to act.
        The allowed values are defined by the system requirements. See R14 in UltraCruise use cases
        :param action_spec: the action spec to test
        :param behavioral_state: state of the world
        :return: True if the action should start, False otherwise
        """
        assert max(FilterStopActionIfTooSoonByTime.TIME_THRESHOLDS) < BP_ACTION_T_LIMITS[1]  # sanity check
        ego_speed = behavioral_state.projected_ego_fstates[action_spec.recipe.relative_lane][FS_SV]
        # lookup maximal time threshold
        indices = np.where(FilterStopActionIfTooSoonByTime.SPEED_THRESHOLDS > ego_speed)[0]
        maximal_stop_time = FilterStopActionIfTooSoonByTime.TIME_THRESHOLDS[indices[0]] \
            if len(indices) > 0 else BP_ACTION_T_LIMITS[1]

        return action_spec.t < maximal_stop_time

    def filter(self, action_specs: List[ActionSpec], behavioral_state: BehavioralGridState) -> BoolArray:
        return np.array([(not isinstance(action_spec.recipe, RoadSignActionRecipe)) or
                         FilterStopActionIfTooSoonByTime._is_time_to_stop(action_spec, behavioral_state)
                         if (action_spec is not None) else False for action_spec in action_specs])
<|MERGE_RESOLUTION|>--- conflicted
+++ resolved
@@ -6,16 +6,9 @@
 import rte.python.profiler as prof
 import six
 from decision_making.src.global_constants import EPS, BP_ACTION_T_LIMITS, PARTIAL_GFF_END_PADDING, \
-<<<<<<< HEAD
-    VELOCITY_LIMITS, LON_ACC_LIMITS, LAT_ACC_LIMITS, \
-    FILTER_V_0_GRID, FILTER_V_T_GRID, LONGITUDINAL_SAFETY_MARGIN_FROM_OBJECT, SAFETY_HEADWAY, \
-    BP_LAT_ACC_STRICT_COEF, MINIMUM_REQUIRED_TRAJECTORY_TIME_HORIZON, ZERO_SPEED, REL_LAT_ACC_LIMITS
-from decision_making.src.planning.behavioral.state.behavioral_grid_state import BehavioralGridState
-=======
     VELOCITY_LIMITS, LON_ACC_LIMITS, FILTER_V_0_GRID, FILTER_V_T_GRID, LONGITUDINAL_SAFETY_MARGIN_FROM_OBJECT, \
-    SAFETY_HEADWAY, \
+    SAFETY_HEADWAY, REL_LAT_ACC_LIMITS, \
     BP_LAT_ACC_STRICT_COEF, MINIMUM_REQUIRED_TRAJECTORY_TIME_HORIZON, ZERO_SPEED, LAT_ACC_LIMITS_BY_K
->>>>>>> ee95c9f8
 from decision_making.src.planning.behavioral.data_objects import ActionSpec, DynamicActionRecipe, \
     RelativeLongitudinalPosition, AggressivenessLevel, RoadSignActionRecipe, RelativeLane
 from decision_making.src.planning.behavioral.filtering.action_spec_filtering import \
@@ -62,7 +55,17 @@
         """
         ftrajectories, ctrajectories = self._build_trajectories(action_specs, behavioral_state)
 
-<<<<<<< HEAD
+        # for each point in the trajectories, compute the corresponding lateral acceleration (per point-wise curvature)
+        nominal_abs_lat_acc_limits = KinematicUtils.get_lateral_acceleration_limit_by_curvature(
+            ctrajectories[..., C_K], LAT_ACC_LIMITS_BY_K)
+
+        # multiply the nominal lateral acceleration limits by the TP constant (acceleration limits may differ between
+        # TP and BP), and duplicate the vector with negative sign to create boundaries for lateral acceleration
+        two_sided_lat_acc_limits = BP_LAT_ACC_STRICT_COEF * \
+                                   np.stack((-nominal_abs_lat_acc_limits, nominal_abs_lat_acc_limits), -1)
+
+        self._log_debug_message(action_specs, ctrajectories[..., C_K], two_sided_lat_acc_limits)
+
         # if a LC is desired, relative lat accel limits need to be checked
         lane_change_mask = [spec.relative_lane in [RelativeLane.LEFT_LANE, RelativeLane.RIGHT_LANE]
                             and behavioral_state.extended_lane_frames[spec.relative_lane].gff_type
@@ -85,22 +88,7 @@
             lane_change_mask = [False] * ctrajectories.shape[0]
 
         return KinematicUtils.filter_by_cartesian_limits(ftrajectories, ctrajectories, VELOCITY_LIMITS, LON_ACC_LIMITS,
-                                                         BP_LAT_ACC_STRICT_COEF * LAT_ACC_LIMITS, REL_LAT_ACC_LIMITS, lane_change_mask,
-                                                         baseline_gff)
-=======
-        # for each point in the trajectories, compute the corresponding lateral acceleration (per point-wise curvature)
-        nominal_abs_lat_acc_limits = KinematicUtils.get_lateral_acceleration_limit_by_curvature(
-            ctrajectories[..., C_K], LAT_ACC_LIMITS_BY_K)
-
-        # multiply the nominal lateral acceleration limits by the TP constant (acceleration limits may differ between
-        # TP and BP), and duplicate the vector with negative sign to create boundaries for lateral acceleration
-        two_sided_lat_acc_limits = BP_LAT_ACC_STRICT_COEF * \
-                                   np.stack((-nominal_abs_lat_acc_limits, nominal_abs_lat_acc_limits), -1)
-
-        self._log_debug_message(action_specs, ctrajectories[..., C_K], two_sided_lat_acc_limits)
-
-        return KinematicUtils.filter_by_cartesian_limits(
-            ctrajectories, VELOCITY_LIMITS, LON_ACC_LIMITS, two_sided_lat_acc_limits)
+                                                         two_sided_lat_acc_limits, REL_LAT_ACC_LIMITS, lane_change_mask, baseline_gff)
 
     def _log_debug_message(self, action_specs: List[ActionSpec], curvatures: np.ndarray, acc_limits: np.ndarray):
         max_curvature_idxs = np.argmax(curvatures, axis=1)
@@ -108,7 +96,6 @@
                            "(acceleration limits %s)" % (len(action_specs),
                                                          curvatures[np.arange(len(curvatures)), max_curvature_idxs],
                                                          acc_limits[np.arange(len(acc_limits)), max_curvature_idxs]))
->>>>>>> ee95c9f8
 
 
 class FilterForLaneSpeedLimits(ActionSpecFilter):
