import numpy as np
import rte.python.profiler as prof
<<<<<<< HEAD

from decision_making.src.global_constants import BP_LAT_ACC_STRICT_COEF, BEHAVIORAL_PLANNING_DEFAULT_DESIRED_SPEED
=======
>>>>>>> 67c8ddb7
from decision_making.src.global_constants import EPS, WERLING_TIME_RESOLUTION, VELOCITY_LIMITS, LON_ACC_LIMITS, \
    LAT_ACC_LIMITS, FILTER_V_0_GRID, FILTER_V_T_GRID, LONGITUDINAL_SAFETY_MARGIN_FROM_OBJECT, SAFETY_HEADWAY, \
    MINIMUM_REQUIRED_TRAJECTORY_TIME_HORIZON, BEHAVIORAL_PLANNING_DEFAULT_DESIRED_SPEED, \
    LON_JERK_ACCEL_LIMITS, LON_JERK_DECEL_LIMITS
from decision_making.src.planning.behavioral.behavioral_grid_state import BehavioralGridState
from decision_making.src.planning.behavioral.data_objects import ActionSpec, DynamicActionRecipe, \
    RelativeLongitudinalPosition, StaticActionRecipe, RelativeLane
from decision_making.src.planning.behavioral.filtering.action_spec_filtering import \
    ActionSpecFilter
from decision_making.src.planning.behavioral.filtering.constraint_spec_filter import BeyondSpecBrakingFilter
from decision_making.src.planning.trajectory.samplable_werling_trajectory import SamplableWerlingTrajectory
from decision_making.src.planning.types import FS_DX, FS_SV, FS_SX, C_K
from decision_making.src.planning.types import LAT_CELL
from decision_making.src.planning.utils.kinematics_utils import KinematicUtils
from decision_making.src.planning.utils.generalized_frenet_serret_frame import GeneralizedFrenetSerretFrame
from decision_making.src.planning.utils.numpy_utils import NumpyUtils
from decision_making.src.planning.utils.optimal_control.poly1d import QuinticPoly1D
from decision_making.src.utils.map_utils import MapUtils
from typing import List, Any, Union


class FilterIfNone(ActionSpecFilter):
    def filter(self, action_specs: List[ActionSpec], behavioral_state: BehavioralGridState) -> List[bool]:
        return [(action_spec and behavioral_state) is not None and ~np.isnan(action_spec.t) for action_spec in action_specs]


class FilterForKinematics(ActionSpecFilter):
    @prof.ProfileFunction()
    def filter(self, action_specs: List[ActionSpec], behavioral_state: BehavioralGridState) -> List[bool]:
        """
        Builds a baseline trajectory out of the action specs (terminal states) and validates them against:
            - max longitudinal position (available in the reference frame)
            - longitudinal velocity limits - both in Frenet (analytical) and Cartesian (by sampling)
            - longitudinal acceleration limits - both in Frenet (analytical) and Cartesian (by sampling)
            - lateral acceleration limits - in Cartesian (by sampling) - this isn't tested in Frenet, because Frenet frame
            conceptually "straightens" the road's shape.
        :param action_specs: list of action specs
        :param behavioral_state:
        :return: boolean list per action spec: True if a spec passed the filter
        """
        # extract all relevant information for boundary conditions
        initial_fstates = np.array([behavioral_state.projected_ego_fstates[spec.relative_lane] for spec in action_specs])
        terminal_fstates = np.array([spec.as_fstate() for spec in action_specs])
        T = np.array([spec.t for spec in action_specs])

        # create boolean arrays indicating whether the specs are in tracking mode
        padding_mode = np.array([spec.only_padding_mode for spec in action_specs])
        not_padding_mode = np.logical_not(padding_mode)

        # extract terminal maneuver time and generate a matrix that is used to find jerk-optimal polynomial coefficients
        A_inv = QuinticPoly1D.inverse_time_constraints_tensor(T[not_padding_mode])

        # represent initial and terminal boundary conditions (for two Frenet axes s,d) for non-tracking specs
        constraints_s = np.concatenate((initial_fstates[not_padding_mode, :FS_DX], terminal_fstates[not_padding_mode, :FS_DX]), axis=1)
        constraints_d = np.concatenate((initial_fstates[not_padding_mode, FS_DX:], terminal_fstates[not_padding_mode, FS_DX:]), axis=1)

        # solve for s(t) and d(t)
        poly_coefs_s, poly_coefs_d = np.zeros((len(action_specs), 6)), np.zeros((len(action_specs), 6))
        poly_coefs_s[not_padding_mode] = QuinticPoly1D.zip_solve(A_inv, constraints_s)
        poly_coefs_d[not_padding_mode] = QuinticPoly1D.zip_solve(A_inv, constraints_d)
        # in tracking mode (constant velocity) the s polynomials have "approximately" only two non-zero coefficients
        poly_coefs_s[padding_mode, 4:] = np.c_[terminal_fstates[padding_mode, FS_SV], terminal_fstates[padding_mode, FS_SX]]

        are_valid = []
        for poly_s, poly_d, t, spec in zip(poly_coefs_s, poly_coefs_d, T, action_specs):
            # TODO: in the future, consider leaving only a single action (for better "learnability")

            # extract the relevant (cached) frenet frame per action according to the destination lane
            frenet_frame = behavioral_state.extended_lane_frames[spec.relative_lane]

            if not spec.only_padding_mode:
                # if the action is static, there's a chance the 5th order polynomial is actually a degenerate one
                # (has lower degree), so we clip the first zero coefficients and send a polynomial with lower degree
                # TODO: This handling of polynomial coefficients being 5th or 4th order should happen in an inner context and get abstracted from this method
                first_non_zero = np.argmin(np.equal(poly_s, 0)) if isinstance(spec.recipe, StaticActionRecipe) else 0
                is_valid_in_frenet = KinematicUtils.filter_by_longitudinal_frenet_limits(
                    poly_s[np.newaxis, first_non_zero:], np.array([t]), LON_ACC_LIMITS, VELOCITY_LIMITS,
                    frenet_frame.s_limits)[0]

                # frenet checks are analytical and do not require conversions so they are faster. If they do not pass,
                # we can save time by not checking cartesian limits
                if not is_valid_in_frenet:
                    are_valid.append(False)
                    continue

            total_time = max(MINIMUM_REQUIRED_TRAJECTORY_TIME_HORIZON, t)
            time_samples = np.arange(0, total_time + EPS, WERLING_TIME_RESOLUTION)

            # generate a SamplableWerlingTrajectory (combination of s(t), d(t) polynomials applied to a Frenet frame)
            samplable_trajectory = SamplableWerlingTrajectory(0, t, t, total_time, frenet_frame, poly_s, poly_d)
            cartesian_points = samplable_trajectory.sample(time_samples)  # sample cartesian points from the solution

            # validate cartesian points hold lateral acceleration limits, gradually from the absolute limits
            # LAT_ACC_LIMITS to the desired more strict limits BP_LAT_ACC_STRICT_COEF * LAT_ACC_LIMITS
            cartesian_points[:, C_K] *= np.linspace(1, 1./BP_LAT_ACC_STRICT_COEF, cartesian_points.shape[0])
            # validate cartesian points against cartesian limits
            is_valid_in_cartesian = KinematicUtils.filter_by_cartesian_limits(
<<<<<<< HEAD
                cartesian_points[np.newaxis, ...],
                VELOCITY_LIMITS, LON_ACC_LIMITS, LAT_ACC_LIMITS, BEHAVIORAL_PLANNING_DEFAULT_DESIRED_SPEED)[0]

=======
                cartesian_points[np.newaxis, ...], VELOCITY_LIMITS, LON_ACC_LIMITS, LAT_ACC_LIMITS,
                LON_JERK_ACCEL_LIMITS, LON_JERK_DECEL_LIMITS, BEHAVIORAL_PLANNING_DEFAULT_DESIRED_SPEED)[0]
>>>>>>> 67c8ddb7
            are_valid.append(is_valid_in_cartesian)

        # TODO: remove it
        if not any(are_valid):
            ego_fstate = behavioral_state.projected_ego_fstates[RelativeLane.SAME_LANE]
            frenet = behavioral_state.extended_lane_frames[RelativeLane.SAME_LANE]
            init_idx = frenet.get_index_on_frame_from_s(ego_fstate[:1])[0][0]
            print('ERROR in BP-KINEMATIC filter: %.3f: ego_fstate=%s; nominal_k=%s' %
                  (behavioral_state.ego_state.timestamp_in_sec, NumpyUtils.str_log(ego_fstate),
                   frenet.k[init_idx:init_idx + 50, 0]))

        return are_valid


class FilterForSafetyTowardsTargetVehicle(ActionSpecFilter):
    def filter(self, action_specs: List[ActionSpec], behavioral_state: BehavioralGridState) -> List[bool]:
        """ This is a temporary filter that replaces a more comprehensive test suite for safety w.r.t the target vehicle
         of a dynamic action or towards a leading vehicle in a static action. The condition under inspection is of
         maintaining the required safety-headway + constant safety-margin"""
        # Extract the grid cell relevant for that action (for static actions it takes the front cell's actor,
        # so this filter is actually applied to static actions as well). Then query the cell for the target vehicle
        relative_cells = [(spec.recipe.relative_lane,
                           spec.recipe.relative_lon if isinstance(spec.recipe, DynamicActionRecipe) else RelativeLongitudinalPosition.FRONT)
                          for spec in action_specs]
        target_vehicles = [behavioral_state.road_occupancy_grid[cell][0]
                           if len(behavioral_state.road_occupancy_grid[cell]) > 0 else None
                           for cell in relative_cells]
        T = np.array([spec.t for spec in action_specs])

        # represent initial and terminal boundary conditions (for s axis)
        initial_fstates = np.array([behavioral_state.projected_ego_fstates[cell[LAT_CELL]] for cell in relative_cells])
        terminal_fstates = np.array([spec.as_fstate() for spec in action_specs])
        constraints_s = np.concatenate((initial_fstates[:, :FS_DX], terminal_fstates[:, :FS_DX]), axis=1)
        poly_coefs_s = np.empty(shape=(len(action_specs), QuinticPoly1D.num_coefs()), dtype=np.float)

        # create boolean arrays indicating whether the specs are in tracking mode
        padding_mode = np.array([spec.only_padding_mode for spec in action_specs])
        not_padding_mode = np.logical_not(padding_mode)

        # extract terminal maneuver time and generate a matrix that is used to find jerk-optimal polynomial coefficients
        if not_padding_mode.any():
            # solve for s(t)
            A_inv = np.linalg.inv(QuinticPoly1D.time_constraints_tensor(T[not_padding_mode]))
            poly_coefs_s[not_padding_mode] = QuinticPoly1D.zip_solve(A_inv, constraints_s[not_padding_mode])
        poly_coefs_s[padding_mode], _ = KinematicUtils.create_linear_profile_polynomial_pairs(terminal_fstates[padding_mode])

        are_valid = []
        for poly_s, t, cell, target in zip(poly_coefs_s, T, relative_cells, target_vehicles):
            if target is None:
                are_valid.append(True)
                continue

            target_fstate = behavioral_state.extended_lane_frames[cell[LAT_CELL]].convert_from_segment_state(
                target.dynamic_object.map_state.lane_fstate, target.dynamic_object.map_state.lane_id)
            target_poly_s, _ = KinematicUtils.create_linear_profile_polynomial_pair(target_fstate)

            # minimal margin used in addition to headway (center-to-center of both objects)
            margin = LONGITUDINAL_SAFETY_MARGIN_FROM_OBJECT + \
                     behavioral_state.ego_state.size.length / 2 + target.dynamic_object.size.length / 2

            # validate distance keeping (on frenet longitudinal axis)
            is_safe = KinematicUtils.is_maintaining_distance(poly_s, target_poly_s, margin, SAFETY_HEADWAY,
                                                             np.array([0, t]))

            are_valid.append(is_safe)

        # TODO: remove it
        if not any(are_valid) and len(target_vehicles) > 0:
            ego_fstate = behavioral_state.projected_ego_fstates[RelativeLane.SAME_LANE]
            frenet = behavioral_state.extended_lane_frames[RelativeLane.SAME_LANE]
            obj_fstate = frenet.convert_from_segment_state(target_vehicles[0].dynamic_object.map_state.lane_fstate,
                                                           target_vehicles[0].dynamic_object.map_state.lane_id)
            print('ERROR in BP-SAFETY filter %.3f: ego_fstate=%s obj_fstate=%s T=%s' %
                  (behavioral_state.ego_state.timestamp_in_sec, NumpyUtils.str_log(ego_fstate), obj_fstate[:3], T))

        return are_valid


class StaticTrafficFlowControlFilter(ActionSpecFilter):
    """
    Checks if there is a StaticTrafficFlowControl between ego and the goal
    Currently treats every 'StaticTrafficFlowControl' as a stop event.

    """

    @staticmethod
    def _has_stop_bar_until_goal(action_spec: ActionSpec, behavioral_state: BehavioralGridState) -> bool:
        """
        Checks if there is a stop_bar between current ego location and the action_spec goal
        :param action_spec: the action_spec to be considered
        :param behavioral_state: BehavioralGridState in context
        :return: if there is a stop_bar between current ego location and the action_spec goal
        """
        target_lane_frenet = behavioral_state.extended_lane_frames[action_spec.relative_lane]  # the target GFF
        stop_bar_locations = MapUtils.get_static_traffic_flow_controls_s(target_lane_frenet)
        ego_location = behavioral_state.projected_ego_fstates[action_spec.relative_lane][FS_SX]

        return np.logical_and(ego_location <= stop_bar_locations, stop_bar_locations < action_spec.s).any()

    def filter(self, action_specs: List[ActionSpec], behavioral_state: BehavioralGridState) -> List[bool]:
        return [not StaticTrafficFlowControlFilter._has_stop_bar_until_goal(action_spec, behavioral_state)
                for action_spec in action_specs]


class BeyondSpecStaticTrafficFlowControlFilter(BeyondSpecBrakingFilter):
    """
    Filter for "BeyondSpec" stop sign
    Assumptions:  Actions where the stop_sign in between location and goal are filtered.
    """

    def __init__(self):
        super().__init__()

    def _get_first_stop_s(self, target_lane_frenet: GeneralizedFrenetSerretFrame, action_spec_s) -> Union[float, None]:
        """
        Returns the s value of the closest StaticTrafficFlow. Returns -1 is none exist
        :param target_lane_frenet:
        :param action_spec_s:
        :return:  Returns the s value of the closest StaticTrafficFlow. Returns -1 is none exist
        """
        traffic_control_s = MapUtils.get_static_traffic_flow_controls_s(target_lane_frenet)
        traffic_control_s = traffic_control_s[traffic_control_s >= action_spec_s]
        return traffic_control_s[0] if len(traffic_control_s) > 0 else None

    def _select_points(self, behavioral_state: BehavioralGridState, action_spec: ActionSpec) -> [np.ndarray, np.ndarray]:
        """
        Basically just checks if there are stop signs. Returns the `s` of the first stop-sign
        :param behavioral_state:
        :param action_spec:
        :return: The index of the end point
        """
        target_lane_frenet = behavioral_state.extended_lane_frames[action_spec.relative_lane]  # the target GFF
        stop_bar_s = self._get_first_stop_s(target_lane_frenet, action_spec.s)
        if stop_bar_s is None:  # no stop bars
            self._raise_true()
        if action_spec.s >= target_lane_frenet.s_max:
            self._raise_false()
        return np.array([stop_bar_s]), np.array([0])


class BeyondSpecCurvatureFilter(BeyondSpecBrakingFilter):
    """
    Checks if it is possible to break to desired lateral acceleration limit from the goal to the end of the frenet frame
    the following edge cases are treated by raise_true/false:
    (A) spec is not None
    (B) (spec.s >= target_lane_frenet.s_max then continue)
    """
    def __init__(self):
        super().__init__()

    def _get_velocity_limits_of_points(self, action_spec: ActionSpec, frenet_frame: GeneralizedFrenetSerretFrame) -> \
            [np.array, np.array]:
        """
        Returns s and velocity limits of the points that needs to slow down
        :param action_spec:
        :param frenet_frame:
        :return:
        """
        # get the worst case braking distance from spec.v to 0
        max_braking_distance = self.distances[FILTER_V_0_GRID.get_index(action_spec.v), FILTER_V_T_GRID.get_index(0)]
        max_relevant_s = min(action_spec.s + max_braking_distance, frenet_frame.s_max)
        # get the Frenet point indices near spec.s and near the worst case braking distance beyond spec.s
        beyond_spec_range = frenet_frame.get_index_on_frame_from_s(np.array([action_spec.s, max_relevant_s]))[0] + 1
        # get s for all points in the range
        points_s = frenet_frame.get_s_from_index_on_frame(np.array(range(beyond_spec_range[0], beyond_spec_range[1])), 0)
        # get velocity limits for all points in the range
        curvatures = np.maximum(np.abs(frenet_frame.k[beyond_spec_range[0]:beyond_spec_range[1], 0]), EPS)
        points_velocity_limits = np.sqrt(BP_LAT_ACC_STRICT_COEF * LAT_ACC_LIMITS[1] / curvatures)
        return points_s, points_velocity_limits

    def _select_points(self, behavioral_state: BehavioralGridState, action_spec: ActionSpec) -> Any:
        """
        Finds 'slow' points indices
        :param behavioral_state:
        :param action_spec:
        :return:
        """
        if action_spec.v == 0:
            self._raise_true()
        target_lane_frenet = behavioral_state.extended_lane_frames[action_spec.relative_lane]  # the target GFF
        beyond_spec_s, points_velocity_limits = self._get_velocity_limits_of_points(action_spec, target_lane_frenet)
        slow_points = np.where(points_velocity_limits < action_spec.v)[0]  # points that require braking after spec
        # set edge case
        if len(slow_points) == 0:
            self._raise_true()
        return beyond_spec_s[slow_points], points_velocity_limits[slow_points]<|MERGE_RESOLUTION|>--- conflicted
+++ resolved
@@ -1,10 +1,7 @@
 import numpy as np
 import rte.python.profiler as prof
-<<<<<<< HEAD
 
 from decision_making.src.global_constants import BP_LAT_ACC_STRICT_COEF, BEHAVIORAL_PLANNING_DEFAULT_DESIRED_SPEED
-=======
->>>>>>> 67c8ddb7
 from decision_making.src.global_constants import EPS, WERLING_TIME_RESOLUTION, VELOCITY_LIMITS, LON_ACC_LIMITS, \
     LAT_ACC_LIMITS, FILTER_V_0_GRID, FILTER_V_T_GRID, LONGITUDINAL_SAFETY_MARGIN_FROM_OBJECT, SAFETY_HEADWAY, \
     MINIMUM_REQUIRED_TRAJECTORY_TIME_HORIZON, BEHAVIORAL_PLANNING_DEFAULT_DESIRED_SPEED, \
@@ -102,14 +99,8 @@
             cartesian_points[:, C_K] *= np.linspace(1, 1./BP_LAT_ACC_STRICT_COEF, cartesian_points.shape[0])
             # validate cartesian points against cartesian limits
             is_valid_in_cartesian = KinematicUtils.filter_by_cartesian_limits(
-<<<<<<< HEAD
-                cartesian_points[np.newaxis, ...],
-                VELOCITY_LIMITS, LON_ACC_LIMITS, LAT_ACC_LIMITS, BEHAVIORAL_PLANNING_DEFAULT_DESIRED_SPEED)[0]
-
-=======
                 cartesian_points[np.newaxis, ...], VELOCITY_LIMITS, LON_ACC_LIMITS, LAT_ACC_LIMITS,
                 LON_JERK_ACCEL_LIMITS, LON_JERK_DECEL_LIMITS, BEHAVIORAL_PLANNING_DEFAULT_DESIRED_SPEED)[0]
->>>>>>> 67c8ddb7
             are_valid.append(is_valid_in_cartesian)
 
         # TODO: remove it
