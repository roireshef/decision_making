--- conflicted
+++ resolved
@@ -1,6 +1,5 @@
 import numpy as np
 import rte.python.profiler as prof
-<<<<<<< HEAD
 import six
 from abc import ABCMeta, abstractmethod
 
@@ -8,8 +7,6 @@
 from decision_making.src.global_constants import LONGITUDINAL_SAFETY_MARGIN_FROM_OBJECT, SAFETY_HEADWAY, \
     MINIMUM_REQUIRED_TRAJECTORY_TIME_HORIZON, FILTER_V_0_GRID, FILTER_V_T_GRID, BP_LAT_ACC_STRICT_COEF, \
     BP_JERK_S_JERK_D_TIME_WEIGHTS
-=======
->>>>>>> c758a0c6
 from decision_making.src.global_constants import EPS, WERLING_TIME_RESOLUTION, VELOCITY_LIMITS, LON_ACC_LIMITS, \
     LAT_ACC_LIMITS, FILTER_V_0_GRID, FILTER_V_T_GRID, LONGITUDINAL_SAFETY_MARGIN_FROM_OBJECT, SAFETY_HEADWAY, \
     MINIMUM_REQUIRED_TRAJECTORY_TIME_HORIZON
@@ -21,22 +18,12 @@
 from decision_making.src.planning.trajectory.samplable_werling_trajectory import SamplableWerlingTrajectory
 from decision_making.src.planning.types import FS_SA, FS_DX, FS_SV, FS_SX
 from decision_making.src.planning.types import LAT_CELL
-<<<<<<< HEAD
-from decision_making.src.planning.utils.kinematics_utils import KinematicUtils
+from decision_making.src.planning.utils.kinematics_utils import KinematicUtils, BrakingDistances
 from decision_making.src.planning.utils.generalized_frenet_serret_frame import GeneralizedFrenetSerretFrame
-from decision_making.src.planning.utils.math_utils import Math
 from decision_making.src.planning.utils.numpy_utils import NumpyUtils
 from decision_making.src.planning.utils.optimal_control.poly1d import QuinticPoly1D, QuarticPoly1D
 from decision_making.src.utils.map_utils import MapUtils
 from typing import List, Any, Union
-=======
-from decision_making.src.planning.utils.generalized_frenet_serret_frame import GeneralizedFrenetSerretFrame
-from decision_making.src.planning.utils.kinematics_utils import KinematicUtils, BrakingDistances
-from decision_making.src.planning.utils.optimal_control.poly1d import QuinticPoly1D
-from decision_making.src.utils.map_utils import MapUtils
-from typing import List
-from decision_making.src.planning.behavioral.filtering.constraint_spec_filter import ConstraintSpecFilter
->>>>>>> c758a0c6
 
 
 class FilterIfNone(ActionSpecFilter):
@@ -193,7 +180,32 @@
         return list(are_valid)
 
 
-<<<<<<< HEAD
+class StaticTrafficFlowControlFilter(ActionSpecFilter):
+    """
+    Checks if there is a StaticTrafficFlowControl between ego and the goal
+    Currently treats every 'StaticTrafficFlowControl' as a stop event.
+
+    """
+
+    @staticmethod
+    def _has_stop_bar_until_goal(action_spec: ActionSpec, behavioral_state: BehavioralGridState) -> bool:
+        """
+        Checks if there is a stop_bar between current ego location and the action_spec goal
+        :param action_spec: the action_spec to be considered
+        :param behavioral_state: BehavioralGridState in context
+        :return: if there is a stop_bar between current ego location and the action_spec goal
+        """
+        target_lane_frenet = behavioral_state.extended_lane_frames[action_spec.relative_lane]  # the target GFF
+        stop_bar_locations = MapUtils.get_static_traffic_flow_controls_s(target_lane_frenet)
+        ego_location = behavioral_state.projected_ego_fstates[action_spec.relative_lane][FS_SX]
+
+        return np.logical_and(ego_location <= stop_bar_locations, stop_bar_locations < action_spec.s).any()
+
+    def filter(self, action_specs: List[ActionSpec], behavioral_state: BehavioralGridState) -> List[bool]:
+        return [not StaticTrafficFlowControlFilter._has_stop_bar_until_goal(action_spec, behavioral_state)
+                for action_spec in action_specs]
+
+
 @six.add_metaclass(ABCMeta)
 class BeyondSpecConstraintFilter(ActionSpecFilter):
     """
@@ -210,7 +222,7 @@
         To terminate the filter calculation use _raise_true/_raise_false  at any stage.
     """
     def __init__(self):
-        self.distances = BreakingDistances.create_braking_distances()
+        self.distances = BrakingDistances.create_braking_distances()
 
     @abstractmethod
     def _select_points(self, behavioral_state: BehavioralGridState, action_spec: ActionSpec) -> [np.array, np.array]:
@@ -312,6 +324,40 @@
                 mask_value = e.value
             mask.append(mask_value)
         return mask
+
+
+class BeyondSpecStaticTrafficFlowControlFilter(BeyondSpecConstraintFilter):
+    """
+    Filter for "BeyondSpec" stop sign
+    Assumptions:  Actions where the stop_sign in between location and goal are filtered.
+    """
+
+    def __init__(self):
+        super().__init__()
+
+    def _get_first_stop_s(self, target_lane_frenet: GeneralizedFrenetSerretFrame, action_spec_s) -> Union[float, None]:
+        """
+        Returns the s value of the closest StaticTrafficFlow. Returns -1 is none exist
+        :param target_lane_frenet:
+        :param action_spec_s:
+        :return:  Returns the s value of the closest StaticTrafficFlow. Returns -1 is none exist
+        """
+        traffic_control_s = MapUtils.get_static_traffic_flow_controls_s(target_lane_frenet)
+        traffic_control_s = traffic_control_s[traffic_control_s >= action_spec_s]
+        return traffic_control_s[0] if len(traffic_control_s) > 0 else None
+
+    def _select_points(self, behavioral_state: BehavioralGridState, action_spec: ActionSpec) -> [np.ndarray, np.ndarray]:
+        """
+        Basically just checks if there are stop signs. Returns the `s` of the first stop-sign
+        :param behavioral_state:
+        :param action_spec:
+        :return: The index of the end point
+        """
+        target_lane_frenet = behavioral_state.extended_lane_frames[action_spec.relative_lane]  # the target GFF
+        stop_bar_s = self._get_first_stop_s(target_lane_frenet, action_spec.s)
+        if stop_bar_s is None:  # no stop bars
+            self._raise_true()
+        return np.array([stop_bar_s]), np.array([0])
 
 
 class BeyondSpecLateralAccelerationFilter(BeyondSpecConstraintFilter):
@@ -359,226 +405,4 @@
         # set edge case
         if len(slow_points) == 0:
             self._raise_true()
-        return beyond_spec_s[slow_points], points_velocity_limits[slow_points]
-
-
-=======
->>>>>>> c758a0c6
-class StaticTrafficFlowControlFilter(ActionSpecFilter):
-    """
-    Checks if there is a StaticTrafficFlowControl between ego and the goal
-    Currently treats every 'StaticTrafficFlowControl' as a stop event.
-<<<<<<< HEAD
-    """
-
-    @staticmethod
-    def _has_stop_bar_until_goal(action_spec: ActionSpec, behavioral_state: BehavioralGridState):
-        """
-        Checks if there is a stop_bar between current ego location and the goal
-        :param action_spec:
-        :param behavioral_state:
-        :return:
-=======
-
-    """
-
-    @staticmethod
-    def _has_stop_bar_until_goal(action_spec: ActionSpec, behavioral_state: BehavioralGridState) -> bool:
-        """
-        Checks if there is a stop_bar between current ego location and the action_spec goal
-        :param action_spec: the action_spec to be considered
-        :param behavioral_state: BehavioralGridState in context
-        :return: if there is a stop_bar between current ego location and the action_spec goal
->>>>>>> c758a0c6
-        """
-        target_lane_frenet = behavioral_state.extended_lane_frames[action_spec.relative_lane]  # the target GFF
-        stop_bar_locations = MapUtils.get_static_traffic_flow_controls_s(target_lane_frenet)
-        ego_location = behavioral_state.projected_ego_fstates[action_spec.relative_lane][FS_SX]
-<<<<<<< HEAD
-=======
-
->>>>>>> c758a0c6
-        return np.logical_and(ego_location <= stop_bar_locations, stop_bar_locations < action_spec.s).any()
-
-    def filter(self, action_specs: List[ActionSpec], behavioral_state: BehavioralGridState) -> List[bool]:
-        return [not StaticTrafficFlowControlFilter._has_stop_bar_until_goal(action_spec, behavioral_state)
-                for action_spec in action_specs]
-
-
-<<<<<<< HEAD
-class BeyondSpecStaticTrafficFlowControlFilter(BeyondSpecConstraintFilter):
-    """
-    Filter for "BeyondSpec" stop sign
-=======
-class BeyondSpecStaticTrafficFlowControlFilter(ConstraintSpecFilter):
-    """
-    Filter for "BeyondSpec" stop sign - If there are any stop signs beyond the spec target (s > spec.s)
-    this filter filters out action specs that cannot guarantee braking to velocity 0 before reaching the closest
-    stop bar (beyond the spec target).
->>>>>>> c758a0c6
-    Assumptions:  Actions where the stop_sign in between location and goal are filtered.
-    """
-
-    def __init__(self):
-<<<<<<< HEAD
-        super().__init__()
-
-    def _get_first_stop_s(self, target_lane_frenet: GeneralizedFrenetSerretFrame, action_spec_s) -> Union[float, None]:
-=======
-        super(BeyondSpecStaticTrafficFlowControlFilter, self).__init__(extend_short_action_specs=True)
-        self.distances = BrakingDistances.create_braking_distances()
-
-    def _get_first_stop_s(self, target_lane_frenet: GeneralizedFrenetSerretFrame, action_spec_s) -> int:
->>>>>>> c758a0c6
-        """
-        Returns the s value of the closest StaticTrafficFlow. Returns -1 is none exist
-        :param target_lane_frenet:
-        :param action_spec_s:
-        :return:  Returns the s value of the closest StaticTrafficFlow. Returns -1 is none exist
-        """
-        traffic_control_s = MapUtils.get_static_traffic_flow_controls_s(target_lane_frenet)
-        traffic_control_s = traffic_control_s[traffic_control_s >= action_spec_s]
-<<<<<<< HEAD
-        return traffic_control_s[0] if len(traffic_control_s) > 0 else None
-
-    def _select_points(self, behavioral_state: BehavioralGridState, action_spec: ActionSpec) -> [np.ndarray, np.ndarray]:
-        """
-        Basically just checks if there are stop signs. Returns the `s` of the first stop-sign
-=======
-        return -1 if len(traffic_control_s) == 0 else traffic_control_s[0]
-
-    def _select_points(self, behavioral_state: BehavioralGridState, action_spec: ActionSpec) -> np.array:
-        """
-        Checks if there are stop signs. Returns the `s` of the first (closest) stop-sign
->>>>>>> c758a0c6
-        :param behavioral_state:
-        :param action_spec:
-        :return: The index of the end point
-        """
-        target_lane_frenet = behavioral_state.extended_lane_frames[action_spec.relative_lane]  # the target GFF
-        stop_bar_s = self._get_first_stop_s(target_lane_frenet, action_spec.s)
-<<<<<<< HEAD
-        if stop_bar_s is None:  # no stop bars
-            self._raise_true()
-        return np.array([stop_bar_s]), np.array([0])
-
-
-class BreakingDistances:
-    """
-    Calculates breaking distances
-    """
-    # TODO: make it singleton, since a few filters use the braking distances
-
-    @staticmethod
-    def create_braking_distances(aggresiveness_level=AggressivenessLevel.STANDARD.value) -> np.array:
-        """
-        Creates distances of all follow_lane CALM braking actions with a0 = 0
-        :return: the actions' distances
-        """
-        # create v0 & vT arrays for all braking actions
-        v0, vT = np.meshgrid(FILTER_V_0_GRID.array, FILTER_V_T_GRID.array, indexing='ij')
-        v0, vT = np.ravel(v0), np.ravel(vT)
-        # calculate distances for braking actions
-        w_J, _, w_T = BP_JERK_S_JERK_D_TIME_WEIGHTS[aggresiveness_level]
-        distances = np.zeros_like(v0)
-        distances[v0 > vT] = BreakingDistances._calc_actions_distances_for_given_weights(w_T, w_J, v0[v0 > vT],
-                                                                                         vT[v0 > vT])
-        return distances.reshape(len(FILTER_V_0_GRID), len(FILTER_V_T_GRID))
-
-    @staticmethod
-    def _calc_actions_distances_for_given_weights(w_T, w_J, v_0: np.array, v_T: np.array) -> np.array:
-        """
-        Calculate the distances for the given actions' weights and scenario params
-        :param w_T: weight of Time component in time-jerk cost function
-        :param w_J: weight of longitudinal jerk component in time-jerk cost function
-        :param v_0: array of initial velocities [m/s]
-        :param v_T: array of desired final velocities [m/s]
-        :return: actions' distances; actions not meeting acceleration limits have infinite distance
-        """
-        # calculate actions' planning time
-        a_0 = np.zeros_like(v_0)
-        T = BreakingDistances.calc_T_s(w_T, w_J, v_0, a_0, v_T)
-
-        # check acceleration limits
-        poly_coefs = QuarticPoly1D.s_profile_coefficients(a_0, v_0, v_T, T)
-        in_limits = QuarticPoly1D.are_accelerations_in_limits(poly_coefs, T, LON_ACC_LIMITS)
-
-        # calculate actions' distances, assuming a_0 = 0
-        distances = T * (v_0 + v_T) / 2
-        distances[np.logical_not(in_limits)] = np.inf
-        return distances
-
-    @staticmethod
-    def calc_T_s(w_T: float, w_J: float, v_0: np.array, a_0: np.array, v_T: np.array):
-        """
-        given initial & end constraints and time-jerk weights, calculate longitudinal planning time
-        :param w_T: weight of Time component in time-jerk cost function
-        :param w_J: weight of longitudinal jerk component in time-jerk cost function
-        :param v_0: array of initial velocities [m/s]
-        :param a_0: array of initial accelerations [m/s^2]
-        :param v_T: array of final velocities [m/s]
-        :return: array of longitudinal trajectories' lengths (in seconds) for all sets of constraints
-        """
-        # Agent is in tracking mode, meaning the required velocity change is negligible and action time is actually
-        # zero. This degenerate action is valid but can't be solved analytically.
-        non_zero_actions = np.logical_not(np.logical_and(np.isclose(v_0, v_T, atol=1e-3, rtol=0),
-                                                         np.isclose(a_0, 0.0, atol=1e-3, rtol=0)))
-        w_T_array = np.full(v_0[non_zero_actions].shape, w_T)
-        w_J_array = np.full(v_0[non_zero_actions].shape, w_J)
-
-        # Get polynomial coefficients of time-jerk cost function derivative for our settings
-        time_cost_derivative_poly_coefs = QuarticPoly1D.time_cost_function_derivative_coefs(
-            w_T_array, w_J_array, a_0[non_zero_actions], v_0[non_zero_actions], v_T[non_zero_actions])
-
-        # Find roots of the polynomial in order to get extremum points
-        cost_real_roots = Math.find_real_roots_in_limits(time_cost_derivative_poly_coefs, np.array([0, np.inf]))
-
-        # return T as the minimal real root
-        T = np.zeros_like(v_0)
-        T[non_zero_actions] = np.fmin.reduce(cost_real_roots, axis=-1)
-        return T
-=======
-        if stop_bar_s == -1:
-            # no stop bars
-            self._raise_true()
-        if action_spec.s >= target_lane_frenet.s_max:
-            self._raise_false()
-        return np.array([stop_bar_s])
-
-    def _target_function(self, behavioral_state: BehavioralGridState, action_spec: ActionSpec,
-                         points: np.ndarray) -> np.ndarray:
-        """
-        Braking distance from current velocity to 0
-        The return value is a single scalar in a np.array (for consistency)
-        :param behavioral_state:
-        :param action_spec:
-        :param points:
-        :return:
-        """
-        # retrieve distances of static actions for the most aggressive level, since they have the shortest distances
-        brake_dist = self.distances[FILTER_V_0_GRID.get_index(action_spec.v), FILTER_V_T_GRID.get_index(0)]
-        return np.array([brake_dist])
-
-    def _constraint_function(self, behavioral_state: BehavioralGridState, action_spec: ActionSpec,
-                             points: np.array) -> float:
-        """
-        Returns the distance from the action_spec goal to the closest stop sign.
-        The return value is a single scalar in a np.array (for consistency)
-        :param behavioral_state: The context  behavioral grid
-        :param action_spec: ActionSpec to filter
-        :param points: Current goal s
-        :return: An array with a single point containing the distance from the action_spec goal to the closest stop sign
-        """
-        dist_to_points = points - action_spec.s
-        assert dist_to_points[0] >= 0, 'Stop Sign must be ahead'
-        return dist_to_points
-
-    def _condition(self, target_values: np.array, constraints_values: np.array) -> bool:
-        """
-        Checks if braking distance from action_spec.v to 0 is smaller than the distance to stop sign
-        :param target_values: braking distance from action_spec.v to 0
-        :param constraints_values: the distance to stop sign
-        :return: a single boolean
-        """
-        return target_values[0] < constraints_values[0]
->>>>>>> c758a0c6
+        return beyond_spec_s[slow_points], points_velocity_limits[slow_points]