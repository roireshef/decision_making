--- conflicted
+++ resolved
@@ -12,11 +12,7 @@
 from decision_making.src.planning.behavioral.filtering.action_spec_filtering import \
     ActionSpecFilter
 from decision_making.src.planning.behavioral.filtering.constraint_spec_filter import ConstraintSpecFilter
-<<<<<<< HEAD
-from decision_making.src.planning.types import FS_DX, FS_SX
-=======
 from decision_making.src.planning.types import FS_DX, FS_SX, FS_SV, BoolArray
->>>>>>> 1e6dabf0
 from decision_making.src.planning.types import LAT_CELL
 from decision_making.src.planning.utils.generalized_frenet_serret_frame import GeneralizedFrenetSerretFrame
 from decision_making.src.planning.utils.kinematics_utils import KinematicUtils, BrakingDistances
@@ -46,12 +42,7 @@
         """
         _, ctrajectories = self._build_trajectories(action_specs, behavioral_state)
 
-<<<<<<< HEAD
-        return list(KinematicUtils.filter_by_cartesian_limits(ctrajectories, VELOCITY_LIMITS, LON_ACC_LIMITS, LAT_ACC_LIMITS))
-=======
-        return KinematicUtils.filter_by_cartesian_limits(
-            ctrajectories, VELOCITY_LIMITS, LON_ACC_LIMITS, BP_LAT_ACC_STRICT_COEF * LAT_ACC_LIMITS)
->>>>>>> 1e6dabf0
+        return KinematicUtils.filter_by_cartesian_limits(ctrajectories, VELOCITY_LIMITS, LON_ACC_LIMITS, LAT_ACC_LIMITS)
 
 
 class FilterForLaneSpeedLimits(ActionSpecFilter):
@@ -175,10 +166,6 @@
                      behavioral_state.ego_state.size.length / 2 + target.dynamic_object.size.length / 2
 
             # validate distance keeping (on frenet longitudinal axis)
-<<<<<<< HEAD
-            is_safe = KinematicUtils.is_maintaining_distance(poly_s, target_poly_s, margin, SAFETY_HEADWAY, np.array([0, t]))
-
-=======
             is_safe = KinematicUtils.is_maintaining_distance(poly_s, target_poly_s, margin, SAFETY_HEADWAY,
                                                              np.array([0, spec.t]))
 
@@ -188,7 +175,6 @@
                 linear_ego_poly_s = np.array([0, 0, 0, 0, spec.v, spec.s - spec.v * spec.t])
                 is_safe = KinematicUtils.is_maintaining_distance(linear_ego_poly_s, target_poly_s, margin, SAFETY_HEADWAY,
                                                                  np.array([spec.t, MINIMUM_REQUIRED_TRAJECTORY_TIME_HORIZON]))
->>>>>>> 1e6dabf0
             are_valid.append(is_safe)
 
         return np.array(are_valid)
