--- conflicted
+++ resolved
@@ -1,8 +1,8 @@
 from typing import List, Callable
 
-from decision_making.src.planning.behavioral.behavioral_grid_state import RelativeLongitudinalPosition, RelativeLane
+from decision_making.src.planning.behavioral.behavioral_grid_state import RelativeLongitudinalPosition
 from decision_making.src.planning.behavioral.behavioral_state import BehavioralState
-from decision_making.src.planning.behavioral.data_objects import ActionRecipe, ActionType, AggressivenessLevel
+from decision_making.src.planning.behavioral.data_objects import ActionRecipe, ActionType
 
 
 class RecipeFilter(object):
@@ -20,12 +20,6 @@
 
     def filter_recipe(self, recipe: ActionRecipe, behavioral_state: BehavioralState) -> bool:
         for recipe_filter in self._filters:
-<<<<<<< HEAD
-            # if recipe.action_type == ActionType.FOLLOW_VEHICLE and recipe.relative_lon == RelativeLongitudinalPosition.FRONT and \
-            #         recipe.aggressiveness == AggressivenessLevel.CALM and recipe.relative_lane == RelativeLane.SAME_LANE:
-            #     print(recipe_filter.name)
-=======
->>>>>>> cf821b52
             if not recipe_filter.filtering_method(recipe, behavioral_state):
                 if recipe.action_type == ActionType.FOLLOW_VEHICLE and recipe.relative_lon == RelativeLongitudinalPosition.FRONT:
                     print("frontal following filtered by {0}".format(recipe_filter.name))
