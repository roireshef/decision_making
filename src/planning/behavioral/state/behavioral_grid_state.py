--- conflicted
+++ resolved
@@ -10,11 +10,8 @@
 from decision_making.src.global_constants import LON_MARGIN_FROM_EGO, PLANNING_LOOKAHEAD_DIST, MAX_BACKWARD_HORIZON, \
     MAX_FORWARD_HORIZON, LOG_MSG_BEHAVIORAL_GRID, DIM_MARGIN_TO_STOP_BAR
 from decision_making.src.messages.route_plan_message import RoutePlan
-<<<<<<< HEAD
 from decision_making.src.messages.scene_static_enums import LaneOverlapType, ManeuverType
-=======
 from decision_making.src.messages.scene_static_message import TrafficControlBar
->>>>>>> 8da64b5f
 from decision_making.src.planning.behavioral.data_objects import RelativeLane, RelativeLongitudinalPosition
 from decision_making.src.planning.types import FS_SX, FS_DX, FrenetState2D, FP_SX, C_X, C_Y, FP_DX
 from decision_making.src.planning.utils.generalized_frenet_serret_frame import GeneralizedFrenetSerretFrame, GFFType, \
@@ -666,7 +663,33 @@
         logger.debug("%s: time %f, dist_from_front_object %f, front_object: %s" %
                      (LOG_MSG_BEHAVIORAL_GRID, timestamp_in_sec, front_obj_dist, front_obj))
 
-<<<<<<< HEAD
+    def get_closest_stop_bar(self, relative_lane: RelativeLane) -> Tuple[TrafficControlBar, float]:
+        """
+        Returns the closest stop bar and its distance.
+        :param relative_lane: in the GFF
+        :return: tuple of (closest stop bar, its distance.)
+        """
+        return self.tcb_in_gff_and_their_distances[relative_lane]
+
+    @staticmethod
+    def _get_closest_stop_bars(extended_lane_frames: Dict[RelativeLane, GeneralizedFrenetSerretFrame],
+                               projected_ego_fstates: Dict[RelativeLane, FrenetState2D], logger) \
+            -> Dict[RelativeLane, Tuple[TrafficControlBar, float]]:
+        """
+        at object construction, find the closest stop bars to the ego per BGS lane.
+        Life span is a BP cycle
+        :param extended_lane_frames: of the BGS
+        :param projected_ego_fstates: ego projection on frenet lanes
+        :param logger:
+        :return: dictionary of the closest stop bars to the ego per BGS lane
+        """
+        bars_per_lane = {}
+        for relative_lane, target_lane in extended_lane_frames.items():
+            ego_location = projected_ego_fstates[relative_lane][FS_SX]
+            bars_per_lane[relative_lane] = MapUtils.get_closest_stop_bar(extended_lane_frames[relative_lane],
+                                                                         ego_location, DIM_MARGIN_TO_STOP_BAR, logger)
+        return bars_per_lane
+
     @staticmethod
     def _is_object_in_lane(dynamic_object: DynamicObject, gff: GeneralizedFrenetSerretFrame, logger: Logger) -> bool:
         """
@@ -739,31 +762,3 @@
         borders_width = borders_right if offset_side == RelativeLane.RIGHT_LANE else borders_left
 
         return np.any(np.abs(gff_lane_fstates[:, FS_DX]) < borders_width)
-=======
-    def get_closest_stop_bar(self, relative_lane: RelativeLane) -> Tuple[TrafficControlBar, float]:
-        """
-        Returns the closest stop bar and its distance.
-        :param relative_lane: in the GFF
-        :return: tuple of (closest stop bar, its distance.)
-        """
-        return self.tcb_in_gff_and_their_distances[relative_lane]
-
-    @staticmethod
-    def _get_closest_stop_bars(extended_lane_frames: Dict[RelativeLane, GeneralizedFrenetSerretFrame],
-                               projected_ego_fstates: Dict[RelativeLane, FrenetState2D], logger) \
-            -> Dict[RelativeLane, Tuple[TrafficControlBar, float]]:
-        """
-        at object construction, find the closest stop bars to the ego per BGS lane.
-        Life span is a BP cycle
-        :param extended_lane_frames: of the BGS
-        :param projected_ego_fstates: ego projection on frenet lanes
-        :param logger:
-        :return: dictionary of the closest stop bars to the ego per BGS lane
-        """
-        bars_per_lane = {}
-        for relative_lane, target_lane in extended_lane_frames.items():
-            ego_location = projected_ego_fstates[relative_lane][FS_SX]
-            bars_per_lane[relative_lane] = MapUtils.get_closest_stop_bar(extended_lane_frames[relative_lane],
-                                                                         ego_location, DIM_MARGIN_TO_STOP_BAR, logger)
-        return bars_per_lane
->>>>>>> 8da64b5f
