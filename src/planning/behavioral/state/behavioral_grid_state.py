--- conflicted
+++ resolved
@@ -53,12 +53,9 @@
     def __init__(self, road_occupancy_grid: RoadSemanticOccupancyGrid, ego_state: EgoState,
                  extended_lane_frames: Dict[RelativeLane, GeneralizedFrenetSerretFrame],
                  projected_ego_fstates: Dict[RelativeLane, FrenetState2D],
-<<<<<<< HEAD
-                 tcb_in_gff_and_their_distances: Dict[RelativeLane, Tuple[TrafficControlBar, float]], lane_change_state: LaneChangeState,
-=======
                  tcb_in_gff_and_their_distances: Dict[RelativeLane, Tuple[TrafficControlBar, float]],
+                 lane_change_state: LaneChangeState,
                  ignored_tcb_distance_in_gff: Dict[RelativeLane, float],
->>>>>>> 8573296b
                  logger: Logger):
         """
         constructor of BehavioralGridState
@@ -68,11 +65,8 @@
         :param projected_ego_fstates: dictionary from RelativeLane to ego Frenet state, which is ego projected on the
                 corresponding extended_lane_frame
         :param tcb_in_gff_and_their_distances: closest TCB per GFF lane and its distance from ego
-<<<<<<< HEAD
         :param lane_change_state: lane change state
-=======
         :param ignored_tcb_distance_in_gff: distance to ignored
->>>>>>> 8573296b
         :param logger
         """
         self.road_occupancy_grid = road_occupancy_grid
@@ -80,11 +74,8 @@
         self.extended_lane_frames = extended_lane_frames
         self.projected_ego_fstates = projected_ego_fstates
         self.tcb_in_gff_and_their_distances = tcb_in_gff_and_their_distances
-<<<<<<< HEAD
         self.lane_change_state = lane_change_state
-=======
         self.ignored_tcb_distance_in_gff = ignored_tcb_distance_in_gff
->>>>>>> 8573296b
         self.logger = logger
 
     @property
@@ -131,11 +122,7 @@
         ignored_tcb_distance_in_gff = {k: v[1] for k, v in tcb_and_ignored_tcbs_in_gff_and_their_distances.items()}
 
         return cls(multi_object_grid, state.ego_state, extended_lane_frames, projected_ego_fstates,
-<<<<<<< HEAD
-                   tcb_in_gff_and_their_distances, lane_change_state, logger)
-=======
-                   tcb_in_gff_and_their_distances, ignored_tcb_distance_in_gff, logger)
->>>>>>> 8573296b
+                   tcb_in_gff_and_their_distances, lane_change_state, ignored_tcb_distance_in_gff, logger)
 
     @staticmethod
     def _create_projected_objects(dynamic_objects: List[DynamicObject],
