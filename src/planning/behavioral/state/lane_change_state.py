--- conflicted
+++ resolved
@@ -2,16 +2,10 @@
 from enum import Enum
 from typing import Optional, Dict, List
 
-<<<<<<< HEAD
-from decision_making.src.global_constants import MAX_OFFSET_FOR_LANE_CHANGE_COMPLETE, \
-    MAX_REL_HEADING_FOR_LANE_CHANGE_COMPLETE, \
-    LANE_CHANGE_DELAY, LANE_CHANGE_ABORT_THRESHOLD, LANE_CHANGE_TIME_COMPLETION_TARGET
-=======
 import numpy as np
 from decision_making.src.global_constants import MAX_OFFSET_FOR_LANE_CHANGE_COMPLETE, \
-    MAX_REL_HEADING_FOR_LANE_CHANGE_COMPLETE, \
+    MAX_REL_HEADING_FOR_LANE_CHANGE_COMPLETE, LANE_CHANGE_TIME_COMPLETION_TARGET, \
     LANE_CHANGE_DELAY, LANE_CHANGE_ABORT_THRESHOLD
->>>>>>> 3aaf61a3
 from decision_making.src.messages.turn_signal_message import TurnSignalState
 from decision_making.src.planning.behavioral.data_objects import ActionSpec, RelativeLane, ActionType
 from decision_making.src.planning.types import FS_DX, FS_SX, C_YAW, FrenetState2D
@@ -37,12 +31,8 @@
 
     def __init__(self, source_lane_gff: Optional[GeneralizedFrenetSerretFrame] = None, target_lane_ids: Optional[np.ndarray] = None,
                  lane_change_start_time: Optional[float] = None, target_relative_lane: Optional[RelativeLane] = None,
-<<<<<<< HEAD
-                 status: Optional[LaneChangeStatus] = LaneChangeStatus.LaneChangeRequestable,
-                 autonomous_mode: bool = False):
-=======
-                 status: Optional[LaneChangeStatus] = LaneChangeStatus.PENDING, visualizer_queue: mp.Queue = DummyQueue()):
->>>>>>> 3aaf61a3
+                 status: Optional[LaneChangeStatus] = LaneChangeStatus.PENDING,
+                 autonomous_mode: bool = False, visualizer_queue: mp.Queue = DummyQueue()):
         """
         Holds lane change state
         :param source_lane_gff: GFF that the host was in when a lane change was initiated
@@ -50,26 +40,20 @@
         :param lane_change_start_time: Time when a lane change began
         :param target_relative_lane: Relative lane of the target lane during a lane change
         :param status: lane change status
-<<<<<<< HEAD
         :param autonomous_mode: if True, don't check turn signal
-=======
         :param visualizer_queue: queue to send objects to visualizing
->>>>>>> 3aaf61a3
         """
         self.source_lane_gff = source_lane_gff
         self._target_lane_ids = target_lane_ids or np.array([])
         self.lane_change_start_time = lane_change_start_time
         self.target_relative_lane = target_relative_lane
         self.status = status
-<<<<<<< HEAD
+        self.visualizer_queue = visualizer_queue
+        self.visualizer_queue.put(self.status)
         self.autonomous_mode = autonomous_mode
         #self.last_spec_idx = None
         self.selected_action = None
         self.margin_to_keep_from_targets = None
-=======
-        self.visualizer_queue = visualizer_queue
-        self.visualizer_queue.put(self.status)
->>>>>>> 3aaf61a3
 
     def __str__(self):
         # print as dict for logs
@@ -80,14 +64,10 @@
         self._target_lane_ids = np.array([])
         self.lane_change_start_time = None
         self.target_relative_lane = None
-<<<<<<< HEAD
-        self.status = LaneChangeStatus.LaneChangeRequestable
+        self.status = LaneChangeStatus.PENDING
         self.autonomous_mode = False
         self.selected_action = None
         self.margin_to_keep_from_targets = None
-=======
-        self.status = LaneChangeStatus.PENDING
->>>>>>> 3aaf61a3
 
     def get_target_lane_gff(self, extended_lane_frames: Dict[RelativeLane, GeneralizedFrenetSerretFrame]) -> GeneralizedFrenetSerretFrame:
         """
@@ -133,13 +113,9 @@
         :param ego_state: state of host
         :return:
         """
-<<<<<<< HEAD
         if self.autonomous_mode and ego_state.timestamp_in_sec - self.lane_change_start_time > LANE_CHANGE_TIME_COMPLETION_TARGET:
             self.autonomous_mode = False
-        if self.status == LaneChangeStatus.LaneChangeRequestable:
-=======
         if self.status == LaneChangeStatus.PENDING:
->>>>>>> 3aaf61a3
             if ego_state.turn_signal.s_Data.e_e_turn_signal_state == TurnSignalState.CeSYS_e_LeftTurnSignalOn:
                 self.target_relative_lane = RelativeLane.LEFT_LANE
                 self.status = LaneChangeStatus.REQUESTED
@@ -152,16 +128,10 @@
             if ego_state.turn_signal.s_Data.e_e_turn_signal_state != LaneChangeState.expected_turn_signal_state[self.target_relative_lane]:
                 self._reset()
             elif time_since_lane_change_requested > LANE_CHANGE_DELAY:
-<<<<<<< HEAD
-                self.status = LaneChangeStatus.AnalyzingSafety
-        elif self.status == LaneChangeStatus.AnalyzingSafety:
+                self.status = LaneChangeStatus.ANALYZING_SAFETY
+        elif self.status == LaneChangeStatus.ANALYZING_SAFETY:
             if not self.autonomous_mode and ego_state.turn_signal.s_Data.e_e_turn_signal_state != \
                     LaneChangeState.expected_turn_signal_state[self.target_relative_lane]:
-=======
-                self.status = LaneChangeStatus.ANALYZING_SAFETY
-        elif self.status == LaneChangeStatus.ANALYZING_SAFETY:
-            if ego_state.turn_signal.s_Data.e_e_turn_signal_state != LaneChangeState.expected_turn_signal_state[self.target_relative_lane]:
->>>>>>> 3aaf61a3
                 self._reset()
         elif self.status == LaneChangeStatus.ACTIVE_IN_SOURCE_LANE:
             # This assumes that if the host has been localized in the target lane, it is definitely over the abort threshold 
@@ -218,18 +188,11 @@
                 self._target_lane_ids = extended_lane_frames[selected_action.relative_lane].segment_ids
                 self.lane_change_start_time = ego_state.timestamp_in_sec
                 self.target_relative_lane = selected_action.relative_lane
-<<<<<<< HEAD
-                self.status = LaneChangeStatus.LaneChangeActiveInSourceLane
-        elif self.status == LaneChangeStatus.LaneChangeActiveInSourceLane:
+                self.status = LaneChangeStatus.ACTIVE_IN_SOURCE_LANE
+        elif self.status == LaneChangeStatus.ACTIVE_IN_SOURCE_LANE:
             if self.autonomous_mode and self.selected_action is None:
                 self.selected_action = selected_action
-        elif self.status == LaneChangeStatus.LaneChangeActiveInTargetLane:
-=======
-                self.status = LaneChangeStatus.ACTIVE_IN_SOURCE_LANE
-        elif self.status == LaneChangeStatus.ACTIVE_IN_SOURCE_LANE:
-            pass
         elif self.status == LaneChangeStatus.ACTIVE_IN_TARGET_LANE:
->>>>>>> 3aaf61a3
             distance_to_target_lane_center = projected_ego_fstates[RelativeLane.SAME_LANE][FS_DX]
 
             host_station_in_target_lane_gff = np.array([projected_ego_fstates[RelativeLane.SAME_LANE][FS_SX]])
@@ -237,15 +200,15 @@
                                extended_lane_frames[RelativeLane.SAME_LANE].get_yaw(host_station_in_target_lane_gff)[0]
 
             # If lane change completion requirements are met, the lane change is complete.
-<<<<<<< HEAD
             if abs(distance_to_target_lane_center) < MAX_OFFSET_FOR_LANE_CHANGE_COMPLETE and \
                     abs(relative_heading) < MAX_REL_HEADING_FOR_LANE_CHANGE_COMPLETE:
                 if self.autonomous_mode:
                     self._reset()
                 else:
-                    self.status = LaneChangeStatus.LaneChangeCompleteWaitingForReset
-        elif self.status == LaneChangeStatus.LaneChangeCompleteWaitingForReset:
+                    self.status = LaneChangeStatus.COMPLETE_WAITING_FOR_RESET
+        elif self.status == LaneChangeStatus.COMPLETE_WAITING_FOR_RESET:
             pass
+        self.visualizer_queue.put(self.status)
 
     def get_selected_action_idx(self, action_specs) -> Optional[int]:
         if self.selected_action is None:
@@ -256,12 +219,4 @@
                 spec.v == self.selected_action.v and spec.relative_lane == self.selected_action.relative_lane]
         if len(idxs) == 0:
             return None
-        return idxs[0]
-=======
-            if (abs(distance_to_target_lane_center) < MAX_OFFSET_FOR_LANE_CHANGE_COMPLETE
-                    and abs(relative_heading) < MAX_REL_HEADING_FOR_LANE_CHANGE_COMPLETE):
-                self.status = LaneChangeStatus.COMPLETE_WAITING_FOR_RESET
-        elif self.status == LaneChangeStatus.COMPLETE_WAITING_FOR_RESET:
-            pass
-        self.visualizer_queue.put(self.status)
->>>>>>> 3aaf61a3
+        return idxs[0]