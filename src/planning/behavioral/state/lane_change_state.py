--- conflicted
+++ resolved
@@ -16,21 +16,12 @@
 
 
 class LaneChangeStatus(Enum):
-<<<<<<< HEAD
-    Requestable = 0   # TODO: Find a better name so that it's not confused with LaneChangeRequested?
-    Requested = 1
-    AnalyzingSafety = 2
-    ActiveInSourceLane = 3
-    ActiveInTargetLane = 4
-    CompleteWaitingForReset = 5
-=======
     PENDING = 0
     REQUESTED = 1
     ANALYZING_SAFETY = 2
     ACTIVE_IN_SOURCE_LANE = 3
     ACTIVE_IN_TARGET_LANE = 4
     COMPLETE_WAITING_FOR_RESET = 5
->>>>>>> 798875c7
 
 
 class LaneChangeState:
@@ -40,11 +31,7 @@
 
     def __init__(self, source_lane_gff: Optional[GeneralizedFrenetSerretFrame] = None, target_lane_ids: Optional[np.ndarray] = None,
                  lane_change_start_time: Optional[float] = None, target_relative_lane: Optional[RelativeLane] = None,
-<<<<<<< HEAD
-                 status: Optional[LaneChangeStatus] = LaneChangeStatus.Requestable, visualizer_queue: SimpleQueue = None):
-=======
-                 status: Optional[LaneChangeStatus] = LaneChangeStatus.PENDING):
->>>>>>> 798875c7
+                 status: Optional[LaneChangeStatus] = LaneChangeStatus.PENDING, visualizer_queue: SimpleQueue = None):
         """
         Holds lane change state
         :param source_lane_gff: GFF that the host was in when a lane change was initiated
@@ -71,11 +58,7 @@
         self._target_lane_ids = np.array([])
         self.lane_change_start_time = None
         self.target_relative_lane = None
-<<<<<<< HEAD
-        self.status = LaneChangeStatus.Requestable
-=======
         self.status = LaneChangeStatus.PENDING
->>>>>>> 798875c7
 
     def get_target_lane_gff(self, extended_lane_frames: Dict[RelativeLane, GeneralizedFrenetSerretFrame]) -> GeneralizedFrenetSerretFrame:
         """
@@ -84,11 +67,7 @@
         :param extended_lane_frames:
         :return:
         """
-<<<<<<< HEAD
-        if self.status in [LaneChangeStatus.AnalyzingSafety, LaneChangeStatus.ActiveInSourceLane]:
-=======
         if self.status in [LaneChangeStatus.ANALYZING_SAFETY, LaneChangeStatus.ACTIVE_IN_SOURCE_LANE]:
->>>>>>> 798875c7
             target_gff = extended_lane_frames[self.target_relative_lane]
         else:
             target_gff = extended_lane_frames[RelativeLane.SAME_LANE]
@@ -125,16 +104,6 @@
         :param ego_state: state of host
         :return:
         """
-<<<<<<< HEAD
-        if self.status == LaneChangeStatus.Requestable:
-            if ego_state.turn_signal.s_Data.e_e_turn_signal_state == TurnSignalState.CeSYS_e_LeftTurnSignalOn:
-                self.target_relative_lane = RelativeLane.LEFT_LANE
-                self.status = LaneChangeStatus.Requested
-            elif ego_state.turn_signal.s_Data.e_e_turn_signal_state == TurnSignalState.CeSYS_e_RightTurnSignalOn:
-                self.target_relative_lane = RelativeLane.RIGHT_LANE
-                self.status = LaneChangeStatus.Requested
-        elif self.status == LaneChangeStatus.Requested:
-=======
         if self.status == LaneChangeStatus.PENDING:
             if ego_state.turn_signal.s_Data.e_e_turn_signal_state == TurnSignalState.CeSYS_e_LeftTurnSignalOn:
                 self.target_relative_lane = RelativeLane.LEFT_LANE
@@ -143,7 +112,6 @@
                 self.target_relative_lane = RelativeLane.RIGHT_LANE
                 self.status = LaneChangeStatus.REQUESTED
         elif self.status == LaneChangeStatus.REQUESTED:
->>>>>>> 798875c7
             time_since_lane_change_requested = ego_state.timestamp_in_sec - ego_state.turn_signal.s_Data.s_time_changed.timestamp_in_seconds
 
             if ego_state.turn_signal.s_Data.e_e_turn_signal_state != LaneChangeState.expected_turn_signal_state[self.target_relative_lane]:
@@ -153,17 +121,10 @@
         elif self.status == LaneChangeStatus.ANALYZING_SAFETY:
             if ego_state.turn_signal.s_Data.e_e_turn_signal_state != LaneChangeState.expected_turn_signal_state[self.target_relative_lane]:
                 self._reset()
-<<<<<<< HEAD
-        elif self.status == LaneChangeStatus.ActiveInSourceLane:
-            # This assumes that if the host has been localized in the target lane, it is definitely over the abort threshold 
-            if self._is_lane_id_in_target_lane_ids(ego_state.map_state.lane_id):  # check to see if host has crossed into target lane
-                self.status = LaneChangeStatus.ActiveInTargetLane
-=======
         elif self.status == LaneChangeStatus.ACTIVE_IN_SOURCE_LANE:
             # This assumes that if the host has been localized in the target lane, it is definitely over the abort threshold 
             if self._is_lane_id_in_target_lane_ids(ego_state.map_state.lane_id):  # check to see if host has crossed into target lane
                 self.status = LaneChangeStatus.ACTIVE_IN_TARGET_LANE
->>>>>>> 798875c7
             else:
                 dist_to_right_border_in_source_lane, dist_to_left_border_in_source_lane = MapUtils.get_dist_to_lane_borders(
                     ego_state.map_state.lane_id, ego_state.map_state.lane_fstate[FS_SX])
@@ -186,15 +147,9 @@
                         != LaneChangeState.expected_turn_signal_state[self.target_relative_lane]
                         and lane_change_percent_complete <= LANE_CHANGE_ABORT_THRESHOLD):
                     self._reset()
-<<<<<<< HEAD
-        elif self.status == LaneChangeStatus.ActiveInTargetLane:
-            pass
-        elif self.status == LaneChangeStatus.CompleteWaitingForReset:
-=======
         elif self.status == LaneChangeStatus.ACTIVE_IN_TARGET_LANE:
             pass
         elif self.status == LaneChangeStatus.COMPLETE_WAITING_FOR_RESET:
->>>>>>> 798875c7
             if ego_state.turn_signal.s_Data.e_e_turn_signal_state != LaneChangeState.expected_turn_signal_state[self.target_relative_lane]:
                 self._reset()
 
@@ -209,15 +164,9 @@
         :param selected_action: selected action spec
         :return:
         """
-<<<<<<< HEAD
-        if self.status == LaneChangeStatus.Requestable:
-            pass
-        elif self.status == LaneChangeStatus.Requested:
-=======
         if self.status == LaneChangeStatus.PENDING:
             pass
         elif self.status == LaneChangeStatus.REQUESTED:
->>>>>>> 798875c7
             # if lane doesn't exist, reset
             if self.target_relative_lane not in extended_lane_frames.keys():
                 self._reset()
@@ -227,17 +176,10 @@
                 self._target_lane_ids = extended_lane_frames[selected_action.relative_lane].segment_ids
                 self.lane_change_start_time = ego_state.timestamp_in_sec
                 self.target_relative_lane = selected_action.relative_lane
-<<<<<<< HEAD
-                self.status = LaneChangeStatus.ActiveInSourceLane
-        elif self.status == LaneChangeStatus.ActiveInSourceLane:
-            pass
-        elif self.status == LaneChangeStatus.ActiveInTargetLane:
-=======
                 self.status = LaneChangeStatus.ACTIVE_IN_SOURCE_LANE
         elif self.status == LaneChangeStatus.ACTIVE_IN_SOURCE_LANE:
             pass
         elif self.status == LaneChangeStatus.ACTIVE_IN_TARGET_LANE:
->>>>>>> 798875c7
             distance_to_target_lane_center = projected_ego_fstates[RelativeLane.SAME_LANE][FS_DX]
 
             host_station_in_target_lane_gff = np.array([projected_ego_fstates[RelativeLane.SAME_LANE][FS_SX]])
@@ -247,13 +189,7 @@
             # If lane change completion requirements are met, the lane change is complete.
             if (abs(distance_to_target_lane_center) < MAX_OFFSET_FOR_LANE_CHANGE_COMPLETE
                     and abs(relative_heading) < MAX_REL_HEADING_FOR_LANE_CHANGE_COMPLETE):
-<<<<<<< HEAD
-                self.status = LaneChangeStatus.CompleteWaitingForReset
-        elif self.status == LaneChangeStatus.CompleteWaitingForReset:
-            pass
-        self.visualizer_queue.put(self.status)
-=======
                 self.status = LaneChangeStatus.COMPLETE_WAITING_FOR_RESET
         elif self.status == LaneChangeStatus.COMPLETE_WAITING_FOR_RESET:
             pass
->>>>>>> 798875c7
+        self.visualizer_queue.put(self.status)