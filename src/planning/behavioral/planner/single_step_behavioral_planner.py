import numpy as np
from decision_making.src.exceptions import NoActionsLeftForBPError
from decision_making.src.planning.behavioral.action_space.action_space import ActionSpaceContainer
from decision_making.src.planning.behavioral.action_space.dynamic_action_space import DynamicActionSpace
from decision_making.src.planning.behavioral.action_space.static_action_space import StaticActionSpace
from decision_making.src.planning.behavioral.state.behavioral_grid_state import BehavioralGridState
from decision_making.src.planning.behavioral.data_objects import StaticActionRecipe, DynamicActionRecipe, \
    ActionSpec, AggressivenessLevel, RelativeLane, ActionType, ActionRecipe
from decision_making.src.planning.behavioral.default_config import DEFAULT_STATIC_RECIPE_FILTERING, \
    DEFAULT_DYNAMIC_RECIPE_FILTERING
from decision_making.src.planning.behavioral.planner.base_planner import BasePlanner
from logging import Logger
from typing import List

from decision_making.src.planning.types import ActionSpecArray
from decision_making.src.prediction.ego_aware_prediction.road_following_predictor import RoadFollowingPredictor


class SingleStepBehavioralPlanner(BasePlanner):
    """
    For each received current-state:
     1.A behavioral, semantic state is created and its value is approximated.
     2.The full action-space is enumerated (recipes are generated).
     3.Recipes are filtered according to some pre-defined rules.
     4.Recipes are specified so ActionSpecs are created.
     5.Action Specs are evaluated.
     6.Lowest-Cost ActionSpec is chosen and its parameters are sent to TrajectoryPlanner.
    """
<<<<<<< HEAD
    def __init__(self, behavioral_state: BehavioralGridState, logger: Logger):
        super().__init__(behavioral_state, logger)
        self.predictor = RoadFollowingPredictor(logger)
        self.action_space = ActionSpaceContainer(logger, [StaticActionSpace(logger, DEFAULT_STATIC_RECIPE_FILTERING),
                                                          DynamicActionSpace(logger, self.predictor, DEFAULT_DYNAMIC_RECIPE_FILTERING)])

    def _create_actions(self) -> ActionSpecArray:
        action_recipes = self.action_space.recipes

        # Recipe filtering
        recipes_mask = self.action_space.filter_recipes(action_recipes, self.behavioral_state)
        self.logger.debug('Number of actions originally: %d, valid: %d',
                          self.action_space.action_space_size, np.sum(recipes_mask))
=======
    def __init__(self, action_space: ActionSpace, recipe_evaluator: Optional[ActionRecipeEvaluator],
                 action_spec_evaluator: Optional[ActionSpecEvaluator], action_spec_validator: Optional[ActionSpecFiltering],
                 value_approximator: ValueApproximator, predictor: EgoAwarePredictor, logger: Logger):
        super().__init__(action_space, recipe_evaluator, action_spec_evaluator, action_spec_validator, value_approximator,
                         predictor, logger)
        self.logger.debug('ActionSpec Filters List: %s', [filter.__str__() for filter in action_spec_validator._filters])

    def choose_action(self, state: State, behavioral_state: BehavioralGridState, action_recipes: List[ActionRecipe],
                      recipes_mask: List[bool], route_plan: RoutePlan) -> (int, ActionSpec):
        """
        upon receiving an input state, return an action specification and its respective index in the given list of
        action recipes.
        :param recipes_mask: A list of boolean values, which are True if respective action recipe in
        input argument action_recipes is valid, else False.
        :param state: the current world state
        :param behavioral_state: processed behavioral state
        :param action_recipes: a list of enumerated semantic actions [ActionRecipe].
        :param route_plan:
        :return: a tuple of the selected action index and selected action spec itself (int, ActionSpec).
        """
>>>>>>> 774311f3

        action_specs = np.full(len(action_recipes), None)
        valid_action_recipes = [action_recipe for i, action_recipe in enumerate(action_recipes) if recipes_mask[i]]
        action_specs[recipes_mask] = self.action_space.specify_goals(valid_action_recipes, self.behavioral_state)

        # TODO: FOR DEBUG PURPOSES!
        num_of_considered_static_actions = sum(isinstance(x, StaticActionRecipe) for x in valid_action_recipes)
        num_of_considered_dynamic_actions = sum(isinstance(x, DynamicActionRecipe) for x in valid_action_recipes)
        num_of_specified_actions = sum(x is not None for x in action_specs)
        self.logger.debug('Number of actions specified: %d (#%dS,#%dD)',
                          num_of_specified_actions, num_of_considered_static_actions, num_of_considered_dynamic_actions)
        return action_specs

    def _filter_actions(self, action_specs: ActionSpecArray) -> ActionSpecArray:
        action_specs_mask = self.action_spec_validator.filter_action_specs(action_specs, self.behavioral_state)
        filtered_action_specs = np.full(len(action_specs), None)
        filtered_action_specs[action_specs_mask] = action_specs[action_specs_mask]
        return filtered_action_specs

    def _evaluate(self, action_specs: ActionSpecArray) -> np.ndarray:
        """
        Evaluates Action-Specifications based on the following logic:
        * Only takes into account actions on RelativeLane.SAME_LANE
        * If there's a leading vehicle, try following it (ActionType.FOLLOW_VEHICLE, lowest aggressiveness possible)
        * If no action from the previous bullet is found valid, find the ActionType.FOLLOW_ROAD_SIGN action with lowest
        * aggressiveness, and save it.
        * Find the ActionType.FOLLOW_LANE action with maximal allowed velocity and lowest aggressiveness possible,
        * and save it.
        * Compare the saved FOLLOW_ROAD_SIGN and FOLLOW_LANE actions, and choose between them.
        :param action_specs: specifications of action_recipes.
        :return: numpy array of costs of semantic actions. Only one action gets a cost of 0, the rest get 1.
        """
        costs = np.full(len(action_specs), 1)

        # first try to find a valid dynamic action (FOLLOW_VEHICLE) for SAME_LANE
        follow_vehicle_valid_action_idxs = [i for i, spec in enumerate(action_specs)
                                            if spec is not None
                                            and spec.recipe.relative_lane == RelativeLane.SAME_LANE
                                            and spec.recipe.action_type == ActionType.FOLLOW_VEHICLE]
        # The selection is only by aggressiveness, since it relies on the fact that we only follow a vehicle on the
        # SAME lane, which means there is only 1 possible vehicle to follow, so there is only 1 target vehicle speed.
        if len(follow_vehicle_valid_action_idxs) > 0:
            costs[follow_vehicle_valid_action_idxs[0]] = 0  # choose the found dynamic action, which is least aggressive
            return costs

        # next try to find a valid road sign action (FOLLOW_ROAD_SIGN) for SAME_LANE.
        # Selection only needs to consider aggressiveness level, as all the target speeds are ZERO_SPEED.
        # Tentative decision is kept in selected_road_sign_idx, to be compared against STATIC actions
        follow_road_sign_valid_action_idxs = [i for i, spec in enumerate(action_specs)
                                              if spec is not None
                                              and spec.recipe.relative_lane == RelativeLane.SAME_LANE
                                              and spec.recipe.action_type == ActionType.FOLLOW_ROAD_SIGN]
        if len(follow_road_sign_valid_action_idxs) > 0:
            # choose the found action, which is least aggressive.
            selected_road_sign_idx = follow_road_sign_valid_action_idxs[0]
        else:
            selected_road_sign_idx = -1

        # last, look for valid static action
        filtered_follow_lane_idxs = [i for i, spec in enumerate(action_specs)
                                     if spec is not None and isinstance(spec.recipe, StaticActionRecipe)
                                     and spec.recipe.relative_lane == RelativeLane.SAME_LANE]
        if len(filtered_follow_lane_idxs) > 0:
            # find the minimal aggressiveness level among valid static recipes
            min_aggr_level = min([action_specs[idx].recipe.aggressiveness.value for idx in filtered_follow_lane_idxs])

            # among the minimal aggressiveness level, find the fastest action
            follow_lane_valid_action_idxs = [idx for idx in filtered_follow_lane_idxs
                                             if action_specs[idx].recipe.aggressiveness.value == min_aggr_level]

            selected_follow_lane_idx = follow_lane_valid_action_idxs[-1]
        else:
            selected_follow_lane_idx = -1

        # finally decide between the road sign and the static action
        if selected_road_sign_idx < 0 and selected_follow_lane_idx < 0:
            # if no action of either type was found, raise an error
            raise NoActionsLeftForBPError("All actions were filtered in BP. timestamp_in_sec: %f" %
                                          self.behavioral_state.ego_state.timestamp_in_sec)
        elif selected_road_sign_idx < 0:
            # if no road sign action is found, select the static action
            costs[selected_follow_lane_idx] = 0
            return costs
        elif selected_follow_lane_idx < 0:
            # if no static action is found, select the road sign action
            costs[selected_road_sign_idx] = 0
            return costs
        else:
            # if both road sign and static actions are valid - choose
            if SingleStepBehavioralPlanner._is_static_action_preferred(action_specs, selected_road_sign_idx):
                costs[selected_follow_lane_idx] = 0
                return costs
            else:
                costs[selected_road_sign_idx] = 0
                return costs

    @staticmethod
    def _is_static_action_preferred(action_specs: List[ActionSpec], road_sign_idx: int):
        """
        Selects if a STATIC or ROAD_SIGN action is preferred.
        This can be based on any criteria.
        For example:
            always prefer 1 type of action,
            select action type if aggressiveness is as desired
            Toggle between the 2
        :param action_specs: of all possible actions
        :param road_sign_idx: of calmest road sign action
        :return: True if static action is preferred, False otherwise
        """
        road_sign_action = action_specs[road_sign_idx]
        # Avoid AGGRESSIVE stop. TODO relax the restriction of not selective an aggressive road sign
        return road_sign_action.recipe.aggressiveness != AggressivenessLevel.CALM

    def _choose_action(self, action_specs: ActionSpecArray, costs: np.array) -> [ActionRecipe, ActionSpec]:
        selected_action_index = np.argmin(costs)
        return self.action_space.recipes[selected_action_index], action_specs[selected_action_index]<|MERGE_RESOLUTION|>--- conflicted
+++ resolved
@@ -26,12 +26,12 @@
      5.Action Specs are evaluated.
      6.Lowest-Cost ActionSpec is chosen and its parameters are sent to TrajectoryPlanner.
     """
-<<<<<<< HEAD
     def __init__(self, behavioral_state: BehavioralGridState, logger: Logger):
         super().__init__(behavioral_state, logger)
         self.predictor = RoadFollowingPredictor(logger)
         self.action_space = ActionSpaceContainer(logger, [StaticActionSpace(logger, DEFAULT_STATIC_RECIPE_FILTERING),
                                                           DynamicActionSpace(logger, self.predictor, DEFAULT_DYNAMIC_RECIPE_FILTERING)])
+        self.logger.debug('ActionSpec Filters List: %s', [filter.__str__() for filter in action_spec_validator._filters])
 
     def _create_actions(self) -> ActionSpecArray:
         action_recipes = self.action_space.recipes
@@ -40,28 +40,6 @@
         recipes_mask = self.action_space.filter_recipes(action_recipes, self.behavioral_state)
         self.logger.debug('Number of actions originally: %d, valid: %d',
                           self.action_space.action_space_size, np.sum(recipes_mask))
-=======
-    def __init__(self, action_space: ActionSpace, recipe_evaluator: Optional[ActionRecipeEvaluator],
-                 action_spec_evaluator: Optional[ActionSpecEvaluator], action_spec_validator: Optional[ActionSpecFiltering],
-                 value_approximator: ValueApproximator, predictor: EgoAwarePredictor, logger: Logger):
-        super().__init__(action_space, recipe_evaluator, action_spec_evaluator, action_spec_validator, value_approximator,
-                         predictor, logger)
-        self.logger.debug('ActionSpec Filters List: %s', [filter.__str__() for filter in action_spec_validator._filters])
-
-    def choose_action(self, state: State, behavioral_state: BehavioralGridState, action_recipes: List[ActionRecipe],
-                      recipes_mask: List[bool], route_plan: RoutePlan) -> (int, ActionSpec):
-        """
-        upon receiving an input state, return an action specification and its respective index in the given list of
-        action recipes.
-        :param recipes_mask: A list of boolean values, which are True if respective action recipe in
-        input argument action_recipes is valid, else False.
-        :param state: the current world state
-        :param behavioral_state: processed behavioral state
-        :param action_recipes: a list of enumerated semantic actions [ActionRecipe].
-        :param route_plan:
-        :return: a tuple of the selected action index and selected action spec itself (int, ActionSpec).
-        """
->>>>>>> 774311f3
 
         action_specs = np.full(len(action_recipes), None)
         valid_action_recipes = [action_recipe for i, action_recipe in enumerate(action_recipes) if recipes_mask[i]]
