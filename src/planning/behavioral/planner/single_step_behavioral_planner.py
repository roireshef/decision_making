--- conflicted
+++ resolved
@@ -7,14 +7,9 @@
 from decision_making.src.messages.navigation_plan_message import NavigationPlanMsg
 from decision_making.src.messages.visualization.behavioral_visualization_message import BehavioralVisualizationMsg
 from decision_making.src.planning.behavioral.action_space.action_space import ActionSpace
-<<<<<<< HEAD
-from decision_making.src.planning.behavioral.behavioral_grid_state import BehavioralGridState
-from decision_making.src.planning.behavioral.data_objects import ActionRecipe, ActionSpec, ActionType, NavigationGoal
-=======
 from decision_making.src.planning.behavioral.behavioral_grid_state import \
     BehavioralGridState
-from decision_making.src.planning.behavioral.data_objects import StaticActionRecipe, DynamicActionRecipe
->>>>>>> cf821b52
+from decision_making.src.planning.behavioral.data_objects import StaticActionRecipe, DynamicActionRecipe, NavigationGoal
 from decision_making.src.planning.behavioral.evaluators.action_evaluator import ActionRecipeEvaluator, \
     ActionSpecEvaluator
 from decision_making.src.planning.behavioral.evaluators.value_approximator import ValueApproximator
@@ -61,9 +56,6 @@
         self.logger.debug('Number of actions originally: %d, valid: %d, filter processing time: %f',
                           self.action_space.action_space_size, np.sum(recipes_mask), time.time()-time_before_filters)
 
-        # State-Action Evaluation
-        # action_costs = self.recipe_evaluator.evaluate(behavioral_state, action_recipes, recipes_mask)
-
         # TODO: FOR DEBUG PURPOSES!
         time_before_specify = time.time()
 
@@ -82,12 +74,9 @@
         # ActionSpec filtering
         action_specs_mask = self.action_spec_validator.filter_action_specs(action_specs, behavioral_state)
 
-        # print('action_specs_mask[76]=%d' % (action_specs_mask[76]))
-
         # State-Action Evaluation
         action_costs = self.action_spec_evaluator.evaluate(behavioral_state, action_recipes, action_specs, action_specs_mask)
 
-<<<<<<< HEAD
         value_costs = np.array([self._approximate_value_function(state, action_recipes[i], spec)
                                 if action_specs_mask[i] else np.inf for i, spec in enumerate(action_specs)])
 
@@ -97,10 +86,6 @@
         valid_idx = np.where(action_specs_mask)[0]
         selected_action_index = valid_idx[Q_values[valid_idx].argmin()]
         self.logger.debug('Selected recipe: ', action_recipes[selected_action_index].__dict__)
-=======
-        valid_idxs = np.where(action_specs_mask)[0]
-        selected_action_index = valid_idxs[action_costs[valid_idxs].argmin()]
->>>>>>> cf821b52
         selected_action_spec = action_specs[selected_action_index]
 
         trajectory_parameters = CostBasedBehavioralPlanner._generate_trajectory_specs(behavioral_state=behavioral_state,
@@ -115,10 +100,6 @@
         # TODO: Fill that!
         baseline_trajectory = CostBasedBehavioralPlanner.generate_baseline_trajectory(state.ego_state,
                                                                                       selected_action_spec)
-
-        print('Chosen action: %s\nSpec: %s, dist=%.2f' % (action_recipes[selected_action_index].__dict__,
-            selected_action_spec.__dict__,
-            selected_action_spec.s - behavioral_state.ego_state.road_localization.road_lon))
 
         self.logger.debug("Chosen behavioral semantic action is %s, %s",
                           action_recipes[selected_action_index].__dict__, selected_action_spec.__dict__)
