import numpy as np
from logging import Logger
from typing import Optional, List, Dict

import rte.python.profiler as prof
from decision_making.src.messages.navigation_plan_message import NavigationPlanMsg
from decision_making.src.messages.visualization.behavioral_visualization_message import BehavioralVisualizationMsg
from decision_making.src.planning.behavioral.action_space.action_space import ActionSpace
from decision_making.src.planning.behavioral.behavioral_grid_state import BehavioralGridState
from decision_making.src.planning.behavioral.data_objects import StaticActionRecipe, DynamicActionRecipe, ActionRecipe, \
    ActionSpec
from decision_making.src.planning.behavioral.evaluators.action_evaluator import ActionRecipeEvaluator, \
    ActionSpecEvaluator
from decision_making.src.planning.behavioral.evaluators.value_approximator import ValueApproximator
from decision_making.src.planning.behavioral.filtering.action_spec_filtering import ActionSpecFiltering
from decision_making.src.planning.behavioral.planner.cost_based_behavioral_planner import \
    CostBasedBehavioralPlanner
from decision_making.src.prediction.ego_aware_prediction.ego_aware_predictor import EgoAwarePredictor
from decision_making.src.state.state import State


class SingleStepBehavioralPlanner(CostBasedBehavioralPlanner):
    """
    For each received current-state:
     1.A behavioral, semantic state is created and its value is approximated.
     2.The full action-space is enumerated (recipes are generated).
     3.Recipes are filtered according to some pre-defined rules.
     4.Recipes are specified so ActionSpecs are created.
     5.Action Specs are evaluated.
     6.Lowest-Cost ActionSpec is chosen and its parameters are sent to TrajectoryPlanner.
    """
    def __init__(self, action_space: ActionSpace, recipe_evaluator: Optional[ActionRecipeEvaluator],
                 action_spec_evaluator: Optional[ActionSpecEvaluator], action_spec_validator: Optional[ActionSpecFiltering],
                 value_approximator: ValueApproximator, predictor: EgoAwarePredictor, logger: Logger):
        super().__init__(action_space, recipe_evaluator, action_spec_evaluator, action_spec_validator, value_approximator,
                         predictor, logger)

    def choose_action(self, state: State, behavioral_state: BehavioralGridState, action_recipes: List[ActionRecipe],
                      recipes_mask: List[bool], nav_plan: NavigationPlanMsg) -> (int, ActionSpec):
        """
        upon receiving an input state, return an action specification and its respective index in the given list of
        action recipes.
        :param recipes_mask: A list of boolean values, which are True if respective action recipe in
        input argument action_recipes is valid, else False.
        :param state: the current world state
        :param behavioral_state: processed behavioral state
        :param action_recipes: a list of enumerated semantic actions [ActionRecipe].
        :return: a tuple of the selected action index and selected action spec itself (int, ActionSpec).
        """

        # Action specification
        # TODO: replace numpy array with fast sparse-list implementation
        action_specs = np.full(len(action_recipes), None)
        valid_action_recipes = [action_recipe for i, action_recipe in enumerate(action_recipes) if recipes_mask[i]]
        action_specs[recipes_mask] = self.action_space.specify_goals(valid_action_recipes, behavioral_state)
        action_specs = list(action_specs)

        # TODO: FOR DEBUG PURPOSES!
        num_of_considered_static_actions = sum(isinstance(x, StaticActionRecipe) for x in valid_action_recipes)
        num_of_considered_dynamic_actions = sum(isinstance(x, DynamicActionRecipe) for x in valid_action_recipes)
        num_of_specified_actions = sum(x is not None for x in action_specs)
        self.logger.debug('Number of actions specified: %d (#%dS,#%dD)',
                          num_of_specified_actions, num_of_considered_static_actions, num_of_considered_dynamic_actions)

        # ActionSpec filtering
        action_specs_mask = self.action_spec_validator.filter_action_specs(action_specs, behavioral_state)

        # State-Action Evaluation
        action_costs = self.action_spec_evaluator.evaluate(behavioral_state, action_recipes, action_specs, action_specs_mask)

        # approximate cost-to-go per terminal state
        terminal_behavioral_states = self._generate_terminal_states(state, action_specs, action_specs_mask, nav_plan)
        # TODO: NavigationPlan is now None and should be meaningful when we have one
        terminal_states_values = np.array([self.value_approximator.approximate(state, None) if action_specs_mask[i] else np.nan
                                           for i, state in enumerate(terminal_behavioral_states)])

        self.logger.debug('terminal states value: %s', np.array_repr(terminal_states_values).replace('\n', ' '))

        # compute "approximated Q-value" (action cost +  cost-to-go) for all actions
        action_q_cost = action_costs + terminal_states_values

        valid_idxs = np.where(action_specs_mask)[0]
        selected_action_index = valid_idxs[action_q_cost[valid_idxs].argmin()]
        selected_action_spec = action_specs[selected_action_index]

        return selected_action_index, selected_action_spec

    @prof.ProfileFunction()
    def plan(self, state: State, nav_plan: NavigationPlanMsg):
        action_recipes = self.action_space.recipes

        # create road semantic grid from the raw State object
        # behavioral_state contains road_occupancy_grid and ego_state
        behavioral_state = BehavioralGridState.create_from_state(state=state, nav_plan=nav_plan, logger=self.logger)

        # Recipe filtering
        recipes_mask = self.action_space.filter_recipes(action_recipes, behavioral_state)

        self.logger.debug('Number of actions originally: %d, valid: %d',
                          self.action_space.action_space_size, np.sum(recipes_mask))
        selected_action_index, selected_action_spec = self.choose_action(state, behavioral_state, action_recipes, recipes_mask)
<<<<<<< HEAD
        trajectory_parameters, ego_fstate, goal_fstate = CostBasedBehavioralPlanner._generate_trajectory_specs(
            behavioral_state=behavioral_state, action_recipe=action_recipes[selected_action_index],
            action_spec=selected_action_spec, navigation_plan=nav_plan)
=======
        trajectory_parameters = CostBasedBehavioralPlanner._generate_trajectory_specs(
            behavioral_state=behavioral_state, action_spec=selected_action_spec, navigation_plan=nav_plan)
>>>>>>> 6b2d7cc4
        visualization_message = BehavioralVisualizationMsg(
            reference_route_points=trajectory_parameters.reference_route.points)

        # keeping selected actions for next iteration use
        self._last_action = action_recipes[selected_action_index]
        self._last_action_spec = selected_action_spec

        baseline_trajectory = CostBasedBehavioralPlanner.generate_baseline_trajectory(
            state.ego_state, selected_action_spec, trajectory_parameters.reference_route, ego_fstate, goal_fstate)

        self.logger.debug("Chosen behavioral action recipe %s (ego_timestamp: %.2f)",
                          action_recipes[selected_action_index], state.ego_state.timestamp_in_sec)
        self.logger.debug("Chosen behavioral action spec %s (ego_timestamp: %.2f)",
                          selected_action_spec, state.ego_state.timestamp_in_sec)

        return trajectory_parameters, baseline_trajectory, visualization_message<|MERGE_RESOLUTION|>--- conflicted
+++ resolved
@@ -99,14 +99,8 @@
         self.logger.debug('Number of actions originally: %d, valid: %d',
                           self.action_space.action_space_size, np.sum(recipes_mask))
         selected_action_index, selected_action_spec = self.choose_action(state, behavioral_state, action_recipes, recipes_mask)
-<<<<<<< HEAD
         trajectory_parameters, ego_fstate, goal_fstate = CostBasedBehavioralPlanner._generate_trajectory_specs(
-            behavioral_state=behavioral_state, action_recipe=action_recipes[selected_action_index],
-            action_spec=selected_action_spec, navigation_plan=nav_plan)
-=======
-        trajectory_parameters = CostBasedBehavioralPlanner._generate_trajectory_specs(
             behavioral_state=behavioral_state, action_spec=selected_action_spec, navigation_plan=nav_plan)
->>>>>>> 6b2d7cc4
         visualization_message = BehavioralVisualizationMsg(
             reference_route_points=trajectory_parameters.reference_route.points)
 
