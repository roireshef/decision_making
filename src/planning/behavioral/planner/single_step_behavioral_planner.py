--- conflicted
+++ resolved
@@ -84,16 +84,11 @@
         self._last_action = action_recipes[selected_action_index]
         self._last_action_spec = selected_action_spec
 
-<<<<<<< HEAD
         # TODO: Fill that!
         baseline_trajectory = CostBasedBehavioralPlanner.generate_baseline_trajectory(state.ego_state,
                                                                                       selected_action_spec.t,
                                                                                       action_recipes[selected_action_index],
                                                                                       selected_action_spec)
-=======
-        baseline_trajectory = CostBasedBehavioralPlanner.generate_baseline_trajectory(
-            behavioral_state.ego_state, selected_action_spec)
->>>>>>> 90cbf173
 
         self.logger.debug("Chosen behavioral semantic action is %s, %s",
                           action_recipes[selected_action_index].__dict__, selected_action_spec.__dict__)
