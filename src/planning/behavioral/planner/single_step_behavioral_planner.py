import numpy as np
from decision_making.src.messages.route_plan_message import RoutePlan
from decision_making.src.planning.behavioral.action_space.action_space import ActionSpaceContainer
from decision_making.src.planning.behavioral.action_space.dynamic_action_space import DynamicActionSpace
from decision_making.src.planning.behavioral.action_space.road_sign_action_space import RoadSignActionSpace
from decision_making.src.planning.behavioral.action_space.static_action_space import StaticActionSpace
from decision_making.src.planning.behavioral.evaluators.augmented_lane_action_spec_evaluator import \
    AugmentedLaneActionSpecEvaluator
from decision_making.src.planning.behavioral.state.behavioral_grid_state import BehavioralGridState
from decision_making.src.planning.behavioral.state.lane_change_state import LaneChangeState
from decision_making.src.planning.behavioral.data_objects import StaticActionRecipe, DynamicActionRecipe, \
    ActionSpec, ActionRecipe, PlannerUserOptions
from decision_making.src.planning.behavioral.default_config import DEFAULT_STATIC_RECIPE_FILTERING, \
    DEFAULT_DYNAMIC_RECIPE_FILTERING, DEFAULT_ACTION_SPEC_FILTERING, DEFAULT_ROAD_SIGN_RECIPE_FILTERING
from decision_making.src.planning.behavioral.planner.base_planner import BasePlanner
from logging import Logger

from decision_making.src.planning.types import ActionSpecArray
from decision_making.src.prediction.ego_aware_prediction.road_following_predictor import RoadFollowingPredictor
from decision_making.src.state.state import State
from decision_making.src.utils.map_utils import MapUtils


class SingleStepBehavioralPlanner(BasePlanner):
    """
    For each received current-state:
     1.A behavioral, semantic state is created and its value is approximated.
     2.The full action-space is enumerated (recipes are generated).
     3.Recipes are filtered according to some pre-defined rules.
     4.Recipes are specified so ActionSpecs are created.
     5.Action Specs are evaluated.
     6.Lowest-Cost ActionSpec is chosen and its parameters are sent to TrajectoryPlanner.
    """
<<<<<<< HEAD
    def __init__(self, user_options: PlannerUserOptions, logger: Logger):
        super().__init__(user_options, logger)
        self.predictor = RoadFollowingPredictor(logger)
        self.action_space = ActionSpaceContainer(logger, [StaticActionSpace(logger, DEFAULT_STATIC_RECIPE_FILTERING),
                                                          DynamicActionSpace(logger, self.predictor, DEFAULT_DYNAMIC_RECIPE_FILTERING, user_options.target_margin),
                                                          RoadSignActionSpace(logger, self.predictor, DEFAULT_ROAD_SIGN_RECIPE_FILTERING, user_options.target_margin)])
=======
    def __init__(self, state: State, logger: Logger):
        super().__init__(logger)
        self.predictor = RoadFollowingPredictor(logger)

        speed_limit = MapUtils.get_lane(state.ego_state.map_state.lane_id).e_v_nominal_speed

        self.action_space = ActionSpaceContainer(logger, [StaticActionSpace(logger, DEFAULT_STATIC_RECIPE_FILTERING, speed_limit),
                                                          DynamicActionSpace(logger, self.predictor, DEFAULT_DYNAMIC_RECIPE_FILTERING),
                                                          RoadSignActionSpace(logger, self.predictor, DEFAULT_ROAD_SIGN_RECIPE_FILTERING)])
>>>>>>> 2f3e321e

    def _create_behavioral_state(self, state: State, route_plan: RoutePlan, lane_change_state: LaneChangeState) -> BehavioralGridState:
        """
        Create behavioral state and update DIM state machine using same-lane GFF
        :param state: current state
        :param route_plan: route plan
        :return:
        """
        behavioral_state = BehavioralGridState.create_from_state(state=state, route_plan=route_plan,
                                                                 lane_change_state=lane_change_state,
                                                                 logger=self.logger)
        behavioral_state.update_dim_state()
        return behavioral_state

    def _create_action_specs(self, behavioral_state: BehavioralGridState) -> ActionSpecArray:
        """
        see base class
        """
        action_recipes = self.action_space.recipes

        # Recipe filtering
        recipes_mask = self.action_space.filter_recipes(action_recipes, behavioral_state)
        self.logger.debug('Number of actions originally: %d, valid: %d',
                          self.action_space.action_space_size, np.sum(recipes_mask))

        action_specs = np.full(len(action_recipes), None)
        valid_action_recipes = [action_recipe for i, action_recipe in enumerate(action_recipes) if recipes_mask[i]]
        action_specs[recipes_mask] = self.action_space.specify_goals(valid_action_recipes, behavioral_state)

        # TODO: FOR DEBUG PURPOSES!
        num_of_considered_static_actions = sum(isinstance(x, StaticActionRecipe) for x in valid_action_recipes)
        num_of_considered_dynamic_actions = sum(isinstance(x, DynamicActionRecipe) for x in valid_action_recipes)
        num_of_specified_actions = sum(x is not None for x in action_specs)
        self.logger.debug('Number of actions specified: %d (#%dS,#%dD)',
                          num_of_specified_actions, num_of_considered_static_actions, num_of_considered_dynamic_actions)
        return action_specs

    def _filter_actions(self, behavioral_state: BehavioralGridState, action_specs: ActionSpecArray) -> ActionSpecArray:
        """
        see base class
        """
        action_specs_mask = DEFAULT_ACTION_SPEC_FILTERING.filter_action_specs(action_specs, behavioral_state)
        filtered_action_specs = np.full(len(action_specs), None)
        filtered_action_specs[action_specs_mask] = action_specs[action_specs_mask]
        return filtered_action_specs

    def _evaluate_actions(self, behavioral_state: BehavioralGridState, route_plan: RoutePlan,
                          action_specs: ActionSpecArray) -> np.ndarray:
        """
        Evaluates Action-Specifications based on the following logic:
        * Only takes into account actions on RelativeLane.SAME_LANE
        * If there's a leading vehicle, try following it (ActionType.FOLLOW_VEHICLE, lowest aggressiveness possible)
        * If no action from the previous bullet is found valid, find the ActionType.FOLLOW_ROAD_SIGN action with lowest
        * aggressiveness, and save it.
        * Find the ActionType.FOLLOW_LANE action with maximal allowed velocity and lowest aggressiveness possible,
        * and save it.
        * Compare the saved FOLLOW_ROAD_SIGN and FOLLOW_LANE actions, and choose between them.
        :param action_specs: specifications of action_recipes.
        :return: numpy array of costs of semantic actions. Only one action gets a cost of 0, the rest get 1.
        """
        action_spec_evaluator = AugmentedLaneActionSpecEvaluator(self.logger)
        action_specs_exist = action_specs.astype(bool)
        return action_spec_evaluator.evaluate(behavioral_state, self.action_space.recipes, action_specs,
                                              list(action_specs_exist), route_plan)

    def _choose_action(self, behavioral_state: BehavioralGridState, action_specs: ActionSpecArray, costs: np.array) -> \
            [ActionRecipe, ActionSpec]:
        """
        see base class
        """
        selected_action_index = int(np.argmin(costs))
        return self.action_space.recipes[selected_action_index], action_specs[selected_action_index]<|MERGE_RESOLUTION|>--- conflicted
+++ resolved
@@ -31,15 +31,7 @@
      5.Action Specs are evaluated.
      6.Lowest-Cost ActionSpec is chosen and its parameters are sent to TrajectoryPlanner.
     """
-<<<<<<< HEAD
-    def __init__(self, user_options: PlannerUserOptions, logger: Logger):
-        super().__init__(user_options, logger)
-        self.predictor = RoadFollowingPredictor(logger)
-        self.action_space = ActionSpaceContainer(logger, [StaticActionSpace(logger, DEFAULT_STATIC_RECIPE_FILTERING),
-                                                          DynamicActionSpace(logger, self.predictor, DEFAULT_DYNAMIC_RECIPE_FILTERING, user_options.target_margin),
-                                                          RoadSignActionSpace(logger, self.predictor, DEFAULT_ROAD_SIGN_RECIPE_FILTERING, user_options.target_margin)])
-=======
-    def __init__(self, state: State, logger: Logger):
+    def __init__(self, state: State, user_options: PlannerUserOptions, logger: Logger):
         super().__init__(logger)
         self.predictor = RoadFollowingPredictor(logger)
 
@@ -48,7 +40,6 @@
         self.action_space = ActionSpaceContainer(logger, [StaticActionSpace(logger, DEFAULT_STATIC_RECIPE_FILTERING, speed_limit),
                                                           DynamicActionSpace(logger, self.predictor, DEFAULT_DYNAMIC_RECIPE_FILTERING),
                                                           RoadSignActionSpace(logger, self.predictor, DEFAULT_ROAD_SIGN_RECIPE_FILTERING)])
->>>>>>> 2f3e321e
 
     def _create_behavioral_state(self, state: State, route_plan: RoutePlan, lane_change_state: LaneChangeState) -> BehavioralGridState:
         """
