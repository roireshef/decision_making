--- conflicted
+++ resolved
@@ -9,11 +9,7 @@
 from decision_making.src.planning.behavioral.action_space.action_space import ActionSpace
 from decision_making.src.planning.behavioral.behavioral_grid_state import \
     BehavioralGridState
-<<<<<<< HEAD
-from decision_making.src.planning.behavioral.data_objects import StaticActionRecipe, DynamicActionRecipe, \
-    NavigationGoal, ActionRecipe, ActionSpec
-=======
-from decision_making.src.planning.behavioral.data_objects import StaticActionRecipe, DynamicActionRecipe
+from decision_making.src.planning.behavioral.data_objects import StaticActionRecipe, DynamicActionRecipe, NavigationGoal
 from decision_making.src.planning.behavioral.evaluators.action_evaluator import ActionRecipeEvaluator, \
     ActionSpecEvaluator
 from decision_making.src.planning.behavioral.evaluators.value_approximator import ValueApproximator
@@ -36,7 +32,6 @@
 from decision_making.src.planning.behavioral.behavioral_grid_state import \
     BehavioralGridState
 from decision_making.src.planning.behavioral.data_objects import StaticActionRecipe, DynamicActionRecipe
->>>>>>> 9904eb39
 from decision_making.src.planning.behavioral.evaluators.action_evaluator import ActionRecipeEvaluator, \
     ActionSpecEvaluator
 from decision_making.src.planning.behavioral.evaluators.value_approximator import ValueApproximator
@@ -99,11 +94,11 @@
         action_costs = self.action_spec_evaluator.evaluate(behavioral_state, action_recipes, action_specs, action_specs_mask)
 
         # approximate cost-to-go per terminal state
-        terminal_behavioral_states = SingleStepBehavioralPlanner.generate_terminal_states(
-            state, action_specs, action_recipes, action_specs_mask, self.logger)
+        terminal_behavioral_states = self._generate_terminal_states(state, action_specs, action_recipes, action_specs_mask)
+?       terminal_states_values = np.array([self.value_approximator.approximate(state) if action_specs_mask[i] else np.nan
+                                           for i, state in enumerate(terminal_behavioral_states)])
 
-        # generate goals for all terminal_behavioral_states, containing all lanes at the same distance of
-        # 20 * desired_velocity from the current ego location
+        # generate goals for all terminal_behavioral_states, containing all lanes at the same distance
         navigation_goals = SingleStepBehavioralPlanner.generate_goals(
             behavioral_state.ego_state.road_localization.road_id, behavioral_state.ego_state.road_localization.road_lon,
             terminal_behavioral_states)
@@ -140,7 +135,6 @@
 
         return trajectory_parameters, baseline_trajectory, visualization_message
 
-<<<<<<< HEAD
     @staticmethod
     def generate_terminal_states(state: State, action_specs: List[ActionSpec], action_recipes: List[ActionRecipe],
                                   mask: np.ndarray, logger: Logger) -> List[BehavioralGridState]:
@@ -182,6 +176,4 @@
         des_vel = BEHAVIORAL_PLANNING_DEFAULT_DESIRED_SPEED
         return [NavigationGoal(road_id, current_longitude + 20 * des_vel, list(range(0, num_lanes)))
                 if behavioral_states is not None else None
-                for i, behavioral_states in enumerate(terminal_behavioral_states)]
-=======
->>>>>>> 9904eb39
+                for i, behavioral_states in enumerate(terminal_behavioral_states)]