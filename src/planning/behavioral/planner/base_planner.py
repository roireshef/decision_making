from abc import abstractmethod, ABCMeta
from logging import Logger

import numpy as np
import rte.python.profiler as prof
import six
from decision_making.src.global_constants import SHOULDER_SIGMOID_OFFSET, DEVIATION_FROM_LANE_COST, \
    LANE_SIGMOID_K_PARAM, SHOULDER_SIGMOID_K_PARAM, DEVIATION_TO_SHOULDER_COST, DEVIATION_FROM_ROAD_COST, \
    ROAD_SIGMOID_K_PARAM, OBSTACLE_SIGMOID_COST, OBSTACLE_SIGMOID_K_PARAM, DEVIATION_FROM_GOAL_COST, \
    GOAL_SIGMOID_K_PARAM, GOAL_SIGMOID_OFFSET, DEVIATION_FROM_GOAL_LAT_LON_RATIO, LON_JERK_COST_WEIGHT, \
    LAT_JERK_COST_WEIGHT, VELOCITY_LIMITS, LON_ACC_LIMITS, LAT_ACC_LIMITS, LONGITUDINAL_SAFETY_MARGIN_FROM_OBJECT, \
    LATERAL_SAFETY_MARGIN_FROM_OBJECT, MINIMUM_REQUIRED_TRAJECTORY_TIME_HORIZON, LARGE_DISTANCE_FROM_SHOULDER, \
    ROAD_SHOULDERS_WIDTH
from decision_making.src.messages.route_plan_message import RoutePlan
from decision_making.src.messages.trajectory_parameters import TrajectoryParams, TrajectoryCostParams, \
    SigmoidFunctionParams
from decision_making.src.messages.visualization.behavioral_visualization_message import BehavioralVisualizationMsg
from decision_making.src.planning.behavioral.data_objects import ActionSpec, ActionRecipe, RelativeLane
from decision_making.src.planning.behavioral.state.behavioral_grid_state import BehavioralGridState
from decision_making.src.planning.behavioral.state.lane_change_state import LaneChangeState
from decision_making.src.planning.trajectory.samplable_trajectory import SamplableTrajectory
from decision_making.src.planning.trajectory.trajectory_planning_strategy import TrajectoryPlanningStrategy
from decision_making.src.planning.types import FS_SX, ActionSpecArray
from decision_making.src.planning.utils.frenet_utils import FrenetUtils
from decision_making.src.state.map_state import MapState
from decision_making.src.state.state import ObjectSize, State
from decision_making.src.utils.map_utils import MapUtils


@six.add_metaclass(ABCMeta)
class BasePlanner:
    def __init__(self, logger: Logger):
        """
        :param logger:
        """
        self.logger = logger

    @prof.ProfileFunction()
    def plan(self, state: State, route_plan: RoutePlan, lane_change_state: LaneChangeState) \
        -> [TrajectoryParams, SamplableTrajectory, BehavioralVisualizationMsg, BehavioralGridState, ActionSpec]:
        """
        Given current state and a route plan, plans the next semantic action to be carried away. This method makes
        use of Planner components such as Evaluator,Validator and Predictor for enumerating, specifying
        and evaluating actions. Its output will be further handled and used to create a trajectory in Trajectory Planner
        and has the form of TrajectoryParams, which includes the reference route, target time, target state to be in,
        cost params and strategy.
        :param state: the current world state
        :param route_plan: a route plan message
        :param lane_change_state: lane change state
        :return: a tuple: (TrajectoryParams for TP,BehavioralVisualizationMsg for e.g. VizTool)
        """
        behavioral_state = self._create_behavioral_state(state, route_plan, lane_change_state)
        actions = self._create_action_specs(behavioral_state)
        filtered_actions = self._filter_actions(behavioral_state, actions)
        costs = self._evaluate_actions(behavioral_state, route_plan, filtered_actions)
        selected_action_recipe, selected_action_spec = self._choose_action(behavioral_state, filtered_actions, costs)

        trajectory_parameters = self._generate_trajectory_params(behavioral_state, selected_action_spec)
        visualization_message = BehavioralVisualizationMsg(reference_route_points=trajectory_parameters.reference_route.points)

        timestamp_in_sec = state.ego_state.timestamp_in_sec
        baseline_trajectory = FrenetUtils.generate_baseline_trajectory(
            timestamp_in_sec, selected_action_spec, trajectory_parameters,
            behavioral_state.projected_ego_fstates[selected_action_spec.relative_lane])

        self.logger.debug("Chosen behavioral action spec %s (ego_timestamp: %.2f)", selected_action_spec, timestamp_in_sec)
        self.logger.debug("Chosen behavioral action recipe %s (ego_timestamp: %.2f)", selected_action_recipe, timestamp_in_sec)

        return trajectory_parameters, baseline_trajectory, visualization_message, behavioral_state, selected_action_spec

    @abstractmethod
    def _create_behavioral_state(self, state: State, route_plan: RoutePlan, lane_change_state: LaneChangeState) -> BehavioralGridState:
        """
        Create behavioral state relevant for specific scenario
        :return: array of action specifications of the same size as the action space
        """
        pass

    @abstractmethod
    def _create_action_specs(self, behavioral_state: BehavioralGridState) -> ActionSpecArray:
        """
        Given a default action space (self.action_space.recipes), where filtered recipes are None,
        create action specifications for all actions.
        :param behavioral_state: behavioral state relevant for specific scenario
        :return: array of action specifications of the same size as the action space
        """
        pass

    @abstractmethod
    def _filter_actions(self, behavioral_state: BehavioralGridState, actions: ActionSpecArray) -> ActionSpecArray:
        """
        Given array of all action specifications (some specs are None), filter them according to
        DEFAULT_ACTION_SPEC_FILTERING and return array of specs, where filtered actions are None
        :param behavioral_state: behavioral state relevant for specific scenario
        :param actions: array of action specifications
        :return: array of action specifications of the same size as input, where filtered actions are None
        """
        pass

    @abstractmethod
    def _evaluate_actions(self, behavioral_state: BehavioralGridState, route_plan: RoutePlan,
                          actions: ActionSpecArray) -> np.ndarray:
        """
        Evaluates Action-Specifications based on a certain logic (depends on implementation)
        :param behavioral_state: behavioral state relevant for specific scenario
        :param actions: array of action specifications
        :return: numpy array of costs of the actions: lower costs for better actions
        """
        pass

    @abstractmethod
    def _choose_action(self, behavioral_state: BehavioralGridState, actions: ActionSpecArray, costs: np.array) -> \
            [ActionRecipe, ActionSpec]:
        """
        Given action specifications and their costs, choose the best action (usually non-filtered action with the
        lowest cost)
        :param behavioral_state: behavioral state relevant for specific scenario
        :param actions: array of action specifications
        :param costs: array of actions costs
        :return: tuple: the chosen action recipe and its specification
        """
        pass

    @prof.ProfileFunction()
    def _generate_trajectory_params(self, behavioral_state: BehavioralGridState, action_spec: ActionSpec) -> TrajectoryParams:
        """
        Generate trajectory specification for trajectory planner given a SemanticActionSpec. This also
        generates the reference route that will be provided to the trajectory planner.
         Given the target longitude and latitude, we create a reference route in global coordinates, where:
         latitude is constant and equal to the target latitude;
         longitude starts from ego current longitude, and end in the target longitude.
        :param behavioral_state: behavioral grid state
        :param action_spec: the chosen action spec
        :return: Trajectory cost specifications [TrajectoryParameters]
        """
        ego = behavioral_state.ego_state
        # get action's unified frame (GFF)
        action_frame = behavioral_state.extended_lane_frames[action_spec.relative_lane]

        # goal Frenet state w.r.t. spec_lane_id
        projected_goal_fstate = action_spec.as_fstate()

        # calculate trajectory cost_params using original goal map_state (from the map)
        goal_segment_id, goal_segment_fstate = action_frame.convert_to_segment_state(projected_goal_fstate)
        cost_params = BasePlanner._generate_cost_params(map_state=MapState(goal_segment_fstate, goal_segment_id),
                                                        ego_size=ego.size)
        # Calculate cartesian coordinates of action_spec's target (according to target-lane frenet_frame)
        goal_cstate = action_frame.fstate_to_cstate(projected_goal_fstate)

        goal_time = action_spec.t + ego.timestamp_in_sec
        trajectory_end_time = max(MINIMUM_REQUIRED_TRAJECTORY_TIME_HORIZON + ego.timestamp_in_sec, goal_time)

        # create TrajectoryParams for TP
        trajectory_parameters = TrajectoryParams(reference_route=action_frame,
                                                 target_time=goal_time,
                                                 target_state=goal_cstate,
                                                 cost_params=cost_params,
                                                 strategy=TrajectoryPlanningStrategy.HIGHWAY,
                                                 trajectory_end_time=trajectory_end_time,
                                                 bp_time=ego.timestamp,
                                                 target_lane=action_spec.relative_lane,
                                                 action_type=action_spec.recipe.action_type)
        return trajectory_parameters

    @staticmethod
<<<<<<< HEAD
    @prof.ProfileFunction()
    def generate_baseline_trajectory(timestamp: float, action_spec: ActionSpec, trajectory_parameters: TrajectoryParams,
                                     ego_fstate: FrenetState2D) -> SamplableTrajectory:
        """
        Creates a SamplableTrajectory as a reference trajectory for a given ActionSpec, assuming T_d=T_s
        :param timestamp: [s] ego timestamp in seconds
        :param action_spec: action specification that contains all relevant info about the action's terminal state
        :param trajectory_parameters: the parameters (of the required trajectory) that will be sent to TP
        :param ego_fstate: ego Frenet state w.r.t. reference_route
        :return: a SamplableWerlingTrajectory object
        """
        # Note: We create the samplable trajectory as a reference trajectory of the current action.
        goal_fstate = action_spec.as_fstate()
        if action_spec.only_padding_mode:
            # in case of very short action, create samplable trajectory using linear polynomials from ego time,
            # such that it passes through the goal at goal time
            ego_by_goal_state = KinematicUtils.create_ego_by_goal_state(goal_fstate, action_spec.t)
            poly_coefs_s, poly_coefs_d = KinematicUtils.create_linear_profile_polynomial_pair(ego_by_goal_state)
        else:
            # We assume correctness only of the longitudinal axis, and set T_d to be equal to T_s.
            A_inv = QuinticPoly1D.inverse_time_constraints_matrix(action_spec.t)

            constraints_s = np.concatenate((ego_fstate[FS_SX:(FS_SA + 1)], goal_fstate[FS_SX:(FS_SA + 1)]))
            constraints_d = np.concatenate((ego_fstate[FS_DX:(FS_DA + 1)], goal_fstate[FS_DX:(FS_DA + 1)]))

            poly_coefs_s = QuinticPoly1D.solve(A_inv, constraints_s[np.newaxis, :])[0]
            poly_coefs_d = QuinticPoly1D.solve(A_inv, constraints_d[np.newaxis, :])[0]

        minimal_horizon = trajectory_parameters.trajectory_end_time - timestamp

        return SamplableWerlingTrajectory(timestamp_in_sec=timestamp,
                                          T_s=action_spec.t,
                                          T_d=action_spec.t_d,
                                          T_extended=minimal_horizon,
                                          frenet_frame=trajectory_parameters.reference_route,
                                          poly_s_coefs=poly_coefs_s,
                                          poly_d_coefs=poly_coefs_d)

    @staticmethod
=======
>>>>>>> 7a4a8db2
    def _generate_cost_params(map_state: MapState, ego_size: ObjectSize) -> TrajectoryCostParams:
        """
        Generate cost specification for trajectory planner
        :param map_state: MapState of the goal
        :param ego_size: ego size used to extract margins (for dilation of other objects on road)
        :return: a TrajectoryCostParams instance that encodes all parameters for TP cost computation.
        """

        is_rightmost_lane = MapUtils.get_lane_ordinal(map_state.lane_id) == 0
        is_leftmost_lane = (len(MapUtils.get_adjacent_lane_ids(map_state.lane_id, RelativeLane.LEFT_LANE)) == 0)

        # TODO: here we assume a constant lane width from the current state to the goal
        dist_from_right_lane_border, dist_from_left_lane_border = \
            MapUtils.get_dist_to_lane_borders(map_state.lane_id, map_state.lane_fstate[FS_SX])

        # the following two will dictate a cost for being too close to the road border, this is irrelevant when
        # when being on a lane which is not the rightmost or the leftmost, so we override it with a big value.
        dist_from_right_road_border = dist_from_right_lane_border if is_rightmost_lane else LARGE_DISTANCE_FROM_SHOULDER
        dist_from_left_road_border = dist_from_left_lane_border if is_leftmost_lane else LARGE_DISTANCE_FROM_SHOULDER

        # lateral distance in [m] from ref. path to rightmost edge of lane
        right_lane_offset = dist_from_right_lane_border - ego_size.width / 2
        # lateral distance in [m] from ref. path to leftmost edge of lane
        left_lane_offset = dist_from_left_lane_border - ego_size.width / 2
        # as stated above, for shoulders
        right_shoulder_offset = dist_from_right_road_border - ego_size.width / 2 + SHOULDER_SIGMOID_OFFSET
        # as stated above, for shoulders
        left_shoulder_offset = dist_from_left_road_border - ego_size.width / 2 + SHOULDER_SIGMOID_OFFSET
        # as stated above, for whole road including shoulders
        right_road_offset = dist_from_right_road_border - ego_size.width / 2 + ROAD_SHOULDERS_WIDTH
        # as stated above, for whole road including shoulders
        left_road_offset = dist_from_left_road_border - ego_size.width / 2 + ROAD_SHOULDERS_WIDTH

        # Set road-structure-based cost parameters
        right_lane_cost = SigmoidFunctionParams(w=DEVIATION_FROM_LANE_COST, k=LANE_SIGMOID_K_PARAM,
                                                offset=right_lane_offset)  # Zero cost
        left_lane_cost = SigmoidFunctionParams(w=DEVIATION_FROM_LANE_COST, k=LANE_SIGMOID_K_PARAM,
                                               offset=left_lane_offset)  # Zero cost
        right_shoulder_cost = SigmoidFunctionParams(w=DEVIATION_TO_SHOULDER_COST, k=SHOULDER_SIGMOID_K_PARAM,
                                                    offset=right_shoulder_offset)  # Very high cost
        left_shoulder_cost = SigmoidFunctionParams(w=DEVIATION_TO_SHOULDER_COST, k=SHOULDER_SIGMOID_K_PARAM,
                                                   offset=left_shoulder_offset)  # Very high cost
        right_road_cost = SigmoidFunctionParams(w=DEVIATION_FROM_ROAD_COST, k=ROAD_SIGMOID_K_PARAM,
                                                offset=right_road_offset)  # Very high cost
        left_road_cost = SigmoidFunctionParams(w=DEVIATION_FROM_ROAD_COST, k=ROAD_SIGMOID_K_PARAM,
                                               offset=left_road_offset)  # Very high cost

        # Set objects parameters
        # dilate each object by ego length + safety margin
        objects_cost_x = SigmoidFunctionParams(w=OBSTACLE_SIGMOID_COST, k=OBSTACLE_SIGMOID_K_PARAM,
                                               offset=LONGITUDINAL_SAFETY_MARGIN_FROM_OBJECT)  # Very high (inf) cost
        objects_cost_y = SigmoidFunctionParams(w=OBSTACLE_SIGMOID_COST, k=OBSTACLE_SIGMOID_K_PARAM,
                                               offset=LATERAL_SAFETY_MARGIN_FROM_OBJECT)  # Very high (inf) cost
        dist_from_goal_cost = SigmoidFunctionParams(w=DEVIATION_FROM_GOAL_COST, k=GOAL_SIGMOID_K_PARAM,
                                                    offset=GOAL_SIGMOID_OFFSET)
        dist_from_goal_lat_factor = DEVIATION_FROM_GOAL_LAT_LON_RATIO

        cost_params = TrajectoryCostParams(obstacle_cost_x=objects_cost_x,
                                           obstacle_cost_y=objects_cost_y,
                                           left_lane_cost=left_lane_cost,
                                           right_lane_cost=right_lane_cost,
                                           left_shoulder_cost=left_shoulder_cost,
                                           right_shoulder_cost=right_shoulder_cost,
                                           left_road_cost=left_road_cost,
                                           right_road_cost=right_road_cost,
                                           dist_from_goal_cost=dist_from_goal_cost,
                                           dist_from_goal_lat_factor=dist_from_goal_lat_factor,
                                           lon_jerk_cost_weight=LON_JERK_COST_WEIGHT,
                                           lat_jerk_cost_weight=LAT_JERK_COST_WEIGHT,
                                           velocity_limits=VELOCITY_LIMITS,
                                           lon_acceleration_limits=LON_ACC_LIMITS,
                                           # TODO: deprecated - should be replaced or removed
                                           lat_acceleration_limits=LAT_ACC_LIMITS)

        return cost_params<|MERGE_RESOLUTION|>--- conflicted
+++ resolved
@@ -163,48 +163,6 @@
         return trajectory_parameters
 
     @staticmethod
-<<<<<<< HEAD
-    @prof.ProfileFunction()
-    def generate_baseline_trajectory(timestamp: float, action_spec: ActionSpec, trajectory_parameters: TrajectoryParams,
-                                     ego_fstate: FrenetState2D) -> SamplableTrajectory:
-        """
-        Creates a SamplableTrajectory as a reference trajectory for a given ActionSpec, assuming T_d=T_s
-        :param timestamp: [s] ego timestamp in seconds
-        :param action_spec: action specification that contains all relevant info about the action's terminal state
-        :param trajectory_parameters: the parameters (of the required trajectory) that will be sent to TP
-        :param ego_fstate: ego Frenet state w.r.t. reference_route
-        :return: a SamplableWerlingTrajectory object
-        """
-        # Note: We create the samplable trajectory as a reference trajectory of the current action.
-        goal_fstate = action_spec.as_fstate()
-        if action_spec.only_padding_mode:
-            # in case of very short action, create samplable trajectory using linear polynomials from ego time,
-            # such that it passes through the goal at goal time
-            ego_by_goal_state = KinematicUtils.create_ego_by_goal_state(goal_fstate, action_spec.t)
-            poly_coefs_s, poly_coefs_d = KinematicUtils.create_linear_profile_polynomial_pair(ego_by_goal_state)
-        else:
-            # We assume correctness only of the longitudinal axis, and set T_d to be equal to T_s.
-            A_inv = QuinticPoly1D.inverse_time_constraints_matrix(action_spec.t)
-
-            constraints_s = np.concatenate((ego_fstate[FS_SX:(FS_SA + 1)], goal_fstate[FS_SX:(FS_SA + 1)]))
-            constraints_d = np.concatenate((ego_fstate[FS_DX:(FS_DA + 1)], goal_fstate[FS_DX:(FS_DA + 1)]))
-
-            poly_coefs_s = QuinticPoly1D.solve(A_inv, constraints_s[np.newaxis, :])[0]
-            poly_coefs_d = QuinticPoly1D.solve(A_inv, constraints_d[np.newaxis, :])[0]
-
-        minimal_horizon = trajectory_parameters.trajectory_end_time - timestamp
-
-        return SamplableWerlingTrajectory(timestamp_in_sec=timestamp,
-                                          T_s=action_spec.t,
-                                          T_d=action_spec.t_d,
-                                          T_extended=minimal_horizon,
-                                          frenet_frame=trajectory_parameters.reference_route,
-                                          poly_s_coefs=poly_coefs_s,
-                                          poly_d_coefs=poly_coefs_d)
-
-    @staticmethod
-=======
->>>>>>> 7a4a8db2
     def _generate_cost_params(map_state: MapState, ego_size: ObjectSize) -> TrajectoryCostParams:
         """
         Generate cost specification for trajectory planner
