--- conflicted
+++ resolved
@@ -103,17 +103,10 @@
             state.clone_with(dynamic_objects=terminal_dynamic_objects[i], ego_state=terminal_ego_states[i])
             for i in range(len(terminal_ego_states))]
 
-<<<<<<< HEAD
-        valid_behavioral_grid_states = [BehavioralGridState.create_from_state(terminal_state, self.logger)
-                                        for terminal_state in terminal_states].__iter__()
-        terminal_behavioral_states = [valid_behavioral_grid_states.__next__() if m else None for m in mask]
-
-        return terminal_behavioral_states
-=======
         valid_behavioral_grid_states = (BehavioralGridState.create_from_state(terminal_state, self.logger)
                                         for terminal_state in terminal_states)
-        return [valid_behavioral_grid_states.__next__() if m else None for m in mask]
->>>>>>> ec766c48
+        terminal_behavioral_states = [valid_behavioral_grid_states.__next__() if m else None for m in mask]
+        return terminal_behavioral_states
 
     @staticmethod
     @prof.ProfileFunction()
