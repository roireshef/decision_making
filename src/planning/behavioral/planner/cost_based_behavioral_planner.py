--- conflicted
+++ resolved
@@ -23,21 +23,13 @@
 from decision_making.src.planning.behavioral.semantic_actions_utils import SemanticActionsUtils
 from decision_making.src.planning.trajectory.trajectory_planner import SamplableTrajectory
 from decision_making.src.planning.trajectory.trajectory_planning_strategy import TrajectoryPlanningStrategy
-<<<<<<< HEAD
-from decision_making.src.planning.types import FS_SX
-=======
+from decision_making.src.planning.types import FS_DA, FS_SA, FS_SX, FS_DX
 from decision_making.src.planning.trajectory.werling_planner import SamplableWerlingTrajectory
-from decision_making.src.planning.types import FS_DA, FS_SA, FS_SX, FS_DX
->>>>>>> f2ddb721
 from decision_making.src.planning.utils.frenet_serret_frame import FrenetSerret2DFrame
 from decision_making.src.planning.utils.map_utils import MapUtils
 from decision_making.src.planning.utils.optimal_control.poly1d import QuinticPoly1D
 from decision_making.src.prediction.predictor import Predictor
-<<<<<<< HEAD
 from decision_making.src.state.state import State, ObjectSize, NewEgoState
-=======
-from decision_making.src.state.state import State, ObjectSize, EgoState
->>>>>>> f2ddb721
 from mapping.src.model.constants import ROAD_SHOULDERS_WIDTH
 from mapping.src.model.lane import Lane
 from mapping.src.service.map_service import MapService
@@ -121,11 +113,7 @@
                                                  strategy=TrajectoryPlanningStrategy.HIGHWAY)
         return trajectory_parameters
 
-
     @staticmethod
-<<<<<<< HEAD
-    def _generate_cost_params(ego: NewEgoState, reference_route_lat: float, goal_road_lon: float) -> \
-=======
     def generate_baseline_trajectory(ego: EgoState, action_spec: ActionSpec) -> SamplableTrajectory:
         """
         Creates a SamplableTrajectory as a reference trajectory for a given ActionSpec, assuming T_d=T_s
@@ -158,8 +146,7 @@
                                           poly_d_coefs=poly_coefs_d)
 
     @staticmethod
-    def _generate_cost_params(road_id: int, ego_size: ObjectSize, reference_route_latitude: float) -> \
->>>>>>> f2ddb721
+    def _generate_cost_params(ego: NewEgoState, reference_route_lat: float, goal_road_lon: float) -> \
             TrajectoryCostParams:
 
         map_api = MapService.get_instance()
