import numpy as np
import six
from abc import abstractmethod, ABCMeta
from logging import Logger
from typing import Optional, List, Dict

import rte.python.profiler as prof
from decision_making.src.global_constants import PREDICTION_LOOKAHEAD_COMPENSATION_RATIO, TRAJECTORY_ARCLEN_RESOLUTION, \
    SHOULDER_SIGMOID_OFFSET, DEVIATION_FROM_LANE_COST, LANE_SIGMOID_K_PARAM, SHOULDER_SIGMOID_K_PARAM, \
    DEVIATION_TO_SHOULDER_COST, DEVIATION_FROM_ROAD_COST, ROAD_SIGMOID_K_PARAM, OBSTACLE_SIGMOID_COST, \
    OBSTACLE_SIGMOID_K_PARAM, DEVIATION_FROM_GOAL_COST, GOAL_SIGMOID_K_PARAM, GOAL_SIGMOID_OFFSET, \
    DEVIATION_FROM_GOAL_LAT_LON_RATIO, LON_JERK_COST_WEIGHT, LAT_JERK_COST_WEIGHT, VELOCITY_LIMITS, LON_ACC_LIMITS, \
    LAT_ACC_LIMITS, LONGITUDINAL_SAFETY_MARGIN_FROM_OBJECT, LATERAL_SAFETY_MARGIN_FROM_OBJECT, REFERENCE_ROUTE_MARGINS
from decision_making.src.messages.navigation_plan_message import NavigationPlanMsg
from decision_making.src.messages.trajectory_parameters import TrajectoryParams, TrajectoryCostParams, \
    SigmoidFunctionParams
from decision_making.src.planning.behavioral.action_space.action_space import ActionSpace
from decision_making.src.planning.behavioral.behavioral_grid_state import BehavioralGridState
from decision_making.src.planning.behavioral.data_objects import ActionSpec, ActionRecipe, RelativeLane
from decision_making.src.planning.behavioral.evaluators.action_evaluator import ActionSpecEvaluator, \
    ActionRecipeEvaluator
from decision_making.src.planning.behavioral.evaluators.value_approximator import ValueApproximator
from decision_making.src.planning.behavioral.filtering.action_spec_filtering import ActionSpecFiltering
from decision_making.src.planning.trajectory.samplable_trajectory import SamplableTrajectory
from decision_making.src.planning.trajectory.samplable_werling_trajectory import SamplableWerlingTrajectory
from decision_making.src.planning.trajectory.trajectory_planning_strategy import TrajectoryPlanningStrategy
from decision_making.src.planning.types import FS_DA, FS_SA, FS_SX, FS_DX, FrenetState2D
from decision_making.src.planning.utils.frenet_serret_frame import FrenetSerret2DFrame
from decision_making.src.planning.utils.optimal_control.poly1d import QuinticPoly1D
from decision_making.src.prediction.ego_aware_prediction.ego_aware_predictor import EgoAwarePredictor
from decision_making.src.state.map_state import MapState
from decision_making.src.state.state import State, ObjectSize, EgoState
from decision_making.src.utils.map_utils import MapUtils
from mapping.src.exceptions import UpstreamLaneNotFound
from mapping.src.model.constants import ROAD_SHOULDERS_WIDTH


@six.add_metaclass(ABCMeta)
class CostBasedBehavioralPlanner:
    def __init__(self, action_space: ActionSpace, recipe_evaluator: Optional[ActionRecipeEvaluator],
                 action_spec_evaluator: Optional[ActionSpecEvaluator],
                 action_spec_validator: Optional[ActionSpecFiltering],
                 value_approximator: ValueApproximator, predictor: EgoAwarePredictor, logger: Logger):
        self.action_space = action_space
        self.recipe_evaluator = recipe_evaluator
        self.action_spec_evaluator = action_spec_evaluator
        self.action_spec_validator = action_spec_validator or ActionSpecFiltering()
        self.value_approximator = value_approximator
        self.predictor = predictor
        self.logger = logger

        self._last_action: Optional[ActionRecipe] = None
        self._last_action_spec: Optional[ActionSpec] = None

    @abstractmethod
    def choose_action(self, state: State, behavioral_state: BehavioralGridState, action_recipes: List[ActionRecipe],
                      recipes_mask: List[bool], nav_plan: NavigationPlanMsg):
        """
        upon receiving an input state, return an action specification and its respective index in the given list of
        action recipes.
        :param recipes_mask: A list of boolean values, which are True if respective action recipe in
        input argument action_recipes is valid, else False.
        :param state: the current world state
        :param behavioral_state: processed behavioral state
        :param action_recipes: a list of enumerated semantic actions [ActionRecipe].
        :return: a tuple of the selected action index and selected action spec itself (int, ActionSpec).
        """
        pass

    @abstractmethod
    def plan(self, state: State, nav_plan: NavigationPlanMsg):
        """
        Given current state and navigation plan, plans the next semantic action to be carried away. This method makes
        use of Planner components such as Evaluator,Validator and Predictor for enumerating, specifying
        and evaluating actions. Its output will be further handled and used to create a trajectory in Trajectory Planner
        and has the form of TrajectoryParams, which includes the reference route, target time, target state to be in,
        cost params and strategy.
        :param state: the current world state
        :param nav_plan:
        :return: a tuple: (TrajectoryParams for TP,BehavioralVisualizationMsg for e.g. VizTool)
        """
        pass

    @prof.ProfileFunction()
    def _generate_terminal_states(self, state: State, action_specs: List[ActionSpec], mask: np.ndarray,
                                  navigation_plan: NavigationPlanMsg) -> \
            [BehavioralGridState]:
        """
        Given current state and action specifications, generate a corresponding list of future states using the
        predictor. Uses mask over list of action specifications to avoid unnecessary computation
        :param state: the current world state
        :param action_specs: list of action specifications
        :param mask: 1D mask vector (boolean) for filtering valid action specifications
        :return: a list of terminal states
        """
        # create a new behavioral state at the action end
        ego = state.ego_state

        relative_lane_ids = MapUtils.get_relative_lane_ids(ego.map_state.lane_id)
        spec_lane_ids = [relative_lane_ids[spec.relative_lane] for i, spec in enumerate(action_specs) if mask[i]]
        actions_horizons = np.array([spec.t for i, spec in enumerate(action_specs) if mask[i]])
        # TODO: assumes everyone on the same road!

        # Create ego states, dynamic objects, states and finally behavioral states
        terminal_ego_states = [ego.clone_from_map_state(MapState(np.array([spec.s, spec.v, 0, spec.d, 0, 0]),
                                                                 spec_lane_ids[i]),
                                                        ego.timestamp_in_sec + actions_horizons[i])
                               for i, spec in enumerate(action_specs) if mask[i]]

        objects_curr_fstates = np.array(
            [dynamic_object.map_state.lane_fstate for dynamic_object in state.dynamic_objects])
        objects_terminal_fstates = self.predictor.predict_frenet_states(objects_curr_fstates, actions_horizons)
        terminal_dynamic_objects = [
            [dynamic_object.clone_from_map_state(MapState(objects_terminal_fstates[i][j], lane_id))
             for i, dynamic_object in enumerate(state.dynamic_objects)]
            for j, lane_id in enumerate(spec_lane_ids)]

        terminal_states = [
            state.clone_with(dynamic_objects=terminal_dynamic_objects[i], ego_state=terminal_ego_states[i])
            for i in range(len(terminal_ego_states))]

        valid_behavioral_grid_states = (BehavioralGridState.create_from_state(terminal_state, navigation_plan, self.logger)
                                        for terminal_state in terminal_states)
        terminal_behavioral_states = [valid_behavioral_grid_states.__next__() if m else None for m in mask]
        return terminal_behavioral_states

    @staticmethod
    @prof.ProfileFunction()
<<<<<<< HEAD
    def _generate_trajectory_specs(behavioral_state: BehavioralGridState,
                                   action_recipe: ActionRecipe, action_spec: ActionSpec,
                                   navigation_plan: NavigationPlanMsg) -> \
            [TrajectoryParams, FrenetState2D, FrenetState2D]:
=======
    def _generate_trajectory_specs(behavioral_state: BehavioralGridState, action_spec: ActionSpec,
                                   navigation_plan: NavigationPlanMsg) -> TrajectoryParams:
>>>>>>> 6b2d7cc4
        """
        Generate trajectory specification for trajectory planner given a SemanticActionSpec. This also
        generates the reference route that will be provided to the trajectory planner.
         Given the target longitude and latitude, we create a reference route in global coordinates, where:
         latitude is constant and equal to the target latitude;
         longitude starts from ego current longitude, and end in the target longitude.
        :param behavioral_state: processed behavioral state
        :param navigation_plan: navigation plan of the rest of the roads to be followed (used to create a ref. route)
        :return: Trajectory cost specifications [TrajectoryParameters]
        """
        ego = behavioral_state.ego_state
        # calculate adjacent lane_ids
        relative_lane_ids = MapUtils.get_relative_lane_ids(ego.map_state.lane_id)
        # calculate adjacent lane_id matching to the action_spec
        spec_lane_id = relative_lane_ids[action_spec.relative_lane]

<<<<<<< HEAD
        # ego Frenet state projected on the target lane segment (adjacent to ego or lane of ego)
        projected_fstates = BehavioralGridState.project_ego_on_adjacent_lanes(ego)
        ego_spec_fstate = projected_fstates[action_recipe.relative_lane]

        # goal Frenet state w.r.t. the target lane segment
        goal_spec_fstate = np.array([action_spec.s, action_spec.v, 0, action_spec.d, 0, 0])

        # set the reference route to start with a margin before the current longitudinal position of the vehicle
        ref_route_start = ego_spec_fstate[FS_SX] - REFERENCE_ROUTE_MARGINS
=======
        # calculate projected ego frenet state
        projected_fstates = BehavioralGridState.project_ego_on_adjacent_lanes(ego)
        projected_ego_fstate = projected_fstates[action_spec.relative_lane]  # ego projected on the relative lane

        # goal frenet state relative to spec_lane_id
        goal_fstate = np.array([action_spec.s, action_spec.v, 0, action_spec.d, 0, 0])

        # set the reference route to start with a margin before the current longitudinal position of the vehicle
        ref_route_start = projected_ego_fstate[FS_SX] - REFERENCE_ROUTE_MARGINS
>>>>>>> 6b2d7cc4

        # TODO: remove this hack when using a real map from SP
        # if there is no long enough road behind ego, set ref_route_start = 0
        if ref_route_start < 0:
            try:
                backward_lane_ids, backward_lane_s = \
                    MapUtils._get_upstream_lanes_from_distance(spec_lane_id, 0, -ref_route_start)
            except UpstreamLaneNotFound:
                ref_route_start = 0

        # calculate reference route length
        forward_lookahead = action_spec.s - ref_route_start + REFERENCE_ROUTE_MARGINS
        ref_route_length = forward_lookahead * PREDICTION_LOOKAHEAD_COMPENSATION_RATIO

        # create Generalized Frenet Frame (GFF) for TP, which is a part of TrajectoryParams
        # TODO: this might request longitude that is out of road - figure out how to solve it.
        action_lane_gff = MapUtils.get_lookahead_frenet_frame(
            lane_id=spec_lane_id, starting_lon=ref_route_start, lookahead_dist=ref_route_length,
            navigation_plan=navigation_plan)

<<<<<<< HEAD
        ego_reference_fstate = action_lane_gff.convert_from_segment_state(frenet_state=ego_spec_fstate,
                                                                          segment_id=action_spec.lane_id)
        goal_reference_fstate = action_lane_gff.convert_from_segment_state(frenet_state=goal_spec_fstate,
                                                                           segment_id=action_spec.lane_id)

        goal_segment_id, goal_segment_fstate = action_lane_gff.convert_to_segment_state(goal_reference_fstate)

=======
        # create cost params, which are part of TrajectoryParams
>>>>>>> 6b2d7cc4
        cost_params = CostBasedBehavioralPlanner._generate_cost_params(
            map_state=MapState(goal_segment_fstate, spec_lane_id),
            ego_size=ego.size
        )

        # Calculate cartesian coordinates of action_spec's target (according to target-lane frenet_frame)
        goal_cstate = action_lane_gff.fstate_to_cstate(goal_reference_fstate)

        # create TrajectoryParams for TP
        trajectory_parameters = TrajectoryParams(reference_route=action_lane_gff,
                                                 time=action_spec.t + ego.timestamp_in_sec,
                                                 target_state=goal_cstate,
                                                 cost_params=cost_params,
                                                 strategy=TrajectoryPlanningStrategy.HIGHWAY,
                                                 bp_time=ego.timestamp)

        return trajectory_parameters, ego_reference_fstate, goal_reference_fstate

    @staticmethod
    @prof.ProfileFunction()
    def generate_baseline_trajectory(ego: EgoState, action_spec: ActionSpec,
                                     reference_route: FrenetSerret2DFrame,
                                     ego_fstate: FrenetState2D, goal_fstate: FrenetState2D) -> \
            SamplableTrajectory:
        """
        Creates a SamplableTrajectory as a reference trajectory for a given ActionSpec, assuming T_d=T_s
        :param ego: ego object
        :param action_spec: action specification that contains all relevant info about the action's terminal state
        :param reference_route: the reference Frenet frame sent to TP
        :param ego_fstate: initial ego Frenet state w.r.t. reference_route
        :param goal_fstate: goal Frenet state w.r.t. reference_route
        :return: a SamplableWerlingTrajectory object
        """
        # Note: We create the samplable trajectory as a reference trajectory of the current action.from
        # We assume correctness only of the longitudinal axis, and set T_d to be equal to T_s.
<<<<<<< HEAD
        A_inv = np.linalg.inv(QuinticPoly1D.time_constraints_matrix(action_spec.t))

        constraints_s = np.concatenate((ego_fstate[FS_SX:(FS_SA + 1)], goal_fstate[FS_SX:(FS_SA + 1)]))
        constraints_d = np.concatenate((ego_fstate[FS_DX:(FS_DA + 1)], goal_fstate[FS_DX:(FS_DA + 1)]))
=======

        # project ego on target lane frenet_frame
        projected_fstates = BehavioralGridState.project_ego_on_adjacent_lanes(ego)
        projected_ego_fstate = projected_fstates[action_recipe.relative_lane]  # ego projected on the relative lane

        relative_lane_ids = MapUtils.get_relative_lane_ids(ego.map_state.lane_id)
        spec_lane_id = relative_lane_ids[action_spec.relative_lane]

        target_fstate = np.array([action_spec.s, action_spec.v, 0, action_spec.d, 0, 0])

        A_inv = np.linalg.inv(QuinticPoly1D.time_constraints_matrix(action_spec.t))

        constraints_s = np.concatenate((projected_ego_fstate[FS_SX:(FS_SA + 1)], target_fstate[FS_SX:(FS_SA + 1)]))
        constraints_d = np.concatenate((projected_ego_fstate[FS_DX:(FS_DA + 1)], target_fstate[FS_DX:(FS_DA + 1)]))
>>>>>>> 6b2d7cc4

        poly_coefs_s = QuinticPoly1D.solve(A_inv, constraints_s[np.newaxis, :])[0]
        poly_coefs_d = QuinticPoly1D.solve(A_inv, constraints_d[np.newaxis, :])[0]

        return SamplableWerlingTrajectory(timestamp_in_sec=ego.timestamp_in_sec,
                                          T_s=action_spec.t,
                                          T_d=action_spec.t,
                                          frenet_frame=reference_route,
                                          poly_s_coefs=poly_coefs_s,
                                          poly_d_coefs=poly_coefs_d)

    @staticmethod
    def _generate_cost_params(map_state: MapState, ego_size: ObjectSize) -> TrajectoryCostParams:
        """
        Generate cost specification for trajectory planner
        :param map_state: MapState of the goal
        :param ego_size: ego size used to extract margins (for dilation of other objects on road)
        :return: a TrajectoryCostParams instance that encodes all parameters for TP cost computation.
        """
        # TODO: here we assume a constant lane width from the current state to the goal
        dist_from_right_lane_border, dist_from_left_lane_border = \
            MapUtils.get_dist_to_lane_borders(map_state.lane_id, map_state.lane_fstate[FS_SX])
        dist_from_right_road_border, dist_from_left_road_border = \
            MapUtils.get_dist_to_road_borders(map_state.lane_id, map_state.lane_fstate[FS_SX])

        # lateral distance in [m] from ref. path to rightmost edge of lane
        right_lane_offset = dist_from_right_lane_border - ego_size.width / 2
        # lateral distance in [m] from ref. path to leftmost edge of lane
        left_lane_offset = dist_from_left_lane_border - ego_size.width / 2
        # as stated above, for shoulders
        right_shoulder_offset = dist_from_right_road_border - ego_size.width / 2 + SHOULDER_SIGMOID_OFFSET
        # as stated above, for shoulders
        left_shoulder_offset = dist_from_left_road_border - ego_size.width / 2 + SHOULDER_SIGMOID_OFFSET
        # as stated above, for whole road including shoulders
        right_road_offset = dist_from_right_road_border - ego_size.width / 2 + ROAD_SHOULDERS_WIDTH
        # as stated above, for whole road including shoulders
        left_road_offset = dist_from_left_road_border - ego_size.width / 2 + ROAD_SHOULDERS_WIDTH

        # Set road-structure-based cost parameters
        right_lane_cost = SigmoidFunctionParams(w=DEVIATION_FROM_LANE_COST, k=LANE_SIGMOID_K_PARAM,
                                                offset=right_lane_offset)  # Zero cost
        left_lane_cost = SigmoidFunctionParams(w=DEVIATION_FROM_LANE_COST, k=LANE_SIGMOID_K_PARAM,
                                               offset=left_lane_offset)  # Zero cost
        right_shoulder_cost = SigmoidFunctionParams(w=DEVIATION_TO_SHOULDER_COST, k=SHOULDER_SIGMOID_K_PARAM,
                                                    offset=right_shoulder_offset)  # Very high cost
        left_shoulder_cost = SigmoidFunctionParams(w=DEVIATION_TO_SHOULDER_COST, k=SHOULDER_SIGMOID_K_PARAM,
                                                   offset=left_shoulder_offset)  # Very high cost
        right_road_cost = SigmoidFunctionParams(w=DEVIATION_FROM_ROAD_COST, k=ROAD_SIGMOID_K_PARAM,
                                                offset=right_road_offset)  # Very high cost
        left_road_cost = SigmoidFunctionParams(w=DEVIATION_FROM_ROAD_COST, k=ROAD_SIGMOID_K_PARAM,
                                               offset=left_road_offset)  # Very high cost

        # Set objects parameters
        # dilate each object by ego length + safety margin
        objects_cost_x = SigmoidFunctionParams(w=OBSTACLE_SIGMOID_COST, k=OBSTACLE_SIGMOID_K_PARAM,
                                               offset=LONGITUDINAL_SAFETY_MARGIN_FROM_OBJECT)  # Very high (inf) cost
        objects_cost_y = SigmoidFunctionParams(w=OBSTACLE_SIGMOID_COST, k=OBSTACLE_SIGMOID_K_PARAM,
                                               offset=LATERAL_SAFETY_MARGIN_FROM_OBJECT)  # Very high (inf) cost
        dist_from_goal_cost = SigmoidFunctionParams(w=DEVIATION_FROM_GOAL_COST, k=GOAL_SIGMOID_K_PARAM,
                                                    offset=GOAL_SIGMOID_OFFSET)
        dist_from_goal_lat_factor = DEVIATION_FROM_GOAL_LAT_LON_RATIO

        cost_params = TrajectoryCostParams(obstacle_cost_x=objects_cost_x,
                                           obstacle_cost_y=objects_cost_y,
                                           left_lane_cost=left_lane_cost,
                                           right_lane_cost=right_lane_cost,
                                           left_shoulder_cost=left_shoulder_cost,
                                           right_shoulder_cost=right_shoulder_cost,
                                           left_road_cost=left_road_cost,
                                           right_road_cost=right_road_cost,
                                           dist_from_goal_cost=dist_from_goal_cost,
                                           dist_from_goal_lat_factor=dist_from_goal_lat_factor,
                                           lon_jerk_cost=LON_JERK_COST_WEIGHT,
                                           lat_jerk_cost=LAT_JERK_COST_WEIGHT,
                                           velocity_limits=VELOCITY_LIMITS,
                                           lon_acceleration_limits=LON_ACC_LIMITS,
                                           lat_acceleration_limits=LAT_ACC_LIMITS)

        return cost_params<|MERGE_RESOLUTION|>--- conflicted
+++ resolved
@@ -126,15 +126,9 @@
 
     @staticmethod
     @prof.ProfileFunction()
-<<<<<<< HEAD
-    def _generate_trajectory_specs(behavioral_state: BehavioralGridState,
-                                   action_recipe: ActionRecipe, action_spec: ActionSpec,
+    def _generate_trajectory_specs(behavioral_state: BehavioralGridState, action_spec: ActionSpec,
                                    navigation_plan: NavigationPlanMsg) -> \
             [TrajectoryParams, FrenetState2D, FrenetState2D]:
-=======
-    def _generate_trajectory_specs(behavioral_state: BehavioralGridState, action_spec: ActionSpec,
-                                   navigation_plan: NavigationPlanMsg) -> TrajectoryParams:
->>>>>>> 6b2d7cc4
         """
         Generate trajectory specification for trajectory planner given a SemanticActionSpec. This also
         generates the reference route that will be provided to the trajectory planner.
@@ -151,27 +145,15 @@
         # calculate adjacent lane_id matching to the action_spec
         spec_lane_id = relative_lane_ids[action_spec.relative_lane]
 
-<<<<<<< HEAD
         # ego Frenet state projected on the target lane segment (adjacent to ego or lane of ego)
         projected_fstates = BehavioralGridState.project_ego_on_adjacent_lanes(ego)
-        ego_spec_fstate = projected_fstates[action_recipe.relative_lane]
-
-        # goal Frenet state w.r.t. the target lane segment
+        projected_ego_fstate = projected_fstates[action_spec.relative_lane]  # ego projected on the relative lane
+
+        # goal Frenet state w.r.t. spec_lane_id
         goal_spec_fstate = np.array([action_spec.s, action_spec.v, 0, action_spec.d, 0, 0])
-
-        # set the reference route to start with a margin before the current longitudinal position of the vehicle
-        ref_route_start = ego_spec_fstate[FS_SX] - REFERENCE_ROUTE_MARGINS
-=======
-        # calculate projected ego frenet state
-        projected_fstates = BehavioralGridState.project_ego_on_adjacent_lanes(ego)
-        projected_ego_fstate = projected_fstates[action_spec.relative_lane]  # ego projected on the relative lane
-
-        # goal frenet state relative to spec_lane_id
-        goal_fstate = np.array([action_spec.s, action_spec.v, 0, action_spec.d, 0, 0])
 
         # set the reference route to start with a margin before the current longitudinal position of the vehicle
         ref_route_start = projected_ego_fstate[FS_SX] - REFERENCE_ROUTE_MARGINS
->>>>>>> 6b2d7cc4
 
         # TODO: remove this hack when using a real map from SP
         # if there is no long enough road behind ego, set ref_route_start = 0
@@ -192,17 +174,14 @@
             lane_id=spec_lane_id, starting_lon=ref_route_start, lookahead_dist=ref_route_length,
             navigation_plan=navigation_plan)
 
-<<<<<<< HEAD
-        ego_reference_fstate = action_lane_gff.convert_from_segment_state(frenet_state=ego_spec_fstate,
+        # create cost params, which are part of TrajectoryParams
+        ego_reference_fstate = action_lane_gff.convert_from_segment_state(frenet_state=projected_ego_fstate,
                                                                           segment_id=action_spec.lane_id)
         goal_reference_fstate = action_lane_gff.convert_from_segment_state(frenet_state=goal_spec_fstate,
                                                                            segment_id=action_spec.lane_id)
 
         goal_segment_id, goal_segment_fstate = action_lane_gff.convert_to_segment_state(goal_reference_fstate)
 
-=======
-        # create cost params, which are part of TrajectoryParams
->>>>>>> 6b2d7cc4
         cost_params = CostBasedBehavioralPlanner._generate_cost_params(
             map_state=MapState(goal_segment_fstate, spec_lane_id),
             ego_size=ego.size
@@ -238,27 +217,10 @@
         """
         # Note: We create the samplable trajectory as a reference trajectory of the current action.from
         # We assume correctness only of the longitudinal axis, and set T_d to be equal to T_s.
-<<<<<<< HEAD
         A_inv = np.linalg.inv(QuinticPoly1D.time_constraints_matrix(action_spec.t))
 
         constraints_s = np.concatenate((ego_fstate[FS_SX:(FS_SA + 1)], goal_fstate[FS_SX:(FS_SA + 1)]))
         constraints_d = np.concatenate((ego_fstate[FS_DX:(FS_DA + 1)], goal_fstate[FS_DX:(FS_DA + 1)]))
-=======
-
-        # project ego on target lane frenet_frame
-        projected_fstates = BehavioralGridState.project_ego_on_adjacent_lanes(ego)
-        projected_ego_fstate = projected_fstates[action_recipe.relative_lane]  # ego projected on the relative lane
-
-        relative_lane_ids = MapUtils.get_relative_lane_ids(ego.map_state.lane_id)
-        spec_lane_id = relative_lane_ids[action_spec.relative_lane]
-
-        target_fstate = np.array([action_spec.s, action_spec.v, 0, action_spec.d, 0, 0])
-
-        A_inv = np.linalg.inv(QuinticPoly1D.time_constraints_matrix(action_spec.t))
-
-        constraints_s = np.concatenate((projected_ego_fstate[FS_SX:(FS_SA + 1)], target_fstate[FS_SX:(FS_SA + 1)]))
-        constraints_d = np.concatenate((projected_ego_fstate[FS_DX:(FS_DA + 1)], target_fstate[FS_DX:(FS_DA + 1)]))
->>>>>>> 6b2d7cc4
 
         poly_coefs_s = QuinticPoly1D.solve(A_inv, constraints_s[np.newaxis, :])[0]
         poly_coefs_d = QuinticPoly1D.solve(A_inv, constraints_d[np.newaxis, :])[0]
