--- conflicted
+++ resolved
@@ -81,43 +81,6 @@
         """
         # create a new behavioral state at the action end
         ego = state.ego_state
-<<<<<<< HEAD
-        road_id = ego.road_localization.road_id
-        road_frenet = MapService.get_instance()._rhs_roads_frenet[road_id]   # TODO: assumes everyone on the same road!
-        # lane_width = MapService.get_instance().get_road(road_id).lane_width
-
-        # TODO: This is hacky - use predictor!
-        terminal_behavioral_states = []
-        for i, spec in enumerate(action_specs):
-            # For invalid actions (masked out), return None
-            if not mask[i]:
-                terminal_behavioral_states.append(None)
-                continue
-
-            # predict ego (s,d,v_s are according to action_spec)
-            spec_v = max(spec.v, np.finfo(np.float16).eps)
-            terminal_ego_cstate = road_frenet.fstate_to_cstate(np.array([spec.s, spec_v, 0, spec.d, 0, 0]))
-            terminal_ego_state = ego.clone_cartesian_state(timestamp_in_sec=ego.timestamp_in_sec + spec.t,
-                                                           cartesian_state=terminal_ego_cstate)
-
-            # predict objects (using road-following prediction logic, including alignment to road)
-            predicted_objects = []
-            # for obj in state.dynamic_objects:
-            #     if abs(spec.d - obj.road_localization.intra_road_lat) > lane_width/2:
-            #         continue
-            #     obj_fstate = MapUtils.get_object_road_localization(obj, road_frenet)
-            #     obj_terminal_fstate = np.array([obj_fstate[FS_SX] + obj_fstate[FS_SV] * spec.t, obj_fstate[FS_SV], 0,
-            #                                     obj_fstate[FS_DX], 0, 0])
-            #     obj_terminal_cstate = road_frenet.fstate_to_cstate(obj_terminal_fstate)
-            #     predicted_objects.append(obj.clone_cartesian_state(timestamp_in_sec=obj.timestamp_in_sec + spec.t,
-            #                                                        cartesian_state=obj_terminal_cstate))
-
-            # create a BehavioralGridState from State
-            terminal_state = State(None, predicted_objects, terminal_ego_state)
-            new_behavioral_state = BehavioralGridState.create_from_state(terminal_state, self.logger)
-            terminal_behavioral_states.append(new_behavioral_state)
-=======
->>>>>>> be3ee2a9
 
         # TODO: assumes everyone on the same road!
         road_id = ego.map_state.road_id
