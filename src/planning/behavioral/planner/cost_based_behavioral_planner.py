--- conflicted
+++ resolved
@@ -30,11 +30,7 @@
 from decision_making.src.planning.utils.optimal_control.poly1d import QuinticPoly1D
 from decision_making.src.prediction.ego_aware_prediction.ego_aware_predictor import EgoAwarePredictor
 from decision_making.src.state.map_state import MapState
-<<<<<<< HEAD
 from decision_making.src.state.state import State, ObjectSize, DynamicObject
-=======
-from decision_making.src.state.state import State, ObjectSize
->>>>>>> 036f3266
 from decision_making.src.utils.map_utils import MapUtils
 from mapping.src.model.constants import ROAD_SHOULDERS_WIDTH
 
@@ -97,7 +93,6 @@
         :param mask: 1D mask vector (boolean) for filtering valid action specifications
         :return: a list of terminal states
         """
-<<<<<<< HEAD
         ego = state.ego_state
         relative_lane_ids = MapUtils.get_relative_lane_ids(ego.map_state.lane_id)
         # collect terminal / specs' lane_ids and fstates wrt these lanes
@@ -129,9 +124,6 @@
                                         for terminal_state in terminal_states)
         terminal_behavioral_states = [valid_behavioral_grid_states.__next__() if m else None for m in mask]
         return terminal_behavioral_states
-=======
-        return [None]*len(action_specs)
->>>>>>> 036f3266
 
     def _create_terminal_states_for_lane(self, state: State, unified_frame: GeneralizedFrenetSerretFrame,
                                          actions_specs: List[ActionSpec]) -> List[State]:
@@ -212,12 +204,7 @@
 
     @staticmethod
     @prof.ProfileFunction()
-<<<<<<< HEAD
-    def _generate_trajectory_specs(behavioral_state: BehavioralGridState, action_spec: ActionSpec) -> \
-            [TrajectoryParams, FrenetState2D]:
-=======
     def _generate_trajectory_specs(behavioral_state: BehavioralGridState, action_spec: ActionSpec) -> TrajectoryParams:
->>>>>>> 036f3266
         """
         Generate trajectory specification for trajectory planner given a SemanticActionSpec. This also
         generates the reference route that will be provided to the trajectory planner.
@@ -229,17 +216,10 @@
         """
         ego = behavioral_state.ego_state
         # get action's unified frame (GFF)
-<<<<<<< HEAD
-        action_frame = behavioral_state.unified_frames[action_spec.relative_lane]
-
-        # goal Frenet state w.r.t. spec_lane_id
-        projected_goal_fstate = np.array([action_spec.s, action_spec.v, 0, action_spec.d, 0, 0])
-=======
         action_frame = behavioral_state.extended_lane_frames[action_spec.relative_lane]
 
         # goal Frenet state w.r.t. spec_lane_id
         projected_goal_fstate = action_spec.as_fstate()
->>>>>>> 036f3266
 
         # calculate trajectory cost_params using original goal map_state (from the map)
         goal_segment_id, goal_segment_fstate = action_frame.convert_to_segment_state(projected_goal_fstate)
@@ -256,27 +236,18 @@
                                                  strategy=TrajectoryPlanningStrategy.HIGHWAY,
                                                  bp_time=ego.timestamp)
 
-        return trajectory_parameters, projected_goal_fstate
+        return trajectory_parameters
 
     @staticmethod
     @prof.ProfileFunction()
     def generate_baseline_trajectory(timestamp: float, action_spec: ActionSpec, reference_route: FrenetSerret2DFrame,
-<<<<<<< HEAD
-                                     ego_fstate: FrenetState2D, goal_fstate: FrenetState2D) -> \
-            SamplableTrajectory:
-=======
                                      ego_fstate: FrenetState2D) -> SamplableTrajectory:
->>>>>>> 036f3266
         """
         Creates a SamplableTrajectory as a reference trajectory for a given ActionSpec, assuming T_d=T_s
         :param timestamp: [s] ego timestamp in seconds
         :param action_spec: action specification that contains all relevant info about the action's terminal state
         :param reference_route: the reference Frenet frame sent to TP
         :param ego_fstate: ego Frenet state w.r.t. reference_route
-<<<<<<< HEAD
-        :param goal_fstate: goal Frenet state w.r.t. reference_route
-=======
->>>>>>> 036f3266
         :return: a SamplableWerlingTrajectory object
         """
         # Note: We create the samplable trajectory as a reference trajectory of the current action.from
