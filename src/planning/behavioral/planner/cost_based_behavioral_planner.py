import numpy as np
import six
from abc import abstractmethod, ABCMeta
<<<<<<< HEAD
from decision_making.src.messages.route_plan_message import RoutePlan
=======
from decision_making.src.planning.utils.kinematics_utils import KinematicUtils
>>>>>>> fdd75dd0
from logging import Logger
from typing import Optional, List

import rte.python.profiler as prof
from decision_making.src.global_constants import SHOULDER_SIGMOID_OFFSET, DEVIATION_FROM_LANE_COST, \
    LANE_SIGMOID_K_PARAM, SHOULDER_SIGMOID_K_PARAM, DEVIATION_TO_SHOULDER_COST, DEVIATION_FROM_ROAD_COST, \
    ROAD_SIGMOID_K_PARAM, OBSTACLE_SIGMOID_COST, OBSTACLE_SIGMOID_K_PARAM, DEVIATION_FROM_GOAL_COST, \
    GOAL_SIGMOID_K_PARAM, GOAL_SIGMOID_OFFSET, DEVIATION_FROM_GOAL_LAT_LON_RATIO, LON_JERK_COST_WEIGHT, \
    LAT_JERK_COST_WEIGHT, VELOCITY_LIMITS, LON_ACC_LIMITS, LAT_ACC_LIMITS, LONGITUDINAL_SAFETY_MARGIN_FROM_OBJECT, \
    LATERAL_SAFETY_MARGIN_FROM_OBJECT, MINIMUM_REQUIRED_TRAJECTORY_TIME_HORIZON, LARGE_DISTANCE_FROM_SHOULDER, \
    ROAD_SHOULDERS_WIDTH
from decision_making.src.messages.trajectory_parameters import TrajectoryParams, TrajectoryCostParams, \
    SigmoidFunctionParams
from decision_making.src.planning.behavioral.action_space.action_space import ActionSpace
from decision_making.src.planning.behavioral.behavioral_grid_state import BehavioralGridState
from decision_making.src.planning.behavioral.data_objects import ActionSpec, ActionRecipe, RelativeLane
from decision_making.src.planning.behavioral.evaluators.action_evaluator import ActionSpecEvaluator, \
    ActionRecipeEvaluator
from decision_making.src.planning.behavioral.evaluators.value_approximator import ValueApproximator
from decision_making.src.planning.behavioral.filtering.action_spec_filtering import ActionSpecFiltering
from decision_making.src.planning.trajectory.samplable_trajectory import SamplableTrajectory
from decision_making.src.planning.trajectory.samplable_werling_trajectory import SamplableWerlingTrajectory
from decision_making.src.planning.trajectory.trajectory_planning_strategy import TrajectoryPlanningStrategy
from decision_making.src.planning.types import FS_DA, FS_SA, FS_SX, FS_DX, FrenetState2D
from decision_making.src.planning.utils.optimal_control.poly1d import QuinticPoly1D
from decision_making.src.prediction.ego_aware_prediction.ego_aware_predictor import EgoAwarePredictor
from decision_making.src.state.map_state import MapState
from decision_making.src.state.state import State, ObjectSize
from decision_making.src.utils.map_utils import MapUtils


@six.add_metaclass(ABCMeta)
class CostBasedBehavioralPlanner:
    def __init__(self, action_space: ActionSpace, recipe_evaluator: Optional[ActionRecipeEvaluator],
                 action_spec_evaluator: Optional[ActionSpecEvaluator],
                 action_spec_validator: Optional[ActionSpecFiltering],
                 value_approximator: ValueApproximator, predictor: EgoAwarePredictor, logger: Logger):
        self.action_space = action_space
        self.recipe_evaluator = recipe_evaluator
        self.action_spec_evaluator = action_spec_evaluator
        self.action_spec_validator = action_spec_validator or ActionSpecFiltering(filters=None, logger=logger)
        self.value_approximator = value_approximator
        self.predictor = predictor
        self.logger = logger

        self._last_action: Optional[ActionRecipe] = None
        self._last_action_spec: Optional[ActionSpec] = None

    @abstractmethod
    def choose_action(self, state: State, behavioral_state: BehavioralGridState, action_recipes: List[ActionRecipe],
                      recipes_mask: List[bool], route_plan: RoutePlan):
        """
        upon receiving an input state, return an action specification and its respective index in the given list of
        action recipes.
        :param recipes_mask: A list of boolean values, which are True if respective action recipe in
        input argument action_recipes is valid, else False.
        :param state: the current world state
        :param behavioral_state: processed behavioral state
        :param action_recipes: a list of enumerated semantic actions [ActionRecipe].
        :param route_plan -  a route_plane message
        :return: a tuple of the selected action index and selected action spec itself (int, ActionSpec).
        """
        pass

    @abstractmethod
    def plan(self, state: State, route_plan: RoutePlan):
        """
        Given current state and a route plan, plans the next semantic action to be carried away. This method makes
        use of Planner components such as Evaluator,Validator and Predictor for enumerating, specifying
        and evaluating actions. Its output will be further handled and used to create a trajectory in Trajectory Planner
        and has the form of TrajectoryParams, which includes the reference route, target time, target state to be in,
        cost params and strategy.
        :param state: the current world state
        :param route_plan: A route plan message
        :return: a tuple: (TrajectoryParams for TP,BehavioralVisualizationMsg for e.g. VizTool)
        """
        pass

    @prof.ProfileFunction()
    def _generate_terminal_states(self, state: State, behavioral_state: BehavioralGridState,
                                  action_specs: List[ActionSpec], mask: np.ndarray, route_plan: RoutePlan) \
            -> List[BehavioralGridState]:
        """
        Given current state and action specifications, generate a corresponding list of future states using the
        predictor. Uses mask over list of action specifications to avoid unnecessary computation
        :param state: the current world state
        :param action_specs: list of action specifications
        :param mask: 1D mask vector (boolean) for filtering valid action specifications
        :return: a list of terminal states
        """
        # TODO: implement after M0
        return [None] * len(action_specs)

    @staticmethod
    @prof.ProfileFunction()
    def _generate_trajectory_specs(behavioral_state: BehavioralGridState, action_spec: ActionSpec) -> TrajectoryParams:
        """
        Generate trajectory specification for trajectory planner given a SemanticActionSpec. This also
        generates the reference route that will be provided to the trajectory planner.
         Given the target longitude and latitude, we create a reference route in global coordinates, where:
         latitude is constant and equal to the target latitude;
         longitude starts from ego current longitude, and end in the target longitude.
        :param behavioral_state: processed behavioral state
        :return: Trajectory cost specifications [TrajectoryParameters]
        """
        ego = behavioral_state.ego_state
        # get action's unified frame (GFF)
        action_frame = behavioral_state.extended_lane_frames[action_spec.relative_lane]

        # goal Frenet state w.r.t. spec_lane_id
        projected_goal_fstate = action_spec.as_fstate()

        # calculate trajectory cost_params using original goal map_state (from the map)
        goal_segment_id, goal_segment_fstate = action_frame.convert_to_segment_state(projected_goal_fstate)
        cost_params = CostBasedBehavioralPlanner._generate_cost_params(map_state=MapState(goal_segment_fstate, goal_segment_id),
                                                                       ego_size=ego.size)
        # Calculate cartesian coordinates of action_spec's target (according to target-lane frenet_frame)
        goal_cstate = action_frame.fstate_to_cstate(projected_goal_fstate)

        goal_time = action_spec.t + ego.timestamp_in_sec
        trajectory_end_time = max(MINIMUM_REQUIRED_TRAJECTORY_TIME_HORIZON + ego.timestamp_in_sec, goal_time)

        # create TrajectoryParams for TP
        trajectory_parameters = TrajectoryParams(reference_route=action_frame,
                                                 target_time=goal_time,
                                                 target_state=goal_cstate,
                                                 cost_params=cost_params,
                                                 strategy=TrajectoryPlanningStrategy.HIGHWAY,
                                                 trajectory_end_time=trajectory_end_time,
                                                 bp_time=ego.timestamp)

        return trajectory_parameters

    @staticmethod
    @prof.ProfileFunction()
    def generate_baseline_trajectory(timestamp: float, action_spec: ActionSpec, trajectory_parameters: TrajectoryParams,
                                     ego_fstate: FrenetState2D) -> SamplableTrajectory:
        """
        Creates a SamplableTrajectory as a reference trajectory for a given ActionSpec, assuming T_d=T_s
        :param timestamp: [s] ego timestamp in seconds
        :param action_spec: action specification that contains all relevant info about the action's terminal state
        :param trajectory_parameters: the parameters (of the required trajectory) that will be sent to TP
        :param ego_fstate: ego Frenet state w.r.t. reference_route
        :return: a SamplableWerlingTrajectory object
        """
        # Note: We create the samplable trajectory as a reference trajectory of the current action.
        goal_fstate = action_spec.as_fstate()
        if action_spec.only_padding_mode:
            # in case of very short action, create samplable trajectory using linear polynomials from ego time,
            # such that it passes through the goal at goal time
            ego_by_goal_state = KinematicUtils.create_ego_by_goal_state(goal_fstate, action_spec.t)
            poly_coefs_s, poly_coefs_d = KinematicUtils.create_linear_profile_polynomials(ego_by_goal_state)
        else:
            # We assume correctness only of the longitudinal axis, and set T_d to be equal to T_s.
            A_inv = np.linalg.inv(QuinticPoly1D.time_constraints_matrix(action_spec.t))

            constraints_s = np.concatenate((ego_fstate[FS_SX:(FS_SA + 1)], goal_fstate[FS_SX:(FS_SA + 1)]))
            constraints_d = np.concatenate((ego_fstate[FS_DX:(FS_DA + 1)], goal_fstate[FS_DX:(FS_DA + 1)]))

            poly_coefs_s = QuinticPoly1D.solve(A_inv, constraints_s[np.newaxis, :])[0]
            poly_coefs_d = QuinticPoly1D.solve(A_inv, constraints_d[np.newaxis, :])[0]

        minimal_horizon = trajectory_parameters.trajectory_end_time - timestamp

        return SamplableWerlingTrajectory(timestamp_in_sec=timestamp,
                                          T_s=action_spec.t,
                                          T_d=action_spec.t,
                                          T_extended=minimal_horizon,
                                          frenet_frame=trajectory_parameters.reference_route,
                                          poly_s_coefs=poly_coefs_s,
                                          poly_d_coefs=poly_coefs_d)

    @staticmethod
    def _generate_cost_params(map_state: MapState, ego_size: ObjectSize) -> TrajectoryCostParams:
        """
        Generate cost specification for trajectory planner
        :param map_state: MapState of the goal
        :param ego_size: ego size used to extract margins (for dilation of other objects on road)
        :return: a TrajectoryCostParams instance that encodes all parameters for TP cost computation.
        """

        is_rightmost_lane = MapUtils.get_lane_ordinal(map_state.lane_id) == 0
        is_leftmost_lane = (len(MapUtils.get_adjacent_lane_ids(map_state.lane_id, RelativeLane.LEFT_LANE)) == 0)

        # TODO: here we assume a constant lane width from the current state to the goal
        dist_from_right_lane_border, dist_from_left_lane_border = \
            MapUtils.get_dist_to_lane_borders(map_state.lane_id, map_state.lane_fstate[FS_SX])

        # the following two will dictate a cost for being too close to the road border, this is irrelevant when
        # when being on a lane which is not the rightmost or the leftmost, so we override it with a big value.
        dist_from_right_road_border = dist_from_right_lane_border if is_rightmost_lane else LARGE_DISTANCE_FROM_SHOULDER
        dist_from_left_road_border = dist_from_left_lane_border if is_leftmost_lane else LARGE_DISTANCE_FROM_SHOULDER

        # lateral distance in [m] from ref. path to rightmost edge of lane
        right_lane_offset = dist_from_right_lane_border - ego_size.width / 2
        # lateral distance in [m] from ref. path to leftmost edge of lane
        left_lane_offset = dist_from_left_lane_border - ego_size.width / 2
        # as stated above, for shoulders
        right_shoulder_offset = dist_from_right_road_border - ego_size.width / 2 + SHOULDER_SIGMOID_OFFSET
        # as stated above, for shoulders
        left_shoulder_offset = dist_from_left_road_border - ego_size.width / 2 + SHOULDER_SIGMOID_OFFSET
        # as stated above, for whole road including shoulders
        right_road_offset = dist_from_right_road_border - ego_size.width / 2 + ROAD_SHOULDERS_WIDTH
        # as stated above, for whole road including shoulders
        left_road_offset = dist_from_left_road_border - ego_size.width / 2 + ROAD_SHOULDERS_WIDTH

        # Set road-structure-based cost parameters
        right_lane_cost = SigmoidFunctionParams(w=DEVIATION_FROM_LANE_COST, k=LANE_SIGMOID_K_PARAM,
                                                offset=right_lane_offset)  # Zero cost
        left_lane_cost = SigmoidFunctionParams(w=DEVIATION_FROM_LANE_COST, k=LANE_SIGMOID_K_PARAM,
                                               offset=left_lane_offset)  # Zero cost
        right_shoulder_cost = SigmoidFunctionParams(w=DEVIATION_TO_SHOULDER_COST, k=SHOULDER_SIGMOID_K_PARAM,
                                                    offset=right_shoulder_offset)  # Very high cost
        left_shoulder_cost = SigmoidFunctionParams(w=DEVIATION_TO_SHOULDER_COST, k=SHOULDER_SIGMOID_K_PARAM,
                                                   offset=left_shoulder_offset)  # Very high cost
        right_road_cost = SigmoidFunctionParams(w=DEVIATION_FROM_ROAD_COST, k=ROAD_SIGMOID_K_PARAM,
                                                offset=right_road_offset)  # Very high cost
        left_road_cost = SigmoidFunctionParams(w=DEVIATION_FROM_ROAD_COST, k=ROAD_SIGMOID_K_PARAM,
                                               offset=left_road_offset)  # Very high cost

        # Set objects parameters
        # dilate each object by ego length + safety margin
        objects_cost_x = SigmoidFunctionParams(w=OBSTACLE_SIGMOID_COST, k=OBSTACLE_SIGMOID_K_PARAM,
                                               offset=LONGITUDINAL_SAFETY_MARGIN_FROM_OBJECT)  # Very high (inf) cost
        objects_cost_y = SigmoidFunctionParams(w=OBSTACLE_SIGMOID_COST, k=OBSTACLE_SIGMOID_K_PARAM,
                                               offset=LATERAL_SAFETY_MARGIN_FROM_OBJECT)  # Very high (inf) cost
        dist_from_goal_cost = SigmoidFunctionParams(w=DEVIATION_FROM_GOAL_COST, k=GOAL_SIGMOID_K_PARAM,
                                                    offset=GOAL_SIGMOID_OFFSET)
        dist_from_goal_lat_factor = DEVIATION_FROM_GOAL_LAT_LON_RATIO

        cost_params = TrajectoryCostParams(obstacle_cost_x=objects_cost_x,
                                           obstacle_cost_y=objects_cost_y,
                                           left_lane_cost=left_lane_cost,
                                           right_lane_cost=right_lane_cost,
                                           left_shoulder_cost=left_shoulder_cost,
                                           right_shoulder_cost=right_shoulder_cost,
                                           left_road_cost=left_road_cost,
                                           right_road_cost=right_road_cost,
                                           dist_from_goal_cost=dist_from_goal_cost,
                                           dist_from_goal_lat_factor=dist_from_goal_lat_factor,
                                           lon_jerk_cost_weight=LON_JERK_COST_WEIGHT,
                                           lat_jerk_cost_weight=LAT_JERK_COST_WEIGHT,
                                           velocity_limits=VELOCITY_LIMITS,
                                           lon_acceleration_limits=LON_ACC_LIMITS,
                                           lat_acceleration_limits=LAT_ACC_LIMITS)

        return cost_params<|MERGE_RESOLUTION|>--- conflicted
+++ resolved
@@ -1,11 +1,8 @@
 import numpy as np
 import six
 from abc import abstractmethod, ABCMeta
-<<<<<<< HEAD
 from decision_making.src.messages.route_plan_message import RoutePlan
-=======
 from decision_making.src.planning.utils.kinematics_utils import KinematicUtils
->>>>>>> fdd75dd0
 from logging import Logger
 from typing import Optional, List
 
