--- conflicted
+++ resolved
@@ -142,21 +142,16 @@
         :return: Trajectory cost specifications [TrajectoryParameters]
         """
         ego = behavioral_state.ego_state
+
+        relative_lane_ids = MapUtils.get_relative_lane_ids(ego.map_state.lane_id)
+        spec_lane_id = relative_lane_ids[action_spec.relative_lane]
+
         # ego Frenet state projected on the target lane segment (adjacent to ego or lane of ego)
-        ego_spec_fstate = ego.project_on_relative_lanes([action_recipe.relative_lane])[0]
-
-<<<<<<< HEAD
+        projected_fstates = BehavioralGridState.project_ego_on_adjacent_lanes(ego)
+        ego_spec_fstate = projected_fstates[action_recipe.relative_lane]
+
         # goal Frenet state w.r.t. the target lane segment
         goal_spec_fstate = np.array([action_spec.s, action_spec.v, 0, action_spec.d, 0, 0])
-=======
-        relative_lane_ids = MapUtils.get_relative_lane_ids(ego.map_state.lane_id)
-        spec_lane_id = relative_lane_ids[action_spec.relative_lane]
-
-        projected_fstates = BehavioralGridState.project_ego_on_adjacent_lanes(ego)
-        ego_init_fstate = projected_fstates[action_recipe.relative_lane]
-
-        goal_fstate = np.array([action_spec.s, action_spec.v, 0, action_spec.d, 0, 0])
->>>>>>> dee97ade
 
         # set the reference route to start with a margin before the current longitudinal position of the vehicle
         ref_route_start = ego_spec_fstate[FS_SX] - REFERENCE_ROUTE_MARGINS
@@ -185,20 +180,12 @@
         goal_segment_id, goal_segment_fstate = action_lane_gff.convert_to_segment_state(goal_reference_fstate)
 
         cost_params = CostBasedBehavioralPlanner._generate_cost_params(
-<<<<<<< HEAD
-            map_state=MapState(goal_segment_fstate, goal_segment_id), ego_size=ego.size)
+            map_state=MapState(goal_segment_fstate, spec_lane_id),
+            ego_size=ego.size
+        )
 
         # Calculate cartesian coordinates of action_spec's target (according to target-lane frenet_frame)
         goal_cstate = action_lane_gff.fstate_to_cstate(goal_reference_fstate)
-=======
-            map_state=MapState(goal_fstate, spec_lane_id),
-            ego_size=ego.size
-        )
-
-        # Calculate cartesian coordinates of action_spec's target (according to target-lane frenet_frame)
-        # TODO: remove it, when TP will obtain frenet frame
-        goal_cstate = MapUtils.get_lane_frenet_frame(spec_lane_id).fstate_to_cstate(goal_fstate)
->>>>>>> dee97ade
 
         trajectory_parameters = TrajectoryParams(reference_route=action_lane_gff,
                                                  time=action_spec.t + ego.timestamp_in_sec,
@@ -226,19 +213,6 @@
         """
         # Note: We create the samplable trajectory as a reference trajectory of the current action.from
         # We assume correctness only of the longitudinal axis, and set T_d to be equal to T_s.
-<<<<<<< HEAD
-=======
-
-        # project ego on target lane frenet_frame
-        projected_fstates = BehavioralGridState.project_ego_on_adjacent_lanes(ego)
-        ego_init_fstate = projected_fstates[action_recipe.relative_lane]
-
-        relative_lane_ids = MapUtils.get_relative_lane_ids(ego.map_state.lane_id)
-        spec_lane_id = relative_lane_ids[action_spec.relative_lane]
-
-        target_fstate = np.array([action_spec.s, action_spec.v, 0, action_spec.d, 0, 0])
-
->>>>>>> dee97ade
         A_inv = np.linalg.inv(QuinticPoly1D.time_constraints_matrix(action_spec.t))
 
         constraints_s = np.concatenate((ego_fstate[FS_SX:(FS_SA + 1)], goal_fstate[FS_SX:(FS_SA + 1)]))
@@ -250,11 +224,7 @@
         return SamplableWerlingTrajectory(timestamp_in_sec=ego.timestamp_in_sec,
                                           T_s=action_spec.t,
                                           T_d=action_spec.t,
-<<<<<<< HEAD
                                           frenet_frame=reference_route,
-=======
-                                          frenet_frame=MapUtils.get_lane_frenet_frame(spec_lane_id),
->>>>>>> dee97ade
                                           poly_s_coefs=poly_coefs_s,
                                           poly_d_coefs=poly_coefs_d)
 
