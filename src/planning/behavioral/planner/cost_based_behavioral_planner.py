from abc import abstractmethod, ABCMeta
from logging import Logger
from typing import Optional, List

import numpy as np
import six

import rte.python.profiler as prof
from decision_making.src.global_constants import PREDICTION_LOOKAHEAD_COMPENSATION_RATIO, TRAJECTORY_ARCLEN_RESOLUTION, \
    SHOULDER_SIGMOID_OFFSET, DEVIATION_FROM_LANE_COST, LANE_SIGMOID_K_PARAM, SHOULDER_SIGMOID_K_PARAM, \
    DEVIATION_TO_SHOULDER_COST, DEVIATION_FROM_ROAD_COST, ROAD_SIGMOID_K_PARAM, OBSTACLE_SIGMOID_COST, \
    OBSTACLE_SIGMOID_K_PARAM, DEVIATION_FROM_GOAL_COST, GOAL_SIGMOID_K_PARAM, GOAL_SIGMOID_OFFSET, \
    DEVIATION_FROM_GOAL_LAT_LON_RATIO, LON_JERK_COST_WEIGHT, LAT_JERK_COST_WEIGHT, VELOCITY_LIMITS, LON_ACC_LIMITS, \
    LAT_ACC_LIMITS, LONGITUDINAL_SAFETY_MARGIN_FROM_OBJECT, LATERAL_SAFETY_MARGIN_FROM_OBJECT, SAFETY_MARGIN_TIME_DELAY, \
    TRAJECTORY_TIME_RESOLUTION, EPS, SPECIFICATION_MARGIN_TIME_DELAY
from decision_making.src.messages.navigation_plan_message import NavigationPlanMsg
from decision_making.src.messages.trajectory_parameters import TrajectoryParams, TrajectoryCostParams, \
    SigmoidFunctionParams
from decision_making.src.planning.behavioral.action_space.action_space import ActionSpace
from decision_making.src.planning.behavioral.behavioral_grid_state import BehavioralGridState
from decision_making.src.planning.behavioral.data_objects import ActionSpec, ActionRecipe
from decision_making.src.planning.behavioral.evaluators.action_evaluator import ActionSpecEvaluator, \
    ActionRecipeEvaluator
from decision_making.src.planning.behavioral.evaluators.value_approximator import ValueApproximator
from decision_making.src.planning.behavioral.filtering.action_spec_filtering import ActionSpecFiltering
from decision_making.src.planning.trajectory.frenet_constraints import FrenetConstraints
from decision_making.src.planning.trajectory.samplable_trajectory import SamplableTrajectory
from decision_making.src.planning.trajectory.samplable_werling_trajectory import SamplableWerlingTrajectory
from decision_making.src.planning.trajectory.trajectory_planning_strategy import TrajectoryPlanningStrategy
from decision_making.src.planning.trajectory.werling_planner import WerlingPlanner
from decision_making.src.planning.types import FS_DA, FS_SA, FS_SX, FS_DX, LIMIT_MAX, FS_SV, FS_DV, FrenetState2D
from decision_making.src.planning.utils.optimal_control.poly1d import QuinticPoly1D
from decision_making.src.planning.utils.safety_utils import SafetyUtils
from decision_making.src.prediction.ego_aware_prediction.ego_aware_predictor import EgoAwarePredictor
from decision_making.src.state.map_state import MapState
from decision_making.src.state.state import State, ObjectSize, EgoState
from decision_making.src.utils.map_utils import MapUtils
from decision_making.src.utils.metric_logger import MetricLogger
from mapping.src.model.constants import ROAD_SHOULDERS_WIDTH
from mapping.src.service.map_service import MapService


@six.add_metaclass(ABCMeta)
class CostBasedBehavioralPlanner:
    def __init__(self, action_space: ActionSpace, recipe_evaluator: Optional[ActionRecipeEvaluator],
                 action_spec_evaluator: Optional[ActionSpecEvaluator],
                 action_spec_validator: Optional[ActionSpecFiltering],
                 value_approximator: ValueApproximator, predictor: EgoAwarePredictor, logger: Logger):
        self.action_space = action_space
        self.recipe_evaluator = recipe_evaluator
        self.action_spec_evaluator = action_spec_evaluator
        self.action_spec_validator = action_spec_validator or ActionSpecFiltering()
        self.value_approximator = value_approximator
        self.predictor = predictor
        self.logger = logger

        self._last_action: Optional[ActionRecipe] = None
        self._last_action_spec: Optional[ActionSpec] = None

    @abstractmethod
    def choose_action(self, state: State, behavioral_state: BehavioralGridState, action_recipes: List[ActionRecipe],
                      recipes_mask: List[bool]):
        """
        upon receiving an input state, return an action specification and its respective index in the given list of
        action recipes.
        :param recipes_mask: A list of boolean values, which are True if respective action recipe in
        input argument action_recipes is valid, else False.
        :param state: the current world state
        :param behavioral_state: processed behavioral state
        :param action_recipes: a list of enumerated semantic actions [ActionRecipe].
        :return: a tuple of the selected action index and selected action spec itself (int, ActionSpec).
        """
        pass

    @abstractmethod
    def plan(self, state: State, nav_plan: NavigationPlanMsg):
        """
        Given current state and navigation plan, plans the next semantic action to be carried away. This method makes
        use of Planner components such as Evaluator,Validator and Predictor for enumerating, specifying
        and evaluating actions. Its output will be further handled and used to create a trajectory in Trajectory Planner
        and has the form of TrajectoryParams, which includes the reference route, target time, target state to be in,
        cost params and strategy.
        :param state: the current world state
        :param nav_plan:
        :return: a tuple: (TrajectoryParams for TP,BehavioralVisualizationMsg for e.g. VizTool)
        """
        pass

    @prof.ProfileFunction()
    def _generate_terminal_states(self, state: State, action_specs: List[ActionSpec], mask: np.ndarray) -> \
            [BehavioralGridState]:
        """
        Given current state and action specifications, generate a corresponding list of future states using the
        predictor. Uses mask over list of action specifications to avoid unnecessary computation
        :param state: the current world state
        :param action_specs: list of action specifications
        :param mask: 1D mask vector (boolean) for filtering valid action specifications
        :return: a list of terminal states
        """
        # create a new behavioral state at the action end
        ego = state.ego_state

        # TODO: assumes everyone on the same road!
        road_id = ego.map_state.road_id
        actions_horizons = np.array([spec.t for i, spec in enumerate(action_specs) if mask[i]])
        terminal_timestamps = ego.timestamp_in_sec + actions_horizons

        objects_curr_fstates = np.array(
            [dynamic_object.map_state.road_fstate for dynamic_object in state.dynamic_objects])
        objects_terminal_fstates = self.predictor.predict_frenet_states(objects_curr_fstates, actions_horizons)

        # Create ego states, dynamic objects, states and finally behavioral states
        terminal_ego_states = [ego.clone_from_map_state(MapState([spec.s, spec.v, 0, spec.d, 0, 0], road_id),
                                                        ego.timestamp_in_sec + spec.t)
                               for i, spec in enumerate(action_specs) if mask[i]]
        terminal_dynamic_objects = [
            [dynamic_object.clone_from_map_state(MapState(objects_terminal_fstates[i][j], road_id))
             for i, dynamic_object in enumerate(state.dynamic_objects)]
            for j, terminal_timestamp in enumerate(terminal_timestamps)]
        terminal_states = [
            state.clone_with(dynamic_objects=terminal_dynamic_objects[i], ego_state=terminal_ego_states[i])
            for i in range(len(terminal_ego_states))]

        valid_behavioral_grid_states = (BehavioralGridState.create_from_state(terminal_state, self.logger)
                                        for terminal_state in terminal_states)
        terminal_behavioral_states = [valid_behavioral_grid_states.__next__() if m else None for m in mask]
        return terminal_behavioral_states

    @staticmethod
    @prof.ProfileFunction()
    def _generate_trajectory_specs(behavioral_state: BehavioralGridState,
                                   action_spec: ActionSpec,
                                   navigation_plan: NavigationPlanMsg) -> TrajectoryParams:
        """
        Generate trajectory specification for trajectory planner given a SemanticActionSpec. This also
        generates the reference route that will be provided to the trajectory planner.
         Given the target longitude and latitude, we create a reference route in global coordinates, where:
         latitude is constant and equal to the target latitude;
         longitude starts from ego current longitude, and end in the target longitude.
        :param behavioral_state: processed behavioral state
        :param navigation_plan: navigation plan of the rest of the roads to be followed (used to create a ref. route)
        :return: Trajectory cost specifications [TrajectoryParameters]
        """
        ego = behavioral_state.ego_state

        # Get road details
        road_id = ego.map_state.road_id

        # Add a margin to the lookahead path of dynamic objects to avoid extrapolation
        # caused by the curve linearization approximation in the resampling process
        # The compensation here is multiplicative because of the different curve-fittings we use:
        # in BP we use piecewise-linear and in TP we use cubic-fit.
        # Due to that, a point's longitude-value will be different between the 2 curves.
        # This error is accumulated depending on the actual length of the curvature -
        # when it is long, the error will potentially be big.
        lookahead_distance = action_spec.s * PREDICTION_LOOKAHEAD_COMPENSATION_RATIO + \
            action_spec.v * SAFETY_MARGIN_TIME_DELAY + action_spec.v ** 2 / (2*LAT_ACC_LIMITS[LIMIT_MAX])

        # TODO: figure out how to solve the issue of lagging ego-vehicle (relative to reference route)
        # TODO: better than sending the whole road. Fix when map service is redesigned!
        center_lane_reference_route = MapService.get_instance().get_uniform_path_lookahead(
            road_id=road_id,
            lat_shift=action_spec.d,  # THIS ASSUMES THE GOAL ALWAYS FALLS ON THE REFERENCE ROUTE
            starting_lon=0,
            lon_step=TRAJECTORY_ARCLEN_RESOLUTION,
            steps_num=int(np.ceil(lookahead_distance / TRAJECTORY_ARCLEN_RESOLUTION)),
            navigation_plan=navigation_plan)

        # The frenet frame used in specify (RightHandSide of road)
        rhs_frenet = MapService.get_instance()._rhs_roads_frenet[ego.map_state.road_id]
        # Convert goal state from rhs-frenet-frame to center-lane-frenet-frame
        goal_cstate = rhs_frenet.fstate_to_cstate(np.array([action_spec.s, action_spec.v, 0, action_spec.d, 0, 0]))

        cost_params = CostBasedBehavioralPlanner._generate_cost_params(
            road_id=road_id,
            ego_size=ego.size,
            reference_route_latitude=action_spec.d  # this assumes the target falls on the reference route
        )

        trajectory_parameters = TrajectoryParams(reference_route=center_lane_reference_route,
                                                 time=action_spec.t + ego.timestamp_in_sec,
                                                 target_state=goal_cstate,
                                                 cost_params=cost_params,
                                                 strategy=TrajectoryPlanningStrategy.HIGHWAY,
                                                 bp_time=ego.timestamp)

        return trajectory_parameters

    @staticmethod
    @prof.ProfileFunction()
    def generate_baseline_trajectory(ego: EgoState, action_spec: ActionSpec) -> SamplableTrajectory:
        """
        Creates a SamplableTrajectory as a reference trajectory for a given ActionSpec, assuming T_d=T_s
        :param ego: ego object
        :param action_spec: action specification that contains all relevant info about the action's terminal state
        :return: a SamplableWerlingTrajectory object
        """
        # Note: We create the samplable trajectory as a reference trajectory of the current action.from
        # We assume correctness only of the longitudinal axis, and set T_d to be equal to T_s.

        # project ego vehicle onto the road
        ego_init_fstate = ego.map_state.road_fstate

        target_fstate = np.array([action_spec.s, action_spec.v, 0, action_spec.d, 0, 0])

        A_inv = np.linalg.inv(QuinticPoly1D.time_constraints_matrix(action_spec.t))

        constraints_s = np.concatenate((ego_init_fstate[FS_SX:(FS_SA + 1)], target_fstate[FS_SX:(FS_SA + 1)]))
        constraints_d = np.concatenate((ego_init_fstate[FS_DX:(FS_DA + 1)], target_fstate[FS_DX:(FS_DA + 1)]))

        poly_coefs_s = QuinticPoly1D.solve(A_inv, constraints_s[np.newaxis, :])[0]
        poly_coefs_d = QuinticPoly1D.solve(A_inv, constraints_d[np.newaxis, :])[0]

        road_frenet = MapUtils.get_road_rhs_frenet(ego)

        return SamplableWerlingTrajectory(timestamp_in_sec=ego.timestamp_in_sec,
                                          T_s=action_spec.t,
                                          T_d=action_spec.t,
                                          frenet_frame=road_frenet,
                                          poly_s_coefs=poly_coefs_s,
                                          poly_d_coefs=poly_coefs_d)

    @staticmethod
    def _generate_cost_params(road_id: int, ego_size: ObjectSize, reference_route_latitude: float) -> \
            TrajectoryCostParams:
        """
        Generate cost specification for trajectory planner
        :param road_id: the road's id - it currently assumes a single road for the whole action.
        :param ego_size: ego size used to extract margins (for dilation of other objects on road)
        :param reference_route_latitude: the latitude of the reference route. This is used to compute out-of-lane cost
        :return: a TrajectoryCostParams instance that encodes all parameters for TP cost computation.
        """
        road = MapService.get_instance().get_road(road_id)
        target_lane_num = int(reference_route_latitude / road.lane_width)

        # lateral distance in [m] from ref. path to rightmost edge of lane
        right_lane_offset = max(0.0, reference_route_latitude - ego_size.width / 2 - target_lane_num * road.lane_width)
        # lateral distance in [m] from ref. path to leftmost edge of lane
        left_lane_offset = (road.road_width - reference_route_latitude) - ego_size.width / 2 - \
                           (road.lanes_num - target_lane_num - 1) * road.lane_width
        # as stated above, for shoulders
        right_shoulder_offset = reference_route_latitude - ego_size.width / 2 + SHOULDER_SIGMOID_OFFSET
        # as stated above, for shoulders
        left_shoulder_offset = (road.road_width - reference_route_latitude) - ego_size.width / 2 + \
                               SHOULDER_SIGMOID_OFFSET
        # as stated above, for whole road including shoulders
        right_road_offset = reference_route_latitude - ego_size.width / 2 + ROAD_SHOULDERS_WIDTH
        # as stated above, for whole road including shoulders
        left_road_offset = (road.road_width - reference_route_latitude) - ego_size.width / 2 + ROAD_SHOULDERS_WIDTH

        # Set road-structure-based cost parameters
        right_lane_cost = SigmoidFunctionParams(w=DEVIATION_FROM_LANE_COST, k=LANE_SIGMOID_K_PARAM,
                                                offset=right_lane_offset)  # Zero cost
        left_lane_cost = SigmoidFunctionParams(w=DEVIATION_FROM_LANE_COST, k=LANE_SIGMOID_K_PARAM,
                                               offset=left_lane_offset)  # Zero cost
        right_shoulder_cost = SigmoidFunctionParams(w=DEVIATION_TO_SHOULDER_COST, k=SHOULDER_SIGMOID_K_PARAM,
                                                    offset=right_shoulder_offset)  # Very high cost
        left_shoulder_cost = SigmoidFunctionParams(w=DEVIATION_TO_SHOULDER_COST, k=SHOULDER_SIGMOID_K_PARAM,
                                                   offset=left_shoulder_offset)  # Very high cost
        right_road_cost = SigmoidFunctionParams(w=DEVIATION_FROM_ROAD_COST, k=ROAD_SIGMOID_K_PARAM,
                                                offset=right_road_offset)  # Very high cost
        left_road_cost = SigmoidFunctionParams(w=DEVIATION_FROM_ROAD_COST, k=ROAD_SIGMOID_K_PARAM,
                                               offset=left_road_offset)  # Very high cost

        # Set objects parameters
        # dilate each object by ego length + safety margin
        objects_cost_x = SigmoidFunctionParams(w=OBSTACLE_SIGMOID_COST, k=OBSTACLE_SIGMOID_K_PARAM,
                                               offset=LONGITUDINAL_SAFETY_MARGIN_FROM_OBJECT)  # Very high (inf) cost
        objects_cost_y = SigmoidFunctionParams(w=OBSTACLE_SIGMOID_COST, k=OBSTACLE_SIGMOID_K_PARAM,
                                               offset=LATERAL_SAFETY_MARGIN_FROM_OBJECT)  # Very high (inf) cost
        dist_from_goal_cost = SigmoidFunctionParams(w=DEVIATION_FROM_GOAL_COST, k=GOAL_SIGMOID_K_PARAM,
                                                    offset=GOAL_SIGMOID_OFFSET)
        dist_from_goal_lat_factor = DEVIATION_FROM_GOAL_LAT_LON_RATIO

        cost_params = TrajectoryCostParams(obstacle_cost_x=objects_cost_x,
                                           obstacle_cost_y=objects_cost_y,
                                           left_lane_cost=left_lane_cost,
                                           right_lane_cost=right_lane_cost,
                                           left_shoulder_cost=left_shoulder_cost,
                                           right_shoulder_cost=right_shoulder_cost,
                                           left_road_cost=left_road_cost,
                                           right_road_cost=right_road_cost,
                                           dist_from_goal_cost=dist_from_goal_cost,
                                           dist_from_goal_lat_factor=dist_from_goal_lat_factor,
                                           lon_jerk_cost=LON_JERK_COST_WEIGHT,
                                           lat_jerk_cost=LAT_JERK_COST_WEIGHT,
                                           velocity_limits=VELOCITY_LIMITS,
                                           lon_acceleration_limits=LON_ACC_LIMITS,
                                           lat_acceleration_limits=LAT_ACC_LIMITS)

        return cost_params

    def _check_actions_safety(self, state: State, action_specs: List[ActionSpec], action_specs_mask: np.array) \
            -> List[bool]:
        """
        Check RSS safety for all action specs, for which action_specs_mask is true.
        An action spec is considered safe if it's safe wrt all dynamic objects for all timestamps < spec.t.
        :param state: the current world state
        :param action_specs: list of action specifications
        :param action_specs_mask: 1D mask vector (boolean) for filtering valid action specifications
        :return: boolean list of safe specifications. The list's size is equal to the original action_specs size.
        Specifications filtered by action_specs_mask are considered "unsafe".
        """
        # TODO: in the current version T_d = T_s. Test safety for different values of T_d.
        if len(state.dynamic_objects) == 0:
            return list(action_specs_mask)

        # convert the specifications list to 2D matrix, where rows represent different specifications
        spec_arr = np.array([[spec.t, spec.s, spec.v, spec.d] for i, spec in enumerate(action_specs)
                             if action_specs_mask[i]])
        T_s_arr, s_arr, v_arr, d_arr = np.split(spec_arr, 4, axis=1)
        T_s_arr, s_arr, v_arr, d_arr = T_s_arr.flatten(), s_arr.flatten(), v_arr.flatten(), d_arr.flatten()

        ego = state.ego_state
        ego_init_fstate = ego.map_state.road_fstate
        lane_width = MapService.get_instance().get_road(ego.map_state.road_id).lane_width

        # duplicate initial frenet states and create target frenet states based on the specifications
        zeros = np.zeros(T_s_arr.shape[0])
        init_fstates = np.tile(ego_init_fstate, T_s_arr.shape[0]).reshape(T_s_arr.shape[0], 6)
        target_fstates = np.c_[s_arr, v_arr, zeros, d_arr, zeros, zeros]

        # calculate A_inv_d as a concatenation of inverse matrices for maximal T_d (= T_s) and for minimal T_d
        A_inv_s = np.linalg.inv(QuinticPoly1D.time_constraints_tensor(T_s_arr))
        min_T_d_arr = np.array([CostBasedBehavioralPlanner._calc_minimal_T_d(ego_init_fstate[FS_DX:], d) for d in d_arr])
        A_inv_min_d = np.linalg.inv(QuinticPoly1D.time_constraints_tensor(min_T_d_arr))
        A_inv_d = np.concatenate((A_inv_s, A_inv_min_d), axis=0)

        # create ftrajectories_s and duplicated ftrajectories_d (for max_T_d and min_T_d)
        constraints_s = np.concatenate((init_fstates[:, :FS_DX], target_fstates[:, :FS_DX]), axis=1)
        constraints_d = np.concatenate((init_fstates[:, FS_DX:], target_fstates[:, FS_DX:]), axis=1)
        poly_coefs_s = QuinticPoly1D.zip_solve(A_inv_s, constraints_s)
        poly_coefs_d = QuinticPoly1D.zip_solve(A_inv_d, np.concatenate((constraints_d, constraints_d)))
        time_points = np.arange(0, np.max(T_s_arr) + EPS, TRAJECTORY_TIME_RESOLUTION)
        ftrajectories_s = QuinticPoly1D.polyval_with_derivatives(poly_coefs_s, time_points)
        ftrajectories_d = QuinticPoly1D.polyval_with_derivatives(poly_coefs_d, time_points)
        # for any T_d < T_s, complement ftrajectories_d to the length of T_s by adding states with zero lateral velocity
        last_t = (np.concatenate((T_s_arr, min_T_d_arr)) / TRAJECTORY_TIME_RESOLUTION).astype(int)
        for i, ftrajectory_d in enumerate(ftrajectories_d):
            ftrajectory_d[(last_t[i] + 1):] = np.array([ftrajectory_d[last_t[i], 0], 0, 0])

        # predict objects' trajectories
        obj_fstates = np.array([obj.map_state.road_fstate for obj in state.dynamic_objects])
        obj_sizes = [obj.size for obj in state.dynamic_objects]
        obj_trajectories = np.array(self.predictor.predict_frenet_states(obj_fstates, time_points))

        # verify that terminal state of any (static) action keeps distance of at least 2 sec from the front object
        keep_distance_trajectories = np.ones(ftrajectories_s.shape[0], dtype=bool)
        for ftraj_idx, ftrajectory_s in enumerate(ftrajectories_s):
            end_traj_idx = int(T_s_arr[ftraj_idx] / TRAJECTORY_TIME_RESOLUTION)
            for obj_idx, obj_trajectory in enumerate(obj_trajectories):
                end_dist_from_obj = target_fstates[ftraj_idx] - obj_trajectory[end_traj_idx]
                if end_dist_from_obj[FS_SX] > 0 and abs(end_dist_from_obj[FS_DX]) < lane_width / 2:
                    min_dist = SPECIFICATION_MARGIN_TIME_DELAY * obj_trajectory[end_traj_idx, FS_SV] + \
                               (ego.size.length + obj_sizes[obj_idx].length) / 2.
                    keep_distance_trajectories[ftraj_idx] &= (end_dist_from_obj[FS_SX] >= min_dist)
            # set all points beyond spec.t at infinity, such that they will be safe and will not affect the result
            ftrajectory_s[(end_traj_idx + 1):, FS_SX] = np.inf

        ftrajectories = np.concatenate((np.concatenate((ftrajectories_s, ftrajectories_s)), ftrajectories_d), axis=-1)

        # calculate safety for each trajectory, each object, each timestamp
<<<<<<< HEAD
        safety_costs = SafetyUtils.get_safety_costs(ftrajectories, ego.size, obj_trajectories, obj_sizes)
        # trajectory is considered safe if it's safe wrt all dynamic objects for all timestamps
        safe_trajectories = (safety_costs < 1).all(axis=(1, 2))
=======
        safe_times = SafetyUtils.get_safe_times(ftrajectories, ego.size, obj_trajectories, obj_sizes)
        safe_min_max_trajectories = safe_times.all(axis=(1, 2))  # AND on objects and timestamps
        # OR between safe trajectories for max_d and safe trajectories for min_d
        safe_trajectories = np.array(np.split(safe_min_max_trajectories, 2)).any(axis=0)
        # filter trajectories that don't keep 2 sec distance
        fully_safe_trajectories = np.logical_and(safe_trajectories, keep_distance_trajectories)
        if not fully_safe_trajectories.any():
            self.logger.warning("CostBasedBehavioralPlanner._check_actions_safety: No safe action found")
>>>>>>> df09a10e

        CostBasedBehavioralPlanner.log_safety(ego_init_fstate, obj_fstates, ego.size, obj_sizes, lane_width, ego.timestamp_in_sec)

        # assign safety to the specs, for which specs_mask is true
        safe_specs = np.copy(np.array(action_specs_mask))
        safe_specs[safe_specs] = fully_safe_trajectories
        return list(safe_specs)  # list's size like the original action_specs size

    @staticmethod
    def _calc_minimal_T_d(fstate_d: np.array, target_d: float) -> float:
        """
        Given current Frenet lateral state and target latitude, calculate theoretical lower bound for lateral time
        horizon (based on lateral velocity & acceleration rather than on the real physical ability of a car)
        to perform the move.
        :param fstate_d: 1D array containing: current latitude, lateral velocity and lateral acceleration
        :param target_d: [m] target latitude
        :return: Low bound for lateral time horizon.
        """
        fconstraints_t0 = FrenetConstraints(0, 0, 0, fstate_d[0], fstate_d[1], fstate_d[2])
        fconstraints_tT = FrenetConstraints(0, 0, 0, target_d, 0, 0)
        return WerlingPlanner.low_bound_lat_horizon(fconstraints_t0, fconstraints_tT, TRAJECTORY_TIME_RESOLUTION)

    @staticmethod
    def log_safety(ego_fstate: FrenetState2D, obj_fstates: np.array, ego_size: ObjectSize, obj_sizes: np.array,
                   lane_width: float, time: float):
        """
        The logging used to debug safety
        :param ego_fstate:
        :param obj_fstates:
        :param ego_size:
        :param obj_sizes:
        :param lane_width:
        :param time: the current timestamp
        """
        MetricLogger.init('Safety')
        ml = MetricLogger.get_logger()

        actual_lon_distance = np.zeros(obj_fstates.shape[0])
        min_safe_lon_distance = np.zeros(obj_fstates.shape[0])
        obj_size_arr = np.zeros((obj_fstates.shape[0], 2))
        front_obj_dist = np.zeros(obj_fstates.shape[0])

        # for each object, calculate actual longitudinal distance and minimal safe longitudinal distance
        for i, obj_fstate in enumerate(obj_fstates):
            cars_size_lon_margin = (ego_size.length + obj_sizes[i].length) / 2
            if obj_fstates[i, FS_SX] > ego_fstate[FS_SX]:
                actual_lon_distance[i] = obj_fstates[i, FS_SX] - ego_fstate[FS_SX]
                min_safe_lon_distance[i] = max(0, ego_fstate[FS_SV] ** 2 - obj_fstates[i, FS_SV] ** 2) / \
                                           (-2 * LON_ACC_LIMITS[0]) + \
                                           ego_fstate[FS_SV] * SAFETY_MARGIN_TIME_DELAY + cars_size_lon_margin
            else:
                actual_lon_distance[i] = ego_fstate[FS_SX] - obj_fstates[i, FS_SX]
                min_safe_lon_distance[i] = max(0, obj_fstates[i, FS_SV] ** 2 - ego_fstate[FS_SV] ** 2) / \
                                           (-2 * LON_ACC_LIMITS[0]) + \
                                           obj_fstates[i, FS_SV] * SPECIFICATION_MARGIN_TIME_DELAY + cars_size_lon_margin
            obj_size_arr[i] = np.array([obj_sizes[i].length, obj_sizes[i].width])

            lat_dist = abs(ego_fstate[FS_DX] - obj_fstate[FS_DX])
            front_obj_dist[i] = actual_lon_distance[i] + lat_dist \
                if actual_lon_distance[i] > 0 and lat_dist < lane_width/2 else np.inf

        front_obj_idx = np.argmin(front_obj_dist)

        # calculate components of lateral RSS safety formula
        lat_relative_to_obj = obj_fstates[:, FS_DX] - ego_fstate[FS_DX]
        sign_of_lat_relative_to_obj = np.sign(lat_relative_to_obj)
        ego_vel_after_reaction_time = ego_fstate[FS_DV] - sign_of_lat_relative_to_obj * SAFETY_MARGIN_TIME_DELAY
        obj_vel_after_reaction_time = obj_fstates[:, FS_DV] + sign_of_lat_relative_to_obj * SPECIFICATION_MARGIN_TIME_DELAY
        # the distance objects move one towards another during their reaction time
        avg_ego_vel = 0.5 * (ego_fstate[FS_DV] + ego_vel_after_reaction_time)
        avg_obj_vel = 0.5 * (obj_fstates[:, FS_DV] + obj_vel_after_reaction_time)
        reaction_dist = sign_of_lat_relative_to_obj * (avg_obj_vel * SPECIFICATION_MARGIN_TIME_DELAY -
                                                       avg_ego_vel * SAFETY_MARGIN_TIME_DELAY)
        actual_lat_distance = np.abs(lat_relative_to_obj)
        min_safe_lat_dist = np.maximum(np.divide(sign_of_lat_relative_to_obj *
                                                 (obj_vel_after_reaction_time * np.abs(obj_vel_after_reaction_time) -
                                                  ego_vel_after_reaction_time * np.abs(ego_vel_after_reaction_time)),
                                                 2 * LAT_ACC_LIMITS[1]) + reaction_dist, 0) + \
                            (ego_size.width + obj_size_arr[:, 1]) / 2

        # write the data to the MetricLogger
        if not np.isinf(front_obj_dist[front_obj_idx]):
            ml.bind(time=time, ego_sx=ego_fstate[FS_SX], ego_sv=ego_fstate[FS_SV], ego_dx=ego_fstate[FS_DX])
            ml.bind(actual_lon_dist=actual_lon_distance[front_obj_idx], min_safe_lon_dist=min_safe_lon_distance[front_obj_idx])
            ml.bind(actual_lat_dist=actual_lat_distance, min_safe_lat_dist=min_safe_lat_dist)
        for i, obj_fstate in enumerate(obj_fstates):
            ml.bind(obj_fstate=obj_fstate[:4])<|MERGE_RESOLUTION|>--- conflicted
+++ resolved
@@ -360,20 +360,15 @@
         ftrajectories = np.concatenate((np.concatenate((ftrajectories_s, ftrajectories_s)), ftrajectories_d), axis=-1)
 
         # calculate safety for each trajectory, each object, each timestamp
-<<<<<<< HEAD
         safety_costs = SafetyUtils.get_safety_costs(ftrajectories, ego.size, obj_trajectories, obj_sizes)
         # trajectory is considered safe if it's safe wrt all dynamic objects for all timestamps
-        safe_trajectories = (safety_costs < 1).all(axis=(1, 2))
-=======
-        safe_times = SafetyUtils.get_safe_times(ftrajectories, ego.size, obj_trajectories, obj_sizes)
-        safe_min_max_trajectories = safe_times.all(axis=(1, 2))  # AND on objects and timestamps
+        safe_min_max_trajectories = (safety_costs < 1).all(axis=(1, 2))
         # OR between safe trajectories for max_d and safe trajectories for min_d
         safe_trajectories = np.array(np.split(safe_min_max_trajectories, 2)).any(axis=0)
         # filter trajectories that don't keep 2 sec distance
         fully_safe_trajectories = np.logical_and(safe_trajectories, keep_distance_trajectories)
         if not fully_safe_trajectories.any():
             self.logger.warning("CostBasedBehavioralPlanner._check_actions_safety: No safe action found")
->>>>>>> df09a10e
 
         CostBasedBehavioralPlanner.log_safety(ego_init_fstate, obj_fstates, ego.size, obj_sizes, lane_width, ego.timestamp_in_sec)
 
