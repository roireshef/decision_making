from abc import abstractmethod, ABCMeta
from logging import Logger
from typing import Optional, List

import numpy as np
import six

import rte.python.profiler as prof
from decision_making.src.global_constants import PREDICTION_LOOKAHEAD_COMPENSATION_RATIO, TRAJECTORY_ARCLEN_RESOLUTION, \
    SHOULDER_SIGMOID_OFFSET, DEVIATION_FROM_LANE_COST, LANE_SIGMOID_K_PARAM, SHOULDER_SIGMOID_K_PARAM, \
    DEVIATION_TO_SHOULDER_COST, DEVIATION_FROM_ROAD_COST, ROAD_SIGMOID_K_PARAM, OBSTACLE_SIGMOID_COST, \
    OBSTACLE_SIGMOID_K_PARAM, DEVIATION_FROM_GOAL_COST, GOAL_SIGMOID_K_PARAM, GOAL_SIGMOID_OFFSET, \
    DEVIATION_FROM_GOAL_LAT_LON_RATIO, LON_JERK_COST_WEIGHT, LAT_JERK_COST_WEIGHT, VELOCITY_LIMITS, LON_ACC_LIMITS, \
    LAT_ACC_LIMITS
from decision_making.src.messages.navigation_plan_message import NavigationPlanMsg
from decision_making.src.messages.trajectory_parameters import TrajectoryParams, TrajectoryCostParams, \
    SigmoidFunctionParams
from decision_making.src.planning.behavioral.action_space.action_space import ActionSpace
from decision_making.src.planning.behavioral.behavioral_grid_state import BehavioralGridState
from decision_making.src.planning.behavioral.data_objects import ActionSpec, ActionRecipe
from decision_making.src.planning.behavioral.evaluators.action_evaluator import ActionSpecEvaluator, \
    ActionRecipeEvaluator
from decision_making.src.planning.behavioral.evaluators.value_approximator import ValueApproximator
from decision_making.src.planning.behavioral.filtering.action_spec_filtering import ActionSpecFiltering
from decision_making.src.planning.behavioral.semantic_actions_utils import SemanticActionsUtils
from decision_making.src.planning.trajectory.samplable_trajectory import SamplableTrajectory
from decision_making.src.planning.trajectory.trajectory_planning_strategy import TrajectoryPlanningStrategy
<<<<<<< HEAD
from decision_making.src.planning.trajectory.werling_planner import SamplableWerlingTrajectory
from decision_making.src.planning.types import FS_DA, FS_SA, FS_SX, FS_DX
from decision_making.src.planning.utils.frenet_serret_frame import FrenetSerret2DFrame
from decision_making.src.planning.utils.optimal_control.poly1d import QuinticPoly1D
from decision_making.src.prediction.predictor import Predictor
from decision_making.src.state.map_state import MapState
from decision_making.src.state.state import State, ObjectSize, NewEgoState
=======
from decision_making.src.planning.trajectory.samplable_werling_trajectory import SamplableWerlingTrajectory
from decision_making.src.planning.types import FS_DA, FS_SA, FS_SX, FS_DX
from decision_making.src.planning.utils.frenet_serret_frame import FrenetSerret2DFrame
from decision_making.src.planning.utils.optimal_control.poly1d import QuinticPoly1D
from decision_making.src.prediction.ego_aware_prediction.ego_aware_predictor import EgoAwarePredictor
from decision_making.src.state.map_state import MapState
from decision_making.src.state.state import State, ObjectSize, EgoState
>>>>>>> be3ee2a9
from decision_making.src.utils.map_utils import MapUtils
from mapping.src.model.constants import ROAD_SHOULDERS_WIDTH
from mapping.src.service.map_service import MapService


@six.add_metaclass(ABCMeta)
class CostBasedBehavioralPlanner:
    def __init__(self, action_space: ActionSpace, recipe_evaluator: Optional[ActionRecipeEvaluator],
                 action_spec_evaluator: Optional[ActionSpecEvaluator],
                 action_spec_validator: Optional[ActionSpecFiltering],
                 value_approximator: ValueApproximator, predictor: EgoAwarePredictor, logger: Logger):
        self.action_space = action_space
        self.recipe_evaluator = recipe_evaluator
        self.action_spec_evaluator = action_spec_evaluator
        self.action_spec_validator = action_spec_validator or ActionSpecFiltering()
        self.value_approximator = value_approximator
        self.predictor = predictor
        self.logger = logger

        self._last_action: Optional[ActionRecipe] = None
        self._last_action_spec: Optional[ActionSpec] = None

    @abstractmethod
    def plan(self, state: State, nav_plan: NavigationPlanMsg):
        """
        Given current state and navigation plan, plans the next semantic action to be carried away. This method makes
        use of Planner components such as Evaluator,Validator and Predictor for enumerating, specifying
        and evaluating actions. Its output will be further handled and used to create a trajectory in Trajectory Planner
        and has the form of TrajectoryParams, which includes the reference route, target time, target state to be in,
        cost params and strategy.
        :param state:
        :param nav_plan:
        :return: a tuple: (TrajectoryParams for TP,BehavioralVisualizationMsg for e.g. VizTool)
        """
        pass

    @prof.ProfileFunction()
    def _generate_terminal_states(self, state: State, action_specs: List[ActionSpec], mask: np.ndarray) -> \
            [BehavioralGridState]:
        """
        Given current state and action specifications, generate a corresponding list of future states using the
        predictor. Uses mask over list of action specifications to avoid unnecessary computation
        :param state: the current world state
        :param action_specs: list of action specifications
        :param mask: 1D mask vector (boolean) for filtering valid action specifications
        :return: a list of terminal states
        """
        # create a new behavioral state at the action end
        ego = state.ego_state
<<<<<<< HEAD
        # TODO: assumes everyone on the same road!
        road_id = ego.map_state.road_id

        # TODO: This is hacky - use predictor!
        terminal_behavioral_states = []
        for i, spec in enumerate(action_specs):
            # For invalid actions (masked out), return None
            if not mask[i]:
                terminal_behavioral_states.append(None)
                continue

            # predict ego (s,d,v_s are according to action_spec)
            terminal_ego_fstate = np.array([spec.s, spec.v, 0, spec.d, 0, 0])
            terminal_ego_state = ego.clone_from_map_state(map_state=MapState(terminal_ego_fstate, road_id),
                                                          timestamp_in_sec=ego.timestamp_in_sec + spec.t)

            # predict objects (using road-following prediction logic, including alignment to road)
            predicted_objects = []
            # for obj in state.dynamic_objects:
            #     obj_fstate = MapUtils.get_object_road_localization(obj, road_frenet)
            #     obj_terminal_fstate = np.array([obj_fstate[FS_SX] + obj_fstate[FS_SV] * spec.t, obj_fstate[FS_SV], 0,
            #                                     obj_fstate[FS_DX], 0, 0])
            #     obj_terminal_cstate = road_frenet.fstate_to_cstate(obj_terminal_fstate)
            #     predicted_objects.append(obj.clone_cartesian_state(timestamp_in_sec=obj.timestamp_in_sec + spec.t,
            #                                                        cartesian_state=obj_terminal_cstate))

            # create a BehavioralGridState from State
            terminal_state = State(None, predicted_objects, terminal_ego_state)
            new_behavioral_state = BehavioralGridState.create_from_state(terminal_state, self.logger)
            terminal_behavioral_states.append(new_behavioral_state)
=======
>>>>>>> be3ee2a9

        # TODO: assumes everyone on the same road!
        road_id = ego.map_state.road_id
        actions_horizons = np.array([spec.t for i, spec in enumerate(action_specs) if mask[i]])
        terminal_timestamps = ego.timestamp_in_sec + actions_horizons

        objects_curr_fstates = np.array(
            [dynamic_object.map_state.road_fstate for dynamic_object in state.dynamic_objects])
        objects_terminal_fstates = self.predictor.predict_frenet_states(objects_curr_fstates, actions_horizons)

        # Create ego states, dynamic objects, states and finally behavioral states
        terminal_ego_states = [ego.clone_from_map_state(MapState([spec.s, spec.v, 0, spec.d, 0, 0], road_id),
                                                        ego.timestamp_in_sec + spec.t)
                               for i, spec in enumerate(action_specs) if mask[i]]
        terminal_dynamic_objects = [
            [dynamic_object.clone_from_map_state(MapState(objects_terminal_fstates[i][j], road_id))
             for i, dynamic_object in enumerate(state.dynamic_objects)]
            for j, terminal_timestamp in enumerate(terminal_timestamps)]
        terminal_states = [
            state.clone_with(dynamic_objects=terminal_dynamic_objects[i], ego_state=terminal_ego_states[i])
            for i in range(len(terminal_ego_states))]

        valid_behavioral_grid_states = (BehavioralGridState.create_from_state(terminal_state, self.logger)
                                        for terminal_state in terminal_states)
        terminal_behavioral_states = [valid_behavioral_grid_states.__next__() if m else None for m in mask]
        return terminal_behavioral_states

    @staticmethod
    @prof.ProfileFunction()
    def _generate_trajectory_specs(behavioral_state: BehavioralGridState,
                                   action_spec: ActionSpec,
                                   navigation_plan: NavigationPlanMsg) -> TrajectoryParams:
        """
        Generate trajectory specification for trajectory planner given a SemanticActionSpec. This also
        generates the reference route that will be provided to the trajectory planner.
         Given the target longitude and latitude, we create a reference route in global coordinates, where:
         latitude is constant and equal to the target latitude;
         longitude starts from ego current longitude, and end in the target longitude.
        :param behavioral_state: processed behavioral state
        :param navigation_plan: navigation plan of the rest of the roads to be followed (used to create a ref. route)
        :return: Trajectory cost specifications [TrajectoryParameters]
        """
        ego = behavioral_state.ego_state

        # Get road details
        road_id = ego.map_state.road_id

        # Add a margin to the lookahead path of dynamic objects to avoid extrapolation
        # caused by the curve linearization approximation in the resampling process
        # The compensation here is multiplicative because of the different curve-fittings we use:
        # in BP we use piecewise-linear and in TP we use cubic-fit.
        # Due to that, a point's longitude-value will be different between the 2 curves.
        # This error is accumulated depending on the actual length of the curvature -
        # when it is long, the error will potentially be big.
        lookahead_distance = action_spec.s * PREDICTION_LOOKAHEAD_COMPENSATION_RATIO

        # TODO: figure out how to solve the issue of lagging ego-vehicle (relative to reference route)
        # TODO: better than sending the whole road. Fix when map service is redesigned!
        center_lane_reference_route = MapService.get_instance().get_uniform_path_lookahead(
<<<<<<< HEAD
            road_id=ego.map_state.road_id,
=======
            road_id=road_id,
>>>>>>> be3ee2a9
            lat_shift=action_spec.d,  # THIS ASSUMES THE GOAL ALWAYS FALLS ON THE REFERENCE ROUTE
            starting_lon=0,
            lon_step=TRAJECTORY_ARCLEN_RESOLUTION,
            steps_num=int(np.ceil(lookahead_distance / TRAJECTORY_ARCLEN_RESOLUTION)),
            navigation_plan=navigation_plan)

        # The frenet frame used in specify (RightHandSide of road)
        rhs_reference_route = MapService.get_instance().get_uniform_path_lookahead(
            road_id=ego.map_state.road_id,
            lat_shift=0,
            starting_lon=0,
            lon_step=TRAJECTORY_ARCLEN_RESOLUTION,
            steps_num=int(np.ceil(lookahead_distance / TRAJECTORY_ARCLEN_RESOLUTION)),
            navigation_plan=navigation_plan)
        rhs_frenet = FrenetSerret2DFrame(rhs_reference_route)

<<<<<<< HEAD
        # Get road details
        road_id = ego.map_state.road_id

=======
>>>>>>> be3ee2a9
        # Convert goal state from rhs-frenet-frame to center-lane-frenet-frame
        goal_cstate = rhs_frenet.fstate_to_cstate(np.array([action_spec.s, action_spec.v, 0, action_spec.d, 0, 0]))

        cost_params = CostBasedBehavioralPlanner._generate_cost_params(
            road_id=road_id,
            ego_size=ego.size,
            reference_route_latitude=action_spec.d  # this assumes the target falls on the reference route
        )

        trajectory_parameters = TrajectoryParams(reference_route=center_lane_reference_route,
                                                 time=action_spec.t + ego.timestamp_in_sec,
                                                 target_state=goal_cstate,
                                                 cost_params=cost_params,
                                                 strategy=TrajectoryPlanningStrategy.HIGHWAY)

        return trajectory_parameters

    @staticmethod
    @prof.ProfileFunction()
    def generate_baseline_trajectory(ego: NewEgoState, action_spec: ActionSpec) -> SamplableTrajectory:
        """
        Creates a SamplableTrajectory as a reference trajectory for a given ActionSpec, assuming T_d=T_s
        :param ego: ego object
        :param action_spec: action specification that contains all relevant info about the action's terminal state
        :return: a SamplableWerlingTrajectory object
        """
        # Note: We create the samplable trajectory as a reference trajectory of the current action.from
        # We assume correctness only of the longitudinal axis, and set T_d to be equal to T_s.

        # project ego vehicle onto the road
        ego_init_fstate = ego.map_state.road_fstate

        target_fstate = np.array([action_spec.s, action_spec.v, 0, action_spec.d, 0, 0])

        A_inv = np.linalg.inv(QuinticPoly1D.time_constraints_matrix(action_spec.t))

        constraints_s = np.concatenate((ego_init_fstate[FS_SX:(FS_SA + 1)], target_fstate[FS_SX:(FS_SA + 1)]))
        constraints_d = np.concatenate((ego_init_fstate[FS_DX:(FS_DA + 1)], target_fstate[FS_DX:(FS_DA + 1)]))

        poly_coefs_s = QuinticPoly1D.solve(A_inv, constraints_s[np.newaxis, :])[0]
        poly_coefs_d = QuinticPoly1D.solve(A_inv, constraints_d[np.newaxis, :])[0]

        road_frenet = MapUtils.get_road_rhs_frenet(ego)

        return SamplableWerlingTrajectory(timestamp_in_sec=ego.timestamp_in_sec,
                                          T_s=action_spec.t,
                                          T_d=action_spec.t,
                                          frenet_frame=road_frenet,
                                          poly_s_coefs=poly_coefs_s,
                                          poly_d_coefs=poly_coefs_d)

    @staticmethod
    def _generate_cost_params(road_id: int, ego_size: ObjectSize, reference_route_latitude: float) -> \
            TrajectoryCostParams:
        """
        Generate cost specification for trajectory planner
        :param road_id: the road's id - it currently assumes a single road for the whole action.
        :param ego_size: ego size used to extract margins (for dilation of other objects on road)
        :param reference_route_latitude: the latitude of the reference route. This is used to compute out-of-lane cost
        :return: a TrajectoryCostParams instance that encodes all parameters for TP cost computation.
        """
        road = MapService.get_instance().get_road(road_id)
        target_lane_num = int(reference_route_latitude / road.lane_width)

        # lateral distance in [m] from ref. path to rightmost edge of lane
        right_lane_offset = max(0.0, reference_route_latitude - ego_size.width / 2 - target_lane_num * road.lane_width)
        # lateral distance in [m] from ref. path to leftmost edge of lane
        left_lane_offset = (road.road_width - reference_route_latitude) - ego_size.width / 2 - \
                           (road.lanes_num - target_lane_num - 1) * road.lane_width
        # as stated above, for shoulders
        right_shoulder_offset = reference_route_latitude - ego_size.width / 2 + SHOULDER_SIGMOID_OFFSET
        # as stated above, for shoulders
        left_shoulder_offset = (road.road_width - reference_route_latitude) - ego_size.width / 2 + \
                               SHOULDER_SIGMOID_OFFSET
        # as stated above, for whole road including shoulders
        right_road_offset = reference_route_latitude - ego_size.width / 2 + ROAD_SHOULDERS_WIDTH
        # as stated above, for whole road including shoulders
        left_road_offset = (road.road_width - reference_route_latitude) - ego_size.width / 2 + ROAD_SHOULDERS_WIDTH

        # Set road-structure-based cost parameters
        right_lane_cost = SigmoidFunctionParams(w=DEVIATION_FROM_LANE_COST, k=LANE_SIGMOID_K_PARAM,
                                                offset=right_lane_offset)  # Zero cost
        left_lane_cost = SigmoidFunctionParams(w=DEVIATION_FROM_LANE_COST, k=LANE_SIGMOID_K_PARAM,
                                               offset=left_lane_offset)  # Zero cost
        right_shoulder_cost = SigmoidFunctionParams(w=DEVIATION_TO_SHOULDER_COST, k=SHOULDER_SIGMOID_K_PARAM,
                                                    offset=right_shoulder_offset)  # Very high cost
        left_shoulder_cost = SigmoidFunctionParams(w=DEVIATION_TO_SHOULDER_COST, k=SHOULDER_SIGMOID_K_PARAM,
                                                   offset=left_shoulder_offset)  # Very high cost
        right_road_cost = SigmoidFunctionParams(w=DEVIATION_FROM_ROAD_COST, k=ROAD_SIGMOID_K_PARAM,
                                                offset=right_road_offset)  # Very high cost
        left_road_cost = SigmoidFunctionParams(w=DEVIATION_FROM_ROAD_COST, k=ROAD_SIGMOID_K_PARAM,
                                               offset=left_road_offset)  # Very high cost

        # Set objects parameters
        # dilate each object by ego length + safety margin
        objects_dilation_length = SemanticActionsUtils.get_ego_lon_margin(ego_size)
        objects_dilation_width = SemanticActionsUtils.get_ego_lat_margin(ego_size)
        objects_cost_x = SigmoidFunctionParams(w=OBSTACLE_SIGMOID_COST, k=OBSTACLE_SIGMOID_K_PARAM,
                                               offset=objects_dilation_length)  # Very high (inf) cost
        objects_cost_y = SigmoidFunctionParams(w=OBSTACLE_SIGMOID_COST, k=OBSTACLE_SIGMOID_K_PARAM,
                                               offset=objects_dilation_width)  # Very high (inf) cost
        dist_from_goal_cost = SigmoidFunctionParams(w=DEVIATION_FROM_GOAL_COST, k=GOAL_SIGMOID_K_PARAM,
                                                    offset=GOAL_SIGMOID_OFFSET)
        dist_from_goal_lat_factor = DEVIATION_FROM_GOAL_LAT_LON_RATIO

        cost_params = TrajectoryCostParams(obstacle_cost_x=objects_cost_x,
                                           obstacle_cost_y=objects_cost_y,
                                           left_lane_cost=left_lane_cost,
                                           right_lane_cost=right_lane_cost,
                                           left_shoulder_cost=left_shoulder_cost,
                                           right_shoulder_cost=right_shoulder_cost,
                                           left_road_cost=left_road_cost,
                                           right_road_cost=right_road_cost,
                                           dist_from_goal_cost=dist_from_goal_cost,
                                           dist_from_goal_lat_factor=dist_from_goal_lat_factor,
                                           lon_jerk_cost=LON_JERK_COST_WEIGHT,
                                           lat_jerk_cost=LAT_JERK_COST_WEIGHT,
                                           velocity_limits=VELOCITY_LIMITS,
                                           lon_acceleration_limits=LON_ACC_LIMITS,
                                           lat_acceleration_limits=LAT_ACC_LIMITS)

        return cost_params<|MERGE_RESOLUTION|>--- conflicted
+++ resolved
@@ -25,15 +25,6 @@
 from decision_making.src.planning.behavioral.semantic_actions_utils import SemanticActionsUtils
 from decision_making.src.planning.trajectory.samplable_trajectory import SamplableTrajectory
 from decision_making.src.planning.trajectory.trajectory_planning_strategy import TrajectoryPlanningStrategy
-<<<<<<< HEAD
-from decision_making.src.planning.trajectory.werling_planner import SamplableWerlingTrajectory
-from decision_making.src.planning.types import FS_DA, FS_SA, FS_SX, FS_DX
-from decision_making.src.planning.utils.frenet_serret_frame import FrenetSerret2DFrame
-from decision_making.src.planning.utils.optimal_control.poly1d import QuinticPoly1D
-from decision_making.src.prediction.predictor import Predictor
-from decision_making.src.state.map_state import MapState
-from decision_making.src.state.state import State, ObjectSize, NewEgoState
-=======
 from decision_making.src.planning.trajectory.samplable_werling_trajectory import SamplableWerlingTrajectory
 from decision_making.src.planning.types import FS_DA, FS_SA, FS_SX, FS_DX
 from decision_making.src.planning.utils.frenet_serret_frame import FrenetSerret2DFrame
@@ -41,7 +32,6 @@
 from decision_making.src.prediction.ego_aware_prediction.ego_aware_predictor import EgoAwarePredictor
 from decision_making.src.state.map_state import MapState
 from decision_making.src.state.state import State, ObjectSize, EgoState
->>>>>>> be3ee2a9
 from decision_making.src.utils.map_utils import MapUtils
 from mapping.src.model.constants import ROAD_SHOULDERS_WIDTH
 from mapping.src.service.map_service import MapService
@@ -91,39 +81,6 @@
         """
         # create a new behavioral state at the action end
         ego = state.ego_state
-<<<<<<< HEAD
-        # TODO: assumes everyone on the same road!
-        road_id = ego.map_state.road_id
-
-        # TODO: This is hacky - use predictor!
-        terminal_behavioral_states = []
-        for i, spec in enumerate(action_specs):
-            # For invalid actions (masked out), return None
-            if not mask[i]:
-                terminal_behavioral_states.append(None)
-                continue
-
-            # predict ego (s,d,v_s are according to action_spec)
-            terminal_ego_fstate = np.array([spec.s, spec.v, 0, spec.d, 0, 0])
-            terminal_ego_state = ego.clone_from_map_state(map_state=MapState(terminal_ego_fstate, road_id),
-                                                          timestamp_in_sec=ego.timestamp_in_sec + spec.t)
-
-            # predict objects (using road-following prediction logic, including alignment to road)
-            predicted_objects = []
-            # for obj in state.dynamic_objects:
-            #     obj_fstate = MapUtils.get_object_road_localization(obj, road_frenet)
-            #     obj_terminal_fstate = np.array([obj_fstate[FS_SX] + obj_fstate[FS_SV] * spec.t, obj_fstate[FS_SV], 0,
-            #                                     obj_fstate[FS_DX], 0, 0])
-            #     obj_terminal_cstate = road_frenet.fstate_to_cstate(obj_terminal_fstate)
-            #     predicted_objects.append(obj.clone_cartesian_state(timestamp_in_sec=obj.timestamp_in_sec + spec.t,
-            #                                                        cartesian_state=obj_terminal_cstate))
-
-            # create a BehavioralGridState from State
-            terminal_state = State(None, predicted_objects, terminal_ego_state)
-            new_behavioral_state = BehavioralGridState.create_from_state(terminal_state, self.logger)
-            terminal_behavioral_states.append(new_behavioral_state)
-=======
->>>>>>> be3ee2a9
 
         # TODO: assumes everyone on the same road!
         road_id = ego.map_state.road_id
@@ -183,11 +140,7 @@
         # TODO: figure out how to solve the issue of lagging ego-vehicle (relative to reference route)
         # TODO: better than sending the whole road. Fix when map service is redesigned!
         center_lane_reference_route = MapService.get_instance().get_uniform_path_lookahead(
-<<<<<<< HEAD
-            road_id=ego.map_state.road_id,
-=======
             road_id=road_id,
->>>>>>> be3ee2a9
             lat_shift=action_spec.d,  # THIS ASSUMES THE GOAL ALWAYS FALLS ON THE REFERENCE ROUTE
             starting_lon=0,
             lon_step=TRAJECTORY_ARCLEN_RESOLUTION,
@@ -204,12 +157,6 @@
             navigation_plan=navigation_plan)
         rhs_frenet = FrenetSerret2DFrame(rhs_reference_route)
 
-<<<<<<< HEAD
-        # Get road details
-        road_id = ego.map_state.road_id
-
-=======
->>>>>>> be3ee2a9
         # Convert goal state from rhs-frenet-frame to center-lane-frenet-frame
         goal_cstate = rhs_frenet.fstate_to_cstate(np.array([action_spec.s, action_spec.v, 0, action_spec.d, 0, 0]))
 
@@ -229,7 +176,7 @@
 
     @staticmethod
     @prof.ProfileFunction()
-    def generate_baseline_trajectory(ego: NewEgoState, action_spec: ActionSpec) -> SamplableTrajectory:
+    def generate_baseline_trajectory(ego: EgoState, action_spec: ActionSpec) -> SamplableTrajectory:
         """
         Creates a SamplableTrajectory as a reference trajectory for a given ActionSpec, assuming T_d=T_s
         :param ego: ego object
