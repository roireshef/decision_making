--- conflicted
+++ resolved
@@ -26,12 +26,6 @@
 from decision_making.src.planning.trajectory.trajectory_planning_strategy import TrajectoryPlanningStrategy
 from decision_making.src.planning.types import FS_DA, FS_SA, FS_SX, FS_DX, FrenetState2D
 from decision_making.src.planning.utils.frenet_serret_frame import FrenetSerret2DFrame
-<<<<<<< HEAD
-from decision_making.src.planning.utils.generalized_frenet_serret_frame import GeneralizedFrenetSerretFrame
-=======
-from decision_making.src.planning.utils.generalized_frenet_serret_frame import GeneralizedFrenetSerretFrame, \
-    FrenetSubSegment
->>>>>>> a4acc7d6
 from decision_making.src.planning.utils.optimal_control.poly1d import QuinticPoly1D
 from decision_making.src.prediction.ego_aware_prediction.ego_aware_predictor import EgoAwarePredictor
 from decision_making.src.state.map_state import MapState
@@ -133,12 +127,8 @@
     @prof.ProfileFunction()
     def _generate_trajectory_specs(behavioral_state: BehavioralGridState,
                                    action_recipe: ActionRecipe, action_spec: ActionSpec,
-<<<<<<< HEAD
                                    navigation_plan: NavigationPlanMsg) -> \
             [TrajectoryParams, FrenetState2D, FrenetState2D]:
-=======
-                                   navigation_plan: NavigationPlanMsg) -> TrajectoryParams:
->>>>>>> a4acc7d6
         """
         Generate trajectory specification for trajectory planner given a SemanticActionSpec. This also
         generates the reference route that will be provided to the trajectory planner.
@@ -153,54 +143,11 @@
         # ego Frenet state projected on the target lane segment (adjacent to ego or lane of ego)
         ego_spec_fstate = ego.project_on_relative_lanes([action_recipe.relative_lane])[0]
 
-<<<<<<< HEAD
         # goal Frenet state w.r.t. the target lane segment
         goal_spec_fstate = np.array([action_spec.s, action_spec.v, 0, action_spec.d, 0, 0])
 
         # set the reference route to start with a margin before the current longitudinal position of the vehicle
         ref_route_start = ego_spec_fstate[FS_SX] - REFERENCE_ROUTE_MARGINS
-
-        forward_lookahead = action_spec.s - ref_route_start + REFERENCE_ROUTE_MARGINS
-        # Add a margin to the lookahead path of dynamic objects to avoid extrapolation
-        # caused by the curve linearization approximation in the resampling process
-        # The compensation here is multiplicative because of the different curve-fittings we use:
-        # in BP we use piecewise-linear and in TP we use cubic-fit.
-        # Due to that, a point's longitude-value will be different between the 2 curves.
-        # This error is accumulated depending on the actual length of the curvature -
-        # when it is long, the error will potentially be big.
-        ref_route_length = forward_lookahead * PREDICTION_LOOKAHEAD_COMPENSATION_RATIO
-
-        # create generalized Frenet frame along lanes-center of a few lane segments
-        center_lane_reference_route = MapUtils.get_lookahead_frenet_frame(
-            lane_id=action_spec.lane_id, starting_lon=ref_route_start, lookahead_dist=ref_route_length,
-            navigation_plan=navigation_plan)
-
-        ego_reference_fstate = center_lane_reference_route.convert_from_segment_state(frenet_state=ego_spec_fstate,
-                                                                                      segment_id=action_spec.lane_id)
-        goal_reference_fstate = center_lane_reference_route.convert_from_segment_state(frenet_state=goal_spec_fstate,
-                                                                                       segment_id=action_spec.lane_id)
-
-        goal_segment_id, goal_segment_fstate = center_lane_reference_route.convert_to_segment_state(goal_reference_fstate)
-
-        cost_params = CostBasedBehavioralPlanner._generate_cost_params(
-            map_state=MapState(goal_segment_fstate, goal_segment_id), ego_size=ego.size)
-
-        # Calculate cartesian coordinates of action_spec's target (according to target-lane frenet_frame)
-        goal_cstate = center_lane_reference_route.fstate_to_cstate(goal_reference_fstate)
-
-        # np.set_printoptions(suppress=True)
-        # print('BP: time=%f\nego=%s\nBP: goal=%s' % (ego.timestamp_in_sec, ego.cartesian_state, goal_cstate))
-
-        # TODO: use GFF center_lane_reference_route after changing Rte_Types.pubpub
-        reference_frenet_frame = FrenetSerret2DFrame.fit(center_lane_reference_route.points)
-
-        trajectory_parameters = TrajectoryParams(reference_route=reference_frenet_frame,
-=======
-        ego_init_fstate = ego.project_on_relative_lanes([action_recipe.relative_lane])[0]
-        goal_fstate = np.array([action_spec.s, action_spec.v, 0, action_spec.d, 0, 0])
-
-        # set the reference route to start with a margin before the current longitudinal position of the vehicle
-        ref_route_start = ego_init_fstate[FS_SX] - REFERENCE_ROUTE_MARGINS
 
         # TODO: remove this hack when using a real map from SP
         # if there is no long enough road behind ego, set ref_route_start = 0
@@ -218,17 +165,20 @@
             lane_id=action_spec.lane_id, starting_lon=ref_route_start, lookahead_dist=ref_route_length,
             navigation_plan=navigation_plan)
 
+        ego_reference_fstate = action_lane_gff.convert_from_segment_state(frenet_state=ego_spec_fstate,
+                                                                          segment_id=action_spec.lane_id)
+        goal_reference_fstate = action_lane_gff.convert_from_segment_state(frenet_state=goal_spec_fstate,
+                                                                           segment_id=action_spec.lane_id)
+
+        goal_segment_id, goal_segment_fstate = action_lane_gff.convert_to_segment_state(goal_reference_fstate)
+
         cost_params = CostBasedBehavioralPlanner._generate_cost_params(
-            map_state=MapState(goal_fstate, action_spec.lane_id),
-            ego_size=ego.size
-        )
+            map_state=MapState(goal_segment_fstate, goal_segment_id), ego_size=ego.size)
 
         # Calculate cartesian coordinates of action_spec's target (according to target-lane frenet_frame)
-        # TODO: remove it, when TP will obtain frenet frame
-        goal_cstate = MapUtils.get_lane_frenet_frame(action_spec.lane_id).fstate_to_cstate(goal_fstate)
+        goal_cstate = action_lane_gff.fstate_to_cstate(goal_reference_fstate)
 
         trajectory_parameters = TrajectoryParams(reference_route=action_lane_gff,
->>>>>>> a4acc7d6
                                                  time=action_spec.t + ego.timestamp_in_sec,
                                                  target_state=goal_cstate,
                                                  cost_params=cost_params,
@@ -239,13 +189,9 @@
 
     @staticmethod
     @prof.ProfileFunction()
-<<<<<<< HEAD
     def generate_baseline_trajectory(ego: EgoState, action_spec: ActionSpec,
                                      reference_route: FrenetSerret2DFrame,
                                      ego_fstate: FrenetState2D, goal_fstate: FrenetState2D) -> \
-=======
-    def generate_baseline_trajectory(ego: EgoState, action_recipe: ActionRecipe, action_spec: ActionSpec) -> \
->>>>>>> a4acc7d6
             SamplableTrajectory:
         """
         Creates a SamplableTrajectory as a reference trajectory for a given ActionSpec, assuming T_d=T_s
@@ -258,15 +204,6 @@
         """
         # Note: We create the samplable trajectory as a reference trajectory of the current action.from
         # We assume correctness only of the longitudinal axis, and set T_d to be equal to T_s.
-<<<<<<< HEAD
-=======
-
-        # project ego on target lane frenet_frame
-        ego_init_fstate = ego.project_on_relative_lanes([action_recipe.relative_lane])[0]
-
-        target_fstate = np.array([action_spec.s, action_spec.v, 0, action_spec.d, 0, 0])
-
->>>>>>> a4acc7d6
         A_inv = np.linalg.inv(QuinticPoly1D.time_constraints_matrix(action_spec.t))
 
         constraints_s = np.concatenate((ego_fstate[FS_SX:(FS_SA + 1)], goal_fstate[FS_SX:(FS_SA + 1)]))
@@ -278,11 +215,7 @@
         return SamplableWerlingTrajectory(timestamp_in_sec=ego.timestamp_in_sec,
                                           T_s=action_spec.t,
                                           T_d=action_spec.t,
-<<<<<<< HEAD
                                           frenet_frame=reference_route,
-=======
-                                          frenet_frame=MapUtils.get_lane_frenet_frame(action_spec.lane_id),
->>>>>>> a4acc7d6
                                           poly_s_coefs=poly_coefs_s,
                                           poly_d_coefs=poly_coefs_d)
 
