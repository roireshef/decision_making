--- conflicted
+++ resolved
@@ -146,32 +146,8 @@
         # set the reference route to start with a margin before the current longitudinal position of the vehicle
         ref_route_start = ego_init_fstate[FS_SX] - REFERENCE_ROUTE_MARGINS
 
-        forward_lookahead = action_spec.s - ref_route_start + REFERENCE_ROUTE_MARGINS
-        # Add a margin to the lookahead path of dynamic objects to avoid extrapolation
-        # caused by the curve linearization approximation in the resampling process
-        # The compensation here is multiplicative because of the different curve-fittings we use:
-        # in BP we use piecewise-linear and in TP we use cubic-fit.
-        # Due to that, a point's longitude-value will be different between the 2 curves.
-        # This error is accumulated depending on the actual length of the curvature -
-        # when it is long, the error will potentially be big.
-<<<<<<< HEAD
-        ref_route_length = forward_lookahead * PREDICTION_LOOKAHEAD_COMPENSATION_RATIO
-=======
-        max_road_longitude = MapService.get_instance().get_road(ego.map_state.road_id).length
-        forward_lookahead = action_spec.s - ref_route_start + REFERENCE_ROUTE_MARGINS
-        ref_route_length = min(max_road_longitude - ref_route_start, forward_lookahead * PREDICTION_LOOKAHEAD_COMPENSATION_RATIO)
-
-        center_lane_points = MapService.get_instance().get_uniform_path_lookahead(
-            road_segment_id=road_id,
-            lat_shift=action_spec.d,  # THIS ASSUMES THE GOAL ALWAYS FALLS ON THE REFERENCE ROUTE
-            starting_lon=ref_route_start,
-            lon_step=TRAJECTORY_ARCLEN_RESOLUTION,
-            steps_num=int(np.ceil(ref_route_length / TRAJECTORY_ARCLEN_RESOLUTION)),
-            navigation_plan=navigation_plan)
->>>>>>> 1aaa1c86
-
         # TODO: remove it, when TP will obtain frenet frame
-        center_lane_reference_route = MapUtils.get_lookahead_frenet_frame(
+        center_lane_frenet = MapUtils.get_lookahead_frenet_frame(
             lane_id=action_spec.lane_id, starting_lon=ref_route_start, lookahead_dist=ref_route_length,
             navigation_plan=navigation_plan)
 
@@ -180,16 +156,9 @@
             ego_size=ego.size
         )
 
-<<<<<<< HEAD
         # Calculate cartesian coordinates of action_spec's target (according to target-lane frenet_frame)
         # TODO: remove it, when TP will obtain frenet frame
         goal_cstate = MapUtils.get_lane_frenet_frame(action_spec.lane_id).fstate_to_cstate(goal_fstate)
-=======
-        # TODO: replace this with proper generation of a GeneralizedFrenetSerretFrame from a sequence of FrenetSerret2DFrames
-        center_lane_reference_route = FrenetSerret2DFrame.fit(center_lane_points)
-        center_lane_gff = GeneralizedFrenetSerretFrame.build([center_lane_reference_route],
-                                                             [FrenetSubSegment(0, 0, center_lane_reference_route.s_max)])
->>>>>>> 1aaa1c86
 
         trajectory_parameters = TrajectoryParams(reference_route=center_lane_gff,
                                                  time=action_spec.t + ego.timestamp_in_sec,
