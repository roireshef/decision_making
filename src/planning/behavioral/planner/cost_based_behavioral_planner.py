from abc import abstractmethod, ABCMeta
from logging import Logger
from typing import Optional, List

import numpy as np
import six
from copy import deepcopy

import rte.python.profiler as prof
from decision_making.src.global_constants import PREDICTION_LOOKAHEAD_COMPENSATION_RATIO, TRAJECTORY_ARCLEN_RESOLUTION, \
    SHOULDER_SIGMOID_OFFSET, DEVIATION_FROM_LANE_COST, LANE_SIGMOID_K_PARAM, SHOULDER_SIGMOID_K_PARAM, \
    DEVIATION_TO_SHOULDER_COST, DEVIATION_FROM_ROAD_COST, ROAD_SIGMOID_K_PARAM, OBSTACLE_SIGMOID_COST, \
    OBSTACLE_SIGMOID_K_PARAM, DEVIATION_FROM_GOAL_COST, GOAL_SIGMOID_K_PARAM, GOAL_SIGMOID_OFFSET, \
    DEVIATION_FROM_GOAL_LAT_LON_RATIO, LON_JERK_COST_WEIGHT, LAT_JERK_COST_WEIGHT, VELOCITY_LIMITS, LON_ACC_LIMITS, \
    LAT_ACC_LIMITS, DEFAULT_DISTANCE_TO_NAVIGATION_GOAL
from decision_making.src.messages.navigation_plan_message import NavigationPlanMsg
from decision_making.src.messages.trajectory_parameters import TrajectoryParams, TrajectoryCostParams, \
    SigmoidFunctionParams
from decision_making.src.planning.behavioral.action_space.action_space import ActionSpace
from decision_making.src.planning.behavioral.behavioral_grid_state import BehavioralGridState
from decision_making.src.planning.behavioral.data_objects import ActionSpec, ActionRecipe, NavigationGoal
from decision_making.src.planning.behavioral.evaluators.action_evaluator import ActionSpecEvaluator, \
    ActionRecipeEvaluator
from decision_making.src.planning.behavioral.evaluators.value_approximator import ValueApproximator
from decision_making.src.planning.behavioral.filtering.action_spec_filtering import ActionSpecFiltering
from decision_making.src.planning.behavioral.semantic_actions_utils import SemanticActionsUtils
from decision_making.src.planning.trajectory.trajectory_planner import SamplableTrajectory
from decision_making.src.planning.trajectory.trajectory_planning_strategy import TrajectoryPlanningStrategy
from decision_making.src.planning.trajectory.werling_planner import SamplableWerlingTrajectory
from decision_making.src.planning.types import FS_DA, FS_SA, FS_SX, FS_DX, FS_SV
from decision_making.src.planning.utils.frenet_serret_frame import FrenetSerret2DFrame
from decision_making.src.planning.utils.map_utils import MapUtils
from decision_making.src.planning.utils.optimal_control.poly1d import QuinticPoly1D
from decision_making.src.prediction.predictor import Predictor
from decision_making.src.state.state import State, ObjectSize, EgoState, DynamicObject
from mapping.src.model.constants import ROAD_SHOULDERS_WIDTH
from mapping.src.service.map_service import MapService


@six.add_metaclass(ABCMeta)
class CostBasedBehavioralPlanner:
    def __init__(self, action_space: ActionSpace, recipe_evaluator: Optional[ActionRecipeEvaluator],
                 action_spec_evaluator: Optional[ActionSpecEvaluator],
                 action_spec_validator: Optional[ActionSpecFiltering],
                 value_approximator: ValueApproximator, predictor: Predictor, logger: Logger):
        self.action_space = action_space
        self.recipe_evaluator = recipe_evaluator
        self.action_spec_evaluator = action_spec_evaluator
        self.action_spec_validator = action_spec_validator or ActionSpecFiltering()
        self.value_approximator = value_approximator
        self.predictor = predictor
        self.logger = logger

        self._last_action: Optional[ActionRecipe] = None
        self._last_action_spec: Optional[ActionSpec] = None

    @abstractmethod
    def plan(self, state: State, nav_plan: NavigationPlanMsg):
        """
        Given current state and navigation plan, plans the next semantic action to be carried away. This method makes
        use of Planner components such as Evaluator,Validator and Predictor for enumerating, specifying
        and evaluating actions. Its output will be further handled and used to create a trajectory in Trajectory Planner
        and has the form of TrajectoryParams, which includes the reference route, target time, target state to be in,
        cost params and strategy.
        :param state:
        :param nav_plan:
        :return: a tuple: (TrajectoryParams for TP,BehavioralVisualizationMsg for e.g. VizTool)
        """
        pass

    @staticmethod
    @prof.ProfileFunction()
<<<<<<< HEAD
    def _generate_terminal_states(state: State, action_specs: List[ActionSpec], action_recipes: List[ActionRecipe],
                                  mask: np.ndarray, logger: Logger) -> List[BehavioralGridState]:
=======
    def _generate_terminal_states(self, state: State, action_specs: List[ActionSpec], mask: np.ndarray) -> \
            List[BehavioralGridState]:
>>>>>>> 87f9020f
        """
        Given current state and action specifications, generate a corresponding list of future states using the
        predictor. Uses mask over list of action specifications to avoid unnecessary computation
        :param state: the current world state
        :param action_specs: list of action specifications
        :param action_recipes: list of action recipes
        :param mask: 1D mask vector (boolean) for filtering valid action specifications
        :param logger:
        :return: a list of terminal states
        """
        # create a new behavioral state at the action end
        ego = state.ego_state
<<<<<<< HEAD
        cur_ego_loc = ego.road_localization
        road_id = cur_ego_loc.road_id
        lane_width = MapService.get_instance().get_road(road_id).lane_width

        terminal_behavioral_states = []
        for i, spec in enumerate(action_specs):
            if not mask[i]:
                terminal_behavioral_states.append(None)
                continue
            recipe = action_recipes[i]
            target_lane = cur_ego_loc.lane_num + recipe.relative_lane.value
            cpoint, yaw = MapService.get_instance().convert_road_to_global_coordinates(
                road_id, spec.s, (target_lane + 0.5) * lane_width)
            terminal_ego = EgoState(ego.obj_id, ego.timestamp + int(spec.t * 1e9), cpoint[0], cpoint[1], cpoint[2], yaw,
                                    ego.size, 0, spec.v, 0, 0, 0)
            predicted_objects = []  # TODO: use predictor
            terminal_state = State(None, predicted_objects, terminal_ego)
            new_behavioral_state = BehavioralGridState.create_from_state(terminal_state, logger)
=======
        road_id = ego.road_localization.road_id
        road_frenet = MapService.get_instance()._rhs_roads_frenet[road_id]   # TODO: assumes everyone on the same road!

        # TODO: This is hacky - use predictor!
        terminal_behavioral_states = []
        for i, spec in enumerate(action_specs):
            # For invalid actions (masked out), return None
            if not mask[i]:
                terminal_behavioral_states.append(None)
                continue

            # predict ego (s,d,v_s are according to action_spec)
            terminal_ego_cstate = road_frenet.fstate_to_cstate(np.array([spec.s, spec.v, 0, spec.d, 0, 0]))
            terminal_ego_state = ego.clone_cartesian_state(timestamp_in_sec=ego.timestamp_in_sec + spec.t,
                                                           cartesian_state=terminal_ego_cstate)

            # predict objects (using road-following prediction logic, including alignment to road)
            predicted_objects = []
            # for obj in state.dynamic_objects:
            #     obj_fstate = MapUtils.get_object_road_localization(obj, road_frenet)
            #     obj_terminal_fstate = np.array([obj_fstate[FS_SX] + obj_fstate[FS_SV] * spec.t, obj_fstate[FS_SV], 0,
            #                                     obj_fstate[FS_DX], 0, 0])
            #     obj_terminal_cstate = road_frenet.fstate_to_cstate(obj_terminal_fstate)
            #     predicted_objects.append(obj.clone_cartesian_state(timestamp_in_sec=obj.timestamp_in_sec + spec.t,
            #                                                        cartesian_state=obj_terminal_cstate))

            # create a BehavioralGridState from State
            terminal_state = State(None, predicted_objects, terminal_ego_state)
            new_behavioral_state = BehavioralGridState.create_from_state(terminal_state, self.logger)
>>>>>>> 87f9020f
            terminal_behavioral_states.append(new_behavioral_state)

        return terminal_behavioral_states

    @staticmethod
    def _generate_goals(road_id: int, current_lon: float, terminal_behavioral_states: List[BehavioralGridState]) -> \
            List[NavigationGoal]:
        """
        Given current longitude and terminal behavioral states, create navigation goals containing all lanes -
        a goal for each behavioral state. All goals are located at the same distance from the current longitude.
        :param road_id: road id of ego and of the goal (we assume the same road_id)
        :param current_lon: current ego longitude
        :param terminal_behavioral_states: terminal states of the actions
        :return: list of navigation goals
        """
        num_lanes = MapService.get_instance().get_road(road_id).lanes_num
        goal_lon = current_lon + DEFAULT_DISTANCE_TO_NAVIGATION_GOAL
        navigation_goal = NavigationGoal(road_id, goal_lon, list(range(0, num_lanes)))
        return [navigation_goal if behavioral_state is not None else None
                for i, behavioral_state in enumerate(terminal_behavioral_states)]

    @prof.ProfileFunction()
    def _generate_trajectory_specs(behavioral_state: BehavioralGridState,
                                   action_spec: ActionSpec,
                                   navigation_plan: NavigationPlanMsg) -> TrajectoryParams:
        """
        Generate trajectory specification for trajectory planner given a SemanticActionSpec. This also
        generates the reference route that will be provided to the trajectory planner.
         Given the target longitude and latitude, we create a reference route in global coordinates, where:
         latitude is constant and equal to the target latitude;
         longitude starts from ego current longitude, and end in the target longitude.
        :param behavioral_state: processed behavioral state
        :param navigation_plan: navigation plan of the rest of the roads to be followed (used to create a ref. route)
        :return: Trajectory cost specifications [TrajectoryParameters]
        """
        ego = behavioral_state.ego_state

        # Add a margin to the lookahead path of dynamic objects to avoid extrapolation
        # caused by the curve linearization approximation in the resampling process
        # The compensation here is multiplicative because of the different curve-fittings we use:
        # in BP we use piecewise-linear and in TP we use cubic-fit.
        # Due to that, a point's longitude-value will be different between the 2 curves.
        # This error is accumulated depending on the actual length of the curvature -
        # when it is long, the error will potentially be big.
        lookahead_distance = action_spec.s * PREDICTION_LOOKAHEAD_COMPENSATION_RATIO

        # TODO: figure out how to solve the issue of lagging ego-vehicle (relative to reference route)
        # TODO: better than sending the whole road. Fix when map service is redesigned!
        center_lane_reference_route = MapService.get_instance().get_uniform_path_lookahead(
            road_id=ego.road_localization.road_id,
            lat_shift=action_spec.d,  # THIS ASSUMES THE GOAL ALWAYS FALLS ON THE REFERENCE ROUTE
            starting_lon=0,
            lon_step=TRAJECTORY_ARCLEN_RESOLUTION,
            steps_num=int(np.ceil(lookahead_distance / TRAJECTORY_ARCLEN_RESOLUTION)),
            navigation_plan=navigation_plan)

        # The frenet frame used in specify (RightHandSide of road)
        rhs_reference_route = MapService.get_instance().get_uniform_path_lookahead(
            road_id=ego.road_localization.road_id,
            lat_shift=0,
            starting_lon=0,
            lon_step=TRAJECTORY_ARCLEN_RESOLUTION,
            steps_num=int(np.ceil(lookahead_distance / TRAJECTORY_ARCLEN_RESOLUTION)),
            navigation_plan=navigation_plan)
        rhs_frenet = FrenetSerret2DFrame(rhs_reference_route)

        # Get road details
        road_id = ego.road_localization.road_id

        # Convert goal state from rhs-frenet-frame to center-lane-frenet-frame
        goal_cstate = rhs_frenet.fstate_to_cstate(np.array([action_spec.s, action_spec.v, 0, action_spec.d, 0, 0]))

        cost_params = CostBasedBehavioralPlanner._generate_cost_params(
            road_id=road_id,
            ego_size=ego.size,
            reference_route_latitude=action_spec.d  # this assumes the target falls on the reference route
        )

        trajectory_parameters = TrajectoryParams(reference_route=center_lane_reference_route,
                                                 time=action_spec.t + ego.timestamp_in_sec,
                                                 target_state=goal_cstate,
                                                 cost_params=cost_params,
                                                 strategy=TrajectoryPlanningStrategy.HIGHWAY)

        return trajectory_parameters

    @staticmethod
    @prof.ProfileFunction()
    def generate_baseline_trajectory(ego: EgoState, action_spec: ActionSpec) -> SamplableTrajectory:
        """
        Creates a SamplableTrajectory as a reference trajectory for a given ActionSpec, assuming T_d=T_s
        :param ego: ego object
        :param action_spec: action specification that contains all relevant info about the action's terminal state
        :return: a SamplableWerlingTrajectory object
        """
        # Note: We create the samplable trajectory as a reference trajectory of the current action.from
        # We assume correctness only of the longitudinal axis, and set T_d to be equal to T_s.
        road_frenet = MapUtils.get_road_rhs_frenet(ego)

        # project ego vehicle onto the road
        ego_init_fstate = MapUtils.get_ego_road_localization(ego, road_frenet)

        target_fstate = np.array([action_spec.s, action_spec.v, 0, action_spec.d, 0, 0])

        A_inv = np.linalg.inv(QuinticPoly1D.time_constraints_matrix(action_spec.t))

        constraints_s = np.concatenate((ego_init_fstate[FS_SX:(FS_SA + 1)], target_fstate[FS_SX:(FS_SA + 1)]))
        constraints_d = np.concatenate((ego_init_fstate[FS_DX:(FS_DA + 1)], target_fstate[FS_DX:(FS_DA + 1)]))

        poly_coefs_s = QuinticPoly1D.solve(A_inv, constraints_s[np.newaxis, :])[0]
        poly_coefs_d = QuinticPoly1D.solve(A_inv, constraints_d[np.newaxis, :])[0]

        return SamplableWerlingTrajectory(timestamp_in_sec=ego.timestamp_in_sec,
                                          T_s=action_spec.t,
                                          T_d=action_spec.t,
                                          frenet_frame=road_frenet,
                                          poly_s_coefs=poly_coefs_s,
                                          poly_d_coefs=poly_coefs_d)

    @staticmethod
    def _generate_cost_params(road_id: int, ego_size: ObjectSize, reference_route_latitude: float) -> \
            TrajectoryCostParams:
        """
        Generate cost specification for trajectory planner
        :param road_id: the road's id - it currently assumes a single road for the whole action.
        :param ego_size: ego size used to extract margins (for dilation of other objects on road)
        :param reference_route_latitude: the latitude of the reference route. This is used to compute out-of-lane cost
        :return: a TrajectoryCostParams instance that encodes all parameters for TP cost computation.
        """
        road = MapService.get_instance().get_road(road_id)
        target_lane_num = int(reference_route_latitude / road.lane_width)

        # lateral distance in [m] from ref. path to rightmost edge of lane
        right_lane_offset = max(0.0, reference_route_latitude - ego_size.width / 2 - target_lane_num * road.lane_width)
        # lateral distance in [m] from ref. path to leftmost edge of lane
        left_lane_offset = (road.road_width - reference_route_latitude) - ego_size.width / 2 - \
                           (road.lanes_num - target_lane_num - 1) * road.lane_width
        # as stated above, for shoulders
        right_shoulder_offset = reference_route_latitude - ego_size.width / 2 + SHOULDER_SIGMOID_OFFSET
        # as stated above, for shoulders
        left_shoulder_offset = (road.road_width - reference_route_latitude) - ego_size.width / 2 + \
                               SHOULDER_SIGMOID_OFFSET
        # as stated above, for whole road including shoulders
        right_road_offset = reference_route_latitude - ego_size.width / 2 + ROAD_SHOULDERS_WIDTH
        # as stated above, for whole road including shoulders
        left_road_offset = (road.road_width - reference_route_latitude) - ego_size.width / 2 + ROAD_SHOULDERS_WIDTH

        # Set road-structure-based cost parameters
        right_lane_cost = SigmoidFunctionParams(w=DEVIATION_FROM_LANE_COST, k=LANE_SIGMOID_K_PARAM,
                                                offset=right_lane_offset)  # Zero cost
        left_lane_cost = SigmoidFunctionParams(w=DEVIATION_FROM_LANE_COST, k=LANE_SIGMOID_K_PARAM,
                                               offset=left_lane_offset)  # Zero cost
        right_shoulder_cost = SigmoidFunctionParams(w=DEVIATION_TO_SHOULDER_COST, k=SHOULDER_SIGMOID_K_PARAM,
                                                    offset=right_shoulder_offset)  # Very high cost
        left_shoulder_cost = SigmoidFunctionParams(w=DEVIATION_TO_SHOULDER_COST, k=SHOULDER_SIGMOID_K_PARAM,
                                                   offset=left_shoulder_offset)  # Very high cost
        right_road_cost = SigmoidFunctionParams(w=DEVIATION_FROM_ROAD_COST, k=ROAD_SIGMOID_K_PARAM,
                                                offset=right_road_offset)  # Very high cost
        left_road_cost = SigmoidFunctionParams(w=DEVIATION_FROM_ROAD_COST, k=ROAD_SIGMOID_K_PARAM,
                                               offset=left_road_offset)  # Very high cost

        # Set objects parameters
        # dilate each object by ego length + safety margin
        objects_dilation_length = SemanticActionsUtils.get_ego_lon_margin(ego_size)
        objects_dilation_width = SemanticActionsUtils.get_ego_lat_margin(ego_size)
        objects_cost_x = SigmoidFunctionParams(w=OBSTACLE_SIGMOID_COST, k=OBSTACLE_SIGMOID_K_PARAM,
                                               offset=objects_dilation_length)  # Very high (inf) cost
        objects_cost_y = SigmoidFunctionParams(w=OBSTACLE_SIGMOID_COST, k=OBSTACLE_SIGMOID_K_PARAM,
                                               offset=objects_dilation_width)  # Very high (inf) cost
        dist_from_goal_cost = SigmoidFunctionParams(w=DEVIATION_FROM_GOAL_COST, k=GOAL_SIGMOID_K_PARAM,
                                                    offset=GOAL_SIGMOID_OFFSET)
        dist_from_goal_lat_factor = DEVIATION_FROM_GOAL_LAT_LON_RATIO

        cost_params = TrajectoryCostParams(obstacle_cost_x=objects_cost_x,
                                           obstacle_cost_y=objects_cost_y,
                                           left_lane_cost=left_lane_cost,
                                           right_lane_cost=right_lane_cost,
                                           left_shoulder_cost=left_shoulder_cost,
                                           right_shoulder_cost=right_shoulder_cost,
                                           left_road_cost=left_road_cost,
                                           right_road_cost=right_road_cost,
                                           dist_from_goal_cost=dist_from_goal_cost,
                                           dist_from_goal_lat_factor=dist_from_goal_lat_factor,
                                           lon_jerk_cost=LON_JERK_COST_WEIGHT,
                                           lat_jerk_cost=LAT_JERK_COST_WEIGHT,
                                           velocity_limits=VELOCITY_LIMITS,
                                           lon_acceleration_limits=LON_ACC_LIMITS,
                                           lat_acceleration_limits=LAT_ACC_LIMITS)

        return cost_params<|MERGE_RESOLUTION|>--- conflicted
+++ resolved
@@ -68,47 +68,19 @@
         """
         pass
 
-    @staticmethod
     @prof.ProfileFunction()
-<<<<<<< HEAD
-    def _generate_terminal_states(state: State, action_specs: List[ActionSpec], action_recipes: List[ActionRecipe],
-                                  mask: np.ndarray, logger: Logger) -> List[BehavioralGridState]:
-=======
     def _generate_terminal_states(self, state: State, action_specs: List[ActionSpec], mask: np.ndarray) -> \
             List[BehavioralGridState]:
->>>>>>> 87f9020f
         """
         Given current state and action specifications, generate a corresponding list of future states using the
         predictor. Uses mask over list of action specifications to avoid unnecessary computation
         :param state: the current world state
         :param action_specs: list of action specifications
-        :param action_recipes: list of action recipes
         :param mask: 1D mask vector (boolean) for filtering valid action specifications
-        :param logger:
         :return: a list of terminal states
         """
         # create a new behavioral state at the action end
         ego = state.ego_state
-<<<<<<< HEAD
-        cur_ego_loc = ego.road_localization
-        road_id = cur_ego_loc.road_id
-        lane_width = MapService.get_instance().get_road(road_id).lane_width
-
-        terminal_behavioral_states = []
-        for i, spec in enumerate(action_specs):
-            if not mask[i]:
-                terminal_behavioral_states.append(None)
-                continue
-            recipe = action_recipes[i]
-            target_lane = cur_ego_loc.lane_num + recipe.relative_lane.value
-            cpoint, yaw = MapService.get_instance().convert_road_to_global_coordinates(
-                road_id, spec.s, (target_lane + 0.5) * lane_width)
-            terminal_ego = EgoState(ego.obj_id, ego.timestamp + int(spec.t * 1e9), cpoint[0], cpoint[1], cpoint[2], yaw,
-                                    ego.size, 0, spec.v, 0, 0, 0)
-            predicted_objects = []  # TODO: use predictor
-            terminal_state = State(None, predicted_objects, terminal_ego)
-            new_behavioral_state = BehavioralGridState.create_from_state(terminal_state, logger)
-=======
         road_id = ego.road_localization.road_id
         road_frenet = MapService.get_instance()._rhs_roads_frenet[road_id]   # TODO: assumes everyone on the same road!
 
@@ -138,7 +110,6 @@
             # create a BehavioralGridState from State
             terminal_state = State(None, predicted_objects, terminal_ego_state)
             new_behavioral_state = BehavioralGridState.create_from_state(terminal_state, self.logger)
->>>>>>> 87f9020f
             terminal_behavioral_states.append(new_behavioral_state)
 
         return terminal_behavioral_states
