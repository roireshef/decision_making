from decision_making.src.global_constants import BEHAVIORAL_PLANNING_NAME_FOR_LOGGING
from decision_making.src.planning.behavioral.filtering.action_spec_filter_bank import FilterIfNone as ASpecFilterIfNone, \
    FilterForKinematics, FilterForSafetyTowardsTargetVehicle, StaticTrafficFlowControlFilter, \
<<<<<<< HEAD
    BeyondSpecStaticTrafficFlowControlFilter, BeyondSpecCurvatureFilter, FilterForLaneSpeedLimits, BeyondSpecSpeedLimitFilter, \
    BeyondSpecPartialGffFilter, FilterForSLimit
from decision_making.src.planning.behavioral.filtering.action_spec_filtering import ActionSpecFiltering
from decision_making.src.planning.behavioral.filtering.recipe_filter_bank import FilterIfNone as RecipeFilterIfNone, \
    FilterActionsTowardsNonOccupiedCells, FilterActionsTowardBackAndParallelCells, FilterOvertakeActions, \
    FilterIfNoLane, FilterLaneChangingIfNotAugmented, FilterSpeedingOverDesiredVelocityDynamic, \
    FilterSpeedingOverDesiredVelocityStatic
=======
    BeyondSpecStaticTrafficFlowControlFilter, BeyondSpecCurvatureFilter, FilterForLaneSpeedLimits, \
    BeyondSpecSpeedLimitFilter, FilterStopActionIfTooSoonByTime, FilterForSLimit
from decision_making.src.planning.behavioral.filtering.action_spec_filtering import ActionSpecFiltering
from decision_making.src.planning.behavioral.filtering.recipe_filter_bank import FilterIfNone as RecipeFilterIfNone, \
    FilterActionsTowardsNonOccupiedCells, FilterActionsTowardBackAndParallelCells, FilterOvertakeActions, \
    FilterIfNoLane, FilterLaneChanging, FilterSpeedingOverDesiredVelocityDynamic, \
    FilterSpeedingOverDesiredVelocityStatic, FilterActionsTowardsCellsWithoutStopSignsOrStopBars
>>>>>>> c1b044a7
from decision_making.src.planning.behavioral.filtering.recipe_filtering import RecipeFiltering
from rte.python.logger.AV_logger import AV_Logger

# TODO: remove FilterIfAggressive() once we introduce lateral and longitudinal acceleration checks in Cartesian frame
DEFAULT_STATIC_RECIPE_FILTERING = RecipeFiltering(filters=[RecipeFilterIfNone(),
                                                           FilterIfNoLane(),
                                                           FilterLaneChangingIfNotAugmented(),
                                                           FilterSpeedingOverDesiredVelocityStatic()
                                                           ], logger=AV_Logger.get_logger(BEHAVIORAL_PLANNING_NAME_FOR_LOGGING))
DEFAULT_DYNAMIC_RECIPE_FILTERING = RecipeFiltering(filters=[RecipeFilterIfNone(),
                                                            FilterActionsTowardsNonOccupiedCells(),
                                                            FilterActionsTowardBackAndParallelCells(),
                                                            FilterOvertakeActions(),
                                                            FilterLaneChangingIfNotAugmented(),
                                                            FilterSpeedingOverDesiredVelocityDynamic()
                                                            ],
                                                   logger=AV_Logger.get_logger(BEHAVIORAL_PLANNING_NAME_FOR_LOGGING))
DEFAULT_ROAD_SIGN_RECIPE_FILTERING = RecipeFiltering(filters=[RecipeFilterIfNone(),
                                                              FilterActionsTowardsCellsWithoutStopSignsOrStopBars(),
                                                              FilterLaneChanging()
                                                              ],
                                                     logger=AV_Logger.get_logger(BEHAVIORAL_PLANNING_NAME_FOR_LOGGING))
DEFAULT_ACTION_SPEC_FILTERING = ActionSpecFiltering(filters=[ASpecFilterIfNone(),
                                                             FilterForSLimit(),
                                                             FilterForKinematics(),
                                                             FilterForLaneSpeedLimits(),
                                                             FilterForSafetyTowardsTargetVehicle(),
                                                             StaticTrafficFlowControlFilter(),
                                                             BeyondSpecStaticTrafficFlowControlFilter(),
                                                             BeyondSpecSpeedLimitFilter(),
                                                             BeyondSpecCurvatureFilter(),
<<<<<<< HEAD
                                                             BeyondSpecPartialGffFilter()
=======
                                                             FilterStopActionIfTooSoonByTime()
>>>>>>> c1b044a7
                                                             ],
                                                    logger=AV_Logger.get_logger(BEHAVIORAL_PLANNING_NAME_FOR_LOGGING))<|MERGE_RESOLUTION|>--- conflicted
+++ resolved
@@ -1,23 +1,13 @@
 from decision_making.src.global_constants import BEHAVIORAL_PLANNING_NAME_FOR_LOGGING
 from decision_making.src.planning.behavioral.filtering.action_spec_filter_bank import FilterIfNone as ASpecFilterIfNone, \
     FilterForKinematics, FilterForSafetyTowardsTargetVehicle, StaticTrafficFlowControlFilter, \
-<<<<<<< HEAD
-    BeyondSpecStaticTrafficFlowControlFilter, BeyondSpecCurvatureFilter, FilterForLaneSpeedLimits, BeyondSpecSpeedLimitFilter, \
-    BeyondSpecPartialGffFilter, FilterForSLimit
+    BeyondSpecStaticTrafficFlowControlFilter, BeyondSpecCurvatureFilter, FilterForLaneSpeedLimits, BeyondSpecPartialGffFilter, \
+    BeyondSpecSpeedLimitFilter, FilterStopActionIfTooSoonByTime, FilterForSLimit
 from decision_making.src.planning.behavioral.filtering.action_spec_filtering import ActionSpecFiltering
 from decision_making.src.planning.behavioral.filtering.recipe_filter_bank import FilterIfNone as RecipeFilterIfNone, \
     FilterActionsTowardsNonOccupiedCells, FilterActionsTowardBackAndParallelCells, FilterOvertakeActions, \
     FilterIfNoLane, FilterLaneChangingIfNotAugmented, FilterSpeedingOverDesiredVelocityDynamic, \
-    FilterSpeedingOverDesiredVelocityStatic
-=======
-    BeyondSpecStaticTrafficFlowControlFilter, BeyondSpecCurvatureFilter, FilterForLaneSpeedLimits, \
-    BeyondSpecSpeedLimitFilter, FilterStopActionIfTooSoonByTime, FilterForSLimit
-from decision_making.src.planning.behavioral.filtering.action_spec_filtering import ActionSpecFiltering
-from decision_making.src.planning.behavioral.filtering.recipe_filter_bank import FilterIfNone as RecipeFilterIfNone, \
-    FilterActionsTowardsNonOccupiedCells, FilterActionsTowardBackAndParallelCells, FilterOvertakeActions, \
-    FilterIfNoLane, FilterLaneChanging, FilterSpeedingOverDesiredVelocityDynamic, \
     FilterSpeedingOverDesiredVelocityStatic, FilterActionsTowardsCellsWithoutStopSignsOrStopBars
->>>>>>> c1b044a7
 from decision_making.src.planning.behavioral.filtering.recipe_filtering import RecipeFiltering
 from rte.python.logger.AV_logger import AV_Logger
 
@@ -37,7 +27,7 @@
                                                    logger=AV_Logger.get_logger(BEHAVIORAL_PLANNING_NAME_FOR_LOGGING))
 DEFAULT_ROAD_SIGN_RECIPE_FILTERING = RecipeFiltering(filters=[RecipeFilterIfNone(),
                                                               FilterActionsTowardsCellsWithoutStopSignsOrStopBars(),
-                                                              FilterLaneChanging()
+                                                              FilterLaneChangingIfNotAugmented()
                                                               ],
                                                      logger=AV_Logger.get_logger(BEHAVIORAL_PLANNING_NAME_FOR_LOGGING))
 DEFAULT_ACTION_SPEC_FILTERING = ActionSpecFiltering(filters=[ASpecFilterIfNone(),
@@ -49,10 +39,7 @@
                                                              BeyondSpecStaticTrafficFlowControlFilter(),
                                                              BeyondSpecSpeedLimitFilter(),
                                                              BeyondSpecCurvatureFilter(),
-<<<<<<< HEAD
-                                                             BeyondSpecPartialGffFilter()
-=======
+                                                             BeyondSpecPartialGffFilter(),
                                                              FilterStopActionIfTooSoonByTime()
->>>>>>> c1b044a7
                                                              ],
                                                     logger=AV_Logger.get_logger(BEHAVIORAL_PLANNING_NAME_FOR_LOGGING))