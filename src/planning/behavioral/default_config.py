from decision_making.src.global_constants import BEHAVIORAL_PLANNING_NAME_FOR_LOGGING
from decision_making.src.planning.behavioral.filtering.action_spec_filter_bank import FilterIfNone as ASpecFilterIfNone, \
    FilterForKinematics, FilterForSafetyTowardsTargetVehicle, BeyondSpecCurvatureFilter, FilterForLaneSpeedLimits, \
    BeyondSpecPartialGffFilter, BeyondSpecSpeedLimitFilter, FilterStopActionIfTooSoonByTime, FilterForSLimit, \
    StaticTrafficFlowControlFilter, BeyondSpecStaticTrafficFlowControlFilter
from decision_making.src.planning.behavioral.filtering.action_spec_filtering import ActionSpecFiltering
from decision_making.src.planning.behavioral.filtering.recipe_filter_bank import FilterIfNone as RecipeFilterIfNone, \
    FilterActionsTowardsNonOccupiedCells, FilterActionsTowardBackAndParallelCells, FilterOvertakeActions, \
    FilterIfNoLane, FilterLaneChangingIfNotAugmented, FilterSpeedingOverDesiredVelocityDynamic, \
    FilterSpeedingOverDesiredVelocityStatic, FilterActionsTowardsCellsWithoutStopSignsOrStopBars, FilterRoadSignActions
from decision_making.src.planning.behavioral.filtering.recipe_filtering import RecipeFiltering
from rte.python.logger.AV_logger import AV_Logger

# TODO: remove FilterIfAggressive() once we introduce lateral and longitudinal acceleration checks in Cartesian frame
DEFAULT_STATIC_RECIPE_FILTERING = RecipeFiltering(filters=[RecipeFilterIfNone(),
                                                           FilterIfNoLane(),
                                                           FilterLaneChangingIfNotAugmented(),
                                                           FilterSpeedingOverDesiredVelocityStatic()
                                                           ], logger=AV_Logger.get_logger(BEHAVIORAL_PLANNING_NAME_FOR_LOGGING))
DEFAULT_DYNAMIC_RECIPE_FILTERING = RecipeFiltering(filters=[RecipeFilterIfNone(),
                                                            FilterActionsTowardsNonOccupiedCells(),
                                                            FilterActionsTowardBackAndParallelCells(),
                                                            FilterOvertakeActions(),
                                                            FilterLaneChangingIfNotAugmented(),
                                                            FilterSpeedingOverDesiredVelocityDynamic()
                                                            ],
                                                   logger=AV_Logger.get_logger(BEHAVIORAL_PLANNING_NAME_FOR_LOGGING))
DEFAULT_ROAD_SIGN_RECIPE_FILTERING = RecipeFiltering(filters=[RecipeFilterIfNone(),
<<<<<<< HEAD
                                                              FilterActionsTowardsCellsWithoutStopSignsOrStopBars()
=======
                                                              FilterActionsTowardsCellsWithoutStopSignsOrStopBars(),
                                                              # TODO This filter + StaticTrafficFlowControlFilter and BeyondSpecStaticTrafficFlowControlFilter below make the planner disregard road signs altogether
>>>>>>> dfeed52d
                                                              # FilterRoadSignActions(),
                                                              ],
                                                     logger=AV_Logger.get_logger(BEHAVIORAL_PLANNING_NAME_FOR_LOGGING))
DEFAULT_ACTION_SPEC_FILTERING = ActionSpecFiltering(filters=[ASpecFilterIfNone(),
                                                             FilterForSLimit(),
                                                             FilterForKinematics(),
                                                             FilterForLaneSpeedLimits(),
                                                             FilterForSafetyTowardsTargetVehicle(),
<<<<<<< HEAD
=======
                                                             # TODO The 2 filters below + FilterRoadSignActions make the planner disregard road signs altogether
>>>>>>> dfeed52d
                                                             StaticTrafficFlowControlFilter(),
                                                             BeyondSpecStaticTrafficFlowControlFilter(),
                                                             BeyondSpecSpeedLimitFilter(),
                                                             BeyondSpecCurvatureFilter(),
                                                             BeyondSpecPartialGffFilter(),
                                                             FilterStopActionIfTooSoonByTime()
                                                             ],
                                                    logger=AV_Logger.get_logger(BEHAVIORAL_PLANNING_NAME_FOR_LOGGING))<|MERGE_RESOLUTION|>--- conflicted
+++ resolved
@@ -26,12 +26,8 @@
                                                             ],
                                                    logger=AV_Logger.get_logger(BEHAVIORAL_PLANNING_NAME_FOR_LOGGING))
 DEFAULT_ROAD_SIGN_RECIPE_FILTERING = RecipeFiltering(filters=[RecipeFilterIfNone(),
-<<<<<<< HEAD
-                                                              FilterActionsTowardsCellsWithoutStopSignsOrStopBars()
-=======
                                                               FilterActionsTowardsCellsWithoutStopSignsOrStopBars(),
                                                               # TODO This filter + StaticTrafficFlowControlFilter and BeyondSpecStaticTrafficFlowControlFilter below make the planner disregard road signs altogether
->>>>>>> dfeed52d
                                                               # FilterRoadSignActions(),
                                                               ],
                                                      logger=AV_Logger.get_logger(BEHAVIORAL_PLANNING_NAME_FOR_LOGGING))
@@ -40,10 +36,7 @@
                                                              FilterForKinematics(),
                                                              FilterForLaneSpeedLimits(),
                                                              FilterForSafetyTowardsTargetVehicle(),
-<<<<<<< HEAD
-=======
                                                              # TODO The 2 filters below + FilterRoadSignActions make the planner disregard road signs altogether
->>>>>>> dfeed52d
                                                              StaticTrafficFlowControlFilter(),
                                                              BeyondSpecStaticTrafficFlowControlFilter(),
                                                              BeyondSpecSpeedLimitFilter(),
