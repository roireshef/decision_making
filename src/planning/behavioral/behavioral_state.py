--- conflicted
+++ resolved
@@ -1,10 +1,6 @@
 from logging import Logger
 
-<<<<<<< HEAD
 from decision_making.src.state.state import State, DynamicObject, RelativeRoadLocalization
-=======
-from decision_making.src.state.state import State
->>>>>>> 1d71ab90
 from mapping.src.model.map_api import MapAPI
 
 
@@ -15,8 +11,6 @@
         """
         This method updates the behavioral state according to the new world state and navigation plan.
          It fetches relevant features that will be used for the decision-making process.
-        :param logger:
-        :param map_api:
         :param state: new world state
         :param map_api: our map
         :param logger
