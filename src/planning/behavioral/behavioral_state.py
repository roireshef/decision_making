--- conflicted
+++ resolved
@@ -1,16 +1,11 @@
-<<<<<<< HEAD
 from typing import Union
+import numpy as np
 
+from decision_making.src.state.state import State, EgoState
 from decision_making.src import global_constants
 from decision_making.src.map.map_api import MapAPI
 from decision_making.src.planning.navigation.navigation_plan import NavigationPlan
-from decision_making.src.state.enriched_state import EnrichedState, EnrichedDynamicObject, EnrichedObjectState
-import numpy as np
-
 from rte.python.logger.AV_logger import AV_Logger
-=======
-from decision_making.src.state.state import State, EgoState
->>>>>>> a950ce20
 
 
 class MarginInfo:
@@ -50,7 +45,6 @@
         """
         initialization of behavioral state. default values are None and empty list, because the logic for actual updates
         (coming from messages) is done in the update_behavioral_state method.
-<<<<<<< HEAD
         :param cached_map: cached map of type MapAPI
         :param navigation_plan:
         """
@@ -59,17 +53,6 @@
 
         # initiate behavioral state with cached map and initial navigation plan
         self.map = cached_map
-=======
-        :param ego_state: state of our ego vehicle, coming from State
-        :param margin_info: of type MarginInfo
-        :param lane_object_information: list containing information regarding all the lanes of our current road. Each
-        element is of type LaneObjectInfo
-        :param navigation_plan:
-        """
-        self._ego_state = ego_state  # taken from the state
-        self._margin_info = margin_info
-        self._lane_object_information = lane_object_information  # Array of LaneObjectInfo's
->>>>>>> a950ce20
         self._navigation_plan = navigation_plan
 
         # private members, will be updated when new state arrives
