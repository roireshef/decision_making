from abc import abstractmethod
from typing import List, Optional

import itertools
import numpy as np
from sklearn.utils.extmath import cartesian
from logging import Logger

from decision_making.src.global_constants import BP_ACTION_T_LIMITS, BP_ACTION_T_RES, SAFE_DIST_TIME_DELAY, \
    LON_ACC_LIMITS, LAT_ACC_LIMITS, VELOCITY_LIMITS, BP_JERK_S_JERK_D_TIME_WEIGHTS
from decision_making.src.exceptions import raises
from decision_making.src.planning.behavioral.architecture.components.filtering import recipe_filter_bank
from decision_making.src.planning.behavioral.architecture.constants import VELOCITY_STEP, MAX_VELOCITY, MIN_VELOCITY
from decision_making.src.planning.behavioral.architecture.data_objects import ActionSpec, StaticActionRecipe, \
    DynamicActionRecipe, ActionType, RelativeLongitudinalPosition
from decision_making.src.planning.behavioral.architecture.data_objects import RelativeLane, AggressivenessLevel, \
    ActionRecipe
from decision_making.src.planning.behavioral.architecture.semantic_behavioral_grid_state import \
    SemanticBehavioralGridState
from decision_making.src.planning.behavioral.architecture.components.filtering.recipe_filtering import RecipeFiltering
from decision_making.src.planning.behavioral.behavioral_state import BehavioralState
from decision_making.src.planning.utils.math import Math
<<<<<<< HEAD
from decision_making.src.planning.behavioral.policies.semantic_actions_utils import SemanticActionsUtils
=======
from decision_making.src.planning.behavioral.architecture.semantic_actions_utils import SemanticActionsUtils
>>>>>>> b0c3c0f4
from decision_making.src.planning.trajectory.optimal_control.optimal_control_utils import QuinticPoly1D, QuarticPoly1D, \
    Poly1D
from decision_making.src.planning.trajectory.optimal_control.werling_planner import SamplableWerlingTrajectory
from decision_making.src.planning.types import FP_SX, LIMIT_MAX, FS_SV, FS_SX, LIMIT_MIN, FS_SA, FS_DX, FS_DV, FS_DA, \
    FrenetState2D
from decision_making.src.planning.utils.frenet_serret_frame import FrenetSerret2DFrame
from decision_making.src.prediction.predictor import Predictor
from mapping.src.service.map_service import MapService


class ActionSpace:
    def __init__(self, logger: Logger, recipe_filtering: RecipeFiltering=None):
        self.logger = logger
        self.recipe_filtering = recipe_filtering or RecipeFiltering()
        self._recipes: List[ActionRecipe] = None

    @property
    def action_space_size(self) -> int:
        return len(self._recipes)

    @property
    def recipes(self) -> List[ActionRecipe]:
        return self._recipes

    def filter_recipe(self, recipe: ActionRecipe, behavioral_state: BehavioralState) -> bool:
        return self.recipe_filtering.filter_recipe(recipe, behavioral_state)

    def filter_recipes(self, action_recipes: List[ActionRecipe], behavioral_state: BehavioralState):
        """"""
        return [self.filter_recipe(action_recipe, behavioral_state) for action_recipe in action_recipes]

    @abstractmethod
    def specify_goal(self, action_recipe: ActionRecipe, behavioral_state: BehavioralState) -> Optional[ActionSpec]:
        """
        This method's purpose is to specify the enumerated actions that the agent can take.
        Each semantic action (action_recipe) is translated to a trajectory of the agent.
        The trajectory specification is created towards a target object in given cell in case of Dynamic action,
        and towards a certain lane in case of Static action, considering ego state.
        Internally, the reference route here is the RHS of the road, and the ActionSpec is specified with respect to it.
        :param action_recipe: an enumerated semantic action [ActionRecipe].
        :param behavioral_state: Frenet state of ego at initial point
        :return: semantic action specification [ActionSpec] or [None] if recipe can't be specified.
        """
        pass

    @staticmethod
    def find_optimum_planning_time(T_vals: np.ndarray, poly_coefs_s: np.ndarray, poly_lib_s: Poly1D,
                                   poly_coefs_d: np.ndarray, poly_lib_d: Poly1D, agg_level: AggressivenessLevel):
        """
        Given planning horizons, lateral and longitudinal polynomials and aggressiveness level, this method finds the
        optimal time w.r.t cost defined by aggressiveness-level-dependent weights.
        :param T_vals: np.ndarray of planning horizons among which the action time specification will be taken.
        :param poly_coefs_s: coefficients of longitudinal polynomial [np.ndarray]
        :param poly_lib_s: library of type [Poly1D] for kinematic calculations.
        :param poly_coefs_d: coefficients of lateral polynomial [np.ndarray]
        :param poly_lib_d: library of type [Poly1D] for kinematic calculations.
        :param agg_level: [AggressivenessLevel]
        :return: a tuple of (optimum time horizon, whether this time horizon meets acceleration and velocity constraints)
        """
        jerk_s = poly_lib_s.cumulative_jerk(poly_coefs_s, T_vals)
        jerk_d = poly_lib_d.cumulative_jerk(poly_coefs_d, T_vals)

        cost = np.dot(np.c_[jerk_s, jerk_d, T_vals],
                      np.c_[BP_JERK_S_JERK_D_TIME_WEIGHTS[agg_level.value]])
        optimum_time_idx = np.argmin(cost)

        are_lon_acc_in_limits = poly_lib_s.are_accelerations_in_limits(poly_coefs_s, T_vals, LON_ACC_LIMITS)
        are_lat_acc_in_limits = poly_lib_d.are_accelerations_in_limits(poly_coefs_d, T_vals, LAT_ACC_LIMITS)
        are_vel_in_limits = poly_lib_s.are_velocities_in_limits(poly_coefs_s, T_vals, VELOCITY_LIMITS)

        optimum_time_satisfies_constraints = are_lon_acc_in_limits[optimum_time_idx] and \
                                             are_lat_acc_in_limits[optimum_time_idx] and \
                                             are_vel_in_limits[optimum_time_idx]

        return optimum_time_idx, optimum_time_satisfies_constraints

    @staticmethod
    def define_lon_constraints(repeat_factor: int, ego_init_fstate: FrenetState2D, desired_acc: float,
                               desired_vel: np.ndarray, desired_lon: np.ndarray = None):
        """
        Defines longitudinal constraints for Werling trajectory planning
        :param repeat_factor: number of planning horizons, determines the shape of returned tensor.
        :param ego_init_fstate: ego initial frenet-frame state
        :param desired_acc: desired acceleration when action is finished (for each planning horizon)
        :param desired_vel: desired velocity when action is finished(for each planning horizon)
        :param desired_lon: desired longitudinal position when action is finished (for each planning horizon, optional)
        :return: a tensor with the constraints of third-order dynamics in initial and terminal action phase.
        """
        if desired_lon is None:
            # Quartic polynomial constraints (no constraint on sT)
            constraints_s = np.repeat([[
                ego_init_fstate[FS_SX],
                ego_init_fstate[FS_SV],
                ego_init_fstate[FS_SA],
                desired_vel,  # desired velocity
                0.0  # zero acceleration at the end of action
            ]], repeats=repeat_factor, axis=0)

        else:
            # Quintic polynomial constraints
            constraints_s = np.c_[np.full(shape=repeat_factor, fill_value=ego_init_fstate[FS_SX]),
                                  np.full(shape=repeat_factor, fill_value=ego_init_fstate[FS_SV]),
                                  np.full(shape=repeat_factor, fill_value=ego_init_fstate[FS_SA]),
                                  desired_lon,
                                  desired_vel,
                                  np.full(shape=repeat_factor, fill_value=desired_acc)]

        return constraints_s

    @staticmethod
    def define_lat_constraints(repeat_factor: int, ego_init_fstate: FrenetState2D, desired_lat: float):
        """
        Defines lateral constraints for Werling trajectory planning
        :param repeat_factor: number of planning horizons, determines the shape of returned tensor.
        :param ego_init_fstate: ego initial frenet-frame state
        :param desired_lat: desired lateral position when action is finished (for each planning horizon)
        :return: a tensor with the constraints of third-order dynamics in initial and terminal action phase.
        """
        # Quintic polynomial constraints
        constraints_d = np.repeat([[
            ego_init_fstate[FS_DX],
            ego_init_fstate[FS_DV],
            ego_init_fstate[FS_DA],
            desired_lat,
            0.0,
            0.0
        ]], repeats=repeat_factor, axis=0)

        return constraints_d
<<<<<<< HEAD


class StaticActionSpace(ActionSpace):
    def __init__(self, logger):
        super().__init__(logger, recipe_filtering=recipe_filter_bank.static_filters)
        self._velocity_grid = np.arange(MIN_VELOCITY, MAX_VELOCITY + np.finfo(np.float16).eps, VELOCITY_STEP)
        self._recipes = [StaticActionRecipe.from_args_list(comb)
                         for comb in cartesian([RelativeLane, self._velocity_grid, AggressivenessLevel])]

=======


class StaticActionSpace(ActionSpace):
    def __init__(self, logger):
        super().__init__(logger, recipe_filtering=RecipeFiltering(recipe_filter_bank.static_filters))
        self._velocity_grid = np.arange(MIN_VELOCITY, MAX_VELOCITY + np.finfo(np.float16).eps, VELOCITY_STEP)
        self._recipes = [StaticActionRecipe.from_args_list(comb)
                         for comb in cartesian([RelativeLane, self._velocity_grid, AggressivenessLevel])]

>>>>>>> b0c3c0f4
    def specify_goal(self, action_recipe: StaticActionRecipe, behavioral_state: SemanticBehavioralGridState) -> Optional[
        ActionSpec]:
        ego = behavioral_state.ego_state
        ego_init_cstate = np.array([ego.x, ego.y, ego.yaw, ego.v_x, ego.acceleration_lon, ego.curvature])
        road_id = ego.road_localization.road_id
        road_points = MapService.get_instance()._shift_road_points_to_latitude(road_id, 0.0)  # TODO: use nav_plan
        road_frenet = FrenetSerret2DFrame(road_points)
        ego_init_fstate = road_frenet.cstate_to_fstate(ego_init_cstate)

        road_lane_latitudes = MapService.get_instance().get_center_lanes_latitudes(road_id)
        desired_lane = ego.road_localization.lane_num + action_recipe.relative_lane.value
        desired_center_lane_latitude = road_lane_latitudes[desired_lane]
        T_vals = np.arange(BP_ACTION_T_LIMITS[LIMIT_MIN], BP_ACTION_T_LIMITS[LIMIT_MAX] + np.finfo(np.float16).eps,
                           BP_ACTION_T_RES)

        constraints_s = ActionSpace.define_lon_constraints(len(T_vals), ego_init_fstate, 0.0, action_recipe.velocity)
        constraints_d = ActionSpace.define_lat_constraints(len(T_vals), ego_init_fstate, desired_center_lane_latitude)

        A_inv_s = np.linalg.inv(QuarticPoly1D.time_constraints_tensor(T_vals))
        A_inv_d = np.linalg.inv(QuinticPoly1D.time_constraints_tensor(T_vals))

        # solve for s(t) and d(t)
        poly_coefs_s = QuarticPoly1D.zip_solve(A_inv_s, constraints_s)
        poly_coefs_d = QuinticPoly1D.zip_solve(A_inv_d, constraints_d)

        optimum_time_idx, optimum_time_satisfies_constraints = ActionSpace.find_optimum_planning_time(T_vals,
                                                                                                      poly_coefs_s,
                                                                                                      QuarticPoly1D,
                                                                                                      poly_coefs_d,
                                                                                                      QuinticPoly1D,
                                                                                                      action_recipe.aggressiveness)

        if not optimum_time_satisfies_constraints:
<<<<<<< HEAD
            self.logger.warning("Can\'t specify Recipe %s given ego state %s ", str(action_recipe), str(ego))
=======
            # self.logger.warning("Can\'t specify Recipe %s given ego state %s ", str(action_recipe), str(ego))
>>>>>>> b0c3c0f4
            return None

        # Note: We create the samplable trajectory as a reference trajectory of the current action.from
        # We assume correctness only of the longitudinal axis, and set T_d to be equal to T_s.
        samplable_trajectory = SamplableWerlingTrajectory(timestamp_in_sec=ego.timestamp_in_sec,
                                                          T_s=T_vals[optimum_time_idx],
                                                          T_d=T_vals[optimum_time_idx],
                                                          frenet_frame=road_frenet,
                                                          poly_s_coefs=poly_coefs_s[optimum_time_idx],
                                                          poly_d_coefs=poly_coefs_d[optimum_time_idx])

        target_s = np.polyval(poly_coefs_s[optimum_time_idx], T_vals[optimum_time_idx])

        return ActionSpec(t=T_vals[optimum_time_idx], v=constraints_s[optimum_time_idx, 3],
                          s=float(target_s),
                          d=constraints_d[optimum_time_idx, 3],
                          samplable_trajectory=samplable_trajectory)


class DynamicActionSpace(ActionSpace):

    def __init__(self, logger: Logger, predictor: Predictor):
<<<<<<< HEAD
        super().__init__(logger, recipe_filtering=recipe_filter_bank.dynamic_filters)
=======
        super().__init__(logger, recipe_filtering=RecipeFiltering(recipe_filter_bank.dynamic_filters))
>>>>>>> b0c3c0f4
        self._recipes = [DynamicActionRecipe.from_args_list(comb)
                         for comb in cartesian([RelativeLane,
                                                RelativeLongitudinalPosition,
                                                [ActionType.FOLLOW_VEHICLE, ActionType.TAKE_OVER_VEHICLE],
                                                AggressivenessLevel])]
        self.predictor = predictor

    def specify_goal(self, action_recipe: DynamicActionRecipe,
                     behavioral_state: SemanticBehavioralGridState) -> Optional[ActionSpec]:
        """
        Given a state and a high level SemanticAction towards an object, generate a SemanticActionSpec.
        Internally, the reference route here is the RHS of the road, and the ActionSpec is specified with respect to it.
        :param action_recipe:
        :param behavioral_state: Frenet state of ego at initial point
        :return: semantic action specification
        """
        ego = behavioral_state.ego_state
        ego_init_cstate = np.array([ego.x, ego.y, ego.yaw, ego.v_x, ego.acceleration_lon, ego.curvature])
        road_id = ego.road_localization.road_id
        road_points = MapService.get_instance()._shift_road_points_to_latitude(road_id, 0.0)  # TODO: use nav_plan
        road_frenet = FrenetSerret2DFrame(road_points)
        ego_init_fstate = road_frenet.cstate_to_fstate(ego_init_cstate)

        target_obj = behavioral_state.road_occupancy_grid[(action_recipe.relative_lane.value,
                                                           action_recipe.relative_lon.value)][0]
        target_obj_fpoint = road_frenet.cpoint_to_fpoint(np.array([target_obj.x, target_obj.y]))
        _, _, _, road_curvature_at_obj_location, _ = road_frenet._taylor_interp(target_obj_fpoint[FP_SX])
        obj_init_fstate = road_frenet.cstate_to_fstate(np.array([
            target_obj.x, target_obj.y,
            target_obj.yaw,
            target_obj.total_speed,
            target_obj.acceleration_lon,
            road_curvature_at_obj_location  # We don't care about other agent's curvature, only the road's
        ]))

        # Extract relevant details from state on Reference-Object
        obj_on_road = target_obj.road_localization
        road_lane_latitudes = MapService.get_instance().get_center_lanes_latitudes(road_id=obj_on_road.road_id)
        obj_center_lane_latitude = road_lane_latitudes[obj_on_road.lane_num]

        T_vals = np.arange(BP_ACTION_T_LIMITS[LIMIT_MIN], BP_ACTION_T_LIMITS[LIMIT_MAX] + np.finfo(np.float16).eps,
                           BP_ACTION_T_RES)

        # TODO: should be swapped with current implementation of Predictor.predict_object_on_road
        obj_saT = 0  # obj_init_fstate[FS_SA]
        obj_svT = obj_init_fstate[FS_SV] + obj_saT * T_vals
        obj_sxT = obj_init_fstate[FS_SX] + obj_svT * T_vals + obj_saT * T_vals ** 2 / 2

        safe_lon_dist = obj_svT * SAFE_DIST_TIME_DELAY
        lon_margin = SemanticActionsUtils.get_ego_lon_margin(ego.size) + target_obj.size.length / 2

        if action_recipe.action_type == ActionType.FOLLOW_VEHICLE:
            desired_lon = obj_sxT - safe_lon_dist - lon_margin
        elif action_recipe.action_type == ActionType.TAKE_OVER_VEHICLE:
            desired_lon = obj_sxT + safe_lon_dist + lon_margin
        else:
            raise NotImplemented("Action Type %s is not handled in DynamicActionSpace specification",
                                 action_recipe.action_type)

        constraints_s = ActionSpace.define_lon_constraints(len(T_vals), ego_init_fstate, obj_saT, obj_svT, desired_lon)
        constraints_d = ActionSpace.define_lat_constraints(len(T_vals), ego_init_fstate, obj_center_lane_latitude)
        A_inv = np.linalg.inv(QuinticPoly1D.time_constraints_tensor(T_vals))

        # solve for s(t) and d(t)
        poly_coefs_s = QuinticPoly1D.zip_solve(A_inv, constraints_s)
        poly_coefs_d = QuinticPoly1D.zip_solve(A_inv, constraints_d)

        optimum_time_idx, optimum_time_satisfies_constraints = ActionSpace.find_optimum_planning_time(T_vals,
                                                                                                      poly_coefs_s,
                                                                                                      QuinticPoly1D,
                                                                                                      poly_coefs_d,
                                                                                                      QuinticPoly1D,
                                                                                                      action_recipe.aggressiveness)

        if not optimum_time_satisfies_constraints:
<<<<<<< HEAD
            self.logger.warning("Can\'t specify Recipe %s given ego state %s ", str(action_recipe), str(ego))
=======
            # self.logger.warning("Can\'t specify Recipe %s given ego state %s ", str(action_recipe), str(ego))
>>>>>>> b0c3c0f4
            return None

        # Note: We create the samplable trajectory as a reference trajectory of the current action.from
        # We assume correctness only of the longitudinal axis, and set T_d to be equal to T_s.
        samplable_trajectory = SamplableWerlingTrajectory(timestamp_in_sec=ego.timestamp_in_sec,
                                                          T_s=T_vals[optimum_time_idx],
                                                          T_d=T_vals[optimum_time_idx],
                                                          frenet_frame=road_frenet,
                                                          poly_s_coefs=poly_coefs_s[optimum_time_idx],
                                                          poly_d_coefs=poly_coefs_d[optimum_time_idx])

        return ActionSpec(t=T_vals[optimum_time_idx], v=obj_svT[optimum_time_idx],
                          s=constraints_s[optimum_time_idx, 3],
                          d=constraints_d[optimum_time_idx, 3],
                          samplable_trajectory=samplable_trajectory)


class ActionSpaceContainer(ActionSpace):
    def __init__(self, logger: Logger, action_spaces: List[ActionSpace]):
        super().__init__(logger)
        self._action_spaces = action_spaces

        self._recipe_handler = {}
        for aspace in action_spaces:
            for recipe in aspace.recipes:
                self._recipe_handler[recipe] = aspace

    @property
    def action_space_size(self) -> int:
        return sum([aspace.action_space_size for aspace in self._action_spaces])

    @property
    def recipes(self) -> List[ActionRecipe]:
        return list(itertools.chain.from_iterable([aspace.recipes for aspace in self._action_spaces]))

    @raises(NotImplemented)
    def specify_goal(self, action_recipe: ActionRecipe, behavioral_state: SemanticBehavioralGridState) -> ActionSpec:
        try:
            return self._recipe_handler[action_recipe].specify_goal(action_recipe, behavioral_state)
        except Exception:
            raise NotImplemented('action_recipe %s could not be handled by current action spaces %s',
                                 action_recipe, str(self._action_spaces))

    @raises(NotImplemented)
    def filter_recipe(self, action_recipe: ActionRecipe, behavioral_state: SemanticBehavioralGridState) -> bool:
        try:
            return self._recipe_handler[action_recipe].filter_recipe(action_recipe, behavioral_state)
        except Exception:
            raise NotImplemented('action_recipe %s could not be handled by current action spaces %s',
                                 action_recipe, str(self._action_spaces))<|MERGE_RESOLUTION|>--- conflicted
+++ resolved
@@ -20,11 +20,7 @@
 from decision_making.src.planning.behavioral.architecture.components.filtering.recipe_filtering import RecipeFiltering
 from decision_making.src.planning.behavioral.behavioral_state import BehavioralState
 from decision_making.src.planning.utils.math import Math
-<<<<<<< HEAD
-from decision_making.src.planning.behavioral.policies.semantic_actions_utils import SemanticActionsUtils
-=======
 from decision_making.src.planning.behavioral.architecture.semantic_actions_utils import SemanticActionsUtils
->>>>>>> b0c3c0f4
 from decision_making.src.planning.trajectory.optimal_control.optimal_control_utils import QuinticPoly1D, QuarticPoly1D, \
     Poly1D
 from decision_making.src.planning.trajectory.optimal_control.werling_planner import SamplableWerlingTrajectory
@@ -154,17 +150,6 @@
         ]], repeats=repeat_factor, axis=0)
 
         return constraints_d
-<<<<<<< HEAD
-
-
-class StaticActionSpace(ActionSpace):
-    def __init__(self, logger):
-        super().__init__(logger, recipe_filtering=recipe_filter_bank.static_filters)
-        self._velocity_grid = np.arange(MIN_VELOCITY, MAX_VELOCITY + np.finfo(np.float16).eps, VELOCITY_STEP)
-        self._recipes = [StaticActionRecipe.from_args_list(comb)
-                         for comb in cartesian([RelativeLane, self._velocity_grid, AggressivenessLevel])]
-
-=======
 
 
 class StaticActionSpace(ActionSpace):
@@ -174,7 +159,6 @@
         self._recipes = [StaticActionRecipe.from_args_list(comb)
                          for comb in cartesian([RelativeLane, self._velocity_grid, AggressivenessLevel])]
 
->>>>>>> b0c3c0f4
     def specify_goal(self, action_recipe: StaticActionRecipe, behavioral_state: SemanticBehavioralGridState) -> Optional[
         ActionSpec]:
         ego = behavioral_state.ego_state
@@ -208,11 +192,7 @@
                                                                                                       action_recipe.aggressiveness)
 
         if not optimum_time_satisfies_constraints:
-<<<<<<< HEAD
-            self.logger.warning("Can\'t specify Recipe %s given ego state %s ", str(action_recipe), str(ego))
-=======
             # self.logger.warning("Can\'t specify Recipe %s given ego state %s ", str(action_recipe), str(ego))
->>>>>>> b0c3c0f4
             return None
 
         # Note: We create the samplable trajectory as a reference trajectory of the current action.from
@@ -235,11 +215,7 @@
 class DynamicActionSpace(ActionSpace):
 
     def __init__(self, logger: Logger, predictor: Predictor):
-<<<<<<< HEAD
-        super().__init__(logger, recipe_filtering=recipe_filter_bank.dynamic_filters)
-=======
         super().__init__(logger, recipe_filtering=RecipeFiltering(recipe_filter_bank.dynamic_filters))
->>>>>>> b0c3c0f4
         self._recipes = [DynamicActionRecipe.from_args_list(comb)
                          for comb in cartesian([RelativeLane,
                                                 RelativeLongitudinalPosition,
@@ -315,11 +291,7 @@
                                                                                                       action_recipe.aggressiveness)
 
         if not optimum_time_satisfies_constraints:
-<<<<<<< HEAD
-            self.logger.warning("Can\'t specify Recipe %s given ego state %s ", str(action_recipe), str(ego))
-=======
             # self.logger.warning("Can\'t specify Recipe %s given ego state %s ", str(action_recipe), str(ego))
->>>>>>> b0c3c0f4
             return None
 
         # Note: We create the samplable trajectory as a reference trajectory of the current action.from
