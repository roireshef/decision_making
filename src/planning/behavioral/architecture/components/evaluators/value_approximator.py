--- conflicted
+++ resolved
@@ -1,19 +1,10 @@
 from logging import Logger
-
-from decision_making.src.planning.behavioral.architecture.semantic_behavioral_grid_state import \
-    SemanticBehavioralGridState
+from decision_making.src.planning.behavioral.policies.semantic_actions_grid_state import SemanticActionsGridState
 
 
 class ValueApproximator:
     def __init__(self, logger: Logger):
         self.logger = logger
 
-<<<<<<< HEAD
-    def evaluate_state(self, behavioral_state: SemanticBehavioralGridState) -> float:
-        state_val = 0.0
-        self.logger.debug("state %s value is: %d", str(behavioral_state), state_val)
-        return state_val
-=======
     def evaluate_state(self, behavioral_state: SemanticActionsGridState) -> float:
-        pass
->>>>>>> 0d553dc2
+        pass