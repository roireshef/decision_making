from logging import Logger

from decision_making.src.planning.behavioral.architecture.semantic_behavioral_grid_state import \
    SemanticBehavioralGridState


class ValueApproximator:
    def __init__(self, logger: Logger):
        self.logger = logger

<<<<<<< HEAD
    def evaluate_state(self, behavioral_state: SemanticBehavioralGridState) -> float:
        state_val = 0.0
        self.logger.debug("state %s value is: %d", str(behavioral_state), state_val)
        return state_val
=======
    def evaluate_state(self, behavioral_state: SemanticActionsGridState) -> float:
        pass
>>>>>>> 0d553dc2
<|MERGE_RESOLUTION|>--- conflicted
+++ resolved
@@ -8,12 +8,5 @@
     def __init__(self, logger: Logger):
         self.logger = logger
 
-<<<<<<< HEAD
-    def evaluate_state(self, behavioral_state: SemanticBehavioralGridState) -> float:
-        state_val = 0.0
-        self.logger.debug("state %s value is: %d", str(behavioral_state), state_val)
-        return state_val
-=======
     def evaluate_state(self, behavioral_state: SemanticActionsGridState) -> float:
-        pass
->>>>>>> 0d553dc2
+        pass