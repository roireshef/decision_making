--- conflicted
+++ resolved
@@ -1,14 +1,8 @@
 from decision_making.src.planning.behavioral.architecture.components.filtering.recipe_filtering import RecipeFilter
 from decision_making.src.planning.behavioral.architecture.data_objects import ActionRecipe, DynamicActionRecipe, \
-<<<<<<< HEAD
-    RelativeLongitudinalPosition, ActionType, RelativeLane
+    RelativeLongitudinalPosition, ActionType, RelativeLane, AggressivenessLevel
 from decision_making.src.planning.behavioral.architecture.behavioral_grid_state import \
     BehavioralGridState
-=======
-    RelativeLongitudinalPosition, ActionType, RelativeLane, AggressivenessLevel
-from decision_making.src.planning.behavioral.architecture.semantic_behavioral_grid_state import \
-    SemanticBehavioralGridState
->>>>>>> 4d710e93
 from decision_making.src.planning.behavioral.behavioral_state import BehavioralState
 
 
@@ -27,15 +21,8 @@
     return False
 
 
-<<<<<<< HEAD
-def filter_if_no_lane(recipe: ActionRecipe, behavioral_state: BehavioralGridState) -> bool:
-    return (recipe.relative_lane == RelativeLane.SAME_LANE or
-            (recipe.relative_lane == RelativeLane.RIGHT_LANE and behavioral_state.right_lane_exists) or
-            (recipe.relative_lane == RelativeLane.LEFT_LANE and behavioral_state.left_lane_exists))
-=======
 def filter_non_calm_actions(recipe: ActionRecipe, behavioral_state: SemanticBehavioralGridState) -> bool:
     return recipe.aggressiveness == AggressivenessLevel.CALM
->>>>>>> 4d710e93
 
 # DynamicActionRecipe Filters
 
@@ -61,7 +48,7 @@
 # StaticActionRecipe Filters
 
 
-def filter_if_no_lane(recipe: ActionRecipe, behavioral_state: SemanticBehavioralGridState) -> bool:
+def filter_if_no_lane(recipe: ActionRecipe, behavioral_state: BehavioralGridState) -> bool:
     return (recipe.relative_lane == RelativeLane.SAME_LANE or
             (recipe.relative_lane == RelativeLane.RIGHT_LANE and behavioral_state.right_lane_exists) or
             (recipe.relative_lane == RelativeLane.LEFT_LANE and behavioral_state.left_lane_exists))
