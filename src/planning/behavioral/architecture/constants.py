--- conflicted
+++ resolved
@@ -1,8 +1,4 @@
 # Velocity limits [m/s] for Static Recipe enumeration
-<<<<<<< HEAD
-MIN_VELOCITY = 0 / 3.6
-=======
 MIN_VELOCITY = 10 / 3.6
->>>>>>> b0c3c0f4
 MAX_VELOCITY = 120 / 3.6
 VELOCITY_STEP = 10 / 3.6