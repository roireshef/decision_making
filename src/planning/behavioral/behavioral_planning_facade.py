import time
import traceback
from logging import Logger

import numpy as np

from common_data.interface.Rte_Types.python.uc_system import UC_SYSTEM_STATE_LCM
from common_data.interface.Rte_Types.python.uc_system import UC_SYSTEM_NAVIGATION_PLAN_LCM
from common_data.interface.Rte_Types.python.uc_system import UC_SYSTEM_SCENE_STATIC
from common_data.interface.Rte_Types.python.uc_system import UC_SYSTEM_TRAJECTORY_PARAMS_LCM
from common_data.interface.Rte_Types.python.uc_system import UC_SYSTEM_VISUALIZATION_LCM

from decision_making.src.infra.pubsub import PubSub
from decision_making.src.exceptions import MsgDeserializationError, BehavioralPlanningException, StateHasNotArrivedYet
from decision_making.src.global_constants import LOG_MSG_BEHAVIORAL_PLANNER_OUTPUT, LOG_MSG_RECEIVED_STATE, \
    LOG_MSG_BEHAVIORAL_PLANNER_IMPL_TIME, BEHAVIORAL_PLANNING_NAME_FOR_METRICS, LOG_MSG_SCENE_STATIC_RECEIVED
from decision_making.src.infra.dm_module import DmModule
from decision_making.src.messages.navigation_plan_message import NavigationPlanMsg
from decision_making.src.messages.scene_static_message import SceneStatic
from decision_making.src.messages.trajectory_parameters import TrajectoryParams
from decision_making.src.messages.visualization.behavioral_visualization_message import BehavioralVisualizationMsg
from decision_making.src.planning.behavioral.planner.cost_based_behavioral_planner import \
    CostBasedBehavioralPlanner
from decision_making.src.planning.trajectory.samplable_trajectory import SamplableTrajectory
from decision_making.src.planning.types import CartesianExtendedState
from decision_making.src.planning.utils.localization_utils import LocalizationUtils
from decision_making.src.state.state import State
from decision_making.src.utils.metric_logger import MetricLogger
from decision_making.src.scene.scene_static_model import SceneStaticModel
import rte.python.profiler as prof


class BehavioralPlanningFacade(DmModule):
    def __init__(self, pubsub: PubSub, logger: Logger, behavioral_planner: CostBasedBehavioralPlanner,
                 last_trajectory: SamplableTrajectory = None) -> None:
        """
        :param pubsub:
        :param logger:
        :param behavioral_planner: 
        :param last_trajectory: last trajectory returned from behavioral planner.
        """
        super().__init__(pubsub=pubsub, logger=logger)
        self._planner = behavioral_planner
        self.logger.info("Initialized Behavioral Planner Facade.")
        self._last_trajectory = last_trajectory
        self._started_receiving_states = False
        MetricLogger.init(BEHAVIORAL_PLANNING_NAME_FOR_METRICS)

    def _start_impl(self):
        self.pubsub.subscribe(UC_SYSTEM_STATE_LCM, None)
        self.pubsub.subscribe(UC_SYSTEM_NAVIGATION_PLAN_LCM, None)
        self.pubsub.subscribe(UC_SYSTEM_SCENE_STATIC, None)

    # TODO: unsubscribe once logic is fixed in LCM
    def _stop_impl(self):
        pass

    def _periodic_action_impl(self) -> None:
        """
        The main function of the behavioral planner. It read the most up-to-date state and navigation plan,
         processes them into the behavioral state, and then performs behavioral planning. The results are then published
          to the trajectory planner and as debug information to the visualizer.
        :return: void
        """

        try:
            start_time = time.time()
            state = self._get_current_state()

            scene_static = self._get_current_scene_static()
            SceneStaticModel.get_instance().set_scene_static(scene_static)

            with prof.time_range('BP-IF'):
                # Tests if actual localization is close enough to desired localization, and if it is, it starts planning
                # from the DESIRED localization rather than the ACTUAL one. This is due to the nature of planning with
                # Optimal Control and the fact it complies with Bellman principle of optimality.
                # THIS DOES NOT ACCOUNT FOR: yaw, velocities, accelerations, etc. Only to location.
                if LocalizationUtils.is_actual_state_close_to_expected_state(
                        state.ego_state, self._last_trajectory, self.logger, self.__class__.__name__):
                    updated_state = self._get_state_with_expected_ego(state)
                    self.logger.debug("BehavioralPlanningFacade ego localization was overridden to the expected-state "
                                      "according to previous plan")
                else:
                    updated_state = state

            navigation_plan = self._get_current_navigation_plan()

            trajectory_params, samplable_trajectory, behavioral_visualization_message = self._planner.plan(updated_state, navigation_plan)

            self._last_trajectory = samplable_trajectory

            # Send plan to trajectory
            self._publish_results(trajectory_params)

            # Send visualization data
            self._publish_visualization(behavioral_visualization_message)

            self.logger.info("{} {}".format(LOG_MSG_BEHAVIORAL_PLANNER_IMPL_TIME, time.time() - start_time))

            MetricLogger.get_logger().report()

        except StateHasNotArrivedYet:
            self.logger.warning("StateHasNotArrivedYet was raised. skipping planning.")

        except MsgDeserializationError as e:
            self.logger.warning("MsgDeserializationError was raised. skipping planning. " +
                                "turn on debug logging level for more details.%s" % (traceback.format_exc()))
            self.logger.debug(str(e))

        except BehavioralPlanningException as e:
            self.logger.warning(e)

        except Exception as e:
            self.logger.critical("UNHANDLED EXCEPTION IN BEHAVIORAL FACADE: %s. Trace: %s" %
                                 (e, traceback.format_exc()))

    def _get_current_state(self) -> State:
        """
        Returns the last received world state.
        We assume that if no updates have been received since the last call,
        then we will output the last received state.
        :return: deserialized State
        """
        with prof.time_range('_get_current_state.get_latest_sample'):
            is_success, serialized_state = self.pubsub.get_latest_sample(topic=UC_SYSTEM_STATE_LCM, timeout=1)

        # TODO Move the raising of the exception to LCM code. Do the same in trajectory facade
        if serialized_state is None:
            if self._started_receiving_states:
                # PubSub queue is empty after being non-empty for a while
                raise MsgDeserializationError("Pubsub message queue for %s topic is empty or topic isn\'t subscribed" %
                                          UC_SYSTEM_STATE_LCM)
            else:
                # Pubsub queue is empty since planning module is up
                raise StateHasNotArrivedYet("Waiting for data from SceneProvider/StateModule")
        self._started_receiving_states = True
        state = State.deserialize(serialized_state)
        self.logger.debug('{}: {}'.format(LOG_MSG_RECEIVED_STATE, state))
        return state

    def _get_current_navigation_plan(self) -> NavigationPlanMsg:
        with prof.time_range('_get_current_navigation_plan.get_latest_sample'):
            is_success, serialized_nav_plan = self.pubsub.get_latest_sample(topic=UC_SYSTEM_NAVIGATION_PLAN_LCM, timeout=1)

        if serialized_nav_plan is None:
            raise MsgDeserializationError("Pubsub message queue for %s topic is empty or topic isn\'t subscribed" %
                                          UC_SYSTEM_NAVIGATION_PLAN_LCM)
        nav_plan = NavigationPlanMsg.deserialize(serialized_nav_plan)
        self.logger.debug("Received navigation plan: %s" % nav_plan)
        return nav_plan

    def _get_current_scene_static(self) -> SceneStatic:
<<<<<<< HEAD
        is_success, serialized_scene_static = self.pubsub.get_latest_sample(topic=UC_SYSTEM_SCENE_STATIC, timeout=1)
        # TODO Move the raising of the exception to pubsub code. Do the same in trajectory facade
        if serialized_scene_static is None:
            raise MsgDeserializationError("Pubsub message queue for %s topic is empty or topic isn\'t subscribed" %
                                          UC_SYSTEM_SCENE_STATIC)
        scene_static = SceneStatic.deserialize(serialized_scene_static)
=======
        with prof.time_range('_get_current_scene_static.get_latest_sample'):
            is_success, serialized_scene_static = self.pubsub.get_latest_sample(topic=UC_SYSTEM_SCENE_STATIC, timeout=1)

        # TODO Move the raising of the exception to LCM code. Do the same in trajectory facade
        if serialized_scene_static is None:
            raise MsgDeserializationError("Pubsub message queue for %s topic is empty or topic isn\'t subscribed" %
                                          UC_SYSTEM_SCENE_STATIC)
        with prof.time_range('_get_current_scene_static.SceneStatic.deserialize'):
            scene_static = SceneStatic.deserialize(serialized_scene_static)
>>>>>>> 10cbb5bf
        if scene_static.s_Data.e_Cnt_num_lane_segments == 0 and scene_static.s_Data.e_Cnt_num_road_segments == 0:
            raise MsgDeserializationError("SceneStatic map was received without any road or lanes")
        self.logger.debug("%s: %f" % (LOG_MSG_SCENE_STATIC_RECEIVED, scene_static.s_Header.s_Timestamp.timestamp_in_seconds))
        return scene_static

    def _get_state_with_expected_ego(self, state: State) -> State:
        """
        takes a state and overrides its ego vehicle's localization to be the localization expected at the state's
        timestamp according to the last trajectory cached in the facade's self._last_trajectory.
        Note: lateral velocity is zeroed since we don't plan for drifts and lateral components are being reflected in
        yaw and curvature.
        :param state: the state to process
        :return: a new state object with a new ego-vehicle localization
        """
        current_time = state.ego_state.timestamp_in_sec
        expected_state_vec: CartesianExtendedState = self._last_trajectory.sample(np.array([current_time]))[0]
        expected_ego_state = state.ego_state.clone_from_cartesian_state(expected_state_vec, state.ego_state.timestamp_in_sec)

        updated_state = state.clone_with(ego_state=expected_ego_state)

        return updated_state

    def _publish_results(self, trajectory_parameters: TrajectoryParams) -> None:
        self.pubsub.publish(UC_SYSTEM_TRAJECTORY_PARAMS_LCM, trajectory_parameters.serialize())
        self.logger.debug("{} {}".format(LOG_MSG_BEHAVIORAL_PLANNER_OUTPUT, trajectory_parameters))

    def _publish_visualization(self, visualization_message: BehavioralVisualizationMsg) -> None:
        self.pubsub.publish(UC_SYSTEM_VISUALIZATION_LCM, visualization_message.serialize())

    @property
    def planner(self):
        return self._planner

    @property
    def predictor(self):
        return self._predictor<|MERGE_RESOLUTION|>--- conflicted
+++ resolved
@@ -150,14 +150,6 @@
         return nav_plan
 
     def _get_current_scene_static(self) -> SceneStatic:
-<<<<<<< HEAD
-        is_success, serialized_scene_static = self.pubsub.get_latest_sample(topic=UC_SYSTEM_SCENE_STATIC, timeout=1)
-        # TODO Move the raising of the exception to pubsub code. Do the same in trajectory facade
-        if serialized_scene_static is None:
-            raise MsgDeserializationError("Pubsub message queue for %s topic is empty or topic isn\'t subscribed" %
-                                          UC_SYSTEM_SCENE_STATIC)
-        scene_static = SceneStatic.deserialize(serialized_scene_static)
-=======
         with prof.time_range('_get_current_scene_static.get_latest_sample'):
             is_success, serialized_scene_static = self.pubsub.get_latest_sample(topic=UC_SYSTEM_SCENE_STATIC, timeout=1)
 
@@ -167,7 +159,6 @@
                                           UC_SYSTEM_SCENE_STATIC)
         with prof.time_range('_get_current_scene_static.SceneStatic.deserialize'):
             scene_static = SceneStatic.deserialize(serialized_scene_static)
->>>>>>> 10cbb5bf
         if scene_static.s_Data.e_Cnt_num_lane_segments == 0 and scene_static.s_Data.e_Cnt_num_road_segments == 0:
             raise MsgDeserializationError("SceneStatic map was received without any road or lanes")
         self.logger.debug("%s: %f" % (LOG_MSG_SCENE_STATIC_RECEIVED, scene_static.s_Header.s_Timestamp.timestamp_in_seconds))
