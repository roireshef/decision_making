--- conflicted
+++ resolved
@@ -3,12 +3,8 @@
 from logging import Logger
 
 import numpy as np
-<<<<<<< HEAD
-from decision_making.src.messages.driver_initiated_motion_message import PedalPosition
 from decision_making.src.planning.behavioral.state.driver_initiated_motion_state import DriverInitiatedMotionState
-=======
 from decision_making.src.messages.pedal_position_message import PedalPosition
->>>>>>> 9686da90
 from interface.Rte_Types.python.uc_system.uc_system_pedal_position import UC_SYSTEM_PEDAL_POSITION
 from interface.Rte_Types.python.uc_system import UC_SYSTEM_ROUTE_PLAN
 from interface.Rte_Types.python.uc_system import UC_SYSTEM_SCENE_DYNAMIC
@@ -102,12 +98,8 @@
 
                 state.handle_negative_velocities(self.logger)
 
-<<<<<<< HEAD
             self._get_current_pedal_position(
                 state.ego_state.map_state.lane_id, state.ego_state.map_state.lane_fstate[FS_SX], route_plan)
-=======
-            self._get_current_pedal_position()
->>>>>>> 9686da90
 
             self.logger.debug('{}: {}'.format(LOG_MSG_RECEIVED_STATE, state))
 
@@ -268,13 +260,15 @@
 
         return takeover_message
 
-<<<<<<< HEAD
     def _get_current_pedal_position(self, current_lane_id: int, current_lane_station: float, route_plan: RoutePlan,
-                                    scene_static: SceneStatic):
+                                    scene_static: SceneStatic) -> PedalPosition:
+        """
+        Read last message of brake & acceleration pedals position
+        :return: PedalPosition
+        """
         is_success, serialized_pedal_position = self.pubsub.get_latest_sample(topic=UC_SYSTEM_PEDAL_POSITION)
         if not is_success:
-            raise MsgDeserializationError("Pubsub message queue for %s topic is empty or topic isn\'t subscribed" %
-                                          UC_SYSTEM_PEDAL_POSITION)
+            return None
         pedal_position = PedalPosition.deserialize(serialized_pedal_position)
         self.logger.debug("%s at time %f: %f" % ("Pedal position received", pedal_position.s_Data.s_RecvTimestamp,
                                                  pedal_position.s_Data.e_Pct_AcceleratorPedalPosition))
@@ -287,7 +281,7 @@
                                                    pedal_position.e_Pct_AcceleratorPedalPosition,
                                                    stop_sign_lane_id, stop_sign_lane_s)
 
-    #def _remove_deactivated_flow_control(self, scene_static):
+    # def _remove_deactivated_flow_control(self, scene_static):
         if not self._driver_initiated_motion_state.is_active():
             return
 
@@ -303,20 +297,6 @@
             if control.e_l_station == self._driver_initiated_motion_state.stop_bar_lane_station:
                 del flow_control_list[idx]
                 return
-=======
-    def _get_current_pedal_position(self) -> PedalPosition:
-        """
-        Read last message of brake & acceleration pedals position
-        :return: PedalPosition
-        """
-        is_success, serialized_pedal_position = self.pubsub.get_latest_sample(topic=UC_SYSTEM_PEDAL_POSITION)
-        if not is_success:
-            return None
-        pedal_position = PedalPosition.deserialize(serialized_pedal_position)
-        self.logger.debug("%s at time %f: %f" % ("Pedal position received", pedal_position.s_Data.s_RecvTimestamp,
-                                                 pedal_position.s_Data.e_Pct_AcceleratorPedalPosition))
-        return pedal_position
->>>>>>> 9686da90
 
     def _get_current_scene_static(self) -> SceneStatic:
         with DMProfiler(self.__class__.__name__ + '.get_latest_sample'):
