import time
import traceback
from logging import Logger

import numpy as np

from common_data.interface.Rte_Types.python import Rte_Types_pubsub as pubsub_topics
from decision_making.src.infra.pubsub import PubSub
from decision_making.src.exceptions import MsgDeserializationError, BehavioralPlanningException
from decision_making.src.global_constants import LOG_MSG_BEHAVIORAL_PLANNER_OUTPUT, LOG_MSG_RECEIVED_STATE, \
    LOG_MSG_BEHAVIORAL_PLANNER_IMPL_TIME, BEHAVIORAL_PLANNING_NAME_FOR_METRICS, LOG_MSG_SCENE_STATIC_RECEIVED
from decision_making.src.infra.dm_module import DmModule
from decision_making.src.messages.navigation_plan_message import NavigationPlanMsg
from decision_making.src.messages.scene_static_message import SceneStatic
from decision_making.src.messages.trajectory_parameters import TrajectoryParams
from decision_making.src.messages.visualization.behavioral_visualization_message import BehavioralVisualizationMsg
from decision_making.src.planning.behavioral.planner.cost_based_behavioral_planner import \
    CostBasedBehavioralPlanner
from decision_making.src.planning.trajectory.samplable_trajectory import SamplableTrajectory
from decision_making.src.planning.types import CartesianExtendedState
from decision_making.src.planning.utils.localization_utils import LocalizationUtils
from decision_making.src.state.state import State
from decision_making.src.utils.metric_logger import MetricLogger
from decision_making.src.scene.scene_static_model import SceneStaticModel


class BehavioralPlanningFacade(DmModule):
    def __init__(self, pubsub: PubSub, logger: Logger, behavioral_planner: CostBasedBehavioralPlanner,
                 last_trajectory: SamplableTrajectory = None) -> None:
        """
        :param pubsub:
        :param logger:
        :param behavioral_planner: 
        :param last_trajectory: last trajectory returned from behavioral planner.
        """
        super().__init__(pubsub=PubSub, logger=logger)
        self._planner = behavioral_planner
        self.logger.info("Initialized Behavioral Planner Facade.")
        self._last_trajectory = last_trajectory
        MetricLogger.init(BEHAVIORAL_PLANNING_NAME_FOR_METRICS)
        self._last_msg = {}

    def _start_impl(self):
        self.pubsub.subscribe(pubsub_topics.PubSubMessageTypes["UC_SYSTEM_STATE_LCM"], None)
        self.pubsub.subscribe(pubsub_topics.PubSubMessageTypes["UC_SYSTEM_NAVIGATION_PLAN_LCM"], None)
        self.pubsub.subscribe(pubsub_topics.PubSubMessageTypes["UC_SYSTEM_SCENE_STATIC"], None)

    # TODO: unsubscribe once logic is fixed in LCM
    def _stop_impl(self):
        pass

    def _periodic_action_impl(self) -> None:
        """
        The main function of the behavioral planner. It read the most up-to-date state and navigation plan,
         processes them into the behavioral state, and then performs behavioral planning. The results are then published
          to the trajectory planner and as debug information to the visualizer.
        :return: void
        """

        try:
            start_time = time.time()
            state = self._get_current_state()

            scene_static = self._get_current_scene_static()
            SceneStaticModel.get_instance().set_scene_static(scene_static)

            # Tests if actual localization is close enough to desired localization, and if it is, it starts planning
            # from the DESIRED localization rather than the ACTUAL one. This is due to the nature of planning with
            # Optimal Control and the fact it complies with Bellman principle of optimality.
            # THIS DOES NOT ACCOUNT FOR: yaw, velocities, accelerations, etc. Only to location.
            if LocalizationUtils.is_actual_state_close_to_expected_state(
                    state.ego_state, self._last_trajectory, self.logger, self.__class__.__name__):
                updated_state = self._get_state_with_expected_ego(state)
                self.logger.debug("BehavioralPlanningFacade ego localization was overridden to the expected-state "
                                  "according to previous plan")
            else:
                updated_state = state

            navigation_plan = self._get_current_navigation_plan()

            trajectory_params, samplable_trajectory, behavioral_visualization_message = self._planner.plan(updated_state, navigation_plan)

            self._last_trajectory = samplable_trajectory

            # Send plan to trajectory
            self._publish_results(trajectory_params)

            # Send visualization data
            self._publish_visualization(behavioral_visualization_message)

            self.logger.info("{} {}".format(LOG_MSG_BEHAVIORAL_PLANNER_IMPL_TIME, time.time() - start_time))

            MetricLogger.get_logger().report()

        except MsgDeserializationError as e:
            self.logger.warning("MsgDeserializationError was raised. skipping planning. " +
                                "turn on debug logging level for more details.%s" % (traceback.format_exc()))
            self.logger.debug(str(e))
        except BehavioralPlanningException as e:
            self.logger.warning(e)
        except Exception as e:
            self.logger.critical("UNHANDLED EXCEPTION IN BEHAVIORAL FACADE: %s. Trace: %s" %
                                 (e, traceback.format_exc()))

    def _get_current_state(self) -> State:
        is_success, input_state = self.pubsub.get_latest_sample(topic=pubsub_topics.PubSubMessageTypes["UC_SYSTEM_STATE_LCM"], timeout=1)
        # TODO Move the raising of the exception to LCM code. Do the same in trajectory facade
        if input_state is None:
<<<<<<< HEAD
            raise MsgDeserializationError('Pubsub message queue for %s topic is empty or topic isn\'t subscribed',
                                          pubsub_topics.PubSubMessageTypes["UC_SYSTEM_STATE_LCM"])
=======
            raise MsgDeserializationError("Pubsub message queue for %s topic is empty or topic isn\'t subscribed" %
                                          pubsub_topics.STATE_LCM)
>>>>>>> 60965489
        object_state = State.deserialize(input_state)
        self.logger.debug('{}: {}'.format(LOG_MSG_RECEIVED_STATE, object_state))
        return object_state

    def _get_current_navigation_plan(self) -> NavigationPlanMsg:
        is_success, input_plan = self.pubsub.get_latest_sample(topic=pubsub_topics.PubSubMessageTypes["UC_SYSTEM_NAVIGATION_PLAN_LCM"], timeout=1)
        object_plan = NavigationPlanMsg.deserialize(input_plan)
        self.logger.debug("Received navigation plan: %s" % object_plan)
        return object_plan

    def _get_current_scene_static(self) -> SceneStatic:
        is_success, serialized_scene_static = self.pubsub.get_latest_sample(topic=pubsub_topics.PubSubMessageTypes["UC_SYSTEM_SCENE_STATIC"], timeout=1)
        # TODO Move the raising of the exception to LCM code. Do the same in trajectory facade
        if serialized_scene_static is None:
<<<<<<< HEAD
            raise MsgDeserializationError('Pubsub message queue for %s topic is empty or topic isn\'t subscribed',
                                          pubsub_topics.PubSubMessageTypes["UC_SYSTEM_SCENE_STATIC"])
=======
            raise MsgDeserializationError("Pubsub message queue for %s topic is empty or topic isn\'t subscribed" %
                                          pubsub_topics.SCENE_STATIC)
>>>>>>> 60965489
        scene_static = SceneStatic.deserialize(serialized_scene_static)
        self.logger.debug("%s: %f" % (LOG_MSG_SCENE_STATIC_RECEIVED, scene_static.s_Header.s_Timestamp.timestamp_in_seconds))
        return scene_static

    def _get_state_with_expected_ego(self, state: State) -> State:
        """
        takes a state and overrides its ego vehicle's localization to be the localization expected at the state's
        timestamp according to the last trajectory cached in the facade's self._last_trajectory.
        Note: lateral velocity is zeroed since we don't plan for drifts and lateral components are being reflected in
        yaw and curvature.
        :param state: the state to process
        :return: a new state object with a new ego-vehicle localization
        """
        current_time = state.ego_state.timestamp_in_sec
        expected_state_vec: CartesianExtendedState = self._last_trajectory.sample(np.array([current_time]))[0]
        expected_ego_state = state.ego_state.clone_from_cartesian_state(expected_state_vec, state.ego_state.timestamp_in_sec)

        updated_state = state.clone_with(ego_state=expected_ego_state)

        return updated_state

    def _publish_results(self, trajectory_parameters: TrajectoryParams) -> None:
        self.pubsub.publish(pubsub_topics.PubSubMessageTypes["UC_SYSTEM_TRAJECTORY_PARAMS_LCM"], trajectory_parameters.serialize())
        self.logger.debug("{} {}".format(LOG_MSG_BEHAVIORAL_PLANNER_OUTPUT, trajectory_parameters))

    def _publish_visualization(self, visualization_message: BehavioralVisualizationMsg) -> None:
        self.pubsub.publish(pubsub_topics.PubSubMessageTypes["UC_SYSTEM_VISUALIZATION_LCM"], visualization_message.serialize())

    @property
    def planner(self):
        return self._planner

    @property
    def predictor(self):
        return self._predictor<|MERGE_RESOLUTION|>--- conflicted
+++ resolved
@@ -38,7 +38,6 @@
         self.logger.info("Initialized Behavioral Planner Facade.")
         self._last_trajectory = last_trajectory
         MetricLogger.init(BEHAVIORAL_PLANNING_NAME_FOR_METRICS)
-        self._last_msg = {}
 
     def _start_impl(self):
         self.pubsub.subscribe(pubsub_topics.PubSubMessageTypes["UC_SYSTEM_STATE_LCM"], None)
@@ -106,13 +105,8 @@
         is_success, input_state = self.pubsub.get_latest_sample(topic=pubsub_topics.PubSubMessageTypes["UC_SYSTEM_STATE_LCM"], timeout=1)
         # TODO Move the raising of the exception to LCM code. Do the same in trajectory facade
         if input_state is None:
-<<<<<<< HEAD
-            raise MsgDeserializationError('Pubsub message queue for %s topic is empty or topic isn\'t subscribed',
+            raise MsgDeserializationError("Pubsub message queue for %s topic is empty or topic isn\'t subscribed" %
                                           pubsub_topics.PubSubMessageTypes["UC_SYSTEM_STATE_LCM"])
-=======
-            raise MsgDeserializationError("Pubsub message queue for %s topic is empty or topic isn\'t subscribed" %
-                                          pubsub_topics.STATE_LCM)
->>>>>>> 60965489
         object_state = State.deserialize(input_state)
         self.logger.debug('{}: {}'.format(LOG_MSG_RECEIVED_STATE, object_state))
         return object_state
@@ -127,13 +121,8 @@
         is_success, serialized_scene_static = self.pubsub.get_latest_sample(topic=pubsub_topics.PubSubMessageTypes["UC_SYSTEM_SCENE_STATIC"], timeout=1)
         # TODO Move the raising of the exception to LCM code. Do the same in trajectory facade
         if serialized_scene_static is None:
-<<<<<<< HEAD
-            raise MsgDeserializationError('Pubsub message queue for %s topic is empty or topic isn\'t subscribed',
+            raise MsgDeserializationError("Pubsub message queue for %s topic is empty or topic isn\'t subscribed" %
                                           pubsub_topics.PubSubMessageTypes["UC_SYSTEM_SCENE_STATIC"])
-=======
-            raise MsgDeserializationError("Pubsub message queue for %s topic is empty or topic isn\'t subscribed" %
-                                          pubsub_topics.SCENE_STATIC)
->>>>>>> 60965489
         scene_static = SceneStatic.deserialize(serialized_scene_static)
         self.logger.debug("%s: %f" % (LOG_MSG_SCENE_STATIC_RECEIVED, scene_static.s_Header.s_Timestamp.timestamp_in_seconds))
         return scene_static
