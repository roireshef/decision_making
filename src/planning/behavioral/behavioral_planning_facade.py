--- conflicted
+++ resolved
@@ -70,18 +70,17 @@
             scene_static = self._get_current_scene_static()
             SceneStaticModel.get_instance().set_scene_static(scene_static)
 
-            with prof.time_range('BP-IF'):
-                # Tests if actual localization is close enough to desired localization, and if it is, it starts planning
-                # from the DESIRED localization rather than the ACTUAL one. This is due to the nature of planning with
-                # Optimal Control and the fact it complies with Bellman principle of optimality.
-                # THIS DOES NOT ACCOUNT FOR: yaw, velocities, accelerations, etc. Only to location.
-                if LocalizationUtils.is_actual_state_close_to_expected_state(
-                        state.ego_state, self._last_trajectory, self.logger, self.__class__.__name__):
-                    updated_state = self._get_state_with_expected_ego(state)
-                    self.logger.debug("BehavioralPlanningFacade ego localization was overridden to the expected-state "
-                                      "according to previous plan")
-                else:
-                    updated_state = state
+            # Tests if actual localization is close enough to desired localization, and if it is, it starts planning
+            # from the DESIRED localization rather than the ACTUAL one. This is due to the nature of planning with
+            # Optimal Control and the fact it complies with Bellman principle of optimality.
+            # THIS DOES NOT ACCOUNT FOR: yaw, velocities, accelerations, etc. Only to location.
+            if LocalizationUtils.is_actual_state_close_to_expected_state(
+                    state.ego_state, self._last_trajectory, self.logger, self.__class__.__name__):
+                updated_state = self._get_state_with_expected_ego(state)
+                self.logger.debug("BehavioralPlanningFacade ego localization was overridden to the expected-state "
+                                  "according to previous plan")
+            else:
+                updated_state = state
 
             navigation_plan = self._get_current_navigation_plan()
 
@@ -121,13 +120,7 @@
         then we will output the last received state.
         :return: deserialized State
         """
-<<<<<<< HEAD
-        with prof.time_range('_get_current_state.get_latest_sample'):
-            is_success, serialized_state = self.pubsub.get_latest_sample(topic=UC_SYSTEM_STATE_LCM, timeout=1)
-
-=======
         is_success, serialized_state = self.pubsub.get_latest_sample(topic=UC_SYSTEM_STATE, timeout=1)
->>>>>>> 1d2c3658
         # TODO Move the raising of the exception to LCM code. Do the same in trajectory facade
         if serialized_state is None:
             if self._started_receiving_states:
@@ -143,13 +136,7 @@
         return state
 
     def _get_current_navigation_plan(self) -> NavigationPlanMsg:
-<<<<<<< HEAD
-        with prof.time_range('_get_current_navigation_plan.get_latest_sample'):
-            is_success, serialized_nav_plan = self.pubsub.get_latest_sample(topic=UC_SYSTEM_NAVIGATION_PLAN_LCM, timeout=1)
-
-=======
         is_success, serialized_nav_plan = self.pubsub.get_latest_sample(topic=UC_SYSTEM_NAVIGATION_PLAN, timeout=1)
->>>>>>> 1d2c3658
         if serialized_nav_plan is None:
             raise MsgDeserializationError("Pubsub message queue for %s topic is empty or topic isn\'t subscribed" %
                                           UC_SYSTEM_NAVIGATION_PLAN)
@@ -158,23 +145,13 @@
         return nav_plan
 
     def _get_current_scene_static(self) -> SceneStatic:
-<<<<<<< HEAD
-        with prof.time_range('_get_current_scene_static.get_latest_sample'):
-            is_success, serialized_scene_static = self.pubsub.get_latest_sample(topic=UC_SYSTEM_SCENE_STATIC, timeout=1)
-=======
         is_success, serialized_scene_static = self.pubsub.get_latest_sample(topic=UC_SYSTEM_SCENE_STATIC, timeout=1)
->>>>>>> 1d2c3658
 
         # TODO Move the raising of the exception to LCM code. Do the same in trajectory facade
         if serialized_scene_static is None:
             raise MsgDeserializationError("Pubsub message queue for %s topic is empty or topic isn\'t subscribed" %
                                           UC_SYSTEM_SCENE_STATIC)
-<<<<<<< HEAD
-        with prof.time_range('_get_current_scene_static.SceneStatic.deserialize'):
-            scene_static = SceneStatic.deserialize(serialized_scene_static)
-=======
         scene_static = SceneStatic.deserialize(serialized_scene_static)
->>>>>>> 1d2c3658
         if scene_static.s_Data.e_Cnt_num_lane_segments == 0 and scene_static.s_Data.e_Cnt_num_road_segments == 0:
             raise MsgDeserializationError("SceneStatic map was received without any road or lanes")
         self.logger.debug("%s: %f" % (LOG_MSG_SCENE_STATIC_RECEIVED, scene_static.s_Header.s_Timestamp.timestamp_in_seconds))
