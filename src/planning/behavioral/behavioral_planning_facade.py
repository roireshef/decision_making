import time
import traceback
from logging import Logger

import numpy as np
from decision_making.src.messages.pedal_position_message import PedalPosition
from interface.Rte_Types.python.uc_system.uc_system_pedal_position import UC_SYSTEM_PEDAL_POSITION
from interface.Rte_Types.python.uc_system import UC_SYSTEM_ROUTE_PLAN
from interface.Rte_Types.python.uc_system import UC_SYSTEM_SCENE_DYNAMIC
from interface.Rte_Types.python.uc_system import UC_SYSTEM_SCENE_STATIC
from interface.Rte_Types.python.uc_system import UC_SYSTEM_TAKEOVER
from interface.Rte_Types.python.uc_system import UC_SYSTEM_TRAJECTORY_PARAMS
from interface.Rte_Types.python.uc_system import UC_SYSTEM_VISUALIZATION
from decision_making.src.exceptions import MsgDeserializationError, BehavioralPlanningException, StateHasNotArrivedYet, \
    RepeatedRoadSegments, EgoRoadSegmentNotFound, EgoStationBeyondLaneLength, EgoLaneOccupancyCostIncorrect, \
    RoutePlanningException, MappingException, raises, OutOfSegmentBack, OutOfSegmentFront
from decision_making.src.global_constants import LOG_MSG_BEHAVIORAL_PLANNER_OUTPUT, LOG_MSG_RECEIVED_STATE, \
    LOG_MSG_BEHAVIORAL_PLANNER_IMPL_TIME, BEHAVIORAL_PLANNING_NAME_FOR_METRICS, LOG_MSG_SCENE_STATIC_RECEIVED, \
    MIN_DISTANCE_TO_SET_TAKEOVER_FLAG, TIME_THRESHOLD_TO_SET_TAKEOVER_FLAG, LOG_MSG_SCENE_DYNAMIC_RECEIVED
from decision_making.src.infra.dm_module import DmModule
from decision_making.src.infra.pubsub import PubSub
from decision_making.src.messages.route_plan_message import RoutePlan, DataRoutePlan
from decision_making.src.messages.scene_common_messages import Header, Timestamp
from decision_making.src.messages.scene_dynamic_message import SceneDynamic
from decision_making.src.messages.scene_static_message import SceneStatic
from decision_making.src.messages.takeover_message import Takeover, DataTakeover
from decision_making.src.messages.trajectory_parameters import TrajectoryParams
from decision_making.src.messages.visualization.behavioral_visualization_message import BehavioralVisualizationMsg
from decision_making.src.planning.behavioral.default_config import DEFAULT_ACTION_SPEC_FILTERING
from decision_making.src.planning.behavioral.scenario import Scenario
from decision_making.src.planning.trajectory.samplable_trajectory import SamplableTrajectory
from decision_making.src.planning.types import CartesianExtendedState
from decision_making.src.planning.types import FS_SX, FS_SV, C_X, C_Y
from decision_making.src.planning.utils.localization_utils import LocalizationUtils
from decision_making.src.scene.scene_static_model import SceneStaticModel
from decision_making.src.state.state import State, EgoState, MapState
from decision_making.src.utils.dm_profiler import DMProfiler
from decision_making.src.utils.map_utils import MapUtils
from decision_making.src.utils.metric_logger.metric_logger import MetricLogger


class BehavioralPlanningFacade(DmModule):
    last_log_time = float
    def __init__(self, pubsub: PubSub, logger: Logger, last_trajectory: SamplableTrajectory = None) -> None:
        """
        :param pubsub:
        :param logger:
        :param last_trajectory: last trajectory returned from behavioral planner.
        """
        super().__init__(pubsub=pubsub, logger=logger)
        self.logger.info("Initialized Behavioral Planner Facade.")
        self._last_trajectory = last_trajectory
        self._last_gff_segment_ids = np.array([])
        self._started_receiving_states = False
        MetricLogger.init(BEHAVIORAL_PLANNING_NAME_FOR_METRICS)
        self.last_log_time = -1.0

    def _write_filters_to_log_if_required(self, now: float):
        """
        Write list of applicable filters to log every 5 seconds.
        :param now: time in seconds
        """
        if now - self.last_log_time > 5.0:
            self.logger.debug('ActionSpec Filters List: %s', [filter.__str__() for
                                                              filter in DEFAULT_ACTION_SPEC_FILTERING._filters])
            self.last_log_time = now

    def _start_impl(self):
        self.pubsub.subscribe(UC_SYSTEM_SCENE_DYNAMIC)
        self.pubsub.subscribe(UC_SYSTEM_SCENE_STATIC)
        self.pubsub.subscribe(UC_SYSTEM_ROUTE_PLAN)
        self.pubsub.subscribe(UC_SYSTEM_PEDAL_POSITION)

    def _stop_impl(self):
        self.pubsub.unsubscribe(UC_SYSTEM_SCENE_DYNAMIC)
        self.pubsub.unsubscribe(UC_SYSTEM_SCENE_STATIC)
        self.pubsub.unsubscribe(UC_SYSTEM_ROUTE_PLAN)
        self.pubsub.unsubscribe(UC_SYSTEM_PEDAL_POSITION)

    def _periodic_action_impl(self) -> None:
        """
        The main function of the behavioral planner. It read the most up-to-date state and navigation plan,
         processes them into the behavioral state, and then performs behavioral planning. The results are then published
          to the trajectory planner and as debug information to the visualizer.
        :return: void
        """

        try:
            start_time = time.time()

            with DMProfiler(self.__class__.__name__ + '._get_current_route_plan'):
                route_plan = self._get_current_route_plan()
                route_plan_dict = route_plan.to_costs_dict()

            with DMProfiler(self.__class__.__name__ + '.get_scene_static'):
                scene_static = self._get_current_scene_static()
                SceneStaticModel.get_instance().set_scene_static(scene_static)

            with DMProfiler(self.__class__.__name__ + '._get_current_scene_dynamic'):
                scene_dynamic = self._get_current_scene_dynamic()
                state = State.create_state_from_scene_dynamic(scene_dynamic=scene_dynamic,
                                                              selected_gff_segment_ids=self._last_gff_segment_ids,
                                                              route_plan_dict=route_plan_dict,
                                                              logger=self.logger)

                state.handle_negative_velocities(self.logger)

<<<<<<< HEAD
            self._get_current_pedal_position()

=======
            self._write_filters_to_log_if_required(state.ego_state.timestamp_in_sec)
>>>>>>> 93e150d4
            self.logger.debug('{}: {}'.format(LOG_MSG_RECEIVED_STATE, state))

            self.logger.debug("Scene Dynamic host localization published at timestamp: %f," +
                              " Number of Hypotheses: %d, Hypotheses (lane_id, road_id, lane_maneuver_type): %s," +
                              " last gff lane segment IDs : %s, selected ego_state lane ID: %d",
                              state.ego_state.timestamp_in_sec,
                              scene_dynamic.s_Data.s_host_localization.e_Cnt_host_hypothesis_count,
                              [(hyp.e_i_lane_segment_id, hyp.e_i_road_segment_id,
                                MapUtils.get_lane_maneuver_type(hyp.e_i_lane_segment_id)) for hyp in
                               scene_dynamic.s_Data.s_host_localization.as_host_hypothesis],
                              self._last_gff_segment_ids,
                              state.ego_state.map_state.lane_id)

            # Tests if actual localization is close enough to desired localization, and if it is, it starts planning
            # from the DESIRED localization rather than the ACTUAL one. This is due to the nature of planning with
            # Optimal Control and the fact it complies with Bellman principle of optimality.
            # THIS DOES NOT ACCOUNT FOR: yaw, velocities, accelerations, etc. Only to location.
            if LocalizationUtils.is_actual_state_close_to_expected_state(
                    state.ego_state, self._last_trajectory, self.logger, self.__class__.__name__):
                updated_state = self._get_state_with_expected_ego(state)
                self.logger.debug("BehavioralPlanningFacade ego localization was overridden to the expected-state "
                                  "according to previous plan.  %s", updated_state.ego_state)
            else:
                updated_state = state

            # calculate the takeover message
            takeover_message = self._set_takeover_message(route_plan_data=route_plan.s_Data, ego_state=updated_state.ego_state)

            self._publish_takeover(takeover_message)

            # choose scenario and planner
            scenario = Scenario.identify_scenario(updated_state, route_plan)
            planner_class = scenario.choose_planner(updated_state, route_plan, self.logger)
            planner = planner_class(self.logger)

            with DMProfiler(self.__class__.__name__ + '.plan'):
                trajectory_params, samplable_trajectory, behavioral_visualization_message = planner.plan(updated_state, route_plan)

            self._last_trajectory = samplable_trajectory

            self._last_gff_segment_ids = trajectory_params.reference_route.segment_ids

            # Send plan to trajectory
            self._publish_results(trajectory_params)

            # Send visualization data
            self._publish_visualization(behavioral_visualization_message)

            speed_limits = {lane_id: MapUtils.get_lane(lane_id).e_v_nominal_speed for lane_id in self._last_gff_segment_ids}
            self.logger.debug("Speed limits at time %f: %s" % (state.ego_state.timestamp_in_sec, speed_limits))

            self.logger.info("{} {}".format(LOG_MSG_BEHAVIORAL_PLANNER_IMPL_TIME, time.time() - start_time))

            MetricLogger.get_logger().report()

        except StateHasNotArrivedYet:
            self.logger.warning("StateHasNotArrivedYet was raised. skipping planning.")

        except MsgDeserializationError as e:
            self.logger.warning("MsgDeserializationError was raised. skipping planning. " +
                                "turn on debug logging level for more details.%s" % (traceback.format_exc()))
            self.logger.debug(str(e))

        except BehavioralPlanningException as e:
            self.logger.warning(e)

        except RoutePlanningException as e:
            self.logger.warning(e)

        except MappingException as e:
            self.logger.warning(e)

        except Exception as e:
            self.logger.critical("UNHANDLED EXCEPTION IN BEHAVIORAL FACADE: %s. Trace: %s" %
                                 (e, traceback.format_exc()))

    def _get_current_route_plan(self) -> RoutePlan:
        """
        Returns the last received route plan data
        We assume that if no updates have been received since the last call,
        then we will output the last received state.
        :return: deserialized RoutePlan
        """
        is_success, serialized_route_plan = self.pubsub.get_latest_sample(topic=UC_SYSTEM_ROUTE_PLAN)
        if serialized_route_plan is None:
            raise MsgDeserializationError("Pubsub message queue for %s topic is empty or topic isn\'t subscribed" %
                                          UC_SYSTEM_ROUTE_PLAN)
        route_plan = RoutePlan.deserialize(serialized_route_plan)
        self.logger.debug("Received route plan: %s" % route_plan)
        return route_plan

    @raises(EgoRoadSegmentNotFound, RepeatedRoadSegments, EgoStationBeyondLaneLength, EgoLaneOccupancyCostIncorrect)
    def _set_takeover_message(self, route_plan_data: DataRoutePlan, ego_state: EgoState) -> Takeover:
        """
        Calculate the takeover message based on the static route plan
        The takeover flag will be set to True if all lane end costs for a downstream road segment
        within a threshold distance are 1 (i.e. road is blocked).
        :param route_plan_data: last route plan data
        :param ego_state: last state for ego vehicle
        :return: Takeover data
        """

        ego_lane_segment_id = ego_state.map_state.lane_id

        ego_road_segment_id = MapUtils.get_road_segment_id_from_lane_id(ego_lane_segment_id)

        # find ego road segment row index in as_route_plan_lane_segments 2-d array which matches the index in a_i_road_segment_ids 1-d array
        route_plan_start_idx = np.argwhere(route_plan_data.a_i_road_segment_ids == ego_road_segment_id)

        if route_plan_start_idx.size == 0:  # check if ego road segment Id is listed inside route plan data
            raise EgoRoadSegmentNotFound('Route plan does not include data for ego road segment ID {0}'.format(ego_road_segment_id))
        elif route_plan_start_idx.size > 1:
            raise RepeatedRoadSegments('Route Plan has repeated data for road segment ID {0}'.format(ego_road_segment_id))

        ego_row_idx = route_plan_start_idx[0][0]

        dist_to_end = 0.0
        takeover_flag = False

        # iterate through all road segments within MIN_DISTANCE_TO_SET_TAKEOVER_FLAG
        for route_row_idx in range(ego_row_idx, route_plan_data.e_Cnt_num_road_segments):

            # raise exception if ego lane occupancy cost is 1
            if route_row_idx == ego_row_idx:
                ego_road_lane_ids = np.array([route_lane.e_i_lane_segment_id for route_lane in route_plan_data.as_route_plan_lane_segments[ego_row_idx]])
                ego_col_idx = np.argwhere(ego_road_lane_ids == ego_lane_segment_id)[0][0]
                if route_plan_data.as_route_plan_lane_segments[ego_row_idx][ego_col_idx].e_cst_lane_occupancy_cost == 1:
                    raise EgoLaneOccupancyCostIncorrect('Occupancy cost is 1 for ego lane segment ID {0}'.format(ego_lane_segment_id))

            # find the length of the road segment, assuming that road segment length is similar
            # to its first lane segment length
            road_segment_lane_id = route_plan_data.as_route_plan_lane_segments[route_row_idx][0].e_i_lane_segment_id
            lane = MapUtils.get_lane(road_segment_lane_id)
            lane_length = lane.e_l_length

            if route_row_idx == ego_row_idx:
                dist_to_end = lane_length - ego_state.map_state.lane_fstate[FS_SX]
            else:
                dist_to_end += lane_length

            if dist_to_end >= max(MIN_DISTANCE_TO_SET_TAKEOVER_FLAG, ego_state.map_state.lane_fstate[FS_SV] * TIME_THRESHOLD_TO_SET_TAKEOVER_FLAG):
                # If the host is far from any potential problem area, break the loop. The takeover flag should not be raised.
                break
            else:
                # Since the host is close to a potential problem area, check the end cost for all lane segments within the road segment. If all of the
                # lane end costs are equal to 1, there is no where for the host to go. Set the takeover flag to True and break the loop.
                lane_end_costs = np.array([route_lane.e_cst_lane_end_cost for route_lane in route_plan_data.as_route_plan_lane_segments[route_row_idx]])

                if np.all(lane_end_costs == 1):
                    takeover_flag = True
                    break

        takeover_message = Takeover(s_Header=Header(e_Cnt_SeqNum=0,
                                                    s_Timestamp=Timestamp.from_seconds(ego_state.timestamp_in_sec),
                                                    e_Cnt_version=0),
                                    s_Data=DataTakeover(takeover_flag))

        return takeover_message

    def _get_current_pedal_position(self) -> PedalPosition:
        """
        Read last message of brake & acceleration pedals position
        :return: PedalPosition
        """
        is_success, serialized_pedal_position = self.pubsub.get_latest_sample(topic=UC_SYSTEM_PEDAL_POSITION)
        if not is_success:
            return None
        pedal_position = PedalPosition.deserialize(serialized_pedal_position)
        self.logger.debug("%s at time %f: %f" % ("Pedal position received", pedal_position.s_Data.s_RecvTimestamp,
                                                 pedal_position.s_Data.e_Pct_AcceleratorPedalPosition))
        return pedal_position

    def _get_current_scene_static(self) -> SceneStatic:
        with DMProfiler(self.__class__.__name__ + '.get_latest_sample'):
            is_success, serialized_scene_static = self.pubsub.get_latest_sample(topic=UC_SYSTEM_SCENE_STATIC)

        if serialized_scene_static is None:
            raise MsgDeserializationError("Pubsub message queue for %s topic is empty or topic isn\'t subscribed" %
                                          UC_SYSTEM_SCENE_STATIC)
        with DMProfiler(self.__class__.__name__ + '.deserialize'):
            scene_static = SceneStatic.deserialize(serialized_scene_static)
        if scene_static.s_Data.s_SceneStaticBase.e_Cnt_num_lane_segments == 0 and scene_static.s_Data.s_SceneStaticBase.e_Cnt_num_road_segments == 0:
            raise MsgDeserializationError("SceneStatic map was received without any road or lanes")
        self.logger.debug("%s: %f" % (LOG_MSG_SCENE_STATIC_RECEIVED, scene_static.s_Header.s_Timestamp.timestamp_in_seconds))
        return scene_static

    def _get_current_scene_dynamic(self) -> SceneDynamic:
        is_success, serialized_scene_dynamic = self.pubsub.get_latest_sample(topic=UC_SYSTEM_SCENE_DYNAMIC)

        if serialized_scene_dynamic is None:
            raise MsgDeserializationError("Pubsub message queue for %s topic is empty or topic isn\'t subscribed" %
                                          UC_SYSTEM_SCENE_DYNAMIC)
        scene_dynamic = SceneDynamic.deserialize(serialized_scene_dynamic)
        if scene_dynamic.s_Data.s_host_localization.e_Cnt_host_hypothesis_count == 0:
            raise MsgDeserializationError("SceneDynamic was received without any host localization")
        self.logger.debug("%s: %f" % (LOG_MSG_SCENE_DYNAMIC_RECEIVED, scene_dynamic.s_Header.s_Timestamp.timestamp_in_seconds))
        return scene_dynamic

    def _get_state_with_expected_ego(self, state: State) -> State:
        """
        takes a state and overrides its ego vehicle's localization to be the localization expected at the state's
        timestamp according to the last trajectory cached in the facade's self._last_trajectory.
        Note: lateral velocity is zeroed since we don't plan for drifts and lateral components are being reflected in
        yaw and curvature.
        :param state: the state to process
        :return: a new state object with a new ego-vehicle localization
        """
        current_time = state.ego_state.timestamp_in_sec
        expected_state_vec: CartesianExtendedState = self._last_trajectory.sample(np.array([current_time]))[0]
        expected_ego_state = state.ego_state.clone_from_cartesian_state(expected_state_vec, state.ego_state.timestamp_in_sec)

        updated_state = state.clone_with(ego_state=expected_ego_state)

        if updated_state.ego_state.map_state.lane_id != state.ego_state.map_state.lane_id:
            # Since the ego lane ID for the updated_state can be different from the original state, specially for the
            # case of multiple host hypotheses, we overwrite it with the selected ego lane ID from state here.
            lane_frenet = MapUtils.get_lane_frenet_frame(state.ego_state.map_state.lane_id)
            cartesian_state = expected_ego_state.cartesian_state

            # Lambda function for calculating distance between two points
            distance_between_points = lambda x, y: (((x[C_X] - y[C_X]) ** 2) + ((x[C_Y] - y[C_Y]) ** 2)) ** (1 / 2)

            try:
                lane_fstate = lane_frenet.cstate_to_fstate(cartesian_state)

            except OutOfSegmentBack:
                self.logger.warning(f"OutOfSegmentBack was raised. Host is "
                                    f"{distance_between_points(cartesian_state[[C_X, C_Y]], lane_frenet.points[0])}"
                                    f"from first point in Frenet frame.")

                # TODO: check distance to first point before overwriting cartesian position
                cartesian_state[[C_X, C_Y]] = lane_frenet.points[0]
                lane_fstate = lane_frenet.cstate_to_fstate(cartesian_state)

            except OutOfSegmentFront:
                self.logger.warning(f"OutOfSegmentFront was raised. Host is "
                                    f"{distance_between_points(cartesian_state[[C_X, C_Y]], lane_frenet.points[-1])}"
                                    f"from last point in Frenet frame.")

                # TODO: check distance to last point before overwriting cartesian position
                cartesian_state[[C_X, C_Y]] = lane_frenet.points[-1]
                lane_fstate = lane_frenet.cstate_to_fstate(cartesian_state)

            updated_state.ego_state._cached_map_state = MapState(lane_fstate, state.ego_state.map_state.lane_id)

        # mark this state as a state which has been sampled from a trajectory and wasn't received from state module
        updated_state.is_sampled = True

        return updated_state

    def _publish_results(self, trajectory_parameters: TrajectoryParams) -> None:
        self.pubsub.publish(UC_SYSTEM_TRAJECTORY_PARAMS, trajectory_parameters.serialize())
        self.logger.debug("{} {}".format(LOG_MSG_BEHAVIORAL_PLANNER_OUTPUT, trajectory_parameters))

    def _publish_visualization(self, visualization_message: BehavioralVisualizationMsg) -> None:
        self.pubsub.publish(UC_SYSTEM_VISUALIZATION, visualization_message.serialize())

    def _publish_takeover(self, takeover_message:Takeover) -> None :
        self.pubsub.publish(UC_SYSTEM_TAKEOVER, takeover_message.serialize())

    @property
    def planner(self):
        return self._planner<|MERGE_RESOLUTION|>--- conflicted
+++ resolved
@@ -105,12 +105,9 @@
 
                 state.handle_negative_velocities(self.logger)
 
-<<<<<<< HEAD
             self._get_current_pedal_position()
 
-=======
             self._write_filters_to_log_if_required(state.ego_state.timestamp_in_sec)
->>>>>>> 93e150d4
             self.logger.debug('{}: {}'.format(LOG_MSG_RECEIVED_STATE, state))
 
             self.logger.debug("Scene Dynamic host localization published at timestamp: %f," +
