import time
import traceback
from logging import Logger
from typing import Optional

import numpy as np
from decision_making.src.messages.control_status_message import ControlStatus
from decision_making.src.messages.pedal_position_message import PedalPosition
<<<<<<< HEAD
from decision_making.src.messages.scene_tcd_message import SceneTrafficControlDevices
from decision_making.src.scene.scene_traffic_control_devices_status_model import SceneTrafficControlDevicesStatusModel
=======
>>>>>>> cb3c10a6
from interface.Rte_Types.python.uc_system import UC_SYSTEM_ROUTE_PLAN
from interface.Rte_Types.python.uc_system import UC_SYSTEM_SCENE_DYNAMIC
from interface.Rte_Types.python.uc_system import UC_SYSTEM_SCENE_STATIC
from interface.Rte_Types.python.uc_system import UC_SYSTEM_TAKEOVER
from interface.Rte_Types.python.uc_system import UC_SYSTEM_TRAJECTORY_PARAMS
from interface.Rte_Types.python.uc_system import UC_SYSTEM_VISUALIZATION
<<<<<<< HEAD
from interface.Rte_Types.python.uc_system import UC_SYSTEM_SCENE_TRAFFIC_CONTROL_DEVICES
=======
from interface.Rte_Types.python.uc_system import UC_SYSTEM_CONTROL_STATUS
>>>>>>> cb3c10a6
from interface.Rte_Types.python.uc_system.uc_system_pedal_position import UC_SYSTEM_PEDAL_POSITION
from decision_making.src.exceptions import MsgDeserializationError, BehavioralPlanningException, StateHasNotArrivedYet, \
    RepeatedRoadSegments, EgoRoadSegmentNotFound, EgoStationBeyondLaneLength, EgoLaneOccupancyCostIncorrect, \
    RoutePlanningException, MappingException, raises
from decision_making.src.global_constants import LOG_MSG_BEHAVIORAL_PLANNER_OUTPUT, LOG_MSG_RECEIVED_STATE, \
    LOG_MSG_BEHAVIORAL_PLANNER_IMPL_TIME, BEHAVIORAL_PLANNING_NAME_FOR_METRICS, LOG_MSG_SCENE_STATIC_RECEIVED, \
    MIN_DISTANCE_TO_SET_TAKEOVER_FLAG, TIME_THRESHOLD_TO_SET_TAKEOVER_FLAG, LOG_MSG_SCENE_DYNAMIC_RECEIVED, MAX_COST, \
    LOG_MSG_CONTROL_STATUS
from decision_making.src.infra.dm_module import DmModule
from decision_making.src.infra.pubsub import PubSub
from decision_making.src.messages.route_plan_message import RoutePlan, DataRoutePlan
from decision_making.src.messages.scene_common_messages import Header, Timestamp
from decision_making.src.messages.scene_dynamic_message import SceneDynamic
from decision_making.src.messages.scene_static_message import SceneStatic
from decision_making.src.messages.takeover_message import Takeover, DataTakeover
from decision_making.src.messages.trajectory_parameters import TrajectoryParams
from decision_making.src.messages.visualization.behavioral_visualization_message import BehavioralVisualizationMsg
from decision_making.src.planning.behavioral.default_config import DEFAULT_ACTION_SPEC_FILTERING
from decision_making.src.planning.behavioral.scenario import Scenario
from decision_making.src.planning.trajectory.samplable_trajectory import SamplableTrajectory
from decision_making.src.planning.types import FS_SX, FS_SV
from decision_making.src.planning.utils.localization_utils import LocalizationUtils
from decision_making.src.scene.scene_static_model import SceneStaticModel
from decision_making.src.state.state import State, EgoState
from decision_making.src.utils.dm_profiler import DMProfiler
from decision_making.src.utils.map_utils import MapUtils
from decision_making.src.utils.metric_logger.metric_logger import MetricLogger


class BehavioralPlanningFacade(DmModule):
    last_log_time = float

    def __init__(self, pubsub: PubSub, logger: Logger, last_trajectory: SamplableTrajectory = None) -> None:
        """
        :param pubsub:
        :param logger:
        :param last_trajectory: last trajectory returned from behavioral planner.
        """
        super().__init__(pubsub=pubsub, logger=logger)
        self.logger.info("Initialized Behavioral Planner Facade.")
        self._last_trajectory = last_trajectory
        self._last_gff_segment_ids = np.array([])
        self._started_receiving_states = False
        MetricLogger.init(BEHAVIORAL_PLANNING_NAME_FOR_METRICS)
        self.last_log_time = -1.0

    def _write_filters_to_log_if_required(self, now: float):
        """
        Write list of applicable filters to log every 5 seconds.
        :param now: time in seconds
        """
        if now - self.last_log_time > 5.0:
            self.logger.debug('ActionSpec Filters List: %s', [as_filter.__str__() for
                                                              as_filter in DEFAULT_ACTION_SPEC_FILTERING._filters])
            self.last_log_time = now

    def _start_impl(self):
        self.pubsub.subscribe(UC_SYSTEM_SCENE_DYNAMIC)
        self.pubsub.subscribe(UC_SYSTEM_SCENE_STATIC)
        self.pubsub.subscribe(UC_SYSTEM_ROUTE_PLAN)
        self.pubsub.subscribe(UC_SYSTEM_PEDAL_POSITION)
<<<<<<< HEAD
        self.pubsub.subscribe(UC_SYSTEM_SCENE_TRAFFIC_CONTROL_DEVICES)
=======
        self.pubsub.subscribe(UC_SYSTEM_CONTROL_STATUS)
>>>>>>> cb3c10a6

    def _stop_impl(self):
        self.pubsub.unsubscribe(UC_SYSTEM_SCENE_DYNAMIC)
        self.pubsub.unsubscribe(UC_SYSTEM_SCENE_STATIC)
        self.pubsub.unsubscribe(UC_SYSTEM_ROUTE_PLAN)
        self.pubsub.unsubscribe(UC_SYSTEM_PEDAL_POSITION)
<<<<<<< HEAD
        self.pubsub.unsubscribe(UC_SYSTEM_SCENE_TRAFFIC_CONTROL_DEVICES)
=======
        self.pubsub.unsubscribe(UC_SYSTEM_CONTROL_STATUS)
>>>>>>> cb3c10a6

    def _periodic_action_impl(self) -> None:
        """
        The main function of the behavioral planner. It read the most up-to-date state and navigation plan,
         processes them into the behavioral state, and then performs behavioral planning. The results are then published
          to the trajectory planner and as debug information to the visualizer.
        :return: void
        """

        try:
            start_time = time.time()

            with DMProfiler(self.__class__.__name__ + '._get_current_route_plan'):
                route_plan = self._get_current_route_plan()
                route_plan_dict = route_plan.to_costs_dict()

            with DMProfiler(self.__class__.__name__ + '.get_scene_static'):
                scene_static = self._get_current_scene_static()
                SceneStaticModel.get_instance().set_scene_static(scene_static)

            with DMProfiler(self.__class__.__name__ + '._get_current_scene_dynamic'):
                scene_dynamic = self._get_current_scene_dynamic()
                SceneTrafficControlDevicesStatusModel.get_instance().set_traffic_control_devices_status(
                    self._get_current_tcd_status())
                state = State.create_state_from_scene_dynamic(scene_dynamic=scene_dynamic,
                                                              selected_gff_segment_ids=self._last_gff_segment_ids,
                                                              route_plan_dict=route_plan_dict,
                                                              logger=self.logger)

                state.handle_negative_velocities(self.logger)

            self._get_current_pedal_position()
            control_status = self._get_current_control_status()
            is_engaged = control_status is not None and control_status.is_av_engaged()

            self._write_filters_to_log_if_required(state.ego_state.timestamp_in_sec)
            self.logger.debug('{}: {}'.format(LOG_MSG_RECEIVED_STATE, state))

            self.logger.debug("Scene Dynamic host localization published at timestamp: %f," +
                              " Number of Hypotheses: %d, Hypotheses (lane_id, road_id, lane_maneuver_type): %s," +
                              " last gff lane segment IDs : %s, selected ego_state lane ID: %d",
                              state.ego_state.timestamp_in_sec,
                              scene_dynamic.s_Data.s_host_localization.e_Cnt_host_hypothesis_count,
                              [(hyp.e_i_lane_segment_id, hyp.e_i_road_segment_id,
                                MapUtils.get_lane_maneuver_type(hyp.e_i_lane_segment_id)) for hyp in
                               scene_dynamic.s_Data.s_host_localization.as_host_hypothesis],
                              self._last_gff_segment_ids,
                              state.ego_state.map_state.lane_id)

            # Tests if actual localization is close enough to desired localization, and if it is, it starts planning
            # from the DESIRED localization rather than the ACTUAL one. This is due to the nature of planning with
            # Optimal Control and the fact it complies with Bellman principle of optimality.
            # THIS DOES NOT ACCOUNT FOR: yaw, velocities, accelerations, etc. Only to location.
            if is_engaged and LocalizationUtils.is_actual_state_close_to_expected_state(
                    state.ego_state, self._last_trajectory, self.logger, self.__class__.__name__):
                updated_state = LocalizationUtils.get_state_with_expected_ego(state, self._last_trajectory,
                                                                              self.logger, self.__class__.__name__)
            else:
                updated_state = state

            # calculate the takeover message
            takeover_message = self._set_takeover_message(route_plan_data=route_plan.s_Data, ego_state=updated_state.ego_state)

            self._publish_takeover(takeover_message)

            # choose scenario and planner
            scenario = Scenario.identify_scenario(updated_state, route_plan, self.logger)
            planner_class = scenario.choose_planner(updated_state, route_plan, self.logger)
            planner = planner_class(self.logger)

            with DMProfiler(self.__class__.__name__ + '.plan'):
                trajectory_params, samplable_trajectory, behavioral_visualization_message = planner.plan(updated_state, route_plan)

            # if AV is disengaged avoid saving the latest trajectory which may hold a random vehicle state,
            # especially when the map is not properly mapped so we may get large YAW offsets leading to large lateral
            # offsets up to even crossing lane boundaries
            self._last_trajectory = samplable_trajectory if is_engaged else None

            self._last_gff_segment_ids = trajectory_params.reference_route.segment_ids

            # Send plan to trajectory
            self._publish_results(trajectory_params)

            # Send visualization data
            self._publish_visualization(behavioral_visualization_message)

            speed_limits = {lane_id: MapUtils.get_lane(lane_id).e_v_nominal_speed for lane_id in self._last_gff_segment_ids}
            self.logger.debug("Speed limits at time %f: %s" % (state.ego_state.timestamp_in_sec, speed_limits))

            self.logger.info("{} {}".format(LOG_MSG_BEHAVIORAL_PLANNER_IMPL_TIME, time.time() - start_time))

            MetricLogger.get_logger().report()

        except StateHasNotArrivedYet:
            self.logger.warning("StateHasNotArrivedYet was raised. skipping planning.")

        except MsgDeserializationError as e:
            self.logger.warning("MsgDeserializationError was raised. skipping planning. " +
                                "turn on debug logging level for more details.%s" % (traceback.format_exc()))
            self.logger.debug(str(e))

        except BehavioralPlanningException as e:
            self.logger.warning(e)

        except RoutePlanningException as e:
            self.logger.warning(e)

        except MappingException as e:
            self.logger.warning(e)

        except Exception as e:
            self.logger.critical("UNHANDLED EXCEPTION IN BEHAVIORAL FACADE: %s. Trace: %s" %
                                 (e, traceback.format_exc()))

    def _get_current_route_plan(self) -> RoutePlan:
        """
        Returns the last received route plan data
        We assume that if no updates have been received since the last call,
        then we will output the last received state.
        :return: deserialized RoutePlan
        """
        is_success, serialized_route_plan = self.pubsub.get_latest_sample(topic=UC_SYSTEM_ROUTE_PLAN)
        if serialized_route_plan is None:
            raise MsgDeserializationError("Pubsub message queue for %s topic is empty or topic isn\'t subscribed" %
                                          UC_SYSTEM_ROUTE_PLAN)
        route_plan = RoutePlan.deserialize(serialized_route_plan)
        self.logger.debug("Received route plan: %s" % route_plan)
        return route_plan

    @raises(EgoRoadSegmentNotFound, RepeatedRoadSegments, EgoStationBeyondLaneLength, EgoLaneOccupancyCostIncorrect)
    def _set_takeover_message(self, route_plan_data: DataRoutePlan, ego_state: EgoState) -> Takeover:
        """
        Calculate the takeover message based on the static route plan
        The takeover flag will be set to True if all lane end costs for a downstream road segment
        within a threshold distance are 1 (i.e. road is blocked).
        :param route_plan_data: last route plan data
        :param ego_state: last state for ego vehicle
        :return: Takeover data
        """

        ego_lane_segment_id = ego_state.map_state.lane_id

        ego_road_segment_id = MapUtils.get_road_segment_id_from_lane_id(ego_lane_segment_id)

        # find ego road segment row index in as_route_plan_lane_segments 2-d array which matches the index in a_i_road_segment_ids 1-d array
        route_plan_start_idx = np.argwhere(route_plan_data.a_i_road_segment_ids == ego_road_segment_id)

        if route_plan_start_idx.size == 0:  # check if ego road segment Id is listed inside route plan data
            raise EgoRoadSegmentNotFound('Route plan does not include data for ego road segment ID {0}'.format(ego_road_segment_id))
        elif route_plan_start_idx.size > 1:
            raise RepeatedRoadSegments('Route Plan has repeated data for road segment ID {0}'.format(ego_road_segment_id))

        ego_row_idx = route_plan_start_idx[0][0]

        dist_to_end = 0.0
        takeover_flag = False

        # iterate through all road segments within MIN_DISTANCE_TO_SET_TAKEOVER_FLAG
        for route_row_idx in range(ego_row_idx, route_plan_data.e_Cnt_num_road_segments):

            # raise exception if ego lane occupancy cost is 1
            if route_row_idx == ego_row_idx:
                ego_road_lane_ids = np.array([route_lane.e_i_lane_segment_id for route_lane in route_plan_data.as_route_plan_lane_segments[ego_row_idx]])
                ego_col_idx = np.argwhere(ego_road_lane_ids == ego_lane_segment_id)[0][0]
                if route_plan_data.as_route_plan_lane_segments[ego_row_idx][ego_col_idx].e_cst_lane_occupancy_cost == 1:
                    raise EgoLaneOccupancyCostIncorrect('Occupancy cost is 1 for ego lane segment ID {0}'.format(ego_lane_segment_id))

            # find the length of the road segment, assuming that road segment length is similar
            # to its first lane segment length
            road_segment_lane_id = route_plan_data.as_route_plan_lane_segments[route_row_idx][0].e_i_lane_segment_id
            lane = MapUtils.get_lane(road_segment_lane_id)
            lane_length = lane.e_l_length

            if route_row_idx == ego_row_idx:
                dist_to_end = lane_length - ego_state.map_state.lane_fstate[FS_SX]
            else:
                dist_to_end += lane_length

            if dist_to_end >= max(MIN_DISTANCE_TO_SET_TAKEOVER_FLAG, ego_state.map_state.lane_fstate[FS_SV] * TIME_THRESHOLD_TO_SET_TAKEOVER_FLAG):
                # If the host is far from any potential problem area, break the loop. The takeover flag should not be raised.
                break
            else:
                # Since the host is close to a potential problem area, check the end cost for all lane segments within the road segment. If all of the
                # lane end costs are equal to 1, there is no where for the host to go. Set the takeover flag to True and break the loop.
                lane_end_costs = np.array([route_lane.e_cst_lane_end_cost for route_lane in route_plan_data.as_route_plan_lane_segments[route_row_idx]])

                if np.all(lane_end_costs >= MAX_COST):
                    takeover_flag = True
                    break

        takeover_message = Takeover(s_Header=Header(e_Cnt_SeqNum=0,
                                                    s_Timestamp=Timestamp.from_seconds(ego_state.timestamp_in_sec),
                                                    e_Cnt_version=0),
                                    s_Data=DataTakeover(takeover_flag))

        return takeover_message

    def _get_current_pedal_position(self) -> PedalPosition:
        """
        Read last message of brake & acceleration pedals position
        :return: PedalPosition
        """
        is_success, serialized_pedal_position = self.pubsub.get_latest_sample(topic=UC_SYSTEM_PEDAL_POSITION)
        if not is_success or serialized_pedal_position is None:
            return None
        pedal_position = PedalPosition.deserialize(serialized_pedal_position)
        self.logger.debug("Pedal position received at time %f: %f" %
                          (pedal_position.s_Data.s_RecvTimestamp.timestamp_in_seconds,
                           pedal_position.s_Data.e_Pct_AcceleratorPedalPosition))
        return pedal_position

    def _get_current_scene_static(self) -> SceneStatic:
        with DMProfiler(self.__class__.__name__ + '.get_latest_sample'):
            is_success, serialized_scene_static = self.pubsub.get_latest_sample(topic=UC_SYSTEM_SCENE_STATIC)

        if serialized_scene_static is None:
            raise MsgDeserializationError("Pubsub message queue for %s topic is empty or topic isn\'t subscribed" %
                                          UC_SYSTEM_SCENE_STATIC)
        with DMProfiler(self.__class__.__name__ + '.deserialize'):
            scene_static = SceneStatic.deserialize(serialized_scene_static)
        if scene_static.s_Data.s_SceneStaticBase.e_Cnt_num_lane_segments == 0 and scene_static.s_Data.s_SceneStaticBase.e_Cnt_num_road_segments == 0:
            raise MsgDeserializationError("SceneStatic map was received without any road or lanes")
        self.logger.debug("%s: %f" % (LOG_MSG_SCENE_STATIC_RECEIVED, scene_static.s_Header.s_Timestamp.timestamp_in_seconds))
        return scene_static

    def _get_current_scene_dynamic(self) -> SceneDynamic:
        is_success, serialized_scene_dynamic = self.pubsub.get_latest_sample(topic=UC_SYSTEM_SCENE_DYNAMIC)

        if serialized_scene_dynamic is None:
            raise MsgDeserializationError("Pubsub message queue for %s topic is empty or topic isn\'t subscribed" %
                                          UC_SYSTEM_SCENE_DYNAMIC)
        scene_dynamic = SceneDynamic.deserialize(serialized_scene_dynamic)
        if scene_dynamic.s_Data.s_host_localization.e_Cnt_host_hypothesis_count == 0:
            raise MsgDeserializationError("SceneDynamic was received without any host localization")

        self.logger.debug("%s: %f" % (LOG_MSG_SCENE_DYNAMIC_RECEIVED, scene_dynamic.s_Header.s_Timestamp.timestamp_in_seconds))
        return scene_dynamic

<<<<<<< HEAD
    def _get_current_tcd_status(self) -> SceneTrafficControlDevices:
        is_success, serialized_tcd_status = self.pubsub.get_latest_sample(topic=UC_SYSTEM_SCENE_TRAFFIC_CONTROL_DEVICES)

        if serialized_tcd_status is None:
            raise MsgDeserializationError("Pubsub message queue for %s topic is empty or topic isn\'t subscribed" %
                                          UC_SYSTEM_SCENE_TRAFFIC_CONTROL_DEVICES)
        tcd_status = SceneTrafficControlDevices.deserialize(serialized_tcd_status)
        # self.logger.debug("%s: %f" % (LOG_MSG_SCENE_DYNAMIC_RECEIVED, tcd_status.s_Header.s_Timestamp.timestamp_in_seconds))
        return tcd_status
=======
    def _get_current_control_status(self) -> Optional[ControlStatus]:
        is_success, serialized_control_status = self.pubsub.get_latest_sample(topic=UC_SYSTEM_CONTROL_STATUS)

        if serialized_control_status is None:
            # this is a warning and not an assert, since currently perfect_control does not publish the message
            self.logger.warning("Pubsub message queue for %s topic is empty or topic isn\'t subscribed" %
                                UC_SYSTEM_CONTROL_STATUS)
            return None
        control_status = ControlStatus.deserialize(serialized_control_status)
        self.logger.debug(
            "%s: %f engaged %s" % (LOG_MSG_CONTROL_STATUS, control_status.s_Header.s_Timestamp.timestamp_in_seconds,
                                   control_status.s_Data.e_b_TTCEnabled))
        return control_status
>>>>>>> cb3c10a6

    def _publish_results(self, trajectory_parameters: TrajectoryParams) -> None:
        self.pubsub.publish(UC_SYSTEM_TRAJECTORY_PARAMS, trajectory_parameters.serialize())
        self.logger.debug("{} {}".format(LOG_MSG_BEHAVIORAL_PLANNER_OUTPUT, trajectory_parameters))

    def _publish_visualization(self, visualization_message: BehavioralVisualizationMsg) -> None:
        self.pubsub.publish(UC_SYSTEM_VISUALIZATION, visualization_message.serialize())

    def _publish_takeover(self, takeover_message:Takeover) -> None :
        self.pubsub.publish(UC_SYSTEM_TAKEOVER, takeover_message.serialize())

    @property
    def planner(self):
        return self._planner<|MERGE_RESOLUTION|>--- conflicted
+++ resolved
@@ -6,22 +6,16 @@
 import numpy as np
 from decision_making.src.messages.control_status_message import ControlStatus
 from decision_making.src.messages.pedal_position_message import PedalPosition
-<<<<<<< HEAD
 from decision_making.src.messages.scene_tcd_message import SceneTrafficControlDevices
 from decision_making.src.scene.scene_traffic_control_devices_status_model import SceneTrafficControlDevicesStatusModel
-=======
->>>>>>> cb3c10a6
 from interface.Rte_Types.python.uc_system import UC_SYSTEM_ROUTE_PLAN
 from interface.Rte_Types.python.uc_system import UC_SYSTEM_SCENE_DYNAMIC
 from interface.Rte_Types.python.uc_system import UC_SYSTEM_SCENE_STATIC
 from interface.Rte_Types.python.uc_system import UC_SYSTEM_TAKEOVER
 from interface.Rte_Types.python.uc_system import UC_SYSTEM_TRAJECTORY_PARAMS
 from interface.Rte_Types.python.uc_system import UC_SYSTEM_VISUALIZATION
-<<<<<<< HEAD
+from interface.Rte_Types.python.uc_system import UC_SYSTEM_CONTROL_STATUS
 from interface.Rte_Types.python.uc_system import UC_SYSTEM_SCENE_TRAFFIC_CONTROL_DEVICES
-=======
-from interface.Rte_Types.python.uc_system import UC_SYSTEM_CONTROL_STATUS
->>>>>>> cb3c10a6
 from interface.Rte_Types.python.uc_system.uc_system_pedal_position import UC_SYSTEM_PEDAL_POSITION
 from decision_making.src.exceptions import MsgDeserializationError, BehavioralPlanningException, StateHasNotArrivedYet, \
     RepeatedRoadSegments, EgoRoadSegmentNotFound, EgoStationBeyondLaneLength, EgoLaneOccupancyCostIncorrect, \
@@ -83,22 +77,16 @@
         self.pubsub.subscribe(UC_SYSTEM_SCENE_STATIC)
         self.pubsub.subscribe(UC_SYSTEM_ROUTE_PLAN)
         self.pubsub.subscribe(UC_SYSTEM_PEDAL_POSITION)
-<<<<<<< HEAD
+        self.pubsub.subscribe(UC_SYSTEM_CONTROL_STATUS)
         self.pubsub.subscribe(UC_SYSTEM_SCENE_TRAFFIC_CONTROL_DEVICES)
-=======
-        self.pubsub.subscribe(UC_SYSTEM_CONTROL_STATUS)
->>>>>>> cb3c10a6
 
     def _stop_impl(self):
         self.pubsub.unsubscribe(UC_SYSTEM_SCENE_DYNAMIC)
         self.pubsub.unsubscribe(UC_SYSTEM_SCENE_STATIC)
         self.pubsub.unsubscribe(UC_SYSTEM_ROUTE_PLAN)
         self.pubsub.unsubscribe(UC_SYSTEM_PEDAL_POSITION)
-<<<<<<< HEAD
+        self.pubsub.unsubscribe(UC_SYSTEM_CONTROL_STATUS)
         self.pubsub.unsubscribe(UC_SYSTEM_SCENE_TRAFFIC_CONTROL_DEVICES)
-=======
-        self.pubsub.unsubscribe(UC_SYSTEM_CONTROL_STATUS)
->>>>>>> cb3c10a6
 
     def _periodic_action_impl(self) -> None:
         """
@@ -337,17 +325,6 @@
         self.logger.debug("%s: %f" % (LOG_MSG_SCENE_DYNAMIC_RECEIVED, scene_dynamic.s_Header.s_Timestamp.timestamp_in_seconds))
         return scene_dynamic
 
-<<<<<<< HEAD
-    def _get_current_tcd_status(self) -> SceneTrafficControlDevices:
-        is_success, serialized_tcd_status = self.pubsub.get_latest_sample(topic=UC_SYSTEM_SCENE_TRAFFIC_CONTROL_DEVICES)
-
-        if serialized_tcd_status is None:
-            raise MsgDeserializationError("Pubsub message queue for %s topic is empty or topic isn\'t subscribed" %
-                                          UC_SYSTEM_SCENE_TRAFFIC_CONTROL_DEVICES)
-        tcd_status = SceneTrafficControlDevices.deserialize(serialized_tcd_status)
-        # self.logger.debug("%s: %f" % (LOG_MSG_SCENE_DYNAMIC_RECEIVED, tcd_status.s_Header.s_Timestamp.timestamp_in_seconds))
-        return tcd_status
-=======
     def _get_current_control_status(self) -> Optional[ControlStatus]:
         is_success, serialized_control_status = self.pubsub.get_latest_sample(topic=UC_SYSTEM_CONTROL_STATUS)
 
@@ -361,7 +338,16 @@
             "%s: %f engaged %s" % (LOG_MSG_CONTROL_STATUS, control_status.s_Header.s_Timestamp.timestamp_in_seconds,
                                    control_status.s_Data.e_b_TTCEnabled))
         return control_status
->>>>>>> cb3c10a6
+
+    def _get_current_tcd_status(self) -> SceneTrafficControlDevices:
+        is_success, serialized_tcd_status = self.pubsub.get_latest_sample(topic=UC_SYSTEM_SCENE_TRAFFIC_CONTROL_DEVICES)
+
+        if serialized_tcd_status is None:
+            raise MsgDeserializationError("Pubsub message queue for %s topic is empty or topic isn\'t subscribed" %
+                                          UC_SYSTEM_SCENE_TRAFFIC_CONTROL_DEVICES)
+        tcd_status = SceneTrafficControlDevices.deserialize(serialized_tcd_status)
+        # self.logger.debug("%s: %f" % (LOG_MSG_SCENE_DYNAMIC_RECEIVED, tcd_status.s_Header.s_Timestamp.timestamp_in_seconds))
+        return tcd_status
 
     def _publish_results(self, trajectory_parameters: TrajectoryParams) -> None:
         self.pubsub.publish(UC_SYSTEM_TRAJECTORY_PARAMS, trajectory_parameters.serialize())
