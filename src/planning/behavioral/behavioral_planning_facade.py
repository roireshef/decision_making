import time
import traceback
from logging import Logger

import numpy as np

from common_data.interface.Rte_Types.python.uc_system import UC_SYSTEM_STATE_LCM
from common_data.interface.Rte_Types.python.uc_system import UC_SYSTEM_NAVIGATION_PLAN_LCM
from common_data.interface.Rte_Types.python.uc_system import UC_SYSTEM_SCENE_STATIC
from common_data.interface.Rte_Types.python.uc_system import UC_SYSTEM_TRAJECTORY_PARAMS_LCM
from common_data.interface.Rte_Types.python.uc_system import UC_SYSTEM_VISUALIZATION_LCM

from decision_making.src.infra.pubsub import PubSub
from decision_making.src.exceptions import MsgDeserializationError, BehavioralPlanningException, StateHasNotArrivedYet
from decision_making.src.global_constants import LOG_MSG_BEHAVIORAL_PLANNER_OUTPUT, LOG_MSG_RECEIVED_STATE, \
    LOG_MSG_BEHAVIORAL_PLANNER_IMPL_TIME, BEHAVIORAL_PLANNING_NAME_FOR_METRICS, LOG_MSG_SCENE_STATIC_RECEIVED
from decision_making.src.infra.dm_module import DmModule
from decision_making.src.messages.navigation_plan_message import NavigationPlanMsg
from decision_making.src.messages.scene_static_message import SceneStatic
from decision_making.src.messages.trajectory_parameters import TrajectoryParams
from decision_making.src.messages.visualization.behavioral_visualization_message import BehavioralVisualizationMsg
from decision_making.src.planning.behavioral.planner.cost_based_behavioral_planner import \
    CostBasedBehavioralPlanner
from decision_making.src.planning.trajectory.samplable_trajectory import SamplableTrajectory
from decision_making.src.planning.types import CartesianExtendedState
from decision_making.src.planning.utils.localization_utils import LocalizationUtils
from decision_making.src.state.state import State
from decision_making.src.utils.metric_logger import MetricLogger
from decision_making.src.scene.scene_static_model import SceneStaticModel


class BehavioralPlanningFacade(DmModule):
    def __init__(self, pubsub: PubSub, logger: Logger, behavioral_planner: CostBasedBehavioralPlanner,
                 last_trajectory: SamplableTrajectory = None) -> None:
        """
        :param pubsub:
        :param logger:
        :param behavioral_planner: 
        :param last_trajectory: last trajectory returned from behavioral planner.
        """
        super().__init__(pubsub=pubsub, logger=logger)
        self._planner = behavioral_planner
        self.logger.info("Initialized Behavioral Planner Facade.")
        self._last_trajectory = last_trajectory
        self._started_receiving_states = False
        MetricLogger.init(BEHAVIORAL_PLANNING_NAME_FOR_METRICS)

    def _start_impl(self):
<<<<<<< HEAD
        self.pubsub.subscribe(pubsub_topics.PubSubMessageTypes["UC_SYSTEM_STATE"], None)
        self.pubsub.subscribe(pubsub_topics.PubSubMessageTypes["UC_SYSTEM_NAVIGATION_PLAN"], None)
        self.pubsub.subscribe(pubsub_topics.PubSubMessageTypes["UC_SYSTEM_SCENE_STATIC"], None)
=======
        self.pubsub.subscribe(UC_SYSTEM_STATE_LCM, None)
        self.pubsub.subscribe(UC_SYSTEM_NAVIGATION_PLAN_LCM, None)
        self.pubsub.subscribe(UC_SYSTEM_SCENE_STATIC, None)
>>>>>>> ebdaca29

    # TODO: unsubscribe once logic is fixed in LCM
    def _stop_impl(self):
        pass

    def _periodic_action_impl(self) -> None:
        """
        The main function of the behavioral planner. It read the most up-to-date state and navigation plan,
         processes them into the behavioral state, and then performs behavioral planning. The results are then published
          to the trajectory planner and as debug information to the visualizer.
        :return: void
        """

        try:
            start_time = time.time()
            state = self._get_current_state()

            scene_static = self._get_current_scene_static()
            SceneStaticModel.get_instance().set_scene_static(scene_static)

            # Tests if actual localization is close enough to desired localization, and if it is, it starts planning
            # from the DESIRED localization rather than the ACTUAL one. This is due to the nature of planning with
            # Optimal Control and the fact it complies with Bellman principle of optimality.
            # THIS DOES NOT ACCOUNT FOR: yaw, velocities, accelerations, etc. Only to location.
            if LocalizationUtils.is_actual_state_close_to_expected_state(
                    state.ego_state, self._last_trajectory, self.logger, self.__class__.__name__):
                updated_state = self._get_state_with_expected_ego(state)
                self.logger.debug("BehavioralPlanningFacade ego localization was overridden to the expected-state "
                                  "according to previous plan")
            else:
                updated_state = state

            navigation_plan = self._get_current_navigation_plan()

            trajectory_params, samplable_trajectory, behavioral_visualization_message = self._planner.plan(updated_state, navigation_plan)

            self._last_trajectory = samplable_trajectory

            # Send plan to trajectory
            self._publish_results(trajectory_params)

            # Send visualization data
            self._publish_visualization(behavioral_visualization_message)

            self.logger.info("{} {}".format(LOG_MSG_BEHAVIORAL_PLANNER_IMPL_TIME, time.time() - start_time))

            MetricLogger.get_logger().report()

        except StateHasNotArrivedYet:
            self.logger.warning("StateHasNotArrivedYet was raised. skipping planning.")

        except MsgDeserializationError as e:
            self.logger.warning("MsgDeserializationError was raised. skipping planning. " +
                                "turn on debug logging level for more details.%s" % (traceback.format_exc()))
            self.logger.debug(str(e))

        except BehavioralPlanningException as e:
            self.logger.warning(e)

        except Exception as e:
            self.logger.critical("UNHANDLED EXCEPTION IN BEHAVIORAL FACADE: %s. Trace: %s" %
                                 (e, traceback.format_exc()))

    def _get_current_state(self) -> State:
        """
        Returns the last received world state.
        We assume that if no updates have been received since the last call,
        then we will output the last received state.
        :return: deserialized State
        """
<<<<<<< HEAD
        is_success, serialized_state = self.pubsub.get_latest_sample(topic=pubsub_topics.PubSubMessageTypes["UC_SYSTEM_STATE"], timeout=1)
=======
        is_success, serialized_state = self.pubsub.get_latest_sample(topic=UC_SYSTEM_STATE_LCM, timeout=1)
>>>>>>> ebdaca29
        # TODO Move the raising of the exception to LCM code. Do the same in trajectory facade
        if serialized_state is None:
            if self._started_receiving_states:
                # PubSub queue is empty after being non-empty for a while
<<<<<<< HEAD
                raise MsgDeserializationError("Pubsub message queue for %s topic is empty or topic isn\'t "
                                              "subscribed" % pubsub_topics.PubSubMessageTypes["UC_SYSTEM_STATE"])
=======
                raise MsgDeserializationError("Pubsub message queue for %s topic is empty or topic isn\'t subscribed" %
                                          UC_SYSTEM_STATE_LCM)
>>>>>>> ebdaca29
            else:
                # Pubsub queue is empty since planning module is up
                raise StateHasNotArrivedYet("Waiting for data from SceneProvider/StateModule")
        self._started_receiving_states = True
        state = State.deserialize(serialized_state)
        self.logger.debug('{}: {}'.format(LOG_MSG_RECEIVED_STATE, state))
        return state

    def _get_current_navigation_plan(self) -> NavigationPlanMsg:
<<<<<<< HEAD
        is_success, serialized_nav_plan = self.pubsub.get_latest_sample(topic=pubsub_topics.PubSubMessageTypes["UC_SYSTEM_NAVIGATION_PLAN"], timeout=1)
        if serialized_nav_plan is None:
            raise MsgDeserializationError("Pubsub message queue for %s topic is empty or topic isn\'t subscribed" %
                                          pubsub_topics.PubSubMessageTypes["UC_SYSTEM_NAVIGATION_PLAN"])
=======
        is_success, serialized_nav_plan = self.pubsub.get_latest_sample(topic=UC_SYSTEM_NAVIGATION_PLAN_LCM, timeout=1)
        if serialized_nav_plan is None:
            raise MsgDeserializationError("Pubsub message queue for %s topic is empty or topic isn\'t subscribed" %
                                          UC_SYSTEM_NAVIGATION_PLAN_LCM)
>>>>>>> ebdaca29
        nav_plan = NavigationPlanMsg.deserialize(serialized_nav_plan)
        self.logger.debug("Received navigation plan: %s" % nav_plan)
        return nav_plan

    def _get_current_scene_static(self) -> SceneStatic:
        is_success, serialized_scene_static = self.pubsub.get_latest_sample(topic=UC_SYSTEM_SCENE_STATIC, timeout=1)
        # TODO Move the raising of the exception to LCM code. Do the same in trajectory facade
        if serialized_scene_static is None:
            raise MsgDeserializationError("Pubsub message queue for %s topic is empty or topic isn\'t subscribed" %
                                          UC_SYSTEM_SCENE_STATIC)
        scene_static = SceneStatic.deserialize(serialized_scene_static)
        self.logger.debug("%s: %f" % (LOG_MSG_SCENE_STATIC_RECEIVED, scene_static.s_Header.s_Timestamp.timestamp_in_seconds))
        return scene_static

    def _get_state_with_expected_ego(self, state: State) -> State:
        """
        takes a state and overrides its ego vehicle's localization to be the localization expected at the state's
        timestamp according to the last trajectory cached in the facade's self._last_trajectory.
        Note: lateral velocity is zeroed since we don't plan for drifts and lateral components are being reflected in
        yaw and curvature.
        :param state: the state to process
        :return: a new state object with a new ego-vehicle localization
        """
        current_time = state.ego_state.timestamp_in_sec
        expected_state_vec: CartesianExtendedState = self._last_trajectory.sample(np.array([current_time]))[0]
        expected_ego_state = state.ego_state.clone_from_cartesian_state(expected_state_vec, state.ego_state.timestamp_in_sec)

        updated_state = state.clone_with(ego_state=expected_ego_state)
        # mark this state as a state which has been sampled from a trajectory and wasn't received from state module
        updated_state.is_sampled = True

        return updated_state

    def _publish_results(self, trajectory_parameters: TrajectoryParams) -> None:
<<<<<<< HEAD
        self.pubsub.publish(pubsub_topics.PubSubMessageTypes["UC_SYSTEM_TRAJECTORY_PARAMS"], trajectory_parameters.serialize())
        self.logger.debug("{} {}".format(LOG_MSG_BEHAVIORAL_PLANNER_OUTPUT, trajectory_parameters))

    def _publish_visualization(self, visualization_message: BehavioralVisualizationMsg) -> None:
        self.pubsub.publish(pubsub_topics.PubSubMessageTypes["UC_SYSTEM_VISUALIZATION"], visualization_message.serialize())
=======
        self.pubsub.publish(UC_SYSTEM_TRAJECTORY_PARAMS_LCM, trajectory_parameters.serialize())
        self.logger.debug("{} {}".format(LOG_MSG_BEHAVIORAL_PLANNER_OUTPUT, trajectory_parameters))

    def _publish_visualization(self, visualization_message: BehavioralVisualizationMsg) -> None:
        self.pubsub.publish(UC_SYSTEM_VISUALIZATION_LCM, visualization_message.serialize())
>>>>>>> ebdaca29

    @property
    def planner(self):
        return self._planner

    @property
    def predictor(self):
        return self._predictor<|MERGE_RESOLUTION|>--- conflicted
+++ resolved
@@ -46,15 +46,9 @@
         MetricLogger.init(BEHAVIORAL_PLANNING_NAME_FOR_METRICS)
 
     def _start_impl(self):
-<<<<<<< HEAD
-        self.pubsub.subscribe(pubsub_topics.PubSubMessageTypes["UC_SYSTEM_STATE"], None)
-        self.pubsub.subscribe(pubsub_topics.PubSubMessageTypes["UC_SYSTEM_NAVIGATION_PLAN"], None)
-        self.pubsub.subscribe(pubsub_topics.PubSubMessageTypes["UC_SYSTEM_SCENE_STATIC"], None)
-=======
         self.pubsub.subscribe(UC_SYSTEM_STATE_LCM, None)
         self.pubsub.subscribe(UC_SYSTEM_NAVIGATION_PLAN_LCM, None)
         self.pubsub.subscribe(UC_SYSTEM_SCENE_STATIC, None)
->>>>>>> ebdaca29
 
     # TODO: unsubscribe once logic is fixed in LCM
     def _stop_impl(self):
@@ -125,22 +119,13 @@
         then we will output the last received state.
         :return: deserialized State
         """
-<<<<<<< HEAD
-        is_success, serialized_state = self.pubsub.get_latest_sample(topic=pubsub_topics.PubSubMessageTypes["UC_SYSTEM_STATE"], timeout=1)
-=======
         is_success, serialized_state = self.pubsub.get_latest_sample(topic=UC_SYSTEM_STATE_LCM, timeout=1)
->>>>>>> ebdaca29
         # TODO Move the raising of the exception to LCM code. Do the same in trajectory facade
         if serialized_state is None:
             if self._started_receiving_states:
                 # PubSub queue is empty after being non-empty for a while
-<<<<<<< HEAD
-                raise MsgDeserializationError("Pubsub message queue for %s topic is empty or topic isn\'t "
-                                              "subscribed" % pubsub_topics.PubSubMessageTypes["UC_SYSTEM_STATE"])
-=======
                 raise MsgDeserializationError("Pubsub message queue for %s topic is empty or topic isn\'t subscribed" %
                                           UC_SYSTEM_STATE_LCM)
->>>>>>> ebdaca29
             else:
                 # Pubsub queue is empty since planning module is up
                 raise StateHasNotArrivedYet("Waiting for data from SceneProvider/StateModule")
@@ -150,17 +135,10 @@
         return state
 
     def _get_current_navigation_plan(self) -> NavigationPlanMsg:
-<<<<<<< HEAD
-        is_success, serialized_nav_plan = self.pubsub.get_latest_sample(topic=pubsub_topics.PubSubMessageTypes["UC_SYSTEM_NAVIGATION_PLAN"], timeout=1)
-        if serialized_nav_plan is None:
-            raise MsgDeserializationError("Pubsub message queue for %s topic is empty or topic isn\'t subscribed" %
-                                          pubsub_topics.PubSubMessageTypes["UC_SYSTEM_NAVIGATION_PLAN"])
-=======
         is_success, serialized_nav_plan = self.pubsub.get_latest_sample(topic=UC_SYSTEM_NAVIGATION_PLAN_LCM, timeout=1)
         if serialized_nav_plan is None:
             raise MsgDeserializationError("Pubsub message queue for %s topic is empty or topic isn\'t subscribed" %
                                           UC_SYSTEM_NAVIGATION_PLAN_LCM)
->>>>>>> ebdaca29
         nav_plan = NavigationPlanMsg.deserialize(serialized_nav_plan)
         self.logger.debug("Received navigation plan: %s" % nav_plan)
         return nav_plan
@@ -195,19 +173,11 @@
         return updated_state
 
     def _publish_results(self, trajectory_parameters: TrajectoryParams) -> None:
-<<<<<<< HEAD
-        self.pubsub.publish(pubsub_topics.PubSubMessageTypes["UC_SYSTEM_TRAJECTORY_PARAMS"], trajectory_parameters.serialize())
-        self.logger.debug("{} {}".format(LOG_MSG_BEHAVIORAL_PLANNER_OUTPUT, trajectory_parameters))
-
-    def _publish_visualization(self, visualization_message: BehavioralVisualizationMsg) -> None:
-        self.pubsub.publish(pubsub_topics.PubSubMessageTypes["UC_SYSTEM_VISUALIZATION"], visualization_message.serialize())
-=======
         self.pubsub.publish(UC_SYSTEM_TRAJECTORY_PARAMS_LCM, trajectory_parameters.serialize())
         self.logger.debug("{} {}".format(LOG_MSG_BEHAVIORAL_PLANNER_OUTPUT, trajectory_parameters))
 
     def _publish_visualization(self, visualization_message: BehavioralVisualizationMsg) -> None:
         self.pubsub.publish(UC_SYSTEM_VISUALIZATION_LCM, visualization_message.serialize())
->>>>>>> ebdaca29
 
     @property
     def planner(self):
