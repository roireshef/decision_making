import time
import traceback
from logging import Logger
from typing import Optional

import numpy as np
from decision_making.src.messages.control_status_message import ControlStatus
from decision_making.src.messages.pedal_position_message import PedalPosition
from interface.Rte_Types.python.uc_system import UC_SYSTEM_ROUTE_PLAN
from interface.Rte_Types.python.uc_system import UC_SYSTEM_SCENE_DYNAMIC
from interface.Rte_Types.python.uc_system import UC_SYSTEM_SCENE_STATIC
from interface.Rte_Types.python.uc_system import UC_SYSTEM_TAKEOVER
from interface.Rte_Types.python.uc_system import UC_SYSTEM_TRAJECTORY_PARAMS
from interface.Rte_Types.python.uc_system import UC_SYSTEM_VISUALIZATION
<<<<<<< HEAD
from interface.Rte_Types.python.uc_system import UC_SYSTEM_TURN_SIGNAL
=======
from interface.Rte_Types.python.uc_system import UC_SYSTEM_CONTROL_STATUS
from interface.Rte_Types.python.uc_system.uc_system_pedal_position import UC_SYSTEM_PEDAL_POSITION
>>>>>>> cb3c10a6
from decision_making.src.exceptions import MsgDeserializationError, BehavioralPlanningException, StateHasNotArrivedYet, \
    RepeatedRoadSegments, EgoRoadSegmentNotFound, EgoStationBeyondLaneLength, EgoLaneOccupancyCostIncorrect, \
    RoutePlanningException, MappingException, raises
from decision_making.src.global_constants import LOG_MSG_BEHAVIORAL_PLANNER_OUTPUT, LOG_MSG_RECEIVED_STATE, \
    LOG_MSG_BEHAVIORAL_PLANNER_IMPL_TIME, BEHAVIORAL_PLANNING_NAME_FOR_METRICS, LOG_MSG_SCENE_STATIC_RECEIVED, \
    MIN_DISTANCE_TO_SET_TAKEOVER_FLAG, TIME_THRESHOLD_TO_SET_TAKEOVER_FLAG, LOG_MSG_SCENE_DYNAMIC_RECEIVED, MAX_COST, \
    LOG_MSG_CONTROL_STATUS
from decision_making.src.infra.dm_module import DmModule
from decision_making.src.infra.pubsub import PubSub
from decision_making.src.messages.route_plan_message import RoutePlan, DataRoutePlan
from decision_making.src.messages.scene_common_messages import Header, Timestamp
from decision_making.src.messages.scene_dynamic_message import SceneDynamic
from decision_making.src.messages.scene_static_message import SceneStatic
from decision_making.src.messages.takeover_message import Takeover, DataTakeover
from decision_making.src.messages.turn_signal_message import TurnSignal
from decision_making.src.messages.trajectory_parameters import TrajectoryParams
from decision_making.src.messages.visualization.behavioral_visualization_message import BehavioralVisualizationMsg
from decision_making.src.planning.behavioral.default_config import DEFAULT_ACTION_SPEC_FILTERING
from decision_making.src.planning.behavioral.scenario import Scenario
from decision_making.src.planning.trajectory.samplable_trajectory import SamplableTrajectory
from decision_making.src.planning.types import FS_SX, FS_SV
from decision_making.src.planning.utils.localization_utils import LocalizationUtils
from decision_making.src.scene.scene_static_model import SceneStaticModel
from decision_making.src.state.state import State, EgoState
from decision_making.src.utils.dm_profiler import DMProfiler
from decision_making.src.utils.map_utils import MapUtils
from decision_making.src.utils.metric_logger.metric_logger import MetricLogger


class BehavioralPlanningFacade(DmModule):
    last_log_time = float

    def __init__(self, pubsub: PubSub, logger: Logger, last_trajectory: SamplableTrajectory = None) -> None:
        """
        :param pubsub:
        :param logger:
        :param last_trajectory: last trajectory returned from behavioral planner.
        """
        super().__init__(pubsub=pubsub, logger=logger)
        self.logger.info("Initialized Behavioral Planner Facade.")
        self._last_trajectory = last_trajectory
        self._last_gff_segment_ids = np.array([])
        self._started_receiving_states = False
        MetricLogger.init(BEHAVIORAL_PLANNING_NAME_FOR_METRICS)
        self.last_log_time = -1.0

    def _write_filters_to_log_if_required(self, now: float):
        """
        Write list of applicable filters to log every 5 seconds.
        :param now: time in seconds
        """
        if now - self.last_log_time > 5.0:
            self.logger.debug('ActionSpec Filters List: %s', [as_filter.__str__() for
                                                              as_filter in DEFAULT_ACTION_SPEC_FILTERING._filters])
            self.last_log_time = now

    def _start_impl(self):
        self.pubsub.subscribe(UC_SYSTEM_SCENE_DYNAMIC)
        self.pubsub.subscribe(UC_SYSTEM_SCENE_STATIC)
        self.pubsub.subscribe(UC_SYSTEM_ROUTE_PLAN)
        self.pubsub.subscribe(UC_SYSTEM_TURN_SIGNAL)
        self.pubsub.subscribe(UC_SYSTEM_PEDAL_POSITION)
        self.pubsub.subscribe(UC_SYSTEM_CONTROL_STATUS)

    def _stop_impl(self):
        self.pubsub.unsubscribe(UC_SYSTEM_SCENE_DYNAMIC)
        self.pubsub.unsubscribe(UC_SYSTEM_SCENE_STATIC)
        self.pubsub.unsubscribe(UC_SYSTEM_ROUTE_PLAN)
        self.pubsub.unsubscribe(UC_SYSTEM_TURN_SIGNAL)
        self.pubsub.unsubscribe(UC_SYSTEM_PEDAL_POSITION)
        self.pubsub.unsubscribe(UC_SYSTEM_CONTROL_STATUS)

    def _periodic_action_impl(self) -> None:
        """
        The main function of the behavioral planner. It read the most up-to-date state and navigation plan,
         processes them into the behavioral state, and then performs behavioral planning. The results are then published
          to the trajectory planner and as debug information to the visualizer.
        :return: void
        """

        try:
            start_time = time.time()

            with DMProfiler(self.__class__.__name__ + '._get_current_route_plan'):
                route_plan = self._get_current_route_plan()
                route_plan_dict = route_plan.to_costs_dict()

            with DMProfiler(self.__class__.__name__ + '.get_scene_static'):
                scene_static = self._get_current_scene_static()
                SceneStaticModel.get_instance().set_scene_static(scene_static)

            with DMProfiler(self.__class__.__name__ + '._get_current_turn_signal'):
                turn_signal = self._get_current_turn_signal()

            with DMProfiler(self.__class__.__name__ + '._get_current_scene_dynamic'):
                scene_dynamic = self._get_current_scene_dynamic()
                state = State.create_state_from_scene_dynamic(scene_dynamic=scene_dynamic,
                                                              selected_gff_segment_ids=self._last_gff_segment_ids,
                                                              route_plan_dict=route_plan_dict,
                                                              logger=self.logger,
                                                              turn_signal=turn_signal)

                state.handle_negative_velocities(self.logger)

            self._get_current_pedal_position()
            control_status = self._get_current_control_status()
            is_engaged = control_status is not None and control_status.is_av_engaged()

            self._write_filters_to_log_if_required(state.ego_state.timestamp_in_sec)
            self.logger.debug('{}: {}'.format(LOG_MSG_RECEIVED_STATE, state))

            self.logger.debug("Scene Dynamic host localization published at timestamp: %f," +
                              " Number of Hypotheses: %d, Hypotheses (lane_id, road_id, lane_maneuver_type): %s," +
                              " last gff lane segment IDs : %s, selected ego_state lane ID: %d",
                              state.ego_state.timestamp_in_sec,
                              scene_dynamic.s_Data.s_host_localization.e_Cnt_host_hypothesis_count,
                              [(hyp.e_i_lane_segment_id, hyp.e_i_road_segment_id,
                                MapUtils.get_lane_maneuver_type(hyp.e_i_lane_segment_id)) for hyp in
                               scene_dynamic.s_Data.s_host_localization.as_host_hypothesis],
                              self._last_gff_segment_ids,
                              state.ego_state.map_state.lane_id)

            # Tests if actual localization is close enough to desired localization, and if it is, it starts planning
            # from the DESIRED localization rather than the ACTUAL one. This is due to the nature of planning with
            # Optimal Control and the fact it complies with Bellman principle of optimality.
            # THIS DOES NOT ACCOUNT FOR: yaw, velocities, accelerations, etc. Only to location.
            if is_engaged and LocalizationUtils.is_actual_state_close_to_expected_state(
                    state.ego_state, self._last_trajectory, self.logger, self.__class__.__name__):
                updated_state = LocalizationUtils.get_state_with_expected_ego(state, self._last_trajectory,
                                                                              self.logger, self.__class__.__name__)
            else:
                updated_state = state

            # calculate the takeover message
            takeover_message = self._set_takeover_message(route_plan_data=route_plan.s_Data, ego_state=updated_state.ego_state)

            self._publish_takeover(takeover_message)

            # choose scenario and planner
            scenario = Scenario.identify_scenario(updated_state, route_plan, self.logger)
            planner_class = scenario.choose_planner(updated_state, route_plan, self.logger)
            planner = planner_class(self.logger)

            with DMProfiler(self.__class__.__name__ + '.plan'):
                trajectory_params, samplable_trajectory, behavioral_visualization_message = planner.plan(updated_state, route_plan)

            # if AV is disengaged avoid saving the latest trajectory which may hold a random vehicle state,
            # especially when the map is not properly mapped so we may get large YAW offsets leading to large lateral
            # offsets up to even crossing lane boundaries
            self._last_trajectory = samplable_trajectory if is_engaged else None

            self._last_gff_segment_ids = trajectory_params.reference_route.segment_ids

            # Send plan to trajectory
            self._publish_results(trajectory_params)

            # Send visualization data
            self._publish_visualization(behavioral_visualization_message)

            speed_limits = {lane_id: MapUtils.get_lane(lane_id).e_v_nominal_speed for lane_id in self._last_gff_segment_ids}
            self.logger.debug("Speed limits at time %f: %s" % (state.ego_state.timestamp_in_sec, speed_limits))

            self.logger.info("{} {}".format(LOG_MSG_BEHAVIORAL_PLANNER_IMPL_TIME, time.time() - start_time))

            MetricLogger.get_logger().report()

        except StateHasNotArrivedYet:
            self.logger.warning("StateHasNotArrivedYet was raised. skipping planning.")

        except MsgDeserializationError as e:
            self.logger.warning("MsgDeserializationError was raised. skipping planning. " +
                                "turn on debug logging level for more details.%s" % (traceback.format_exc()))
            self.logger.debug(str(e))

        except BehavioralPlanningException as e:
            self.logger.warning(e)

        except RoutePlanningException as e:
            self.logger.warning(e)

        except MappingException as e:
            self.logger.warning(e)

        except Exception as e:
            self.logger.critical("UNHANDLED EXCEPTION IN BEHAVIORAL FACADE: %s. Trace: %s" %
                                 (e, traceback.format_exc()))

    def _get_current_route_plan(self) -> RoutePlan:
        """
        Returns the last received route plan data
        We assume that if no updates have been received since the last call,
        then we will output the last received state.
        :return: deserialized RoutePlan
        """
        is_success, serialized_route_plan = self.pubsub.get_latest_sample(topic=UC_SYSTEM_ROUTE_PLAN)
        if serialized_route_plan is None:
            raise MsgDeserializationError("Pubsub message queue for %s topic is empty or topic isn\'t subscribed" %
                                          UC_SYSTEM_ROUTE_PLAN)
        route_plan = RoutePlan.deserialize(serialized_route_plan)
        self.logger.debug("Received route plan: %s" % route_plan)
        return route_plan

    @raises(EgoRoadSegmentNotFound, RepeatedRoadSegments, EgoStationBeyondLaneLength, EgoLaneOccupancyCostIncorrect)
    def _set_takeover_message(self, route_plan_data: DataRoutePlan, ego_state: EgoState) -> Takeover:
        """
        Calculate the takeover message based on the static route plan
        The takeover flag will be set to True if all lane end costs for a downstream road segment
        within a threshold distance are 1 (i.e. road is blocked).
        :param route_plan_data: last route plan data
        :param ego_state: last state for ego vehicle
        :return: Takeover data
        """

        ego_lane_segment_id = ego_state.map_state.lane_id

        ego_road_segment_id = MapUtils.get_road_segment_id_from_lane_id(ego_lane_segment_id)

        # find ego road segment row index in as_route_plan_lane_segments 2-d array which matches the index in a_i_road_segment_ids 1-d array
        route_plan_start_idx = np.argwhere(route_plan_data.a_i_road_segment_ids == ego_road_segment_id)

        if route_plan_start_idx.size == 0:  # check if ego road segment Id is listed inside route plan data
            raise EgoRoadSegmentNotFound('Route plan does not include data for ego road segment ID {0}'.format(ego_road_segment_id))
        elif route_plan_start_idx.size > 1:
            raise RepeatedRoadSegments('Route Plan has repeated data for road segment ID {0}'.format(ego_road_segment_id))

        ego_row_idx = route_plan_start_idx[0][0]

        dist_to_end = 0.0
        takeover_flag = False

        # iterate through all road segments within MIN_DISTANCE_TO_SET_TAKEOVER_FLAG
        for route_row_idx in range(ego_row_idx, route_plan_data.e_Cnt_num_road_segments):

            # raise exception if ego lane occupancy cost is 1
            if route_row_idx == ego_row_idx:
                ego_road_lane_ids = np.array([route_lane.e_i_lane_segment_id for route_lane in route_plan_data.as_route_plan_lane_segments[ego_row_idx]])
                ego_col_idx = np.argwhere(ego_road_lane_ids == ego_lane_segment_id)[0][0]
                if route_plan_data.as_route_plan_lane_segments[ego_row_idx][ego_col_idx].e_cst_lane_occupancy_cost == 1:
                    raise EgoLaneOccupancyCostIncorrect('Occupancy cost is 1 for ego lane segment ID {0}'.format(ego_lane_segment_id))

            # find the length of the road segment, assuming that road segment length is similar
            # to its first lane segment length
            road_segment_lane_id = route_plan_data.as_route_plan_lane_segments[route_row_idx][0].e_i_lane_segment_id
            lane = MapUtils.get_lane(road_segment_lane_id)
            lane_length = lane.e_l_length

            if route_row_idx == ego_row_idx:
                dist_to_end = lane_length - ego_state.map_state.lane_fstate[FS_SX]
            else:
                dist_to_end += lane_length

            if dist_to_end >= max(MIN_DISTANCE_TO_SET_TAKEOVER_FLAG, ego_state.map_state.lane_fstate[FS_SV] * TIME_THRESHOLD_TO_SET_TAKEOVER_FLAG):
                # If the host is far from any potential problem area, break the loop. The takeover flag should not be raised.
                break
            else:
                # Since the host is close to a potential problem area, check the end cost for all lane segments within the road segment. If all of the
                # lane end costs are equal to 1, there is no where for the host to go. Set the takeover flag to True and break the loop.
                lane_end_costs = np.array([route_lane.e_cst_lane_end_cost for route_lane in route_plan_data.as_route_plan_lane_segments[route_row_idx]])

                if np.all(lane_end_costs >= MAX_COST):
                    takeover_flag = True
                    break

        takeover_message = Takeover(s_Header=Header(e_Cnt_SeqNum=0,
                                                    s_Timestamp=Timestamp.from_seconds(ego_state.timestamp_in_sec),
                                                    e_Cnt_version=0),
                                    s_Data=DataTakeover(takeover_flag))

        return takeover_message

    def _get_current_pedal_position(self) -> PedalPosition:
        """
        Read last message of brake & acceleration pedals position
        :return: PedalPosition
        """
        is_success, serialized_pedal_position = self.pubsub.get_latest_sample(topic=UC_SYSTEM_PEDAL_POSITION)
        if not is_success or serialized_pedal_position is None:
            return None
        pedal_position = PedalPosition.deserialize(serialized_pedal_position)
        self.logger.debug("Pedal position received at time %f: %f" %
                          (pedal_position.s_Data.s_RecvTimestamp.timestamp_in_seconds,
                           pedal_position.s_Data.e_Pct_AcceleratorPedalPosition))
        return pedal_position

    def _get_current_scene_static(self) -> SceneStatic:
        with DMProfiler(self.__class__.__name__ + '.get_latest_sample'):
            is_success, serialized_scene_static = self.pubsub.get_latest_sample(topic=UC_SYSTEM_SCENE_STATIC)

        if serialized_scene_static is None:
            raise MsgDeserializationError("Pubsub message queue for %s topic is empty or topic isn\'t subscribed" %
                                          UC_SYSTEM_SCENE_STATIC)
        with DMProfiler(self.__class__.__name__ + '.deserialize'):
            scene_static = SceneStatic.deserialize(serialized_scene_static)
        if scene_static.s_Data.s_SceneStaticBase.e_Cnt_num_lane_segments == 0 and scene_static.s_Data.s_SceneStaticBase.e_Cnt_num_road_segments == 0:
            raise MsgDeserializationError("SceneStatic map was received without any road or lanes")
        self.logger.debug("%s: %f" % (LOG_MSG_SCENE_STATIC_RECEIVED, scene_static.s_Header.s_Timestamp.timestamp_in_seconds))
        return scene_static

    def _get_current_scene_dynamic(self) -> SceneDynamic:
        is_success, serialized_scene_dynamic = self.pubsub.get_latest_sample(topic=UC_SYSTEM_SCENE_DYNAMIC)

        if serialized_scene_dynamic is None:
            raise MsgDeserializationError("Pubsub message queue for %s topic is empty or topic isn\'t subscribed" %
                                          UC_SYSTEM_SCENE_DYNAMIC)
        scene_dynamic = SceneDynamic.deserialize(serialized_scene_dynamic)
        if scene_dynamic.s_Data.s_host_localization.e_Cnt_host_hypothesis_count == 0:
            raise MsgDeserializationError("SceneDynamic was received without any host localization")
        self.logger.debug("%s: %f" % (LOG_MSG_SCENE_DYNAMIC_RECEIVED, scene_dynamic.s_Header.s_Timestamp.timestamp_in_seconds))
        return scene_dynamic

<<<<<<< HEAD
    def _get_current_turn_signal(self) -> TurnSignal:
        is_success, serialized_turn_signal = self.pubsub.get_latest_sample(topic=UC_SYSTEM_TURN_SIGNAL)
        if serialized_turn_signal is None:
            raise MsgDeserializationError("Pubsub message queue for %s topic is empty or topic isn\'t subscribed" %
                                          UC_SYSTEM_TURN_SIGNAL)
        turn_signal = TurnSignal.deserialize(serialized_turn_signal)
        self.logger.debug("Received turn signal: %s" % turn_signal)
        return turn_signal
=======
    def _get_current_control_status(self) -> Optional[ControlStatus]:
        is_success, serialized_control_status = self.pubsub.get_latest_sample(topic=UC_SYSTEM_CONTROL_STATUS)

        if serialized_control_status is None:
            # this is a warning and not an assert, since currently perfect_control does not publish the message
            self.logger.warning("Pubsub message queue for %s topic is empty or topic isn\'t subscribed" %
                                UC_SYSTEM_CONTROL_STATUS)
            return None
        control_status = ControlStatus.deserialize(serialized_control_status)
        self.logger.debug(
            "%s: %f engaged %s" % (LOG_MSG_CONTROL_STATUS, control_status.s_Header.s_Timestamp.timestamp_in_seconds,
                                   control_status.s_Data.e_b_TTCEnabled))
        return control_status
>>>>>>> cb3c10a6

    def _publish_results(self, trajectory_parameters: TrajectoryParams) -> None:
        self.pubsub.publish(UC_SYSTEM_TRAJECTORY_PARAMS, trajectory_parameters.serialize())
        self.logger.debug("{} {}".format(LOG_MSG_BEHAVIORAL_PLANNER_OUTPUT, trajectory_parameters))

    def _publish_visualization(self, visualization_message: BehavioralVisualizationMsg) -> None:
        self.pubsub.publish(UC_SYSTEM_VISUALIZATION, visualization_message.serialize())

    def _publish_takeover(self, takeover_message:Takeover) -> None :
        self.pubsub.publish(UC_SYSTEM_TAKEOVER, takeover_message.serialize())

    @property
    def planner(self):
        return self._planner<|MERGE_RESOLUTION|>--- conflicted
+++ resolved
@@ -12,12 +12,10 @@
 from interface.Rte_Types.python.uc_system import UC_SYSTEM_TAKEOVER
 from interface.Rte_Types.python.uc_system import UC_SYSTEM_TRAJECTORY_PARAMS
 from interface.Rte_Types.python.uc_system import UC_SYSTEM_VISUALIZATION
-<<<<<<< HEAD
+from interface.Rte_Types.python.uc_system import UC_SYSTEM_CONTROL_STATUS
 from interface.Rte_Types.python.uc_system import UC_SYSTEM_TURN_SIGNAL
-=======
-from interface.Rte_Types.python.uc_system import UC_SYSTEM_CONTROL_STATUS
+
 from interface.Rte_Types.python.uc_system.uc_system_pedal_position import UC_SYSTEM_PEDAL_POSITION
->>>>>>> cb3c10a6
 from decision_making.src.exceptions import MsgDeserializationError, BehavioralPlanningException, StateHasNotArrivedYet, \
     RepeatedRoadSegments, EgoRoadSegmentNotFound, EgoStationBeyondLaneLength, EgoLaneOccupancyCostIncorrect, \
     RoutePlanningException, MappingException, raises
@@ -123,6 +121,7 @@
                 state.handle_negative_velocities(self.logger)
 
             self._get_current_pedal_position()
+
             control_status = self._get_current_control_status()
             is_engaged = control_status is not None and control_status.is_av_engaged()
 
@@ -328,16 +327,6 @@
         self.logger.debug("%s: %f" % (LOG_MSG_SCENE_DYNAMIC_RECEIVED, scene_dynamic.s_Header.s_Timestamp.timestamp_in_seconds))
         return scene_dynamic
 
-<<<<<<< HEAD
-    def _get_current_turn_signal(self) -> TurnSignal:
-        is_success, serialized_turn_signal = self.pubsub.get_latest_sample(topic=UC_SYSTEM_TURN_SIGNAL)
-        if serialized_turn_signal is None:
-            raise MsgDeserializationError("Pubsub message queue for %s topic is empty or topic isn\'t subscribed" %
-                                          UC_SYSTEM_TURN_SIGNAL)
-        turn_signal = TurnSignal.deserialize(serialized_turn_signal)
-        self.logger.debug("Received turn signal: %s" % turn_signal)
-        return turn_signal
-=======
     def _get_current_control_status(self) -> Optional[ControlStatus]:
         is_success, serialized_control_status = self.pubsub.get_latest_sample(topic=UC_SYSTEM_CONTROL_STATUS)
 
@@ -351,7 +340,15 @@
             "%s: %f engaged %s" % (LOG_MSG_CONTROL_STATUS, control_status.s_Header.s_Timestamp.timestamp_in_seconds,
                                    control_status.s_Data.e_b_TTCEnabled))
         return control_status
->>>>>>> cb3c10a6
+
+    def _get_current_turn_signal(self) -> TurnSignal:
+        is_success, serialized_turn_signal = self.pubsub.get_latest_sample(topic=UC_SYSTEM_TURN_SIGNAL)
+        if serialized_turn_signal is None:
+            raise MsgDeserializationError("Pubsub message queue for %s topic is empty or topic isn\'t subscribed" %
+                                          UC_SYSTEM_TURN_SIGNAL)
+        turn_signal = TurnSignal.deserialize(serialized_turn_signal)
+        self.logger.debug("Received turn signal: %s" % turn_signal)
+        return turn_signal
 
     def _publish_results(self, trajectory_parameters: TrajectoryParams) -> None:
         self.pubsub.publish(UC_SYSTEM_TRAJECTORY_PARAMS, trajectory_parameters.serialize())
