--- conflicted
+++ resolved
@@ -4,12 +4,8 @@
 from typing import Optional
 
 import numpy as np
-<<<<<<< HEAD
 from decision_making.src.messages.control_status_message import ControlStatus
-=======
-from decision_making.src.messages.scene_static_enums import RoadObjectType
 from decision_making.src.planning.behavioral.state.driver_initiated_motion_state import DriverInitiatedMotionState
->>>>>>> 18370278
 from decision_making.src.messages.pedal_position_message import PedalPosition
 from decision_making.src.messages.scene_tcd_message import SceneTrafficControlDevices
 from decision_making.src.scene.scene_traffic_control_devices_status_model import SceneTrafficControlDevicesStatusModel
@@ -26,7 +22,7 @@
 from interface.Rte_Types.python.uc_system.uc_system_pedal_position import UC_SYSTEM_PEDAL_POSITION
 from decision_making.src.exceptions import MsgDeserializationError, BehavioralPlanningException, StateHasNotArrivedYet, \
     RepeatedRoadSegments, EgoRoadSegmentNotFound, EgoStationBeyondLaneLength, EgoLaneOccupancyCostIncorrect, \
-    RoutePlanningException, MappingException, raises, LaneNotFound
+    RoutePlanningException, MappingException, raises
 from decision_making.src.global_constants import LOG_MSG_BEHAVIORAL_PLANNER_OUTPUT, LOG_MSG_RECEIVED_STATE, \
     LOG_MSG_BEHAVIORAL_PLANNER_IMPL_TIME, BEHAVIORAL_PLANNING_NAME_FOR_METRICS, LOG_MSG_SCENE_STATIC_RECEIVED, \
     MIN_DISTANCE_TO_SET_TAKEOVER_FLAG, TIME_THRESHOLD_TO_SET_TAKEOVER_FLAG, LOG_MSG_SCENE_DYNAMIC_RECEIVED, MAX_COST, \
@@ -36,7 +32,7 @@
 from decision_making.src.messages.route_plan_message import RoutePlan, DataRoutePlan
 from decision_making.src.messages.scene_common_messages import Header, Timestamp
 from decision_making.src.messages.scene_dynamic_message import SceneDynamic
-from decision_making.src.messages.scene_static_message import SceneStatic, StaticTrafficFlowControl
+from decision_making.src.messages.scene_static_message import SceneStatic
 from decision_making.src.messages.takeover_message import Takeover, DataTakeover
 from decision_making.src.messages.turn_signal_message import TurnSignal, DEFAULT_MSG as DEFAULT_TURN_SIGNAL_MSG
 from decision_making.src.messages.trajectory_parameters import TrajectoryParams
@@ -134,21 +130,6 @@
                 scene_static = self._get_current_scene_static()
                 SceneStaticModel.get_instance().set_scene_static(scene_static)
 
-<<<<<<< HEAD
-=======
-                # TODO: ADD STOP SIGN REMOVE
-                SELECTED_STOP_LANE_ID = 103352065  # 19670531
-                for relative in [-1, 0, 1]:  # do on up to 3 lanes SAME, RIGHT, LEFT
-                    try:
-                        if True:
-                            patched_lane = MapUtils.get_lane(lane_id=SELECTED_STOP_LANE_ID + relative)
-                            lane_length = patched_lane.e_l_length
-                            stop_bar = StaticTrafficFlowControl(RoadObjectType.StopSign, lane_length - 1, 100)
-                            patched_lane.as_static_traffic_flow_control.append(stop_bar)
-                    except LaneNotFound:
-                        pass
->>>>>>> 18370278
-
             with DMProfiler(self.__class__.__name__ + '._get_current_scene_dynamic'):
                 scene_dynamic = self._get_current_scene_dynamic()
                 SceneTrafficControlDevicesStatusModel.get_instance().set_traffic_control_devices_status(
@@ -157,11 +138,8 @@
                                                               selected_gff_segment_ids=self._last_gff_segment_ids,
                                                               route_plan_dict=route_plan_dict,
                                                               logger=self.logger,
-<<<<<<< HEAD
-                                                              turn_signal=turn_signal)
-=======
+                                                              turn_signal=turn_signal,
                                                               dim_state=self._driver_initiated_motion_state)
->>>>>>> 18370278
 
                 state.handle_negative_velocities(self.logger)
 
@@ -335,8 +313,8 @@
 
     def _get_current_pedal_position(self) -> Optional[PedalPosition]:
         """
-        Read last message of acceleration pedal position and update self._driver_initiated_motion_state
-        :return: True if succeeded to read the message
+        Read last message of brake & acceleration pedals position
+        :return: PedalPosition
         """
         is_success, serialized_pedal_position = self.pubsub.get_latest_sample(topic=UC_SYSTEM_PEDAL_POSITION)
         if not is_success or serialized_pedal_position is None:
