--- conflicted
+++ resolved
@@ -100,8 +100,6 @@
                 self._remove_deactivated_flow_control(scene_static)
                 SceneStaticModel.get_instance().set_scene_static(scene_static)
 
-            self._get_current_pedal_position()
-
             with DMProfiler(self.__class__.__name__ + '._get_current_scene_dynamic'):
                 scene_dynamic = self._get_current_scene_dynamic()
                 state = State.create_state_from_scene_dynamic(scene_dynamic=scene_dynamic,
@@ -112,12 +110,11 @@
 
                 state.handle_negative_velocities(self.logger)
 
-<<<<<<< HEAD
-=======
-            self._get_current_pedal_position()
+            pedal_position = self._get_current_pedal_position()
+            if pedal_position:
+                self._driver_initiated_motion_state.update(pedal_position)
 
             self._write_filters_to_log_if_required(state.ego_state.timestamp_in_sec)
->>>>>>> d1413241
             self.logger.debug('{}: {}'.format(LOG_MSG_RECEIVED_STATE, state))
 
             self.logger.debug("Scene Dynamic host localization published at timestamp: %f," +
@@ -283,20 +280,6 @@
         :return: True if succeeded to read the message
         """
         is_success, serialized_pedal_position = self.pubsub.get_latest_sample(topic=UC_SYSTEM_PEDAL_POSITION)
-<<<<<<< HEAD
-        if is_success:
-            pedal_position = PedalPosition.deserialize(serialized_pedal_position)
-            timestamp = pedal_position.s_Data.s_RecvTimestamp.timestamp_in_seconds
-            accelerator_pedal_position = pedal_position.s_Data.e_Pct_AcceleratorPedalPosition
-            self.logger.debug("%s at time %f: %f" % ("Pedal position received", pedal_position.s_Data.s_RecvTimestamp,
-                                                     pedal_position.s_Data.e_Pct_AcceleratorPedalPosition))
-        else:
-            timestamp = accelerator_pedal_position = 0
-            self.logger.debug("Pedal position was not received; set DIM inactive")
-
-        self._driver_initiated_motion_state.update(timestamp, accelerator_pedal_position)
-        return is_success
-=======
         if not is_success or serialized_pedal_position is None:
             return None
         pedal_position = PedalPosition.deserialize(serialized_pedal_position)
@@ -304,7 +287,6 @@
                           (pedal_position.s_Data.s_RecvTimestamp.timestamp_in_seconds,
                            pedal_position.s_Data.e_Pct_AcceleratorPedalPosition))
         return pedal_position
->>>>>>> d1413241
 
     def _get_current_scene_static(self) -> SceneStatic:
         with DMProfiler(self.__class__.__name__ + '.get_latest_sample'):
