import numpy as np

from decision_making.src.global_constants import BEHAVIORAL_PLANNING_DEFAULT_DESIRED_SPEED, SAFE_DIST_TIME_DELAY, \
    WERLING_TIME_RESOLUTION, AGGRESSIVENESS_TO_LON_ACC, AGGRESSIVENESS_TO_LAT_ACC, ACC_TO_COST_FACTOR
from decision_making.src.planning.performance_metrics.cost_functions import EfficiencyMetric


class VelocityProfile:
    def __init__(self, init_vel: float, acc_time: float, mid_vel: float, mid_time: float, dec_time: float,
                 end_vel: float):
        self.init_vel = init_vel
        self.acc_time = acc_time
        self.mid_vel = mid_vel
        self.mid_time = mid_time
        self.dec_time = dec_time
        self.end_vel = end_vel


class PlanEfficiencyMetric:

    @staticmethod
    def calc_cost(ego_vel: float, obj_vel: float, vel_profile: VelocityProfile, time_horizon: float) -> float:
        """
        Calculate efficiency cost for a planned following car or lane.
        Do it by calculation of average velocity during achieving the followed car and then following it with
        constant velocity. Total considered time is given by time_horizon.
        :param ego_vel: [m/s] ego initial velocity
        :param obj_vel: [m/s] target car's constant velocity
        :param vel_profile: velocity profile
        :param time_horizon: [sec] considered time horizon for average velocity and cost calculation
        :return: the efficiency cost
        """
        profile_time = vel_profile.acc_time + vel_profile.mid_time + vel_profile.dec_time
        follow_time = max(0, time_horizon - profile_time)  # the time ego follows the car with it's velocity

        avg_vel = (vel_profile.acc_time * 0.5 * (ego_vel + vel_profile.mid_vel) +
                   vel_profile.mid_time * vel_profile.mid_vel +
                   vel_profile.dec_time * 0.5 * (vel_profile.mid_vel + obj_vel) +
                   follow_time * obj_vel) / \
                  (profile_time + follow_time)

<<<<<<< HEAD
        print('t_follow=%f avg_vel=%f' % (t_follow, avg_vel))
=======
        print('t_follow=%f avg_vel=%f t1=%f t2=%f t3=%f v_mid=%f obj_vel=%f' %
              (follow_time, avg_vel, vel_profile.acc_time, vel_profile.mid_time, vel_profile.dec_time,
               vel_profile.mid_vel, obj_vel))
>>>>>>> 4375d817

        efficiency_cost = EfficiencyMetric.calc_pointwise_cost_for_velocities(np.array([avg_vel]))[0]
        return efficiency_cost * time_horizon / WERLING_TIME_RESOLUTION

    @staticmethod
    def calc_velocity_profile(init_lon: float, init_vel: float, obj_lon: float, target_vel: float,
                              aggressiveness_level: int) -> VelocityProfile:
        des_acc = AGGRESSIVENESS_TO_LON_ACC[aggressiveness_level]  # desired acceleration
        max_vel = BEHAVIORAL_PLANNING_DEFAULT_DESIRED_SPEED
        if obj_lon is not None:  # follow car
            s = obj_lon - init_lon - SAFE_DIST_TIME_DELAY * target_vel - 5  # TODO: replace 5 by cars' half sizes sum
            acc_time, mid_vel, mid_time, dec_time = \
                PlanEfficiencyMetric._calc_velocity_profile_follow_car(init_vel, des_acc, max_vel, s, target_vel)
        else:  # follow lane
            dec_time = mid_time = 0
            mid_vel = target_vel
            acc_time = abs(target_vel - init_vel) / des_acc
        return VelocityProfile(init_vel, acc_time, mid_vel, mid_time, dec_time, target_vel)

    @staticmethod
    def _calc_velocity_profile_follow_car(init_vel: float, acc: float, max_vel: float, tot_dist: float, end_vel: float) -> \
            [float, float, float, float]:
        """
        Given start & end velocities and distance to the followed car, calculate velocity profile:
            1. acceleration to v_mid,
            2. moving by v_max (may be empty if v_mid < v_max),
            3. deceleration to v1.
        In each velocity segment the acceleration is constant.
        Here we assume that the target car moves with constant velocity.
        :param init_vel: start velocity
        :param acc: maximal acceleration
        :param max_vel: maximal desired velocity of ego
        :param tot_dist: initial distance to the safe location from the target
        :param end_vel: target object velocity
        return: acc_time, mid_vel, mid_time, dec_time (time periods of the 3 velocity segments and maximal achieved velocity)
        """
<<<<<<< HEAD
        v = v0 - v1  # relative velocity; may be negative
        v_max_rel = max(v_max - v1, max(v, 1))  # let v_max > v1 to enable reaching the car
        if v > 0 and v * v > 2 * a * s:  # the braking should be stronger than a
            t1 = 2 * s / v
            return t1, 0, 0, v1
        else:  # acceleration = a
            v_mid_rel_sqr = v * v / 2 + a * s  # since vm^2/2a - v^2/2a + vm^2/2a = s
            if v_mid_rel_sqr > 0:
                v_mid_rel = np.sqrt(v_mid_rel_sqr)
            else:  # the target is behind ego, then just slow down
                v_mid_rel = v
            if v_mid_rel <= v_max_rel:  # ego does not reach v_max
                t1 = (v_mid_rel - v) / a
                t3 = v_mid_rel / a
                return t1, 0, t3, v_mid_rel + v1
            else:  # ego reaches v_max and moves t2 sec
                t1 = (v_max_rel - v) / a
                t3 = v_max_rel / a
                s2 = s - (2*v_max_rel*v_max_rel - v*v) / (2*a)
                t2 = s2 / v_max_rel
                return t1, t2, t3, v_max
=======
        init_vel_rel = init_vel - end_vel  # relative velocity; may be negative
        max_vel_rel = max(max_vel - end_vel, max(init_vel_rel, 1.))  # let max_vel > end_vel to enable reaching the car
        if init_vel_rel > 0 and init_vel_rel * init_vel_rel > 2 * acc * abs(tot_dist):  # the braking should be stronger than acc
            acc_time = abs(2 * tot_dist / init_vel_rel)  # tot_dist may be negative
            return acc_time, end_vel, 0, 0
        else:  # acceleration = acc
            mid_vel_rel_sqr = init_vel_rel * init_vel_rel / 2 + acc * tot_dist  # since mv^2/2a - v^2/2a + mv^2/2a = tot_dist
            if mid_vel_rel_sqr > 0:
                mid_vel_rel = np.sqrt(mid_vel_rel_sqr)
                mid_vel_rel = max(mid_vel_rel, init_vel_rel)
            else:  # the target is behind ego, then just slow down
                mid_vel_rel = init_vel_rel
            if mid_vel_rel <= max_vel_rel:  # ego does not reach max_vel, then mid_time = 0
                acc_time = (mid_vel_rel - init_vel_rel) / acc
                dec_time = mid_vel_rel / acc
                return acc_time, mid_vel_rel + end_vel, 0, dec_time
            else:  # ego reaches max_vel and moves mid_time
                acc_time = (max_vel_rel - init_vel_rel) / acc
                dec_time = max_vel_rel / acc
                mid_dist = tot_dist - (2 * max_vel_rel * max_vel_rel - init_vel_rel * init_vel_rel) / (2 * acc)
                mid_time = max(0., mid_dist / max_vel_rel)
                return acc_time, max_vel, mid_time, dec_time
>>>>>>> 4375d817

    @staticmethod
    def _calc_velocity_profile_follow_lane(init_vel: float, acc: float, target_vel: float) -> float:
        """
        given start and target velocities, calculate velocity profile
        :param init_vel: start velocity
        :param acc: acceleration
        :param target_vel: target velocity
        return: acc_time, target_vel
        """
        return abs(target_vel - init_vel) / acc


class PlanComfortMetric:

    @staticmethod
    def calc_cost(vel_profile: VelocityProfile, change_lane: bool, aggressiveness_level: int):
        # TODO: if T is known, calculate jerk analytically
        lon_acc = AGGRESSIVENESS_TO_LON_ACC[aggressiveness_level]
        lat_acc = AGGRESSIVENESS_TO_LAT_ACC[aggressiveness_level]
        lane_width = 3.6
        if change_lane:
            lane_change_time = 2 * np.sqrt(lane_width / lat_acc)
            lat_cost = lane_change_time * lat_acc * ACC_TO_COST_FACTOR
        else:
            lat_cost = 0
        lon_cost = (vel_profile.acc_time + vel_profile.dec_time) * lon_acc * ACC_TO_COST_FACTOR
        return lat_cost + lon_cost<|MERGE_RESOLUTION|>--- conflicted
+++ resolved
@@ -39,13 +39,9 @@
                    follow_time * obj_vel) / \
                   (profile_time + follow_time)
 
-<<<<<<< HEAD
-        print('t_follow=%f avg_vel=%f' % (t_follow, avg_vel))
-=======
         print('t_follow=%f avg_vel=%f t1=%f t2=%f t3=%f v_mid=%f obj_vel=%f' %
               (follow_time, avg_vel, vel_profile.acc_time, vel_profile.mid_time, vel_profile.dec_time,
                vel_profile.mid_vel, obj_vel))
->>>>>>> 4375d817
 
         efficiency_cost = EfficiencyMetric.calc_pointwise_cost_for_velocities(np.array([avg_vel]))[0]
         return efficiency_cost * time_horizon / WERLING_TIME_RESOLUTION
@@ -82,29 +78,6 @@
         :param end_vel: target object velocity
         return: acc_time, mid_vel, mid_time, dec_time (time periods of the 3 velocity segments and maximal achieved velocity)
         """
-<<<<<<< HEAD
-        v = v0 - v1  # relative velocity; may be negative
-        v_max_rel = max(v_max - v1, max(v, 1))  # let v_max > v1 to enable reaching the car
-        if v > 0 and v * v > 2 * a * s:  # the braking should be stronger than a
-            t1 = 2 * s / v
-            return t1, 0, 0, v1
-        else:  # acceleration = a
-            v_mid_rel_sqr = v * v / 2 + a * s  # since vm^2/2a - v^2/2a + vm^2/2a = s
-            if v_mid_rel_sqr > 0:
-                v_mid_rel = np.sqrt(v_mid_rel_sqr)
-            else:  # the target is behind ego, then just slow down
-                v_mid_rel = v
-            if v_mid_rel <= v_max_rel:  # ego does not reach v_max
-                t1 = (v_mid_rel - v) / a
-                t3 = v_mid_rel / a
-                return t1, 0, t3, v_mid_rel + v1
-            else:  # ego reaches v_max and moves t2 sec
-                t1 = (v_max_rel - v) / a
-                t3 = v_max_rel / a
-                s2 = s - (2*v_max_rel*v_max_rel - v*v) / (2*a)
-                t2 = s2 / v_max_rel
-                return t1, t2, t3, v_max
-=======
         init_vel_rel = init_vel - end_vel  # relative velocity; may be negative
         max_vel_rel = max(max_vel - end_vel, max(init_vel_rel, 1.))  # let max_vel > end_vel to enable reaching the car
         if init_vel_rel > 0 and init_vel_rel * init_vel_rel > 2 * acc * abs(tot_dist):  # the braking should be stronger than acc
@@ -127,7 +100,6 @@
                 mid_dist = tot_dist - (2 * max_vel_rel * max_vel_rel - init_vel_rel * init_vel_rel) / (2 * acc)
                 mid_time = max(0., mid_dist / max_vel_rel)
                 return acc_time, max_vel, mid_time, dec_time
->>>>>>> 4375d817
 
     @staticmethod
     def _calc_velocity_profile_follow_lane(init_vel: float, acc: float, target_vel: float) -> float:
