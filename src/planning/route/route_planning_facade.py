--- conflicted
+++ resolved
@@ -1,13 +1,9 @@
 from logging import Logger
-<<<<<<< HEAD
-from common_data.src.communication.pubsub.pubsub import PubSub
-from common_data.interface.py.pubsub import Rte_Types_pubsub_topics as pubsub_topics
-=======
 from decision_making.src.infra.pubsub import PubSub
 from common_data.interface.Rte_Types.python import Rte_Types_pubsub as pubsub_topics
->>>>>>> 2fdafb4d
 import time
 import traceback
+from logging import Logger
 
 from decision_making.src.exceptions import MsgDeserializationError
 from decision_making.src.infra.dm_module import DmModule
@@ -78,7 +74,6 @@
             self.logger.critical("RoutePlanningFacade: UNHANDLED EXCEPTION: %s. Trace: %s",
                                  e, traceback.format_exc())
 
-<<<<<<< HEAD
     def _get_current_scene_static(self) -> tuple[DataSceneStaticLite,DataNavigationPlan]:
         is_success, serialized_scene_static = self.pubsub.get_latest_sample(topic=pubsub_topics.SCENE_STATIC, timeout=1)
         # TODO Move the raising of the exception to LCM code. Do the same in trajectory facade
@@ -86,15 +81,6 @@
             raise MsgDeserializationError('Pubsub message queue for %s topic is empty or topic isn\'t subscribed',
                                           pubsub_topics.SCENE_STATIC)
         scene_static = SceneStatic.deserialize(serialized_scene_static)
-=======
-    def _get_current_scene_static(self) -> SceneStaticLite:
-        is_success, serialized_scene_static = self.pubsub.get_latest_sample(topic=pubsub_topics.PubSubMessageTypes["UC_SYSTEM_SCENE_STATIC"], timeout=1)
-        # TODO Move the raising of the exception to LCM code. Do the same in trajectory facade
-        if serialized_scene_static is None:
-            raise MsgDeserializationError('Pubsub message queue for %s topic is empty or topic isn\'t subscribed',
-                                          pubsub_topics.PubSubMessageTypes["UC_SYSTEM_SCENE_STATIC"])
-        scene_static = SceneStaticLite.deserialize(serialized_scene_static)
->>>>>>> 2fdafb4d
         self.logger.debug('%s: %f' % (LOG_MSG_SCENE_STATIC_RECEIVED, scene_static.s_Header.s_Timestamp.timestamp_in_seconds))
         return scene_static.s_SceneStaticLiteData,scene_static.s_NavigationPlanData
     
