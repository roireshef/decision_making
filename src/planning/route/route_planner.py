--- conflicted
+++ resolved
@@ -1,29 +1,10 @@
 from abc import ABCMeta, abstractmethod
 from decision_making.src.messages.scene_static_lite_message import SceneStaticLite
 
+class RoutePlanner(metaclass=ABCMeta):
+    """Add comments"""
 
-<<<<<<< HEAD
-class RoutePlanner():
-
-    def __init__(self):
-    self.route_segments = [] # list: ordered RouteSegment's upto the variable size e_Cnt_num_road_segments
-    self.LaneSegments = {} # dict : key - segment ID, value - LaneSegmentLite. The dict should contain all the lane segments listed in self.route_segment_ids. 
-
-
-    def plan(self,SceneStaticLite Scene): # TODO: Set function annotaion
-        # Create route plan
-        pass
-
-    def Update_LaneSegmentData(self,SceneStaticLite Scene):
-        for i in range(pubsubMsg.e_Cnt_num_lane_segments):
-            self.LaneSegments = lane_segments.append(Scene.DataSceneStatic.)
-        pass
-
-    def Update_RoutePlanData(self,SceneStaticLite Scene):
-        pass
-=======
     @abstractmethod
     def plan(self): # TODO: Set function annotaion
         """Add comments"""
-        pass
->>>>>>> d903fd21
+        pass