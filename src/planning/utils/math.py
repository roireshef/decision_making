--- conflicted
+++ resolved
@@ -11,15 +11,12 @@
     @staticmethod
     def clipped_exponent(x: np.ndarray, w: float, k: float,
                          min_clip: float = -EXP_CLIP_TH, max_clip: float = EXP_CLIP_TH) -> np.ndarray:
-<<<<<<< HEAD
-=======
 
         return np.multiply(w, np.exp(np.clip(k * x, min_clip, max_clip)))
 
     @staticmethod
     def clipped_sigmoid(x: np.ndarray, w: float, k: float,
                          min_clip: float = -EXP_CLIP_TH, max_clip: float = EXP_CLIP_TH) -> np.ndarray:
->>>>>>> a46f64bb
         """
         compute sigmoid with clipping the exponent between [-EXP_CLIP_TH, EXP_CLIP_TH]
         :param x: sigmoid function is f(x) = w / (1 + exp(k * x))
@@ -29,11 +26,7 @@
         :param max_clip: clips the (k * x) part for too high values. default threshold is EXP_CLIP_TH
         :return: numpy array of exponentiated values
         """
-<<<<<<< HEAD
-        return np.multiply(w, np.exp(np.clip(k * x, min_clip, max_clip)))
-=======
         return np.divide(w, np.add(1.0, Math.clipped_exponent(x, 1, -k, min_clip, max_clip)))
->>>>>>> a46f64bb
 
     @staticmethod
     def polyval2d(p, x):
