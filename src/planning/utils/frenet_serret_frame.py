import numpy as np

from decision_making.src.global_constants import TRAJECTORY_ARCLEN_RESOLUTION
from decision_making.src.planning.types import FP_SX, FP_DX, CartesianPoint2D, \
    FrenetTrajectory, CartesianPath2D, FrenetTrajectories, CartesianExtendedTrajectories, CartesianPoint3D, FS_SX, \
<<<<<<< HEAD
    FS_SV, FS_SA, FS_DX, FS_DV, FS_DA, C_Y, C_X, CartesianExtendedTrajectory
from mapping.src.model.constants import EPSILON
=======
    FS_SV, FS_SA, FS_DX, FS_DV, FS_DA, C_Y, C_X, CartesianExtendedTrajectory, FrenetPoint
>>>>>>> eaaf8952
from mapping.src.transformations.geometry_utils import CartesianFrame, Euclidean


class FrenetSerret2DFrame:
    def __init__(self, points: CartesianPath2D, ds: float = TRAJECTORY_ARCLEN_RESOLUTION):
        # TODO: move this outside
        self.s_max = np.sum(np.linalg.norm(np.diff(points, axis=0), axis=1), axis=0)

        self.O, _ = CartesianFrame.resample_curve(curve=points, step_size=ds,
                                                  desired_curve_len=self.s_max,
                                                  preserve_step_size=True)

        self.ds = ds
        self.T, self.N, self.k = FrenetSerret2DFrame._fit_frenet(self.O)

    def get_yaw(self, s: np.ndarray):
        _, T_r, _, _, _ = self._taylor_interp(s)
        return np.arctan2(T_r[..., C_Y], T_r[..., C_X])

    def ftrajectory_to_ctrajectory(self, ftrajectory: FrenetTrajectory) -> CartesianExtendedTrajectory:
        """
        Transforms Frenet-frame trajectory to cartesian-frame trajectory, using tensor operations
        :param ftrajectory: a frenet-frame trajectory
        :return: a cartesian-frame trajectory (given in the coordinate frame of self.points)
        """
        return self.ftrajectories_to_ctrajectories(np.array([ftrajectory]))[0]

    def ctrajectory_to_ftrajectory(self, ctrajectory: CartesianExtendedTrajectory) -> FrenetTrajectory:
        """
        Transforms Cartesian-frame trajectory to Frenet-frame trajectory, using tensor operations
        :param ctrajectory: a cartesian-frame trajectory (in the coordinate frame of self.points)
        :return: a frenet-frame trajectory
        """
        return self.ctrajectories_to_ftrajectories(np.array([ctrajectory]))[0]

    def fpoint_to_cpoint(self, fpoints: FrenetPoint) -> CartesianPoint2D:
        return self.fpoints_to_cpoints(fpoints[np.newaxis, :])[0]

    def cpoint_to_fpoint(self, cpoints: CartesianPoint2D) -> FrenetPoint:
        return self.cpoints_to_fpoints(cpoints[np.newaxis, :])[0]

    def fpoints_to_cpoints(self, fpoints: FrenetTrajectory) -> CartesianPath2D:
        """
        Transforms frenet-frame point to cartesian-frame point (using self.curve) \n
        :param fpoint: numpy array of frenet-point [sx, dx]
        :return: cartesian-frame point [x, y]
        """
        a_s, _, N_s, _, _ = self._taylor_interp(fpoints[:, FP_SX])
        return a_s + N_s * fpoints[:, [FP_DX]]

<<<<<<< HEAD
    def cpoints_to_fpoints(self, cpoints: CartesianPoint2D) -> FrenetTrajectory:
        O_idx, delta_s = Euclidean.project_on_piecewise_linear_curve(cpoints, self.O)
        s_approx = (O_idx + delta_s) * self.ds

        # TODO: replace this with GD for finding more accurate s
        s_exact = np.zeros(cpoints.shape[0])
        for cpoint_idx in range(cpoints.shape[0]):
            step = 1
            s_approx = (O_idx[cpoint_idx] + delta_s[cpoint_idx]) * self.ds
            while step > EPSILON:
                a_s, _, N_s, k_s, _ = self._taylor_interp(np.array([s_approx]))
                k = k_s[cpoint_idx]
                if k < EPSILON:
                    break
                N = N_s[cpoint_idx]  # normal vector in s_approx
                A = a_s[cpoint_idx]  # cartesian point of s_approx
                P = cpoints[cpoint_idx+1][:2]  # input cartesian point
                radius = 1/k  # circle radius according to the curvature
                center_to_P = P - A + N * radius  # vector from the circle center to P
                cos = np.dot(N, center_to_P) / np.linalg.norm(center_to_P)  # cos(angle between N and this vector)
                step = np.math.acos(cos) * radius  # arc length from A to the new guess point
                s_approx = s_approx + step  # next s_approx of the current point
            s_exact[cpoint_idx] = s_approx

        a_s, _, N_s, _, _ = self._taylor_interp(s_exact)
=======
    def cpoints_to_fpoints(self, cpoints: CartesianPath2D) -> FrenetTrajectory:
        s, a_s, _, N_s, _, _ = np.apply_along_axis(self._project_cartesian_point, 0, cpoints)
>>>>>>> eaaf8952

        # project cpoints on the normals at a_s
        d = np.einsum('ij,ij->i', cpoints - a_s, N_s)

        return np.c_[s, d]

    def ftrajectories_to_ctrajectories(self, ftrajectories: FrenetTrajectories) -> CartesianExtendedTrajectories:
        """
        Transforms Frenet-frame trajectories to cartesian-frame trajectories, using tensor operations
        :param ftrajectories: Frenet-frame trajectories (tensor)
        :return: Cartesian-frame trajectories (tensor)
        """
        num_t = ftrajectories.shape[0]
        num_p = ftrajectories.shape[1]

        s_x = ftrajectories[:, :, FS_SX]
        s_v = ftrajectories[:, :, FS_SV]
        s_a = ftrajectories[:, :, FS_SA]
        d_x = ftrajectories[:, :, FS_DX]
        d_v = ftrajectories[:, :, FS_DV]
        d_a = ftrajectories[:, :, FS_DA]

        a_r, T_r, N_r, k_r, k_r_tag = self._taylor_interp(s_x)
        theta_r = np.arctan2(T_r[..., C_Y], T_r[..., C_X])

        cached_term = 1 - k_r * d_x  # pre-compute terms to use below
        d_tag = d_v / s_v  # 1st derivative of d_x by distance
        tan_delta_theta = d_tag / cached_term
        delta_theta = np.arctan2(d_tag, cached_term)
        cos_delta_theta = np.cos(delta_theta)

        # compute v_x (velocity in the heading direction)
        v_x = np.divide(s_v * cached_term, cos_delta_theta)

        # compute k_x (curvature)
        d_tagtag = (d_a - d_tag * s_a) / (s_v ** 2)  # 2nd derivative of d_x by distance
        k_x = d_tagtag + (k_r_tag * k_r * d_tag) * tan_delta_theta * cos_delta_theta ** 3 / cached_term ** 2 + \
              k_r * cos_delta_theta / cached_term

        # compute a_x (curvature)
        delta_theta_tag = v_x / s_v * k_x - k_r  # derivative of delta_theta (via chain rule: d(sx)->d(t)->d(s))
        a_x = s_a * cached_term / cos_delta_theta + \
              s_v ** 2 / cos_delta_theta * (cached_term * tan_delta_theta * delta_theta_tag - (k_r_tag * k_r * d_tag))

        # compute position (cartesian)
        pos_x = a_r + N_r * d_x[..., np.newaxis]

        # compute theta_x
        theta_x = theta_r + delta_theta

        return np.concatenate((pos_x.reshape([num_t, num_p, 2]), theta_x.reshape([num_t, num_p, 1]),
                               v_x.reshape([num_t, num_p, 1]), a_x.reshape([num_t, num_p, 1]),
                               k_x.reshape([num_t, num_p, 1])), axis=2)

    def ctrajectories_to_ftrajectories(self, ctrajectories: CartesianExtendedTrajectories) -> FrenetTrajectories:
        """
        Transforms Cartesian-frame trajectories to Frenet-frame trajectories, using tensor operations
        :param ctrajectories: Cartesian-frame trajectories (tensor)
        :return: Frenet-frame trajectories (tensor)
        """
        pass

    ## UTILITIES ##

    def _project_cartesian_point(self, point: CartesianPoint2D) -> \
            (float, np.ndarray, np.ndarray, np.ndarray, np.ndarray, np.ndarray):
        """Given a 2D point in cartesian frame (same origin as self.O) this function uses taylor approximation to return
        s*, a(s*), T(s*), N(s*), k(s*), k'(s*), where:
        s* is the progress along the curve where the point is projected
        a(s*) is the Cartesian-coordinates (x,y) of the projection on the curve,
        T(s*) is the tangent unit vector (dx,dy) of the projection on the curve
        N(s*) is the normal unit vector (dx,dy) of the projection on the curve
        k(s*) is the curvature (scalar) - assumed to be constant in the neighborhood of the points in self.O and thus
        taken from the nearest point in self.O
        k'(s*) is the derivative of the curvature (by distance d(s))
        """
        # TODO: replace this with GD for finding more accurate s
        O_idx, delta_s = Euclidean.project_on_piecewise_linear_curve(np.array([point]), self.O)[0]
        s_approx = (O_idx + delta_s) * self.ds

        a_s, T_s, N_s, k_s, k_s_tag = self._taylor_interp(np.array([s_approx]))[0]
        return s_approx, a_s, T_s, N_s, k_s, k_s_tag

    def _taylor_interp(self, s: np.ndarray) -> (np.ndarray, np.ndarray, np.ndarray, np.ndarray, np.ndarray):
        """Given arbitrary s tensor (of shape D) of values in the range [0, self.s_max], this function uses taylor
        approximation to return a(s), T(s), N(s), k(s), k'(s), where:
        a(s) is the map to Cartesian-frame (a point on the curve. will have shape of Dx2),
        T(s) is the tangent unit vector (will have shape of Dx2)
        N(s) is the normal unit vector (will have shape of Dx2)
        k(s) is the curvature (scalar) - assumed to be constant in the neighborhood of the points in self.O and thus
        taken from the nearest point in self.O (will have shape of D)
        k'(s) is the derivative of the curvature (by distance d(s))
        """
        assert np.all(np.bitwise_and(0 <= s, s <= self.s_max))

        progress_ds = s / self.ds
        O_idx = np.round(progress_ds).astype(np.int)
        delta_s = np.expand_dims((progress_ds - O_idx) * self.ds, axis=len(s.shape))

        a_s = self.O[O_idx] + \
              delta_s * self.T[O_idx] + \
              delta_s ** 2 / 2 * self.k[O_idx] * self.N[O_idx] - \
              delta_s ** 3 / 6 * self.k[O_idx] ** 2 * self.T[O_idx]

        T_s = self.T[O_idx] + \
              delta_s * self.k[O_idx] * self.N[O_idx] - \
              delta_s ** 2 / 2 * self.k[O_idx] ** 2 * self.T[O_idx]

        N_s = self.N[O_idx] - \
              delta_s * self.k[O_idx] * self.T[O_idx] - \
              delta_s ** 2 / 2 * self.k[O_idx] ** 2 * self.N[O_idx]

        k_s = self.k[O_idx] + \
              delta_s * np.gradient(self.k, axis=0)[O_idx] + \
              delta_s ** 2 / 2 * np.gradient(np.gradient(self.k, axis=0), axis=0)[O_idx]

        k_s_tag = np.gradient(self.k, axis=0)[O_idx] + delta_s * np.gradient(np.gradient(self.k, axis=0), axis=0)[O_idx]

        return a_s, T_s, N_s, k_s[..., 0], k_s_tag[..., 0]

    @staticmethod
    def _fit_frenet(xy: CartesianPath2D):
        if xy.shape[0] == 0:
            raise ValueError('xyz array cannot be empty')

        dxy = np.gradient(xy)[0]
        ddxy = np.gradient(dxy)[0]

        # magintudes
        dxy_norm = np.linalg.norm(dxy, axis=1)

        # Tangent
        T = np.divide(dxy, np.c_[dxy_norm])

        # Derivative of Tangent
        dT = np.gradient(T)[0]
        dT_norm = np.linalg.norm(dT, axis=1)

        # Normal - robust to zero-curvature
        N = FrenetSerret2DFrame._row_wise_normal(T)

        # Curvature
        cross_norm = np.abs(np.sum(dxy * FrenetSerret2DFrame._row_wise_normal(ddxy), axis=1))
        k = np.zeros(len(T))
        k[dxy_norm > 0] = np.c_[cross_norm[dxy_norm > 0]] / (np.c_[dxy_norm[dxy_norm > 0]] ** 3)
        return T, N, np.c_[k]

    @staticmethod
    def _row_wise_normal(mat: np.ndarray):
        return np.c_[-mat[:, 1], mat[:, 0]]<|MERGE_RESOLUTION|>--- conflicted
+++ resolved
@@ -3,12 +3,8 @@
 from decision_making.src.global_constants import TRAJECTORY_ARCLEN_RESOLUTION
 from decision_making.src.planning.types import FP_SX, FP_DX, CartesianPoint2D, \
     FrenetTrajectory, CartesianPath2D, FrenetTrajectories, CartesianExtendedTrajectories, CartesianPoint3D, FS_SX, \
-<<<<<<< HEAD
-    FS_SV, FS_SA, FS_DX, FS_DV, FS_DA, C_Y, C_X, CartesianExtendedTrajectory
+    FS_SV, FS_SA, FS_DX, FS_DV, FS_DA, C_Y, C_X, CartesianExtendedTrajectory, FrenetPoint
 from mapping.src.model.constants import EPSILON
-=======
-    FS_SV, FS_SA, FS_DX, FS_DV, FS_DA, C_Y, C_X, CartesianExtendedTrajectory, FrenetPoint
->>>>>>> eaaf8952
 from mapping.src.transformations.geometry_utils import CartesianFrame, Euclidean
 
 
@@ -59,12 +55,88 @@
         a_s, _, N_s, _, _ = self._taylor_interp(fpoints[:, FP_SX])
         return a_s + N_s * fpoints[:, [FP_DX]]
 
-<<<<<<< HEAD
-    def cpoints_to_fpoints(self, cpoints: CartesianPoint2D) -> FrenetTrajectory:
-        O_idx, delta_s = Euclidean.project_on_piecewise_linear_curve(cpoints, self.O)
+    def cpoints_to_fpoints(self, cpoints: CartesianPath2D) -> FrenetTrajectory:
+        s, a_s, _, N_s, _, _ = np.apply_along_axis(self._project_cartesian_point, 0, cpoints)
+
+        # project cpoints on the normals at a_s
+        d = np.einsum('ij,ij->i', cpoints - a_s, N_s)
+
+        return np.c_[s, d]
+
+    def ftrajectories_to_ctrajectories(self, ftrajectories: FrenetTrajectories) -> CartesianExtendedTrajectories:
+        """
+        Transforms Frenet-frame trajectories to cartesian-frame trajectories, using tensor operations
+        :param ftrajectories: Frenet-frame trajectories (tensor)
+        :return: Cartesian-frame trajectories (tensor)
+        """
+        num_t = ftrajectories.shape[0]
+        num_p = ftrajectories.shape[1]
+
+        s_x = ftrajectories[:, :, FS_SX]
+        s_v = ftrajectories[:, :, FS_SV]
+        s_a = ftrajectories[:, :, FS_SA]
+        d_x = ftrajectories[:, :, FS_DX]
+        d_v = ftrajectories[:, :, FS_DV]
+        d_a = ftrajectories[:, :, FS_DA]
+
+        a_r, T_r, N_r, k_r, k_r_tag = self._taylor_interp(s_x)
+        theta_r = np.arctan2(T_r[..., C_Y], T_r[..., C_X])
+
+        cached_term = 1 - k_r * d_x  # pre-compute terms to use below
+        d_tag = d_v / s_v  # 1st derivative of d_x by distance
+        tan_delta_theta = d_tag / cached_term
+        delta_theta = np.arctan2(d_tag, cached_term)
+        cos_delta_theta = np.cos(delta_theta)
+
+        # compute v_x (velocity in the heading direction)
+        v_x = np.divide(s_v * cached_term, cos_delta_theta)
+
+        # compute k_x (curvature)
+        d_tagtag = (d_a - d_tag * s_a) / (s_v ** 2)  # 2nd derivative of d_x by distance
+        k_x = d_tagtag + (k_r_tag * k_r * d_tag) * tan_delta_theta * cos_delta_theta ** 3 / cached_term ** 2 + \
+              k_r * cos_delta_theta / cached_term
+
+        # compute a_x (curvature)
+        delta_theta_tag = v_x / s_v * k_x - k_r  # derivative of delta_theta (via chain rule: d(sx)->d(t)->d(s))
+        a_x = s_a * cached_term / cos_delta_theta + \
+              s_v ** 2 / cos_delta_theta * (cached_term * tan_delta_theta * delta_theta_tag - (k_r_tag * k_r * d_tag))
+
+        # compute position (cartesian)
+        pos_x = a_r + N_r * d_x[..., np.newaxis]
+
+        # compute theta_x
+        theta_x = theta_r + delta_theta
+
+        return np.concatenate((pos_x.reshape([num_t, num_p, 2]), theta_x.reshape([num_t, num_p, 1]),
+                               v_x.reshape([num_t, num_p, 1]), a_x.reshape([num_t, num_p, 1]),
+                               k_x.reshape([num_t, num_p, 1])), axis=2)
+
+    def ctrajectories_to_ftrajectories(self, ctrajectories: CartesianExtendedTrajectories) -> FrenetTrajectories:
+        """
+        Transforms Cartesian-frame trajectories to Frenet-frame trajectories, using tensor operations
+        :param ctrajectories: Cartesian-frame trajectories (tensor)
+        :return: Frenet-frame trajectories (tensor)
+        """
+        pass
+
+    ## UTILITIES ##
+
+    def _project_cartesian_point(self, point: CartesianPoint2D) -> \
+            (float, np.ndarray, np.ndarray, np.ndarray, np.ndarray, np.ndarray):
+        """Given a 2D point in cartesian frame (same origin as self.O) this function uses taylor approximation to return
+        s*, a(s*), T(s*), N(s*), k(s*), k'(s*), where:
+        s* is the progress along the curve where the point is projected
+        a(s*) is the Cartesian-coordinates (x,y) of the projection on the curve,
+        T(s*) is the tangent unit vector (dx,dy) of the projection on the curve
+        N(s*) is the normal unit vector (dx,dy) of the projection on the curve
+        k(s*) is the curvature (scalar) - assumed to be constant in the neighborhood of the points in self.O and thus
+        taken from the nearest point in self.O
+        k'(s*) is the derivative of the curvature (by distance d(s))
+        """
+        # TODO: replace this with GD for finding more accurate s
+        O_idx, delta_s = Euclidean.project_on_piecewise_linear_curve(np.array([point]), self.O)[0]
         s_approx = (O_idx + delta_s) * self.ds
 
-        # TODO: replace this with GD for finding more accurate s
         s_exact = np.zeros(cpoints.shape[0])
         for cpoint_idx in range(cpoints.shape[0]):
             step = 1
@@ -84,91 +156,6 @@
                 s_approx = s_approx + step  # next s_approx of the current point
             s_exact[cpoint_idx] = s_approx
 
-        a_s, _, N_s, _, _ = self._taylor_interp(s_exact)
-=======
-    def cpoints_to_fpoints(self, cpoints: CartesianPath2D) -> FrenetTrajectory:
-        s, a_s, _, N_s, _, _ = np.apply_along_axis(self._project_cartesian_point, 0, cpoints)
->>>>>>> eaaf8952
-
-        # project cpoints on the normals at a_s
-        d = np.einsum('ij,ij->i', cpoints - a_s, N_s)
-
-        return np.c_[s, d]
-
-    def ftrajectories_to_ctrajectories(self, ftrajectories: FrenetTrajectories) -> CartesianExtendedTrajectories:
-        """
-        Transforms Frenet-frame trajectories to cartesian-frame trajectories, using tensor operations
-        :param ftrajectories: Frenet-frame trajectories (tensor)
-        :return: Cartesian-frame trajectories (tensor)
-        """
-        num_t = ftrajectories.shape[0]
-        num_p = ftrajectories.shape[1]
-
-        s_x = ftrajectories[:, :, FS_SX]
-        s_v = ftrajectories[:, :, FS_SV]
-        s_a = ftrajectories[:, :, FS_SA]
-        d_x = ftrajectories[:, :, FS_DX]
-        d_v = ftrajectories[:, :, FS_DV]
-        d_a = ftrajectories[:, :, FS_DA]
-
-        a_r, T_r, N_r, k_r, k_r_tag = self._taylor_interp(s_x)
-        theta_r = np.arctan2(T_r[..., C_Y], T_r[..., C_X])
-
-        cached_term = 1 - k_r * d_x  # pre-compute terms to use below
-        d_tag = d_v / s_v  # 1st derivative of d_x by distance
-        tan_delta_theta = d_tag / cached_term
-        delta_theta = np.arctan2(d_tag, cached_term)
-        cos_delta_theta = np.cos(delta_theta)
-
-        # compute v_x (velocity in the heading direction)
-        v_x = np.divide(s_v * cached_term, cos_delta_theta)
-
-        # compute k_x (curvature)
-        d_tagtag = (d_a - d_tag * s_a) / (s_v ** 2)  # 2nd derivative of d_x by distance
-        k_x = d_tagtag + (k_r_tag * k_r * d_tag) * tan_delta_theta * cos_delta_theta ** 3 / cached_term ** 2 + \
-              k_r * cos_delta_theta / cached_term
-
-        # compute a_x (curvature)
-        delta_theta_tag = v_x / s_v * k_x - k_r  # derivative of delta_theta (via chain rule: d(sx)->d(t)->d(s))
-        a_x = s_a * cached_term / cos_delta_theta + \
-              s_v ** 2 / cos_delta_theta * (cached_term * tan_delta_theta * delta_theta_tag - (k_r_tag * k_r * d_tag))
-
-        # compute position (cartesian)
-        pos_x = a_r + N_r * d_x[..., np.newaxis]
-
-        # compute theta_x
-        theta_x = theta_r + delta_theta
-
-        return np.concatenate((pos_x.reshape([num_t, num_p, 2]), theta_x.reshape([num_t, num_p, 1]),
-                               v_x.reshape([num_t, num_p, 1]), a_x.reshape([num_t, num_p, 1]),
-                               k_x.reshape([num_t, num_p, 1])), axis=2)
-
-    def ctrajectories_to_ftrajectories(self, ctrajectories: CartesianExtendedTrajectories) -> FrenetTrajectories:
-        """
-        Transforms Cartesian-frame trajectories to Frenet-frame trajectories, using tensor operations
-        :param ctrajectories: Cartesian-frame trajectories (tensor)
-        :return: Frenet-frame trajectories (tensor)
-        """
-        pass
-
-    ## UTILITIES ##
-
-    def _project_cartesian_point(self, point: CartesianPoint2D) -> \
-            (float, np.ndarray, np.ndarray, np.ndarray, np.ndarray, np.ndarray):
-        """Given a 2D point in cartesian frame (same origin as self.O) this function uses taylor approximation to return
-        s*, a(s*), T(s*), N(s*), k(s*), k'(s*), where:
-        s* is the progress along the curve where the point is projected
-        a(s*) is the Cartesian-coordinates (x,y) of the projection on the curve,
-        T(s*) is the tangent unit vector (dx,dy) of the projection on the curve
-        N(s*) is the normal unit vector (dx,dy) of the projection on the curve
-        k(s*) is the curvature (scalar) - assumed to be constant in the neighborhood of the points in self.O and thus
-        taken from the nearest point in self.O
-        k'(s*) is the derivative of the curvature (by distance d(s))
-        """
-        # TODO: replace this with GD for finding more accurate s
-        O_idx, delta_s = Euclidean.project_on_piecewise_linear_curve(np.array([point]), self.O)[0]
-        s_approx = (O_idx + delta_s) * self.ds
-
         a_s, T_s, N_s, k_s, k_s_tag = self._taylor_interp(np.array([s_approx]))[0]
         return s_approx, a_s, T_s, N_s, k_s, k_s_tag
 
