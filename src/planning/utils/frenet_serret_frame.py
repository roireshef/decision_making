--- conflicted
+++ resolved
@@ -180,11 +180,7 @@
 
     ## UTILITIES ##
 
-<<<<<<< HEAD
     def _project_cartesian_point(self, points: np.ndarray) -> \
-=======
-    def _project_cartesian_point(self, points: CartesianPath2D) -> \
->>>>>>> 804e007d
             (np.ndarray, np.ndarray, np.ndarray, np.ndarray, np.ndarray, np.ndarray):
         """Given a tensor (any shape) of 2D points in cartesian frame (same origin as self.O),
         this function uses taylor approximation to return
@@ -216,10 +212,7 @@
         # cos(angle between N_s and this vector)
         cos = np.abs(np.einsum('...ik,...ik->...i', N_s, center_to_point) / np.linalg.norm(center_to_point, axis=-1))
 
-<<<<<<< HEAD
-=======
         # prevent illegal (greater than 1) argument for arccos()
->>>>>>> 804e007d
         cos[cos > 1.0] = 1.0
 
         # arc length from a_s to the new guess point
