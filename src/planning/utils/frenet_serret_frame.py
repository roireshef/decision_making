import numpy as np

from decision_making.src.global_constants import TRAJECTORY_ARCLEN_RESOLUTION
from decision_making.src.planning.types import FP_SX, FP_DX, CartesianPoint2D, \
    FrenetTrajectory, CartesianPath2D, FrenetTrajectories, CartesianExtendedTrajectories, CartesianPoint3D, FS_SX, \
<<<<<<< HEAD
    FS_SV, FS_SA, FS_DX, FS_DV, FS_DA, C_Y, C_X, CartesianExtendedTrajectory, FrenetPoint
from mapping.src.model.constants import EPSILON
=======
    FS_SV, FS_SA, FS_DX, FS_DV, FS_DA, C_Y, C_X, CartesianExtendedTrajectory, FrenetPoint, C_THETA, C_K, C_V, C_A
>>>>>>> 5ff1414a
from mapping.src.transformations.geometry_utils import CartesianFrame, Euclidean


class FrenetSerret2DFrame:
    def __init__(self, points: CartesianPath2D, ds: float = TRAJECTORY_ARCLEN_RESOLUTION):
        # TODO: move this outside
        self.s_max = np.sum(np.linalg.norm(np.diff(points, axis=0), axis=1), axis=0)

        self.O, _ = CartesianFrame.resample_curve(curve=points, step_size=ds,
                                                  desired_curve_len=self.s_max,
                                                  preserve_step_size=True)

        self.ds = ds
        self.T, self.N, self.k = FrenetSerret2DFrame._fit_frenet(self.O)

    def get_yaw(self, s: np.ndarray):
        _, T_r, _, _, _ = self._taylor_interp(s)
        return np.arctan2(T_r[..., C_Y], T_r[..., C_X])

    def ftrajectory_to_ctrajectory(self, ftrajectory: FrenetTrajectory) -> CartesianExtendedTrajectory:
        """
        Transforms Frenet-frame trajectory to cartesian-frame trajectory, using tensor operations
        :param ftrajectory: a frenet-frame trajectory
        :return: a cartesian-frame trajectory (given in the coordinate frame of self.points)
        """
        return self.ftrajectories_to_ctrajectories(np.array([ftrajectory]))[0]

    def ctrajectory_to_ftrajectory(self, ctrajectory: CartesianExtendedTrajectory) -> FrenetTrajectory:
        """
        Transforms Cartesian-frame trajectory to Frenet-frame trajectory, using tensor operations
        :param ctrajectory: a cartesian-frame trajectory (in the coordinate frame of self.points)
        :return: a frenet-frame trajectory
        """
        return self.ctrajectories_to_ftrajectories(np.array([ctrajectory]))[0]

    def fpoint_to_cpoint(self, fpoints: FrenetPoint) -> CartesianPoint2D:
        return self.fpoints_to_cpoints(fpoints[np.newaxis, :])[0]

    def cpoint_to_fpoint(self, cpoints: CartesianPoint2D) -> FrenetPoint:
        return self.cpoints_to_fpoints(cpoints[np.newaxis, :])[0]

    def fpoints_to_cpoints(self, fpoints: FrenetTrajectory) -> CartesianPath2D:
        """
        Transforms frenet-frame point to cartesian-frame point (using self.curve) \n
        :param fpoint: numpy array of frenet-point [sx, dx]
        :return: cartesian-frame point [x, y]
        """
        a_s, _, N_s, _, _ = self._taylor_interp(fpoints[:, FP_SX])
        return a_s + N_s * fpoints[:, [FP_DX]]

    def cpoints_to_fpoints(self, cpoints: CartesianPath2D) -> FrenetTrajectory:
        s = np.zeros(shape=cpoints.shape[0])
        a_s = np.zeros(shape=cpoints.shape)
        N_s = np.zeros(shape=cpoints.shape)

        for i in range(len(cpoints)):
            s[i], a_s[i], _, N_s[i], _, _ = self._project_cartesian_point(cpoints[i])


        # project cpoints on the normals at a_s
        d = np.einsum('ij,ij->i', cpoints - a_s, N_s)

        return np.c_[s, d]

    def ftrajectories_to_ctrajectories(self, ftrajectories: FrenetTrajectories) -> CartesianExtendedTrajectories:
        """
        Transforms Frenet-frame trajectories to cartesian-frame trajectories, using tensor operations
        :param ftrajectories: Frenet-frame trajectories (tensor)
        :return: Cartesian-frame trajectories (tensor)
        """
        num_t = ftrajectories.shape[0]
        num_p = ftrajectories.shape[1]

        s_x = ftrajectories[:, :, FS_SX]
        s_v = ftrajectories[:, :, FS_SV]
        s_a = ftrajectories[:, :, FS_SA]
        d_x = ftrajectories[:, :, FS_DX]
        d_v = ftrajectories[:, :, FS_DV]
        d_a = ftrajectories[:, :, FS_DA]

        a_r, T_r, N_r, k_r, k_r_tag = self._taylor_interp(s_x)
        theta_r = np.arctan2(T_r[..., C_Y], T_r[..., C_X])

        radius_ratio = 1 - k_r * d_x  # pre-compute terms to use below
        d_tag = d_v / s_v  # 1st derivative of d_x by distance
        tan_delta_theta = d_tag / radius_ratio
        delta_theta = np.arctan2(d_tag, radius_ratio)
        cos_delta_theta = np.cos(delta_theta)

        # compute v_x (velocity in the heading direction)
        v_x = np.divide(s_v * radius_ratio, cos_delta_theta)

        # compute k_x (curvature)
        d_tagtag = (d_a - d_tag * s_a) / (s_v ** 2)  # 2nd derivative of d_x by distance
        k_x = d_tagtag + (k_r_tag * k_r * d_tag) * tan_delta_theta * cos_delta_theta ** 3 / radius_ratio ** 2 + \
              k_r * cos_delta_theta / radius_ratio

        # compute a_x (curvature)
        delta_theta_tag = v_x / s_v * k_x - k_r  # derivative of delta_theta (via chain rule: d(sx)->d(t)->d(s))
        a_x = s_a * radius_ratio / cos_delta_theta + \
              s_v ** 2 / cos_delta_theta * (radius_ratio * tan_delta_theta * delta_theta_tag - (k_r_tag * k_r * d_tag))

        # compute position (cartesian)
        pos_x = a_r + N_r * d_x[..., np.newaxis]

        # compute theta_x
        theta_x = theta_r + delta_theta

        return np.concatenate((pos_x.reshape([num_t, num_p, 2]), theta_x.reshape([num_t, num_p, 1]),
                               v_x.reshape([num_t, num_p, 1]), a_x.reshape([num_t, num_p, 1]),
                               k_x.reshape([num_t, num_p, 1])), axis=2)

    def ctrajectories_to_ftrajectories(self, ctrajectories: CartesianExtendedTrajectories) -> FrenetTrajectories:
        """
        Transforms Cartesian-frame trajectories to Frenet-frame trajectories, using tensor operations
        :param ctrajectories: Cartesian-frame trajectories (tensor)
        :return: Frenet-frame trajectories (tensor)
        """
        pos_x = ctrajectories[:, :, [C_X, C_Y]]
        theta_x = ctrajectories[:, :, C_THETA]
        k_x = ctrajectories[:, :, C_K]
        v_x = ctrajectories[:, :, C_V]
        a_x = ctrajectories[:, :, C_A]

        s_x, a_r, T_r, N_r, k_r, k_r_tag = \
            np.apply_along_axis(self._project_cartesian_point, 2, pos_x)

        d_x = np.einsum('tpi,tpi->tp', ctrajectories - a_r, N_r)

        radius_ratio = 1 - k_r * d_x  # pre-compute terms to use below

        theta_r = np.arctan2(T_r[..., C_Y], T_r[..., C_X])
        delta_theta = theta_x - theta_r

        s_v = v_x * np.cos(delta_theta) / radius_ratio
        d_v = v_x * np.sin(delta_theta)

        delta_theta_tag = v_x / s_v * k_x - k_r  # derivative of delta_theta (via chain rule: d(sx)->d(t)->d(s))

        d_tag = (radius_ratio * np.sin(delta_theta)) ** 2
        d_tag_tag = -(k_r_tag * d_x + k_r * d_tag) * np.tan(delta_theta) + \
                    radius_ratio / np.cos(delta_theta) ** 2 * (k_x * radius_ratio/np.cos(delta_theta) - k_r)

        s_a = (a_x - s_v ** 2 / np.cos(delta_theta) *
               (radius_ratio * np.tan(delta_theta) * delta_theta_tag - (k_r_tag * d_x + k_r * d_tag))) * \
              np.cos(delta_theta) / radius_ratio
        d_a = d_tag_tag * s_v ** 2 + d_tag * s_a

        return np.dstack((s_x, s_v, s_a, d_x, d_v, d_a))

    ## UTILITIES ##

    def _project_cartesian_point(self, point: CartesianPoint2D) -> \
            (float, np.ndarray, np.ndarray, np.ndarray, np.ndarray, np.ndarray):
        """Given a 2D point in cartesian frame (same origin as self.O) this function uses taylor approximation to return
        s*, a(s*), T(s*), N(s*), k(s*), k'(s*), where:
        s* is the progress along the curve where the point is projected
        a(s*) is the Cartesian-coordinates (x,y) of the projection on the curve,
        T(s*) is the tangent unit vector (dx,dy) of the projection on the curve
        N(s*) is the normal unit vector (dx,dy) of the projection on the curve
        k(s*) is the curvature (scalar) - assumed to be constant in the neighborhood of the points in self.O and thus
        taken from the nearest point in self.O
        k'(s*) is the derivative of the curvature (by distance d(s))
        """
<<<<<<< HEAD
        # perform gradient decent to find s_approx
        O_idx, delta_s = Euclidean.project_on_piecewise_linear_curve(np.array([point]), self.O)[0]
        s_approx = (O_idx + delta_s) * self.ds
        step = 1
        while step > 0.01:
            a_s, T_s, N_s, k_s, _ = self._taylor_interp(np.array([s_approx]))
            k = k_s[0]
            if k < EPSILON:
                break
            N = N_s[0]  # normal vector in s_approx
            A = a_s[0]  # cartesian of s_approx
            radius = 1/k  # circle radius according to the curvature
            center_to_point = point - A + N*radius  # vector from the circle center to the input point
            sign = np.sign(np.dot(point - A, T_s))  # sign of the step
            cos = np.dot(N, center_to_point) / np.linalg.norm(center_to_point)  # cos(angle between N and this vector)
            step = np.math.acos(cos) * radius  # arc length from A to the new guess point
            s_approx = s_approx + sign*step  # next s_approx of the current point
=======
        # TODO: replace this with GD for finding more accurate s
        O_idx, delta_s = Euclidean.project_on_piecewise_linear_curve(np.array([point]), self.O)
        s_approx = (O_idx[0] + delta_s[0]) * self.ds
>>>>>>> 5ff1414a

        a_s, T_s, N_s, k_s, k_s_tag = self._taylor_interp(np.array([s_approx]))
        return s_approx, a_s[0], T_s[0], N_s[0], k_s[0], k_s_tag[0]

    def _taylor_interp(self, s: np.ndarray) -> (np.ndarray, np.ndarray, np.ndarray, np.ndarray, np.ndarray):
        """Given arbitrary s tensor (of shape D) of values in the range [0, self.s_max], this function uses taylor
        approximation to return a(s), T(s), N(s), k(s), k'(s), where:
        a(s) is the map to Cartesian-frame (a point on the curve. will have shape of Dx2),
        T(s) is the tangent unit vector (will have shape of Dx2)
        N(s) is the normal unit vector (will have shape of Dx2)
        k(s) is the curvature (scalar) - assumed to be constant in the neighborhood of the points in self.O and thus
        taken from the nearest point in self.O (will have shape of D)
        k'(s) is the derivative of the curvature (by distance d(s))
        """
        assert np.all(np.bitwise_and(0 <= s, s <= self.s_max))

        progress_ds = s / self.ds
        O_idx = np.round(progress_ds).astype(np.int)
        delta_s = np.expand_dims((progress_ds - O_idx) * self.ds, axis=len(s.shape))

        a_s = self.O[O_idx] + \
              delta_s * self.T[O_idx] + \
              delta_s ** 2 / 2 * self.k[O_idx] * self.N[O_idx] - \
              delta_s ** 3 / 6 * self.k[O_idx] ** 2 * self.T[O_idx]

        T_s = self.T[O_idx] + \
              delta_s * self.k[O_idx] * self.N[O_idx] - \
              delta_s ** 2 / 2 * self.k[O_idx] ** 2 * self.T[O_idx]

        N_s = self.N[O_idx] - \
              delta_s * self.k[O_idx] * self.T[O_idx] - \
              delta_s ** 2 / 2 * self.k[O_idx] ** 2 * self.N[O_idx]

        k_s = self.k[O_idx] + \
              delta_s * np.gradient(self.k, axis=0)[O_idx] + \
              delta_s ** 2 / 2 * np.gradient(np.gradient(self.k, axis=0), axis=0)[O_idx]

        k_s_tag = np.gradient(self.k, axis=0)[O_idx] + delta_s * np.gradient(np.gradient(self.k, axis=0), axis=0)[O_idx]

        return a_s, T_s, N_s, k_s[..., 0], k_s_tag[..., 0]

    @staticmethod
    def _fit_frenet(xy: CartesianPath2D):
        if xy.shape[0] == 0:
            raise ValueError('xyz array cannot be empty')

        dxy = np.gradient(xy)[0]
        ddxy = np.gradient(dxy)[0]

        # magintudes
        dxy_norm = np.linalg.norm(dxy, axis=1)

        # Tangent
        T = np.divide(dxy, np.c_[dxy_norm])

        # Derivative of Tangent
        dT = np.gradient(T)[0]
        dT_norm = np.linalg.norm(dT, axis=1)

        # Normal - robust to zero-curvature
        N = FrenetSerret2DFrame._row_wise_normal(T)

        # Curvature
        cross_norm = np.abs(np.sum(dxy * FrenetSerret2DFrame._row_wise_normal(ddxy), axis=1))
        k = np.zeros(len(T))
        k[dxy_norm > 0] = np.c_[cross_norm[dxy_norm > 0]] / (np.c_[dxy_norm[dxy_norm > 0]] ** 3)
        return T, N, np.c_[k]

    @staticmethod
    def _row_wise_normal(mat: np.ndarray):
        return np.c_[-mat[:, 1], mat[:, 0]]<|MERGE_RESOLUTION|>--- conflicted
+++ resolved
@@ -3,12 +3,8 @@
 from decision_making.src.global_constants import TRAJECTORY_ARCLEN_RESOLUTION
 from decision_making.src.planning.types import FP_SX, FP_DX, CartesianPoint2D, \
     FrenetTrajectory, CartesianPath2D, FrenetTrajectories, CartesianExtendedTrajectories, CartesianPoint3D, FS_SX, \
-<<<<<<< HEAD
-    FS_SV, FS_SA, FS_DX, FS_DV, FS_DA, C_Y, C_X, CartesianExtendedTrajectory, FrenetPoint
+    FS_SV, FS_SA, FS_DX, FS_DV, FS_DA, C_Y, C_X, CartesianExtendedTrajectory, FrenetPoint, C_THETA, C_K, C_V, C_A
 from mapping.src.model.constants import EPSILON
-=======
-    FS_SV, FS_SA, FS_DX, FS_DV, FS_DA, C_Y, C_X, CartesianExtendedTrajectory, FrenetPoint, C_THETA, C_K, C_V, C_A
->>>>>>> 5ff1414a
 from mapping.src.transformations.geometry_utils import CartesianFrame, Euclidean
 
 
@@ -173,10 +169,9 @@
         taken from the nearest point in self.O
         k'(s*) is the derivative of the curvature (by distance d(s))
         """
-<<<<<<< HEAD
         # perform gradient decent to find s_approx
-        O_idx, delta_s = Euclidean.project_on_piecewise_linear_curve(np.array([point]), self.O)[0]
-        s_approx = (O_idx + delta_s) * self.ds
+        O_idx, delta_s = Euclidean.project_on_piecewise_linear_curve(np.array([point]), self.O)
+        s_approx = (O_idx[0] + delta_s[0]) * self.ds
         step = 1
         while step > 0.01:
             a_s, T_s, N_s, k_s, _ = self._taylor_interp(np.array([s_approx]))
@@ -191,11 +186,6 @@
             cos = np.dot(N, center_to_point) / np.linalg.norm(center_to_point)  # cos(angle between N and this vector)
             step = np.math.acos(cos) * radius  # arc length from A to the new guess point
             s_approx = s_approx + sign*step  # next s_approx of the current point
-=======
-        # TODO: replace this with GD for finding more accurate s
-        O_idx, delta_s = Euclidean.project_on_piecewise_linear_curve(np.array([point]), self.O)
-        s_approx = (O_idx[0] + delta_s[0]) * self.ds
->>>>>>> 5ff1414a
 
         a_s, T_s, N_s, k_s, k_s_tag = self._taylor_interp(np.array([s_approx]))
         return s_approx, a_s[0], T_s[0], N_s[0], k_s[0], k_s_tag[0]
