--- conflicted
+++ resolved
@@ -572,76 +572,4 @@
                                   3 * T ** 2 * a_0 + 4 * T * (3 * v_0 + 2 * v_T) - 20 * dx - 20 * v_T * (T - T_m)),
                           -2 * T ** 5 * a_0,
                           2 * T ** 5 * (v_T - v_0)])
-<<<<<<< HEAD
-=======
-        return coefs
-
-    @staticmethod
-    def velocity_profile_function(a_0: float, v_0: float, v_T: float, dx: float, T: float, T_m: float):
-        """
-        velocity of ego at time t, given a solution to the conditions in the parameters
-        :param a_0: [m/sec^2] acceleration at time 0
-        :param v_0: [m/sec] velocity at time 0
-        :param v_T: [m/sec] terminal velocity (at time T)
-        :param dx: [m] distance to travel between time 0 and time T (see T_m as well)
-        :param T: [sec] horizon
-        :param T_m: [sec] T_m * v_T is added to dx
-        :return: lambda function(s) that takes relative time in seconds and returns the velocity
-        """
-        return lambda t: v_0 + a_0 * t + t ** 2 * \
-            (3 * T ** 2 * (-3 * T ** 2 * a_0 - 4 * T * (3 * v_0 + 2 * v_T) + 20 * (dx + v_T * (T - T_m))) +
-             4 * T * t * (3 * T ** 2 * a_0 + 2 * T * (8 * v_0 + 7 * v_T) - 30 * (dx + v_T * (T - T_m))) +
-             5 * t ** 2 * (-T ** 2 * a_0 - 6 * T * (v_0 + v_T) + 12 * (dx + v_T * (T - T_m)))) / \
-            (2 * T ** 5)
-
-    @staticmethod
-    def velocity_profile_derivative_coefs(a_0: float, v_0: float, v_T: float, dx: float, T: float, T_m: float):
-        """
-        coefficients of the derivative of the velocity profile to a target vehicle
-        :param a_0: [m/sec^2] acceleration at time 0
-        :param v_0: [m/sec] velocity at time 0
-        :param v_T: [m/sec] terminal velocity (at time T)
-        :param dx: [m] distance to travel between time 0 and time T
-        :param T: [sec] horizon
-        :param T_m: [sec] T_m * v_T is added to dx
-        :return: lambda function(s) that takes relative time in seconds and returns the velocity
-        """
-        coefs = np.array([10 * (-T ** 2 * a_0 - 6 * T * (v_0 + v_T) + 12 * (dx + v_T * (T - T_m))),
-                          6 * T * (3 * T ** 2 * a_0 + 2 * T * (8 * v_0 + 7 * v_T) - 30 * (dx + v_T * (T - T_m))),
-                          -3 * T ** 2 * (3 * T ** 2 * a_0 + 4 * T * (3 * v_0 + 2 * v_T) - 20 * (dx + v_T * (T - T_m))),
-                          T ** 5 * a_0]) / T ** 5
-        return coefs
-
-    @staticmethod
-    def acceleration_profile_function(a_0: float, v_0: float, v_T: float, dx: float, T: float, T_m: float):
-        """
-        acceleration of ego at time t, given a solution to the conditions in the parameters
-        :param a_0: [m/sec^2] acceleration at time 0
-        :param v_0: [m/sec] velocity at time 0
-        :param v_T: [m/sec] terminal velocity (at time T)
-        :param dx: [m] distance to travel between time 0 and time T
-        :param T: [sec] horizon
-        :param T_m: [sec] T_m * v_T is added to dx
-        :return: lambda function(s) that takes relative time in seconds and returns the velocity
-        """
-        return lambda t: np.inner(
-            QuinticPoly1D.velocity_profile_derivative_coefs(a_0, v_0, v_T, dx, T, T_m),
-            np.array([t ** 3, t ** 2, t, 1]))
-
-    @staticmethod
-    def acceleration_profile_derivative_coefs(a_0: float, v_0: float, v_T: float, dx: float, T: float, T_m: float):
-        """
-        coefficients of the derivative of the acceleration profile
-        :param a_0: [m/sec^2] acceleration at time 0
-        :param v_0: [m/sec] velocity at time 0
-        :param v_T: [m/sec] terminal velocity (at time T)
-        :param dx: [m] distance to travel between time 0 and time T
-        :param T: [sec] horizon
-        :return: lambda function(s) that takes relative time in seconds and returns the velocity
-        """
-        coefs = np.array([30 * (-T ** 2 * a_0 - 6 * T * (v_0 + v_T) + 12 * (dx + v_T * (T - T_m))),
-                          + 12 * T * (3 * T ** 2 * a_0 + 2 * T * (8 * v_0 + 7 * v_T) - 30 * (dx + v_T * (T - T_m))),
-                          - 3 * T ** 2 * (3 * T ** 2 * a_0 + 4 * T * (3 * v_0 + 2 * v_T) - 20 * (dx + v_T * (T - T_m)))
-                          ]) / T ** 5
->>>>>>> 045269b4
         return coefs