--- conflicted
+++ resolved
@@ -417,11 +417,7 @@
                720 * a5 ** 2 * T ** 5
 
     @staticmethod
-<<<<<<< HEAD
-    def cumulative_jerk_from_constraints(a_0: float, v_0: float, v_T: float, ds: float, T: float):
-=======
     def cumulative_jerk_from_constraints(a_0: float, v_0: float, v_T: float, ds: np.array, T: np.array):
->>>>>>> 87629239
         """
         Computes cumulative 1D jerk from initial constraints (0, v_0, a_0) and end constraints (ds, v_T, 0)
         :param a_0: [m/s^2] initial acceleration
