from abc import abstractmethod
from typing import Union

import numpy as np

from decision_making.src.global_constants import WERLING_TIME_RESOLUTION
from decision_making.src.planning.types import Limits
from decision_making.src.planning.utils.math import Math
from decision_making.src.planning.utils.numpy_utils import NumpyUtils


class Poly1D:
    @staticmethod
    @abstractmethod
    def num_coefs():
        pass

    @staticmethod
    @abstractmethod
    def time_constraints_tensor(terminal_times: np.ndarray) -> np.ndarray:
        """
        Given the quartic polynomial setting, this function returns A as a tensor with the first dimension iterating
        over different values of T (time-horizon) provided in <terminal_times>
        :param terminal_times: 1D numpy array of different values for T
        :return: 3D numpy array of shape [len(terminal_times), self.num_coefs(), self.num_coefs()]
        """
        pass

    @staticmethod
    @abstractmethod
    def cumulative_jerk(poly_coefs: np.ndarray, T: Union[float, np.ndarray]):
        """
        Computes cumulative jerk from time 0 to time T for the x(t) whose coefficients are given in <poly_coefs>
        :param poly_coefs: distance polynomial coefficients
        :param T: relative time in seconds
        :return: [float] the cummulative jerk: sum(x'''(t)^2)
        """
        pass

    @classmethod
    def jerk_between(cls, poly_coefs: np.ndarray, a: Union[float, np.ndarray], b: Union[float, np.ndarray]):
        return cls.cumulative_jerk(poly_coefs, b) - cls.cumulative_jerk(poly_coefs, a)

    @staticmethod
    def solve(A_inv: np.ndarray, constraints: np.ndarray) -> np.ndarray:
        """
        Given a 1D polynom x(t) with self.num_coefs() differential constraints on t0 (initial time) and tT (terminal time),
        this code solves the problem of minimizing the sum of its squared third-degree derivative sum[ x'''(t) ^ 2 ]
        according to:
        {Local path planning and motion control for AGV in positioning. In IEEE/RSJ International Workshop on
        Intelligent Robots and Systems’ 89. The Autonomous Mobile Robots and Its Applications. IROS’89.
        Proceedings., pages 392–397, 1989}
        :param A_inv: given that the constraints are Ax = B, and x are the polynom coeficients to seek,
        this is the A ^ -1
        :param constraints: given that the constraints are Ax = B, and x are the polynom coeficients to seek,
        every row in here is a B (so that this variable can hold a set of B's that results in a set of solutions)
        :return: x(t) coefficients
        """
        poly_coefs = np.fliplr(np.dot(constraints, A_inv.transpose()))
        return poly_coefs

    @staticmethod
    def zip_solve(A_inv: np.ndarray, constraints: np.ndarray) -> np.ndarray:
        poly_coefs = np.fliplr(np.einsum('ijk,ik->ij', A_inv, constraints))
        return poly_coefs

    @staticmethod
    def polyval_with_derivatives(poly_coefs: np.ndarray, time_samples: np.ndarray) -> np.ndarray:
        """
        For each x(t) position polynomial(s) and time-sample it generates 3 values:
          1. position (evaluation of the polynomial)
          2. velocity (evaluation of the 1st derivative of the polynomial)
          2. acceleration (evaluation of the 2st derivative of the polynomial)
        :param poly_coefs: 2d numpy array [MxL] of the quartic (position) polynomials coefficients, where
         each row out of the M is a different polynomial and contains L coefficients
        :param time_samples: 1d numpy array [K] of the time stamps for the evaluation of the polynomials
        :return: 3d numpy array [M,K,3] with the following dimnesions:
            1. solution (corresponds to a given polynomial coefficients  vector in <poly_coefs>)
            2. time stamp
            3. [position value, velocity value, acceleration value]
        """
        # compute the coefficients of the polynom's 1st derivative (m=1)
        poly_dot_coefs = np.apply_along_axis(func1d=np.polyder, axis=1, arr=poly_coefs, m=1)
        # compute the coefficients of the polynom's 2nd derivative (m=2)
        poly_dotdot_coefs = np.apply_along_axis(func1d=np.polyder, axis=1, arr=poly_coefs, m=2)

        x_vals = Math.polyval2d(poly_coefs, time_samples)
        x_dot_vals = Math.polyval2d(poly_dot_coefs, time_samples)
        x_dotdot_vals = Math.polyval2d(poly_dotdot_coefs, time_samples)

        return np.dstack((x_vals, x_dot_vals, x_dotdot_vals))

    @classmethod
    def time_constraints_matrix(cls, T: float) -> np.ndarray:
        """
        Given the polynomial setting, this function returns A as a tensor with the first dimension iterating
        over different values of T (time-horizon) provided in <terminal_times>
        :param terminal_times: 1D numpy array of different values for T
        :return: 3D numpy array of shape [len(terminal_times), cls.num_coefs(), cls.num_coefs()]
        """
        return cls.time_constraints_tensor(np.array([T]))[0]

    @staticmethod
    def are_derivatives_in_limits(degree: int, poly_coefs: np.ndarray, T_vals: np.ndarray, limits: Limits):
        """
                Applies the following on a vector of polynomials and planning-times: given coefficients vector of a
                polynomial x(t), and restrictions on its <degree> derivative, return True if restrictions are met,
                False otherwise
                :param degree:
                :param polys_coefs: 2D numpy array with N polynomials and <cls.num_coefs()> coefficients each
                :param T_vals: 1D numpy array of planning-times [N]
                :param limits: minimal and maximal allowed values for the <degree> derivative of x(t)
                :return: 1D numpy array of booleans where True means the restrictions are met.
                """
        # a(0) and a(T) checks are omitted as they they are provided by the user.
        # compute extrema points, by finding the roots of the 3rd derivative
        jerk_poly = Math.polyder2d(poly_coefs, m=degree + 1)
        acc_poly = Math.polyder2d(poly_coefs, m=degree)
        # Giving np.apply_along_axis a complex type enables us to get complex roots (which means acceleration doesn't
        # have extrema in range).

        #  Find roots of jerk_poly, either real or complex.
        acc_suspected_points = Poly1D.calc_polynomial_roots(jerk_poly)
        # Check whether the roots are real or complex. The problem is that real roots may have very small
        # imaginary part (e.g. 1e-15), which are identified as complex by numpy.
        # Therefore, we check if the imaginary part is close to 0.
        is_real = np.isclose(np.imag(acc_suspected_points), 0.0).astype(int)
        # If a root is found as real, then take it's real part. Otherwise take it as is.
        acc_suspected_points = np.real(acc_suspected_points) * is_real + acc_suspected_points * (1 - is_real)
        acc_suspected_values = Math.zip_polyval2d(acc_poly, acc_suspected_points)

        # are extrema points out of [0, T] range and are they non-complex
        is_suspected_point_in_time_range = np.greater_equal(acc_suspected_points, 0) & \
                                           np.less_equal(acc_suspected_points, T_vals[:, np.newaxis]) & \
                                           is_real

        # check if extrema values are within [a_min, a_max] limits
        is_suspected_value_in_limits = NumpyUtils.is_in_limits(acc_suspected_values, limits)

        # for all non-complex extrema points that are inside the time range, verify their values are in [a_min, a_max]
        return np.all(np.logical_or(np.logical_not(is_suspected_point_in_time_range), is_suspected_value_in_limits),
                      axis=1)

    @classmethod
    def are_accelerations_in_limits(cls, poly_coefs: np.ndarray, T_vals: np.ndarray, acc_limits: Limits) -> np.ndarray:
        return cls.are_derivatives_in_limits(degree=2, poly_coefs=poly_coefs, T_vals=T_vals, limits=acc_limits)

    @classmethod
    def is_acceleration_in_limits(cls, poly_coefs: np.ndarray, T: float, acc_limits: Limits) -> bool:
        """
        given coefficients vector of a polynomial x(t), and restrictions on the acceleration values,
        return True if restrictions are met, False otherwise
        :param poly_coefs: 1D numpy array of x(t)'s coefficients
        :param T: planning time horizon [sec]
        :param acc_limits: minimal and maximal allowed values of acceleration/deceleration [m/sec^2]
        :return: True if restrictions are met, False otherwise
        """
        return cls.are_accelerations_in_limits(np.array([poly_coefs]), np.array([T]), acc_limits)[0]

    @classmethod
    def are_velocities_in_limits(cls, poly_coefs: np.ndarray, T_vals: np.ndarray, vel_limits: Limits) -> np.ndarray:
        """
        Applies the following on a vector of polynomials and planning-times: given coefficients vector of a
        polynomial x(t), and restrictions on the velocity values, return True if restrictions are met,
        False otherwise
        :param polys_coefs: 2D numpy array with N polynomials and 6 coefficients each [Nx6]
        :param T_vals: 1D numpy array of planning-times [N]
        :param vel_limits: minimal and maximal allowed values of velocities [m/sec]
        :return: 1D numpy array of booleans where True means the restrictions are met.
        """
        pass

    @classmethod
    def is_velocity_in_limits(cls, poly_coefs: np.ndarray, T: float, vel_limits: Limits) -> bool:
        """
        given coefficients vector of a polynomial x(t), and restrictions on the velocity values,
        return True if restrictions are met, False otherwise
        :param poly_coefs: 1D numpy array of x(t)'s coefficients
        :param T: planning time horizon [sec]
        :param vel_limits: minimal and maximal allowed values of velocities [m/sec]
        :return: True if restrictions are met, False otherwise
        """
        return cls.are_velocities_in_limits(np.array([poly_coefs]), np.array([T]), vel_limits)[0]

    @staticmethod
    def calc_polynomial_roots(poly_coefs: np.ndarray):
        """
        calculate roots of polynomial with poly_coefs, either square or linear
        :param poly_coefs: 2D numpy array with N polynomials and 6 coefficients each [Nx6]
        :return: 2D numpy array with Nx2 or Nx1 roots, depending on the polynomials degree
        """
        if poly_coefs.shape[1] == 3:
            poly_coefs[poly_coefs[:, 0] == 0, 0] = np.finfo(np.float32).eps  # prevent zero first coefficient
            poly = poly_coefs.astype(np.complex)
            det = np.sqrt(poly[:, 1] ** 2 - 4 * poly[:, 0] * poly[:, 2])
            roots1 = (-poly[:, 1] + det) / (2 * poly[:, 0])
            roots2 = (-poly[:, 1] - det) / (2 * poly[:, 0])
            return np.c_[roots1, roots2]
        elif poly_coefs.shape[1] == 2:
            roots = -poly_coefs[:, 1] / poly_coefs[:, 0]
            return roots[:, np.newaxis]
        else:
            return np.apply_along_axis(np.roots, 1, poly_coefs.astype(np.complex))


class QuarticPoly1D(Poly1D):
    @staticmethod
    def num_coefs():
        return 5

    @staticmethod
    def cumulative_jerk(poly_coefs: np.ndarray, T: Union[float, np.ndarray]):
        """
        Computes cumulative jerk from time 0 to time T for the x(t) whose coefficients are given in <poly_coefs>
        :param poly_coefs: distance polynomial coefficients
        :param T: relative time in seconds
        :return: [float] the cummulative jerk: sum(x'''(t)^2)
        """
        a4, a3, a2, a1, a0 = np.split(poly_coefs, 5, axis=-1)
        a4, a3, a2, a1, a0 = a4.flatten(), a3.flatten(), a2.flatten(), a1.flatten(), a0.flatten()
        return 36 * (a3 ** 2) * T + \
               144 * a3 * a4 * T ** 2 + \
               192 * a4 ** 2 * T ** 3

    @staticmethod
    def time_constraints_tensor(terminal_times: np.ndarray) -> np.ndarray:
        """
        Given the quartic polynomial setting, this function returns A as a tensor with the first dimension iterating
        over different values of T (time-horizon) provided in <terminal_times>
        :param terminal_times: 1D numpy array of different values for T
        :return: 3D numpy array of shape [len(terminal_times), 6, 6]
        """
        return np.array(
            [[[1.0, 0.0, 0.0, 0.0, 0.0],  # x(0)
              [0.0, 1.0, 0.0, 0.0, 0.0],  # x_dot(0)
              [0.0, 0.0, 2.0, 0.0, 0.0],  # x_dotdot(0)
              [0.0, 1.0, 2.0 * T, 3.0 * T ** 2, 4.0 * T ** 3],  # x_dot(T)
              [0.0, 0.0, 2.0, 6.0 * T, 12.0 * T ** 2]]  # x_dotdot(T)
             for T in terminal_times], dtype=np.float)

    @classmethod
    def are_velocities_in_limits(cls, poly_coefs: np.ndarray, T_vals: np.ndarray, vel_limits: Limits) -> np.ndarray:
        """
        Applies the following on a vector of polynomials and planning-times: given coefficients vector of a
        polynomial x(t), and restrictions on the velocity values, return True if restrictions are met,
        False otherwise
        :param polys_coefs: 2D numpy array with N polynomials and 6 coefficients each [Nx6]
        :param T_vals: 1D numpy array of planning-times [N]
        :param vel_limits: minimal and maximal allowed values of velocities [m/sec]
        :return: 1D numpy array of booleans where True means the restrictions are met.
        """
        return cls.are_derivatives_in_limits(degree=1, poly_coefs=poly_coefs, T_vals=T_vals, limits=vel_limits)

    @staticmethod
    def time_cost_function_derivative_coefs(w_T: np.ndarray, w_J: np.ndarray, a_0: np.ndarray, v_0: np.ndarray,
                                            v_T: np.ndarray):
        """
        For given weights and constraints on a jerk-optimal polynomial solution, this function returns a matrix that
        contains (in each row:) the coefficients of the derivative of the cost function use for finding the optimal time
        horizon: f(T) = w_T * T + w_J * J(T) where J(T) is the accumulated jerk for given time horizon T.
        :param w_T: weight for Time component
        :param w_J: weight for Jerk component
        :param a_0: [m/sec^2] acceleration at time 0
        :param v_0: [m/sec] velocity at time 0
        :param v_T: [m/sec] terminal velocity (at time T)
        :return: coefficient matrix for all possibilities
        """
        zeros = np.zeros(w_T.shape[0])
        return np.c_[w_T,
                     zeros,
                     - 4 * a_0 ** 2 * w_J, + 24 * (a_0 * v_T * w_J - a_0 * v_0 * w_J),
                     - 36 * v_0 ** 2 * w_J + 72 * v_0 * v_T * w_J - 36 * v_T ** 2 * w_J]

    @staticmethod
    def distance_profile_function(a_0: float, v_0: float, v_T: float, T: float):
        """
        relative distance travelled by ego at time t, given a solution to the conditions in the parameters
        :param a_0: [m/sec^2] acceleration at time 0
        :param v_0: [m/sec] velocity at time 0
        :param v_T: [m/sec] terminal velocity (at time T)
        :param T: [sec] horizon
        :return: lambda function(s) that takes relative time in seconds and returns the relative distance
        travelled since time 0
        """
        return lambda t: t * (6 * T ** 3 * (a_0 * t + 2 * v_0) - 4 * T * t ** 2 * (2 * T * a_0 + 3 * v_0 - 3 * v_T) +
                              3 * t ** 3 * (T * a_0 + 2 * v_0 - 2 * v_T)) / (12 * T ** 3)

    @staticmethod
    def velocity_profile_function(a_0: float, v_0: float, v_T: float, T: float):
        """
        velocity of ego at time t, given a solution to the conditions in the parameters
        :param a_0: [m/sec^2] acceleration at time 0
        :param v_0: [m/sec] velocity at time 0
        :param v_T: [m/sec] terminal velocity (at time T)
        :param T: [sec] horizon
        :return: lambda function(s) that takes relative time in seconds and returns the velocity
        """
        return lambda t: (T ** 3 * (a_0 * t + v_0)
                          - T * t ** 2 * (2 * T * a_0 + 3 * v_0 - 3 * v_T)
                          + t ** 3 * (T * a_0 + 2 * v_0 - 2 * v_T)) / T ** 3

    @staticmethod
    def velocity_profile_derivative_coefs(a_0: float, v_0: float, v_T: float, T: float):
        """
        coefficients of the derivative of the velocity profile
        :param a_0: [m/sec^2] acceleration at time 0
        :param v_0: [m/sec] velocity at time 0
        :param v_T: [m/sec] terminal velocity (at time T)
        :param T: [sec] horizon
        :return: coefficients of the derivative of the velocity profile polynomial
        """
        coefs = np.array([3 * (T * a_0 + 2 * v_0 - 2 * v_T),
                          - 2 * T * (2 * T * a_0 + 3 * v_0 - 3 * v_T),
                          T ** 3 * a_0]) / T ** 3
        return coefs

    @staticmethod
    def acceleration_profile_function(a_0: float, v_0: float, v_T: float, T: float):
        """
        acceleration of ego at time t, given a solution to the conditions in the parameters
        :param a_0: [m/sec^2] acceleration at time 0
        :param v_0: [m/sec] velocity at time 0
        :param v_T: [m/sec] terminal velocity (at time T)
        :param T: [sec] horizon
        :return: lambda function(s) that takes relative time in seconds and returns the acceleration
        """
        return lambda t: np.inner(
            QuarticPoly1D.velocity_profile_derivative_coefs(a_0, v_0, v_T, T),
            np.array([t ** 2, t, 1]))

    @staticmethod
    def acceleration_profile_derivative_coefs(a_0: float, v_0: float, v_T: float, T: float):
        """
        coefficients of the derivative of the acceleration profile
        :param a_0: [m/sec^2] acceleration at time 0
        :param v_0: [m/sec] velocity at time 0
        :param v_T: [m/sec] terminal velocity (at time T)
        :param T: [sec] horizon
        :return: coefficients of the derivative of the acceleration profile polynomial
        """
        coefs = np.array([6*(T * a_0 + 2 * v_0 - 2 * v_T),
                          - 2*T * (2 * T * a_0 + 3 * v_0 - 3 * v_T)]) / T ** 3
        return coefs


class QuinticPoly1D(Poly1D):
    """
    In the quintic polynomial setting we model our 2P-BVP problem as linear system of constraints Ax=b where
    x is a vector of the quintic polynomial coefficients; b is a vector of the values (p[t] is the value of the
    polynomial at time t): [p[0], p_dot[0], p_dotdot[0], p[T], p_dot[T], p_dotdot[T]]; A's rows are the
    polynomial elements at time 0 (first 3 rows) and T (last 3 rows) - the 3 rows in each block correspond to
    p, p_dot, p_dotdot.
    """

    @staticmethod
    def num_coefs():
        return 6

    @staticmethod
    def time_constraints_tensor(terminal_times: np.ndarray) -> np.ndarray:
        """
        Given the quintic polynomial setting, this function returns A as a tensor with the first dimension iterating
        over different values of T (time-horizon) provided in <terminal_times>
        :param terminal_times: 1D numpy array of different values for T
        :return: 3D numpy array of shape [len(terminal_times), 6, 6]
        """
        return np.array(
            [[[1.0, 0.0, 0.0, 0.0, 0.0, 0.0],  # x(0)
              [0.0, 1.0, 0.0, 0.0, 0.0, 0.0],  # x_dot(0)
              [0.0, 0.0, 2.0, 0.0, 0.0, 0.0],  # x_dotdot(0)
              [1.0, T, T ** 2, T ** 3, T ** 4, T ** 5],  # x(T)
              [0.0, 1.0, 2.0 * T, 3.0 * T ** 2, 4.0 * T ** 3, 5.0 * T ** 4],  # x_dot(T)
              [0.0, 0.0, 2.0, 6.0 * T, 12.0 * T ** 2, 20.0 * T ** 3]]  # x_dotdot(T)
             for T in terminal_times], dtype=np.float)

    @classmethod
    def are_velocities_in_limits(cls, poly_coefs: np.ndarray, T_vals: np.ndarray, vel_limits: Limits) -> np.ndarray:
        """
        Applies the following on a vector of polynomials and planning-times: given coefficients vector of a
        polynomial x(t), and restrictions on the velocity values, return True if restrictions are met,
        False otherwise
        :param polys_coefs: 2D numpy array with N polynomials and 6 coefficients each [Nx6]
        :param T_vals: 1D numpy array of planning-times [N]
        :param vel_limits: minimal and maximal allowed values of velocities [m/sec]
        :return: 1D numpy array of booleans where True means the restrictions are met.
        """
        # For quintic polynomials 3rd degree np.roots calculation is in for loop and inefficient.
        # Then in this case check limits by velocities calculation in all sampled points.
        if len(T_vals) > 1:
            (min_T, max_T, dt) = (np.min(T_vals), np.max(T_vals), T_vals[1] - T_vals[0])
        else:
            dt = WERLING_TIME_RESOLUTION
            min_T = max_T = T_vals[0]
        vel_poly_s = Math.polyder2d(poly_coefs, m=1)
        traj_times = np.arange(dt, max_T - np.finfo(np.float16).eps, dt)  # from dt to max_T-dt
        times = np.array([traj_times, ] * len(T_vals))  # repeat full traj_times for all T_vals
        velocities = Math.zip_polyval2d(vel_poly_s, times)  # get velocities for all T_vals and all t[i,j] < T_vals[i]
        # zero irrelevant velocities to get lower triangular matrix: 0 <= t[i,j] < T_val[i]
        if len(T_vals) > 1:
            velocities = np.tril(velocities, int(round(min_T / dt)) - 2)
        return np.all(NumpyUtils.is_in_limits(velocities, vel_limits), axis=1)

    @staticmethod
    def cumulative_jerk(poly_coefs: np.ndarray, T: Union[float, np.ndarray]):
        """
        Computes cumulative jerk from time 0 to time T for the x(t) whose coefficients are given in <poly_coefs>
        :param poly_coefs: distance polynomial coefficients
        :param T: relative time in seconds
        :return: [float] the cummulative jerk: sum(x'''(t)^2)
        """
        a5, a4, a3, a2, a1, a0 = np.split(poly_coefs, 6, axis=-1)
        a5, a4, a3, a2, a1, a0 = a5.flatten(), a4.flatten(), a3.flatten(), a2.flatten(), a1.flatten(), a0.flatten()
        return 36 * a3 ** 2 * T + \
               144 * a3 * a4 * T ** 2 + \
               (240 * a3 * a5 + 192 * a4 ** 2) * T ** 3 + \
               720 * a4 * a5 * T ** 4 + \
               720 * a5 ** 2 * T ** 5

    @staticmethod
    def time_cost_function_derivative_coefs(w_T: np.ndarray, w_J: np.ndarray, a_0: np.ndarray, v_0: np.ndarray,
                                            v_T: np.ndarray, dx: np.ndarray, T_m: np.ndarray):
        """
        For given weights and constraints on a jerk-optimal polynomial solution, this function returns a matrix that
        contains (in each row:) the coefficients of the derivative of the cost function use for finding the optimal time
        horizon: f(T) = w_T * T + w_J * J(T) where J(T) is the accumulated jerk for given time horizon T.
        :param w_T: weight for Time component
        :param w_J: weight for Jerk component
        :param a_0: [m/sec^2] acceleration at time 0
        :param v_0: [m/sec] velocity at time 0
        :param v_T: [m/sec] terminal velocity (at time T)
        :param dx: [m] distance to travel between time 0 and time T
        :param T_m: T_m: [sec] T_m * v_T is added to dx
        :return: coefficient matrix for all possibilities
        """
        zeros = np.zeros(w_T.shape[0])
        return np.c_[w_T,
                     zeros,
                     -9 * a_0 ** 2 * w_J,
                     -144 * a_0 * v_0 * w_J + 144 * a_0 * v_T * w_J,
                     -360 * T_m * a_0 * v_T * w_J + 360 * a_0 * dx * w_J - 576 * v_0 ** 2 * w_J + 1152 * v_0 * v_T * w_J - 576 * v_T ** 2 * w_J,
                     -2880 * T_m * v_0 * v_T * w_J + 2880 * T_m * v_T ** 2 * w_J + 2880 * dx * v_0 * w_J - 2880 * dx * v_T * w_J,
                     - 3600 * T_m ** 2 * v_T ** 2 * w_J + 7200 * T_m * dx * v_T * w_J - 3600 * dx ** 2 * w_J]

    @staticmethod
    def distance_profile_function(a_0: float, v_0: float, v_T: float, dx: float, T: float, T_m: float):
        """
        relative distance travelled by ego at time t, given a solution to the conditions in the parameters
        :param a_0: [m/sec^2] acceleration at time 0
        :param v_0: [m/sec] velocity at time 0
        :param v_T: [m/sec] terminal velocity (at time T)
        :param dx: [m] distance to travel between time 0 and time T (see T_m as well)
        :param T: [sec] horizon
        :param T_m: [sec] T_m * v_T is added to dx
        :return: lambda function(s) that takes relative time in seconds and returns the relative distance
        travelled since time 0
        """
        return lambda t: t * (T ** 5 * (a_0 * t + 2 * v_0) + T ** 2 * t ** 2 * (
                -3 * T ** 2 * a_0 - 4 * T * (3 * v_0 + 2 * v_T) + 20 * dx + 20 * v_T * (T - T_m)) + T * t ** 3 * (
                                      3 * T ** 2 * a_0 + 2 * T * (8 * v_0 + 7 * v_T) - 30 * dx - 30 * v_T * (
                                      T - T_m)) + t ** 4 * (
                                      -T ** 2 * a_0 - 6 * T * (v_0 + v_T) + 12 * dx + 12 * v_T * (T - T_m))) / (
                                     2 * T ** 5)

    @staticmethod
    def distance_from_target(a_0: float, v_0: float, v_T: float, dx: float, T: float, T_m: float):
        """
        relative distance travelled by ego at time t, given a solution to the conditions in the parameters
        :param a_0: [m/sec^2] acceleration at time 0
        :param v_0: [m/sec] velocity at time 0
        :param v_T: [m/sec] terminal velocity (at time T)
<<<<<<< HEAD
        :param ds0: [m] initial distance to target in time 0
=======
        :param dx: [m] initial distance to target in time 0
>>>>>>> 45d3c003
        :param T: [sec] horizon
        :return: lambda function(s) that takes relative time in seconds and returns the relative distance
        travelled since time 0
        """
        return lambda t: (-T ** 5 * t * (a_0 * t + 2 * v_0) + 2 * T ** 5 * (dx + t * v_T) + T ** 2 * t ** 3 * (
            3 * T ** 2 * a_0 + 4 * T * (3 * v_0 + 2 * v_T)
            - 20 * dx - 20 * v_T * (T - T_m)) - T * t ** 4 * (
                              3 * T ** 2 * a_0 + 2 * T * (8 * v_0 + 7 * v_T) - 30 * dx - 30 * v_T * (T - T_m))
                          + t ** 5 * (T ** 2 * a_0 + 6 * T * (v_0 + v_T) - 12 * dx - 12 * v_T * (T - T_m))) / (
                                     2 * T ** 5)

    @staticmethod
    def distance_by_constraints(a_0: float, v_0: float, v_T: float, ds: float, T: float):
        """
        distance travelled by ego at time t, given by solution for the constraints in the parameters
        :param a_0: [m/sec^2] acceleration at time 0
        :param v_0: [m/sec] velocity at time 0
        :param v_T: [m/sec] terminal velocity (at time T)
        :param ds: [m] initial distance to target in time 0
        :param T: [sec] horizon
        :return: lambda function(s) that takes relative time in seconds and returns the distance
        travelled since time 0
        """
        return lambda t: t*(T**5*(a_0*t + 2*v_0) + T**2*t**2*(-3*T**2*a_0 - 4*T*(3*v_0 + 2*v_T) + 20*ds) +
                            T*t**3*(3*T**2*a_0 + 2*T*(8*v_0 + 7*v_T) - 30*ds) +
                            t**4*(-T**2*a_0 - 6*T*(v_0 + v_T) + 12*ds))/(2*T**5)

    @staticmethod
    def velocity_by_constraints(a_0: float, v_0: float, v_T: float, ds: float, T: float):
        """
        velocity of ego at time t, given by solution for the constraints in the parameters
        :param a_0: [m/sec^2] acceleration at time 0
        :param v_0: [m/sec] velocity at time 0
        :param v_T: [m/sec] terminal velocity (at time T)
        :param ds: [m] initial distance to target in time 0
        :param T: [sec] horizon
        :return: lambda function(s) that takes relative time in seconds and returns ego velocity since time 0
        """
        return lambda t: a_0*t + v_0 - 9*a_0*t**2/(2*T) + 6*a_0*t**3/T**2 - 18*t**2*v_0/T**2 - 12*t**2*v_T/T**2 - \
                         5*a_0*t**4/(2*T**3) + 30*ds*t**2/T**3 + 32*t**3*v_0/T**3 + 28*t**3*v_T/T**3 - \
                         60*ds*t**3/T**4 - 15*t**4*v_0/T**4 - 15*t**4*v_T/T**4 + 30*ds*t**4/T**5

    @staticmethod
    def distance_from_target_derivative_coefs(a_0: float, v_0: float, v_T: float, dx: float, T: float, T_m: float):
        """
        coefficients of the derivative of the distance profile to a target vehicle
        :param a_0: [m/sec^2] acceleration at time 0
        :param v_0: [m/sec] velocity at time 0
        :param v_T: [m/sec] terminal velocity (at time T)
        :param dx: [m] distance to travel between time 0 and time T (see T_m as well)
        :param T: [sec] horizon
        :param T_m: [sec] T_m * v_T is added to dx
        :return: lambda function(s) that takes relative time in seconds and returns the velocity
        """
        coefs = np.array([5 * (T ** 2 * a_0 + 6 * T * (v_0 + v_T) - 12 * dx - 12 * v_T * (T - T_m)),
                          -4 * T * (3 * T ** 2 * a_0 + 2 * T * (8 * v_0 + 7 * v_T) - 30 * dx - 30 * v_T * (T - T_m)),
                          +3 * T ** 2 * (
                                  3 * T ** 2 * a_0 + 4 * T * (3 * v_0 + 2 * v_T) - 20 * dx - 20 * v_T * (T - T_m)),
                          -2 * T ** 5 * a_0,
                          2 * T ** 5 * (v_T - v_0)])
        return coefs

    @staticmethod
    def velocity_profile_function(a_0: float, v_0: float, v_T: float, dx: float, T: float, T_m: float):
        """
        velocity of ego at time t, given a solution to the conditions in the parameters
        :param a_0: [m/sec^2] acceleration at time 0
        :param v_0: [m/sec] velocity at time 0
        :param v_T: [m/sec] terminal velocity (at time T)
        :param dx: [m] distance to travel between time 0 and time T (see T_m as well)
        :param T: [sec] horizon
        :param T_m: [sec] T_m * v_T is added to dx
        :return: lambda function(s) that takes relative time in seconds and returns the velocity
        """
        return lambda t: (2 * T ** 5 * (a_0 * t + v_0) + 3 * T ** 2 * t ** 2 * (
                -3 * T ** 2 * a_0 - 4 * T * (3 * v_0 + 2 * v_T) + 20 * dx +
                20 * v_T * (T - T_m)) + 4 * T * t ** 3 * (
                                  3 * T ** 2 * a_0 + 2 * T * (8 * v_0 + 7 * v_T) - 30 * dx - 30 * v_T * (T - T_m))
                          + 5 * t ** 4 * (-T ** 2 * a_0 - 6 * T * (v_0 + v_T) + 12 * dx + 12 * v_T * (T - T_m))) / (
                                 2 * T ** 5)

    @staticmethod
    def velocity_profile_derivative_coefs(a_0: float, v_0: float, v_T: float, dx: float, T: float, T_m: float):
        """
        coefficients of the derivative of the velocity profile to a target vehicle
        :param a_0: [m/sec^2] acceleration at time 0
        :param v_0: [m/sec] velocity at time 0
        :param v_T: [m/sec] terminal velocity (at time T)
        :param dx: [m] distance to travel between time 0 and time T
        :param T: [sec] horizon
        :param T_m: [sec] T_m * v_T is added to dx
        :return: lambda function(s) that takes relative time in seconds and returns the velocity
        """
        coefs = np.array([10 * (-T ** 2 * a_0 - 6 * T * (v_0 + v_T) + 12 * dx + 12 * v_T * (T - T_m)),
                          + 6 * T * (3 * T ** 2 * a_0 + 2 * T * (8 * v_0 + 7 * v_T) - 30 * dx - 30 * v_T * (T - T_m)),
                          - 3 * T ** 2 * (
                              3 * T ** 2 * a_0 + 4 * T * (3 * v_0 + 2 * v_T) - 20 * dx - 20 * v_T * (T - T_m)),
                          T ** 5 * a_0]) / T ** 5
        return coefs

    @staticmethod
    def acceleration_profile_function(a_0: float, v_0: float, v_T: float, dx: float, T: float, T_m: float):
        """
        acceleration of ego at time t, given a solution to the conditions in the parameters
        :param a_0: [m/sec^2] acceleration at time 0
        :param v_0: [m/sec] velocity at time 0
        :param v_T: [m/sec] terminal velocity (at time T)
        :param dx: [m] distance to travel between time 0 and time T
        :param T: [sec] horizon
        :param T_m: [sec] T_m * v_T is added to dx
        :return: lambda function(s) that takes relative time in seconds and returns the velocity
        """
        return lambda t: np.inner(
            QuinticPoly1D.velocity_profile_derivative_coefs(a_0, v_0, v_T, dx, T, T_m),
            np.array([t ** 3, t ** 2, t, 1]))

    @staticmethod
    def acceleration_profile_derivative_coefs(a_0: float, v_0: float, v_T: float, dx: float, T: float, T_m: float):
        """
        coefficients of the derivative of the acceleration profile
        :param a_0: [m/sec^2] acceleration at time 0
        :param v_0: [m/sec] velocity at time 0
        :param v_T: [m/sec] terminal velocity (at time T)
        :param dx: [m] distance to travel between time 0 and time T
        :param T: [sec] horizon
        :return: lambda function(s) that takes relative time in seconds and returns the velocity
        """
        coefs = np.array([30 * (-T ** 2 * a_0 - 6 * T * (v_0 + v_T) + 12 * dx + 12 * v_T * (T - T_m)),
                          + 12 * T * (3 * T ** 2 * a_0 + 2 * T * (8 * v_0 + 7 * v_T) - 30 * dx - 30 * v_T * (T - T_m)),
                          - 3 * T ** 2 * (3 * T ** 2 * a_0 + 4 * T * (3 * v_0 + 2 * v_T) - 20 * dx - 20 * v_T * (T - T_m))]) / T ** 5
        return coefs<|MERGE_RESOLUTION|>--- conflicted
+++ resolved
@@ -468,11 +468,7 @@
         :param a_0: [m/sec^2] acceleration at time 0
         :param v_0: [m/sec] velocity at time 0
         :param v_T: [m/sec] terminal velocity (at time T)
-<<<<<<< HEAD
-        :param ds0: [m] initial distance to target in time 0
-=======
         :param dx: [m] initial distance to target in time 0
->>>>>>> 45d3c003
         :param T: [sec] horizon
         :return: lambda function(s) that takes relative time in seconds and returns the relative distance
         travelled since time 0
@@ -483,37 +479,6 @@
                               3 * T ** 2 * a_0 + 2 * T * (8 * v_0 + 7 * v_T) - 30 * dx - 30 * v_T * (T - T_m))
                           + t ** 5 * (T ** 2 * a_0 + 6 * T * (v_0 + v_T) - 12 * dx - 12 * v_T * (T - T_m))) / (
                                      2 * T ** 5)
-
-    @staticmethod
-    def distance_by_constraints(a_0: float, v_0: float, v_T: float, ds: float, T: float):
-        """
-        distance travelled by ego at time t, given by solution for the constraints in the parameters
-        :param a_0: [m/sec^2] acceleration at time 0
-        :param v_0: [m/sec] velocity at time 0
-        :param v_T: [m/sec] terminal velocity (at time T)
-        :param ds: [m] initial distance to target in time 0
-        :param T: [sec] horizon
-        :return: lambda function(s) that takes relative time in seconds and returns the distance
-        travelled since time 0
-        """
-        return lambda t: t*(T**5*(a_0*t + 2*v_0) + T**2*t**2*(-3*T**2*a_0 - 4*T*(3*v_0 + 2*v_T) + 20*ds) +
-                            T*t**3*(3*T**2*a_0 + 2*T*(8*v_0 + 7*v_T) - 30*ds) +
-                            t**4*(-T**2*a_0 - 6*T*(v_0 + v_T) + 12*ds))/(2*T**5)
-
-    @staticmethod
-    def velocity_by_constraints(a_0: float, v_0: float, v_T: float, ds: float, T: float):
-        """
-        velocity of ego at time t, given by solution for the constraints in the parameters
-        :param a_0: [m/sec^2] acceleration at time 0
-        :param v_0: [m/sec] velocity at time 0
-        :param v_T: [m/sec] terminal velocity (at time T)
-        :param ds: [m] initial distance to target in time 0
-        :param T: [sec] horizon
-        :return: lambda function(s) that takes relative time in seconds and returns ego velocity since time 0
-        """
-        return lambda t: a_0*t + v_0 - 9*a_0*t**2/(2*T) + 6*a_0*t**3/T**2 - 18*t**2*v_0/T**2 - 12*t**2*v_T/T**2 - \
-                         5*a_0*t**4/(2*T**3) + 30*ds*t**2/T**3 + 32*t**3*v_0/T**3 + 28*t**3*v_T/T**3 - \
-                         60*ds*t**3/T**4 - 15*t**4*v_0/T**4 - 15*t**4*v_T/T**4 + 30*ds*t**4/T**5
 
     @staticmethod
     def distance_from_target_derivative_coefs(a_0: float, v_0: float, v_T: float, dx: float, T: float, T_m: float):
