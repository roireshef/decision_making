from abc import abstractmethod
from typing import Union

import numpy as np

from decision_making.src.global_constants import WERLING_TIME_RESOLUTION
from decision_making.src.planning.types import Limits
from decision_making.src.planning.utils.math_utils import Math
from decision_making.src.planning.utils.numpy_utils import NumpyUtils


class Poly1D:
    @staticmethod
    @abstractmethod
    def num_coefs():
        pass

    @staticmethod
    @abstractmethod
    def time_constraints_tensor(terminal_times: np.ndarray) -> np.ndarray:
        """
        Given the quartic polynomial setting, this function returns A as a tensor with the first dimension iterating
        over different values of T (time-horizon) provided in <terminal_times>
        :param terminal_times: 1D numpy array of different values for T
        :return: 3D numpy array of shape [len(terminal_times), self.num_coefs(), self.num_coefs()]
        """
        pass

    @staticmethod
    @abstractmethod
    def cumulative_jerk(poly_coefs: np.ndarray, T: Union[float, np.ndarray]):
        """
        Computes cumulative jerk from time 0 to time T for the x(t) whose coefficients are given in <poly_coefs>
        :param poly_coefs: distance polynomial coefficients
        :param T: relative time in seconds
        :return: [float] the cummulative jerk: sum(x'''(t)^2)
        """
        pass

    @classmethod
    def jerk_between(cls, poly_coefs: np.ndarray, a: Union[float, np.ndarray], b: Union[float, np.ndarray]):
        return cls.cumulative_jerk(poly_coefs, b) - cls.cumulative_jerk(poly_coefs, a)

    @staticmethod
    def solve(A_inv: np.ndarray, constraints: np.ndarray) -> np.ndarray:
        """
        Given a 1D polynom x(t) with self.num_coefs() differential constraints on t0 (initial time) and tT (terminal time),
        this code solves the problem of minimizing the sum of its squared third-degree derivative sum[ x'''(t) ^ 2 ]
        according to:
        {Local path planning and motion control for AGV in positioning. In IEEE/RSJ International Workshop on
        Intelligent Robots and Systems’ 89. The Autonomous Mobile Robots and Its Applications. IROS’89.
        Proceedings., pages 392–397, 1989}
        :param A_inv: given that the constraints are Ax = B, and x are the polynom coeficients to seek,
        this is the A ^ -1
        :param constraints: given that the constraints are Ax = B, and x are the polynom coeficients to seek,
        every row in here is a B (so that this variable can hold a set of B's that results in a set of solutions)
        :return: x(t) coefficients
        """
        poly_coefs = np.fliplr(np.dot(constraints, A_inv.transpose()))
        return poly_coefs

    @staticmethod
    def zip_solve(A_inv: np.ndarray, constraints: np.ndarray) -> np.ndarray:
        poly_coefs = np.fliplr(np.einsum('ijk,ik->ij', A_inv, constraints))
        return poly_coefs

    @staticmethod
    def polyval_with_derivatives(poly_coefs: np.ndarray, time_samples: np.ndarray) -> np.ndarray:
        """
        For each x(t) position polynomial(s) and time-sample it generates 3 values:
          1. position (evaluation of the polynomial)
          2. velocity (evaluation of the 1st derivative of the polynomial)
          2. acceleration (evaluation of the 2st derivative of the polynomial)
        :param poly_coefs: 2d numpy array [MxL] of the quartic (position) polynomials coefficients, where
         each row out of the M is a different polynomial and contains L coefficients
        :param time_samples: 1d numpy array [K] of the time stamps for the evaluation of the polynomials
        :return: 3d numpy array [M,K,3] with the following dimensions:
            [position value, velocity value, acceleration value]
        """
        # compute the coefficients of the polynom's 1st derivative (m=1)
        poly_dot_coefs = Math.polyder2d(poly_coefs, m=1)
        # compute the coefficients of the polynom's 2nd derivative (m=2)
        poly_dotdot_coefs = Math.polyder2d(poly_coefs, m=2)

        x_vals = Math.polyval2d(poly_coefs, time_samples)
        x_dot_vals = Math.polyval2d(poly_dot_coefs, time_samples)
        x_dotdot_vals = Math.polyval2d(poly_dotdot_coefs, time_samples)

        return np.dstack((x_vals, x_dot_vals, x_dotdot_vals))

    @classmethod
    def time_constraints_matrix(cls, T: float) -> np.ndarray:
        """
        Given the polynomial setting, this function returns A as a tensor with the first dimension iterating
        over different values of T (time-horizon) provided in <terminal_times>
        :param terminal_times: 1D numpy array of different values for T
        :return: 3D numpy array of shape [len(terminal_times), cls.num_coefs(), cls.num_coefs()]
        """
        return cls.time_constraints_tensor(np.array([T]))[0]

    @staticmethod
    def are_derivatives_in_limits(degree: int, poly_coefs: np.ndarray, T_vals: np.ndarray, limits: Limits):
        """
        Applies the following on a vector of polynomials and planning-times: given coefficients vector of a
        polynomial x(t), and restrictions on its <degree> derivative, return True if restrictions are met,
        False otherwise
        :param degree:
        :param poly_coefs: 2D numpy array with N polynomials and <cls.num_coefs()> coefficients each
        :param T_vals: 1D numpy array of planning-times [N]
        :param limits: minimal and maximal allowed values for the <degree> derivative of x(t)
        :return: 1D numpy array of booleans where True means the restrictions are met.
        """
        # a(0) and a(T) checks are omitted as they they are provided by the user.
        # compute extrema points, by finding the roots of the 3rd derivative
        poly_der = Math.polyder2d(poly_coefs, m=degree+1)
        poly = Math.polyder2d(poly_coefs, m=degree)

        # TODO: implement tests for those cases
<<<<<<< HEAD
        if poly_der.shape[-1] == 0: # No derivative - polynomial is constant
            if poly.shape[-1] == 0: # Also polynomial is zero (null)
=======
        if poly_der.shape[-1] == 0:  # No derivative - polynomial is constant
            if poly.shape[-1] == 0:  # Also polynomial is zero (null)
>>>>>>> 1d2c3658
                return NumpyUtils.is_in_limits(np.full((poly.shape[0], 1), 0), limits)
            else:
                return NumpyUtils.is_in_limits(poly[:, 0], limits)
        elif poly_der.shape[-1] == 1:  # 1st order derivative is constant - Polynomial is a*x+b
            # No need to test for t=0 (assuming it's valid), only t=T
            return NumpyUtils.is_in_limits(Math.polyval2d(poly, T_vals), limits)

        #  Find roots of jerk_poly (nan for complex or negative roots).
        acc_suspected_points = Math.find_real_roots_in_limits(poly_der, value_limits=np.array([0, np.inf]))
        acc_suspected_values = Math.zip_polyval2d(poly, acc_suspected_points)

        # are extrema points out of [0, T] range and are they non-complex
        is_suspected_point_in_time_range = (acc_suspected_points <= T_vals[:, np.newaxis])

        # check if extrema values are within [a_min, a_max] limits or very close to the limits
        is_suspected_value_in_limits = NumpyUtils.is_almost_in_limits(acc_suspected_values, limits)

        # for all non-complex extrema points that are inside the time range, verify their values are in [a_min, a_max]
<<<<<<< HEAD
        return np.all(np.logical_or(np.logical_not(is_suspected_point_in_time_range), is_suspected_value_in_limits), axis=1, keepdims=True)
=======
        return np.all(np.logical_or(np.logical_not(is_suspected_point_in_time_range), is_suspected_value_in_limits), axis=1)
>>>>>>> 1d2c3658

    @classmethod
    def are_accelerations_in_limits(cls, poly_coefs: np.ndarray, T_vals: np.ndarray, acc_limits: Limits) -> np.ndarray:
        return cls.are_derivatives_in_limits(degree=2, poly_coefs=poly_coefs, T_vals=T_vals, limits=acc_limits)

    @classmethod
    def is_acceleration_in_limits(cls, poly_coefs: np.ndarray, T: float, acc_limits: Limits) -> bool:
        """
        given coefficients vector of a polynomial x(t), and restrictions on the acceleration values,
        return True if restrictions are met, False otherwise
        :param poly_coefs: 1D numpy array of x(t)'s coefficients
        :param T: planning time horizon [sec]
        :param acc_limits: minimal and maximal allowed values of acceleration/deceleration [m/sec^2]
        :return: True if restrictions are met, False otherwise
        """
        return cls.are_accelerations_in_limits(np.array([poly_coefs]), np.array([T]), acc_limits)[0]

    @classmethod
    def are_velocities_in_limits(cls, poly_coefs: np.ndarray, T_vals: np.ndarray, vel_limits: Limits) -> np.ndarray:
        """
        Applies the following on a vector of polynomials and planning-times: given coefficients vector of a
        polynomial x(t), and restrictions on the velocity values, return True if restrictions are met,
        False otherwise
        :param poly_coefs: 2D numpy array with N polynomials and 6 coefficients each [Nx6]
        :param T_vals: 1D numpy array of planning-times [N]
        :param vel_limits: minimal and maximal allowed values of velocities [m/sec]
        :return: 1D numpy array of booleans where True means the restrictions are met.
        """
        return cls.are_derivatives_in_limits(degree=1, poly_coefs=poly_coefs, T_vals=T_vals, limits=vel_limits)

    @classmethod
    def is_velocity_in_limits(cls, poly_coefs: np.ndarray, T: float, vel_limits: Limits) -> bool:
        """
        given coefficients vector of a polynomial x(t), and restrictions on the velocity values,
        return True if restrictions are met, False otherwise
        :param poly_coefs: 1D numpy array of x(t)'s coefficients
        :param T: planning time horizon [sec]
        :param vel_limits: minimal and maximal allowed values of velocities [m/sec]
        :return: True if restrictions are met, False otherwise
        """
        return cls.are_velocities_in_limits(np.array([poly_coefs]), np.array([T]), vel_limits)[0]


class QuarticPoly1D(Poly1D):
    @staticmethod
    def num_coefs():
        return 5

    @staticmethod
    def is_tracking_mode(v_0: float, v_T: np.array, a_0: float) -> np.array:
        """
        Checks if agent is in tracking mode, meaning the required velocity change is negligible and action time is actually
        zero.
        :param v_0: a vector of initial velocities
        :param v_T: a vector of terminal velocities
        :param a_0: a vector of initial accelerations
        :return: a vector of boolean values indicating if ego is in tracking mode, meaning it actually wants to stay at
        its current velocity (usually when it stabilizes on the desired velocity in a following action)
        """
        return np.isclose(v_0, v_T, atol=1e-3, rtol=0) if np.isclose(a_0, 0.0, atol=1e-3, rtol=0) else np.full(
            v_T.shape, False)

    @staticmethod
    def cumulative_jerk(poly_coefs: np.ndarray, T: Union[float, np.ndarray]):
        """
        Computes cumulative jerk from time 0 to time T for the x(t) whose coefficients are given in <poly_coefs>
        :param poly_coefs: distance polynomial coefficients
        :param T: relative time in seconds
        :return: [float] the cummulative jerk: sum(x'''(t)^2)
        """
        a4, a3, a2, a1, a0 = np.split(poly_coefs, 5, axis=-1)
        a4, a3, a2, a1, a0 = a4.flatten(), a3.flatten(), a2.flatten(), a1.flatten(), a0.flatten()
        return 36 * (a3 ** 2) * T + \
               144 * a3 * a4 * T ** 2 + \
               192 * a4 ** 2 * T ** 3

    @staticmethod
    def time_constraints_tensor(terminal_times: np.ndarray) -> np.ndarray:
        """
        Given the quartic polynomial setting, this function returns A as a tensor with the first dimension iterating
        over different values of T (time-horizon) provided in <terminal_times>
        :param terminal_times: 1D numpy array of different values for T
        :return: 3D numpy array of shape [len(terminal_times), 6, 6]
        """
        return np.array(
            [[[1.0, 0.0, 0.0, 0.0, 0.0],  # x(0)
              [0.0, 1.0, 0.0, 0.0, 0.0],  # x_dot(0)
              [0.0, 0.0, 2.0, 0.0, 0.0],  # x_dotdot(0)
              [0.0, 1.0, 2.0 * T, 3.0 * T ** 2, 4.0 * T ** 3],  # x_dot(T)
              [0.0, 0.0, 2.0, 6.0 * T, 12.0 * T ** 2]]  # x_dotdot(T)
             for T in terminal_times], dtype=np.float)

    @staticmethod
    def time_cost_function_derivative_coefs(w_T: np.ndarray, w_J: np.ndarray, a_0: np.ndarray, v_0: np.ndarray,
                                            v_T: np.ndarray):
        """
        For given weights and constraints on a jerk-optimal polynomial solution, this function returns a matrix that
        contains (in each row:) the coefficients of the derivative of the cost function use for finding the optimal time
        horizon: f(T) = w_T * T + w_J * J(T) where J(T) is the accumulated jerk for given time horizon T.
        :param w_T: weight for Time component
        :param w_J: weight for Jerk component
        :param a_0: [m/sec^2] acceleration at time 0
        :param v_0: [m/sec] velocity at time 0
        :param v_T: [m/sec] terminal velocity (at time T)
        :return: coefficient matrix for all possibilities
        """
        zeros = np.zeros(w_T.shape[0])
        return np.c_[w_T,
                     zeros,
                     - 4 * a_0 ** 2 * w_J, + 24 * (a_0 * v_T * w_J - a_0 * v_0 * w_J),
                     - 36 * v_0 ** 2 * w_J + 72 * v_0 * v_T * w_J - 36 * v_T ** 2 * w_J]

    @staticmethod
    def distance_profile_function(a_0: float, v_0: float, v_T: float, T: float):
        """
        relative distance travelled by ego at time t, given a solution to the conditions in the parameters
        :param a_0: [m/sec^2] acceleration at time 0
        :param v_0: [m/sec] velocity at time 0
        :param v_T: [m/sec] terminal velocity (at time T)
        :param T: [sec] horizon
        :return: lambda function(s) that takes relative time in seconds and returns the relative distance
        travelled since time 0
        """
        return lambda t: t * (6 * T ** 3 * (a_0 * t + 2 * v_0) - 4 * T * t ** 2 * (2 * T * a_0 + 3 * v_0 - 3 * v_T) +
                              3 * t ** 3 * (T * a_0 + 2 * v_0 - 2 * v_T)) / (12 * T ** 3)

    @staticmethod
    def velocity_profile_function(a_0: float, v_0: float, v_T: float, T: float):
        """
        velocity of ego at time t, given a solution to the conditions in the parameters
        :param a_0: [m/sec^2] acceleration at time 0
        :param v_0: [m/sec] velocity at time 0
        :param v_T: [m/sec] terminal velocity (at time T)
        :param T: [sec] horizon
        :return: lambda function(s) that takes relative time in seconds and returns the velocity
        """
        return lambda t: (T ** 3 * (a_0 * t + v_0)
                          - T * t ** 2 * (2 * T * a_0 + 3 * v_0 - 3 * v_T)
                          + t ** 3 * (T * a_0 + 2 * v_0 - 2 * v_T)) / T ** 3

    @staticmethod
    def velocity_profile_derivative_coefs(a_0: float, v_0: float, v_T: float, T: float):
        """
        coefficients of the derivative of the velocity profile
        :param a_0: [m/sec^2] acceleration at time 0
        :param v_0: [m/sec] velocity at time 0
        :param v_T: [m/sec] terminal velocity (at time T)
        :param T: [sec] horizon
        :return: coefficients of the derivative of the velocity profile polynomial
        """
        coefs = np.array([3 * (T * a_0 + 2 * v_0 - 2 * v_T),
                          - 2 * T * (2 * T * a_0 + 3 * v_0 - 3 * v_T),
                          T ** 3 * a_0]) / T ** 3
        return coefs

    @staticmethod
    def acceleration_profile_function(a_0: float, v_0: float, v_T: float, T: float):
        """
        acceleration of ego at time t, given a solution to the conditions in the parameters
        :param a_0: [m/sec^2] acceleration at time 0
        :param v_0: [m/sec] velocity at time 0
        :param v_T: [m/sec] terminal velocity (at time T)
        :param T: [sec] horizon
        :return: lambda function(s) that takes relative time in seconds and returns the acceleration
        """
        return lambda t: np.inner(
            QuarticPoly1D.velocity_profile_derivative_coefs(a_0, v_0, v_T, T),
            np.array([t ** 2, t, 1]))

    @staticmethod
    def acceleration_profile_derivative_coefs(a_0: float, v_0: float, v_T: float, T: float):
        """
        coefficients of the derivative of the acceleration profile
        :param a_0: [m/sec^2] acceleration at time 0
        :param v_0: [m/sec] velocity at time 0
        :param v_T: [m/sec] terminal velocity (at time T)
        :param T: [sec] horizon
        :return: coefficients of the derivative of the acceleration profile polynomial
        """
        coefs = np.array([6*(T * a_0 + 2 * v_0 - 2 * v_T),
                          - 2*T * (2 * T * a_0 + 3 * v_0 - 3 * v_T)]) / T ** 3
        return coefs


class QuinticPoly1D(Poly1D):
    """
    In the quintic polynomial setting we model our 2P-BVP problem as linear system of constraints Ax=b where
    x is a vector of the quintic polynomial coefficients; b is a vector of the values (p[t] is the value of the
    polynomial at time t): [p[0], p_dot[0], p_dotdot[0], p[T], p_dot[T], p_dotdot[T]]; A's rows are the
    polynomial elements at time 0 (first 3 rows) and T (last 3 rows) - the 3 rows in each block correspond to
    p, p_dot, p_dotdot.
    """

    @staticmethod
    def num_coefs():
        return 6

    @staticmethod
    def is_tracking_mode(v_0: float, v_T: np.array, a_0: float, s_0: np.array, T_m: float) -> np.array:
        """
        Checks if agent is in tracking mode, meaning the required velocity change is negligible and action time is actually
        zero.
        :param v_0: initial velocity
        :param v_T: a vector of terminal velocities
        :param a_0: initial acceleration
        :param s_0: a vector of initial distance to target
        :param T_m: headway (seconds to be behind a target)
        :return: a vector of boolean values indicating if ego is in tracking mode, meaning it actually wants to stay at
        its current velocity (usually when it stabilizes on the desired velocity in a following action)
        """
        return np.logical_and(np.isclose(v_0, v_T, atol=1e-3, rtol=0),
                              np.isclose(s_0, T_m*v_0, atol=1e-3, rtol=0)) if np.isclose(a_0, 0.0, atol=1e-3, rtol=0) else np.full(v_T.shape, False)

    @staticmethod
    def time_constraints_tensor(terminal_times: np.ndarray) -> np.ndarray:
        """
        Given the quintic polynomial setting, this function returns A as a tensor with the first dimension iterating
        over different values of T (time-horizon) provided in <terminal_times>
        :param terminal_times: 1D numpy array of different values for T
        :return: 3D numpy array of shape [len(terminal_times), 6, 6]
        """
        return np.array(
            [[[1.0, 0.0, 0.0, 0.0, 0.0, 0.0],  # x(0)
              [0.0, 1.0, 0.0, 0.0, 0.0, 0.0],  # x_dot(0)
              [0.0, 0.0, 2.0, 0.0, 0.0, 0.0],  # x_dotdot(0)
              [1.0, T, T ** 2, T ** 3, T ** 4, T ** 5],  # x(T)
              [0.0, 1.0, 2.0 * T, 3.0 * T ** 2, 4.0 * T ** 3, 5.0 * T ** 4],  # x_dot(T)
              [0.0, 0.0, 2.0, 6.0 * T, 12.0 * T ** 2, 20.0 * T ** 3]]  # x_dotdot(T)
             for T in terminal_times], dtype=np.float)

    @staticmethod
    def cumulative_jerk(poly_coefs: np.ndarray, T: Union[float, np.ndarray]):
        """
        Computes cumulative jerk from time 0 to time T for the x(t) whose coefficients are given in <poly_coefs>
        :param poly_coefs: distance polynomial coefficients
        :param T: relative time in seconds
        :return: [float] the cummulative jerk: sum(x'''(t)^2)
        """
        a5, a4, a3, a2, a1, a0 = np.split(poly_coefs, 6, axis=-1)
        a5, a4, a3, a2, a1, a0 = a5.flatten(), a4.flatten(), a3.flatten(), a2.flatten(), a1.flatten(), a0.flatten()
        return 36 * a3 ** 2 * T + \
               144 * a3 * a4 * T ** 2 + \
               (240 * a3 * a5 + 192 * a4 ** 2) * T ** 3 + \
               720 * a4 * a5 * T ** 4 + \
               720 * a5 ** 2 * T ** 5

    @staticmethod
    def time_cost_function_derivative_coefs(w_T: np.ndarray, w_J: np.ndarray, a_0: np.ndarray, v_0: np.ndarray,
                                            v_T: np.ndarray, dx: np.ndarray, T_m: np.ndarray):
        """
        For given weights and constraints on a jerk-optimal polynomial solution, this function returns a matrix that
        contains (in each row:) the coefficients of the derivative of the cost function use for finding the optimal time
        horizon: f(T) = w_T * T + w_J * J(T) where J(T) is the accumulated jerk for given time horizon T.
        :param w_T: weight for Time component
        :param w_J: weight for Jerk component
        :param a_0: [m/sec^2] acceleration at time 0
        :param v_0: [m/sec] velocity at time 0
        :param v_T: [m/sec] terminal velocity (at time T)
        :param dx: [m] distance to travel between time 0 and time T
        :param T_m: T_m: [sec] T_m * v_T is added to dx
        :return: coefficient matrix for all possibilities
        """
        zeros = np.zeros(w_T.shape[0])
        return np.c_[w_T,
                     zeros,
                     -9 * a_0 ** 2 * w_J,
                     -144 * a_0 * v_0 * w_J + 144 * a_0 * v_T * w_J,
                     -360 * T_m * a_0 * v_T * w_J + 360 * a_0 * dx * w_J - 576 * v_0 ** 2 * w_J + 1152 * v_0 * v_T * w_J - 576 * v_T ** 2 * w_J,
                     -2880 * T_m * v_0 * v_T * w_J + 2880 * T_m * v_T ** 2 * w_J + 2880 * dx * v_0 * w_J - 2880 * dx * v_T * w_J,
                     - 3600 * T_m ** 2 * v_T ** 2 * w_J + 7200 * T_m * dx * v_T * w_J - 3600 * dx ** 2 * w_J]

    @staticmethod
    def distance_profile_function(a_0: float, v_0: float, v_T: float, dx: float, T: float, T_m: float):
        """
        relative distance travelled by ego at time t, given a solution to the conditions in the parameters
        :param a_0: [m/sec^2] acceleration at time 0
        :param v_0: [m/sec] velocity at time 0
        :param v_T: [m/sec] terminal velocity (at time T)
        :param dx: [m] distance to travel between time 0 and time T (see T_m as well)
        :param T: [sec] horizon
        :param T_m: [sec] T_m * v_T is added to dx
        :return: lambda function(s) that takes relative time in seconds and returns the relative distance
        travelled since time 0
        """
        return lambda t: t * (T ** 5 * (a_0 * t + 2 * v_0) + T ** 2 * t ** 2 * (
                -3 * T ** 2 * a_0 - 4 * T * (3 * v_0 + 2 * v_T) + 20 * dx + 20 * v_T * (T - T_m)) + T * t ** 3 * (
                                      3 * T ** 2 * a_0 + 2 * T * (8 * v_0 + 7 * v_T) - 30 * dx - 30 * v_T * (
                                      T - T_m)) + t ** 4 * (
                                      -T ** 2 * a_0 - 6 * T * (v_0 + v_T) + 12 * dx + 12 * v_T * (T - T_m))) / (
                                     2 * T ** 5)

    @staticmethod
    def distance_from_target(a_0: float, v_0: float, v_T: float, dx: float, T: float, T_m: float):
        """
        relative distance travelled by ego at time t, given a solution to the conditions in the parameters
        :param a_0: [m/sec^2] acceleration at time 0
        :param v_0: [m/sec] velocity at time 0
        :param v_T: [m/sec] terminal velocity (at time T)
        :param dx: [m] initial distance to target in time 0
        :param T: [sec] horizon
        :return: lambda function(s) that takes relative time in seconds and returns the relative distance
        travelled since time 0
        """
        return lambda t: (-T ** 5 * t * (a_0 * t + 2 * v_0) + 2 * T ** 5 * (dx + t * v_T) + T ** 2 * t ** 3 * (
            3 * T ** 2 * a_0 + 4 * T * (3 * v_0 + 2 * v_T)
            - 20 * dx - 20 * v_T * (T - T_m)) - T * t ** 4 * (
                              3 * T ** 2 * a_0 + 2 * T * (8 * v_0 + 7 * v_T) - 30 * dx - 30 * v_T * (T - T_m))
                          + t ** 5 * (T ** 2 * a_0 + 6 * T * (v_0 + v_T) - 12 * dx - 12 * v_T * (T - T_m))) / (
                                     2 * T ** 5)

    @staticmethod
    def distance_from_target_derivative_coefs(a_0: float, v_0: float, v_T: float, dx: float, T: float, T_m: float):
        """
        coefficients of the derivative of the distance profile to a target vehicle
        :param a_0: [m/sec^2] acceleration at time 0
        :param v_0: [m/sec] velocity at time 0
        :param v_T: [m/sec] terminal velocity (at time T)
        :param dx: [m] distance to travel between time 0 and time T (see T_m as well)
        :param T: [sec] horizon
        :param T_m: [sec] T_m * v_T is added to dx
        :return: lambda function(s) that takes relative time in seconds and returns the velocity
        """
        coefs = np.array([5 * (T ** 2 * a_0 + 6 * T * (v_0 + v_T) - 12 * dx - 12 * v_T * (T - T_m)),
                          -4 * T * (3 * T ** 2 * a_0 + 2 * T * (8 * v_0 + 7 * v_T) - 30 * dx - 30 * v_T * (T - T_m)),
                          +3 * T ** 2 * (
                                  3 * T ** 2 * a_0 + 4 * T * (3 * v_0 + 2 * v_T) - 20 * dx - 20 * v_T * (T - T_m)),
                          -2 * T ** 5 * a_0,
                          2 * T ** 5 * (v_T - v_0)])
        return coefs

    @staticmethod
    def velocity_profile_function(a_0: float, v_0: float, v_T: float, dx: float, T: float, T_m: float):
        """
        velocity of ego at time t, given a solution to the conditions in the parameters
        :param a_0: [m/sec^2] acceleration at time 0
        :param v_0: [m/sec] velocity at time 0
        :param v_T: [m/sec] terminal velocity (at time T)
        :param dx: [m] distance to travel between time 0 and time T (see T_m as well)
        :param T: [sec] horizon
        :param T_m: [sec] T_m * v_T is added to dx
        :return: lambda function(s) that takes relative time in seconds and returns the velocity
        """
        return lambda t: (2 * T ** 5 * (a_0 * t + v_0) + 3 * T ** 2 * t ** 2 * (
                -3 * T ** 2 * a_0 - 4 * T * (3 * v_0 + 2 * v_T) + 20 * dx +
                20 * v_T * (T - T_m)) + 4 * T * t ** 3 * (
                                  3 * T ** 2 * a_0 + 2 * T * (8 * v_0 + 7 * v_T) - 30 * dx - 30 * v_T * (T - T_m))
                          + 5 * t ** 4 * (-T ** 2 * a_0 - 6 * T * (v_0 + v_T) + 12 * dx + 12 * v_T * (T - T_m))) / (
                                 2 * T ** 5)

    @staticmethod
    def velocity_profile_derivative_coefs(a_0: float, v_0: float, v_T: float, dx: float, T: float, T_m: float):
        """
        coefficients of the derivative of the velocity profile to a target vehicle
        :param a_0: [m/sec^2] acceleration at time 0
        :param v_0: [m/sec] velocity at time 0
        :param v_T: [m/sec] terminal velocity (at time T)
        :param dx: [m] distance to travel between time 0 and time T
        :param T: [sec] horizon
        :param T_m: [sec] T_m * v_T is added to dx
        :return: lambda function(s) that takes relative time in seconds and returns the velocity
        """
        coefs = np.array([10 * (-T ** 2 * a_0 - 6 * T * (v_0 + v_T) + 12 * dx + 12 * v_T * (T - T_m)),
                          + 6 * T * (3 * T ** 2 * a_0 + 2 * T * (8 * v_0 + 7 * v_T) - 30 * dx - 30 * v_T * (T - T_m)),
                          - 3 * T ** 2 * (
                              3 * T ** 2 * a_0 + 4 * T * (3 * v_0 + 2 * v_T) - 20 * dx - 20 * v_T * (T - T_m)),
                          T ** 5 * a_0]) / T ** 5
        return coefs

    @staticmethod
    def acceleration_profile_function(a_0: float, v_0: float, v_T: float, dx: float, T: float, T_m: float):
        """
        acceleration of ego at time t, given a solution to the conditions in the parameters
        :param a_0: [m/sec^2] acceleration at time 0
        :param v_0: [m/sec] velocity at time 0
        :param v_T: [m/sec] terminal velocity (at time T)
        :param dx: [m] distance to travel between time 0 and time T
        :param T: [sec] horizon
        :param T_m: [sec] T_m * v_T is added to dx
        :return: lambda function(s) that takes relative time in seconds and returns the velocity
        """
        return lambda t: np.inner(
            QuinticPoly1D.velocity_profile_derivative_coefs(a_0, v_0, v_T, dx, T, T_m),
            np.array([t ** 3, t ** 2, t, 1]))

    @staticmethod
    def acceleration_profile_derivative_coefs(a_0: float, v_0: float, v_T: float, dx: float, T: float, T_m: float):
        """
        coefficients of the derivative of the acceleration profile
        :param a_0: [m/sec^2] acceleration at time 0
        :param v_0: [m/sec] velocity at time 0
        :param v_T: [m/sec] terminal velocity (at time T)
        :param dx: [m] distance to travel between time 0 and time T
        :param T: [sec] horizon
        :return: lambda function(s) that takes relative time in seconds and returns the velocity
        """
        coefs = np.array([30 * (-T ** 2 * a_0 - 6 * T * (v_0 + v_T) + 12 * dx + 12 * v_T * (T - T_m)),
                          + 12 * T * (3 * T ** 2 * a_0 + 2 * T * (8 * v_0 + 7 * v_T) - 30 * dx - 30 * v_T * (T - T_m)),
                          - 3 * T ** 2 * (3 * T ** 2 * a_0 + 4 * T * (3 * v_0 + 2 * v_T) - 20 * dx - 20 * v_T * (T - T_m))]) / T ** 5
        return coefs<|MERGE_RESOLUTION|>--- conflicted
+++ resolved
@@ -116,13 +116,8 @@
         poly = Math.polyder2d(poly_coefs, m=degree)
 
         # TODO: implement tests for those cases
-<<<<<<< HEAD
-        if poly_der.shape[-1] == 0: # No derivative - polynomial is constant
-            if poly.shape[-1] == 0: # Also polynomial is zero (null)
-=======
         if poly_der.shape[-1] == 0:  # No derivative - polynomial is constant
             if poly.shape[-1] == 0:  # Also polynomial is zero (null)
->>>>>>> 1d2c3658
                 return NumpyUtils.is_in_limits(np.full((poly.shape[0], 1), 0), limits)
             else:
                 return NumpyUtils.is_in_limits(poly[:, 0], limits)
@@ -141,11 +136,7 @@
         is_suspected_value_in_limits = NumpyUtils.is_almost_in_limits(acc_suspected_values, limits)
 
         # for all non-complex extrema points that are inside the time range, verify their values are in [a_min, a_max]
-<<<<<<< HEAD
-        return np.all(np.logical_or(np.logical_not(is_suspected_point_in_time_range), is_suspected_value_in_limits), axis=1, keepdims=True)
-=======
         return np.all(np.logical_or(np.logical_not(is_suspected_point_in_time_range), is_suspected_value_in_limits), axis=1)
->>>>>>> 1d2c3658
 
     @classmethod
     def are_accelerations_in_limits(cls, poly_coefs: np.ndarray, T_vals: np.ndarray, acc_limits: Limits) -> np.ndarray:
