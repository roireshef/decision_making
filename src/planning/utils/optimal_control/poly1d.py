--- conflicted
+++ resolved
@@ -388,28 +388,11 @@
         :return: lambda function(s) that takes relative time in seconds and returns the relative distance
         travelled since time 0
         """
-<<<<<<< HEAD
-        return lambda t: t * (T ** 5 * (0.5 * a_0 * t + 1.0 * v_0) + T ** 2 * t ** 2 *
-                              (-1.5 * T ** 2 * a_0 - T * (6.0 * v_0 + 4.0 * v_T) + 10.0 * ds + 10.0 * v_T * (T - T_m)) +
-                              T * t ** 3 * (1.5 * T ** 2 * a_0 + T * (8.0 * v_0 + 7.0 * v_T) - 15.0 * ds -
-                                            15.0 * v_T * (T - T_m)) + t ** 4 * (-0.5 * T ** 2 * a_0 - 3.0 * T *
-                                                                                (v_0 + v_T) + 6.0 * ds + 6.0 * v_T *
-                                                                                (T - T_m))) / T ** 5
-
-        # return lambda t: (-T ** 5 * t * (a_0 * t + 2 * v_0) + 2 * T ** 5 * (ds + t * v_T) + T ** 2 * t ** 3 * (
-        #             3 * T ** 2 * a_0 + 4 * T * (3 * v_0 + 2 * v_T)
-        #             - 20 * ds - 20 * v_T * (T - T_m)) - T * t ** 4 * (
-        #                               3 * T ** 2 * a_0 + 2 * T * (8 * v_0 + 7 * v_T) - 30 * ds
-        #                               - 30 * v_T * (T - T_m)) + t ** 5 * (
-        #                               T ** 2 * a_0 + 6 * T * (v_0 + v_T) - 12 * ds - 12 * v_T * (T - T_m))) / (
-        #                              2 * T ** 5)
-=======
         return lambda t: t * (T ** 5 * (a_0 * t + 2 * v_0) + T ** 2 * t ** 2 * (
             -3 * T ** 2 * a_0 - 4 * T * (3 * v_0 + 2 * v_T) + 20 * ds + 20 * v_T * (T - T_m)) + T * t ** 3 * (
                                   3 * T ** 2 * a_0 + 2 * T * (8 * v_0 + 7 * v_T) - 30 * ds - 30 * v_T * (
                                       T - T_m)) + t ** 4 * (
                                   -T ** 2 * a_0 - 6 * T * (v_0 + v_T) + 12 * ds + 12 * v_T * (T - T_m))) / (2 * T ** 5)
->>>>>>> ada4f8bb
 
     @staticmethod
     def distance_from_target_derivative_coefs(a_0: float, v_0: float, v_T: float, ds: float, T: float, T_m: float):
