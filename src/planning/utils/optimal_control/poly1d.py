from abc import abstractmethod
from typing import Union

import numpy as np

from decision_making.src.planning.types import Limits, BoolArray
from decision_making.src.planning.utils.math_utils import Math
from decision_making.src.planning.utils.numpy_utils import NumpyUtils


class Poly1D:
    @staticmethod
    @abstractmethod
    def num_coefs():
        pass

    @staticmethod
    @abstractmethod
    def time_constraints_tensor(terminal_times: np.ndarray) -> np.ndarray:
        """
        Given polynomial setting, this function returns A as a tensor with the first dimension iterating
        over different values of T (time-horizon) provided in <terminal_times>
        :param terminal_times: 1D numpy array of different values for T
        :return: 3D numpy array of shape [len(terminal_times), self.num_coefs(), self.num_coefs()]
        """
        pass

    @staticmethod
    def inverse_time_constraints_tensor(terminal_times: np.ndarray) -> np.ndarray:
        """
        Given polynomial setting, this function returns array of inverse matrices of time constraints tensors
        with the first dimension iterating over different values of T (time-horizon) provided in <terminal_times>
        :param terminal_times: 1D numpy array of different values for T
        :return: 3D numpy array of shape [len(terminal_times), self.num_coefs(), self.num_coefs()]
        """
        pass

    @staticmethod
    @abstractmethod
    def cumulative_jerk(poly_coefs: np.ndarray, T: Union[float, np.ndarray]):
        """
        Computes cumulative jerk from time 0 to time T for the x(t) whose coefficients are given in <poly_coefs>
        :param poly_coefs: distance polynomial coefficients
        :param T: relative time in seconds
        :return: [float] the cummulative jerk: sum(x'''(t)^2)
        """
        pass

    @classmethod
    def jerk_between(cls, poly_coefs: np.ndarray, a: Union[float, np.ndarray], b: Union[float, np.ndarray]):
        return cls.cumulative_jerk(poly_coefs, b) - cls.cumulative_jerk(poly_coefs, a)

    @staticmethod
    def solve(A_inv: np.ndarray, constraints: np.ndarray) -> np.ndarray:
        """
        Given a 1D polynom x(t) with self.num_coefs() differential constraints on t0 (initial time) and tT (terminal time),
        this code solves the problem of minimizing the sum of its squared third-degree derivative sum[ x'''(t) ^ 2 ]
        according to:
        {Local path planning and motion control for AGV in positioning. In IEEE/RSJ International Workshop on
        Intelligent Robots and Systems’ 89. The Autonomous Mobile Robots and Its Applications. IROS’89.
        Proceedings., pages 392–397, 1989}
        :param A_inv: given that the constraints are Ax = B, and x are the polynom coeficients to seek,
        this is the A ^ -1
        :param constraints: given that the constraints are Ax = B, and x are the polynom coeficients to seek,
        every row in here is a B (so that this variable can hold a set of B's that results in a set of solutions)
        :return: x(t) coefficients
        """
        poly_coefs = np.fliplr(np.dot(constraints, A_inv.transpose()))
        return poly_coefs

    @staticmethod
    def zip_solve(A_inv: np.ndarray, constraints: np.ndarray) -> np.ndarray:
        poly_coefs = np.fliplr(np.einsum('ijk,ik->ij', A_inv, constraints))
        return poly_coefs

    @staticmethod
    def polyval_with_derivatives(poly_coefs: np.ndarray, time_samples: np.ndarray) -> np.ndarray:
        """
        For each x(t) position polynomial(s) and time-sample it generates 3 values:
          1. position (evaluation of the polynomial)
          2. velocity (evaluation of the 1st derivative of the polynomial)
          2. acceleration (evaluation of the 2st derivative of the polynomial)
        :param poly_coefs: 2d numpy array [MxL] of the (position) polynomials coefficients, where
         each row out of the M is a different polynomial and contains L coefficients
        :param time_samples: 1d numpy array [K] of the time stamps for the evaluation of the polynomials
        :return: 3d numpy array [M,K,3] with the following dimensions:
            [position value, velocity value, acceleration value]
        """
        # compute the coefficients of the polynom's 1st derivative (m=1)
        poly_dot_coefs = Math.polyder2d(poly_coefs, m=1)
        # compute the coefficients of the polynom's 2nd derivative (m=2)
        poly_dotdot_coefs = Math.polyder2d(poly_coefs, m=2)

        x_vals = Math.polyval2d(poly_coefs, time_samples)
        x_dot_vals = Math.polyval2d(poly_dot_coefs, time_samples)
        x_dotdot_vals = Math.polyval2d(poly_dotdot_coefs, time_samples)

        return np.dstack((x_vals, x_dot_vals, x_dotdot_vals))

    @staticmethod
    def zip_polyval_with_derivatives(poly_coefs: np.ndarray, time_samples: np.ndarray) -> np.ndarray:
        """
        For n-th position polynomial and k-th element in n-th row of time-samples matrix (where n runs on all
        polynomials), it generates 3 values:
          1. position (evaluation of the polynomial)
          2. velocity (evaluation of the 1st derivative of the polynomial)
          3. acceleration (evaluation of the 2st derivative of the polynomial)
        :param poly_coefs: 2d numpy array [NxL] of the (position) polynomials coefficients, where
         each row out of the N is a different polynomial and contains L coefficients
        :param time_samples: 2d numpy array [NxK] of the time stamps for the evaluation of the polynomials
        :return: 3d numpy array [N,K,3] with the following dimensions:
            [position value, velocity value, acceleration value]
        """
        # compute the coefficients of the polynom's 1st derivative (m=1)
        poly_dot_coefs = Math.polyder2d(poly_coefs, m=1)
        # compute the coefficients of the polynom's 2nd derivative (m=2)
        poly_dotdot_coefs = Math.polyder2d(poly_coefs, m=2)

        x_vals = Math.zip_polyval2d(poly_coefs, time_samples)
        x_dot_vals = Math.zip_polyval2d(poly_dot_coefs, time_samples)
        x_dotdot_vals = Math.zip_polyval2d(poly_dotdot_coefs, time_samples)

        return np.dstack((x_vals, x_dot_vals, x_dotdot_vals))

    @classmethod
    def time_constraints_matrix(cls, T: float) -> np.ndarray:
        """
        Given the polynomial setting, this function returns A as a tensor with the first dimension iterating
        over different values of T (time-horizon) provided in <terminal_times>
        :param T: 1D numpy array of different values for T
        :return: 3D numpy array of shape [len(terminal_times), cls.num_coefs(), cls.num_coefs()]
        """
        return cls.time_constraints_tensor(np.array([T]))[0]

    @staticmethod
    def are_derivatives_in_limits(degree: int, poly_coefs: np.ndarray, T_vals: np.ndarray, limits: Limits):
        """
        Applies the following on a vector of polynomials and planning-times: given coefficients vector of a
        polynomial x(t), and restrictions on its <degree> derivative, return True if restrictions are met,
        False otherwise
        :param degree:
        :param poly_coefs: 2D numpy array with N polynomials and <cls.num_coefs()> coefficients each
        :param T_vals: 1D numpy array of planning-times [N]
        :param limits: minimal and maximal allowed values for the <degree> derivative of x(t)
        :return: 1D numpy array of booleans where True means the restrictions are met.
        """
        # a(0) and a(T) checks are omitted as they they are provided by the user.
        # compute extrema points, by finding the roots of the 3rd derivative
        poly_der = Math.polyder2d(poly_coefs, m=degree+1)
        poly = Math.polyder2d(poly_coefs, m=degree)

        # TODO: implement tests for those cases
        if poly_der.shape[-1] == 0:  # No derivative - polynomial is constant
            if poly.shape[-1] == 0:  # Also polynomial is zero (null)
                return NumpyUtils.is_in_limits(np.full((poly.shape[0], 1), 0), limits)
            else:
                return NumpyUtils.is_in_limits(poly[:, 0], limits)
        elif poly_der.shape[-1] == 1:  # 1st order derivative is constant - Polynomial is a*x+b
            # No need to test for t=0 (assuming it's valid), only t=T
            return NumpyUtils.is_in_limits(Math.polyval2d(poly, T_vals), limits)

        #  Find roots of jerk_poly (nan for complex or negative roots).
        acc_suspected_points = Math.find_real_roots_in_limits(poly_der, value_limits=np.array([0, np.inf]))
        acc_suspected_values = Math.zip_polyval2d(poly, acc_suspected_points)

        # are extrema points out of [0, T] range and are they non-complex
        is_suspected_point_in_time_range = (acc_suspected_points <= T_vals[:, np.newaxis])

        # check if extrema values are within [a_min, a_max] limits or very close to the limits
        is_suspected_value_in_limits = NumpyUtils.is_almost_in_limits(acc_suspected_values, limits)

        # for all non-complex extrema points that are inside the time range, verify their values are in [a_min, a_max]
        return np.all(np.logical_or(np.logical_not(is_suspected_point_in_time_range), is_suspected_value_in_limits), axis=1)

    @classmethod
    def are_accelerations_in_limits(cls, poly_coefs: np.ndarray, T_vals: np.ndarray, acc_limits: Limits) -> np.ndarray:
        return cls.are_derivatives_in_limits(degree=2, poly_coefs=poly_coefs, T_vals=T_vals, limits=acc_limits)

    @classmethod
    def is_acceleration_in_limits(cls, poly_coefs: np.ndarray, T: float, acc_limits: Limits) -> bool:
        """
        given coefficients vector of a polynomial x(t), and restrictions on the acceleration values,
        return True if restrictions are met, False otherwise
        :param poly_coefs: 1D numpy array of x(t)'s coefficients
        :param T: planning time horizon [sec]
        :param acc_limits: minimal and maximal allowed values of acceleration/deceleration [m/sec^2]
        :return: True if restrictions are met, False otherwise
        """
        return cls.are_accelerations_in_limits(np.array([poly_coefs]), np.array([T]), acc_limits)[0]

    @classmethod
    def are_velocities_in_limits(cls, poly_coefs: np.ndarray, T_vals: np.ndarray, vel_limits: Limits) -> np.ndarray:
        """
        Applies the following on a vector of polynomials and planning-times: given coefficients vector of a
        polynomial x(t), and restrictions on the velocity values, return True if restrictions are met,
        False otherwise
        :param poly_coefs: 2D numpy array with N polynomials and 6 coefficients each [Nx6]
        :param T_vals: 1D numpy array of planning-times [N]
        :param vel_limits: minimal and maximal allowed values of velocities [m/sec]
        :return: 1D numpy array of booleans where True means the restrictions are met.
        """
        return cls.are_derivatives_in_limits(degree=1, poly_coefs=poly_coefs, T_vals=T_vals, limits=vel_limits)

    @classmethod
    def is_velocity_in_limits(cls, poly_coefs: np.ndarray, T: float, vel_limits: Limits) -> bool:
        """
        given coefficients vector of a polynomial x(t), and restrictions on the velocity values,
        return True if restrictions are met, False otherwise
        :param poly_coefs: 1D numpy array of x(t)'s coefficients
        :param T: planning time horizon [sec]
        :param vel_limits: minimal and maximal allowed values of velocities [m/sec]
        :return: True if restrictions are met, False otherwise
        """
        return cls.are_velocities_in_limits(np.array([poly_coefs]), np.array([T]), vel_limits)[0]

    @classmethod
    def solve_1d_bvp(cls, constraints: np.ndarray, T: float) -> np.ndarray:
        """
        Solves the two-point boundary value problem in 1D, given a set of constraints over the initial and terminal states.
        :param constraints: 3D numpy array of a set of constraints over the initial and terminal states
        :param T: longitudinal/lateral trajectory duration (sec.), relative to ego. T has to be a multiple of WerlingPlanner.dt
        :return: a poly-coefficients-matrix of rows in the form [c0_s, c1_s, ... c5_s] or [c0_d, ..., c5_d]
        """
        assert constraints.shape[-1] == cls.num_coefs(), "%s should get constraints of size %s (got %s)" % \
                                                         (cls.__name__, cls.num_coefs(), constraints.shape[-1])
        A = cls.time_constraints_matrix(T)
        A_inv = np.linalg.inv(A)
        poly_coefs = cls.solve(A_inv, constraints)
        return poly_coefs


class QuarticPoly1D(Poly1D):
    @staticmethod
    def num_coefs():
        return 5

    @staticmethod
    def is_tracking_mode(v_0: np.array, v_T: np.array, a_0: np.array) -> np.array:
        """
        Checks if agent is in tracking mode, meaning the required velocity change is negligible and action time is actually
        zero.
        :param v_0: a vector of initial velocities
        :param v_T: a vector of terminal velocities
        :param a_0: a vector of initial accelerations
        :return: a vector of boolean values indicating if ego is in tracking mode, meaning it actually wants to stay at
        its current velocity (usually when it stabilizes on the desired velocity in a following action)
        """
        return np.logical_and(np.isclose(v_0, v_T, atol=1e-3, rtol=0), np.isclose(a_0, 0.0, atol=1e-3, rtol=0))

    @staticmethod
    def cumulative_jerk(poly_coefs: np.ndarray, T: Union[float, np.ndarray]):
        """
        Computes cumulative jerk from time 0 to time T for the x(t) whose coefficients are given in <poly_coefs>
        :param poly_coefs: distance polynomial coefficients
        :param T: relative time in seconds
        :return: [float] the cummulative jerk: sum(x'''(t)^2)
        """
        a4, a3, a2, a1, a0 = np.split(poly_coefs, 5, axis=-1)
        a4, a3, a2, a1, a0 = a4.flatten(), a3.flatten(), a2.flatten(), a1.flatten(), a0.flatten()
        return 36 * (a3 ** 2) * T + \
               144 * a3 * a4 * T ** 2 + \
               192 * a4 ** 2 * T ** 3

    @staticmethod
    def time_constraints_tensor(terminal_times: np.ndarray) -> np.ndarray:
        """
        Given the quartic polynomial setting, this function returns A as a tensor with the first dimension iterating
        over different values of T (time-horizon) provided in <terminal_times>
        :param terminal_times: 1D numpy array of different values for T
        :return: 3D numpy array of shape [len(terminal_times), 6, 6]
        """
        return np.array(
            [[[1.0, 0.0, 0.0, 0.0, 0.0],  # x(0)
              [0.0, 1.0, 0.0, 0.0, 0.0],  # x_dot(0)
              [0.0, 0.0, 2.0, 0.0, 0.0],  # x_dotdot(0)
              [0.0, 1.0, 2.0 * T, 3.0 * T ** 2, 4.0 * T ** 3],  # x_dot(T)
              [0.0, 0.0, 2.0, 6.0 * T, 12.0 * T ** 2]]  # x_dotdot(T)
             for T in terminal_times], dtype=np.float)

    @staticmethod
    def inverse_time_constraints_tensor(T: np.ndarray) -> np.ndarray:
        zeros = np.zeros_like(T)
        tensor = np.array([
            [1 + zeros, zeros, zeros, zeros, zeros],
            [zeros, 1 + zeros, zeros, zeros, zeros],
            [zeros, zeros, 0.5 + zeros, zeros, zeros],
            [zeros, -1/T**2, -2/(3*T), 1/T**2, -1/(3*T)],
            [zeros, 1/(2*T**3), 1/(4*T**2), -1/(2*T**3), 1/(4*T**2)]])
        return np.transpose(tensor, (2, 0, 1))

    @staticmethod
    def time_cost_function_derivative_coefs(w_T: np.ndarray, w_J: np.ndarray, a_0: np.ndarray, v_0: np.ndarray,
                                            v_T: np.ndarray):
        """
        For given weights and constraints on a jerk-optimal polynomial solution, this function returns a matrix that
        contains (in each row:) the coefficients of the derivative of the cost function use for finding the optimal time
        horizon: f(T) = w_T * T + w_J * J(T) where J(T) is the accumulated jerk for given time horizon T.
        :param w_T: weight for Time component
        :param w_J: weight for Jerk component
        :param a_0: [m/sec^2] acceleration at time 0
        :param v_0: [m/sec] velocity at time 0
        :param v_T: [m/sec] terminal velocity (at time T)
        :return: coefficient matrix for all possibilities
        """
        zeros = np.zeros(w_T.shape[0])
        return np.c_[w_T,
                     zeros,
                     - 4 * a_0 ** 2 * w_J, + 24 * (a_0 * v_T * w_J - a_0 * v_0 * w_J),
                     - 36 * v_0 ** 2 * w_J + 72 * v_0 * v_T * w_J - 36 * v_T ** 2 * w_J]

    @staticmethod
    def distance_profile_function(a_0: float, v_0: float, v_T: float, T: float):
        """
        relative distance travelled by ego at time t, given a solution to the conditions in the parameters
        :param a_0: [m/sec^2] acceleration at time 0
        :param v_0: [m/sec] velocity at time 0
        :param v_T: [m/sec] terminal velocity (at time T)
        :param T: [sec] horizon
        :return: lambda function(s) that takes relative time in seconds and returns the relative distance
        travelled since time 0
        """
        return lambda t: t * (6 * T ** 3 * (a_0 * t + 2 * v_0) - 4 * T * t ** 2 * (2 * T * a_0 + 3 * v_0 - 3 * v_T) +
                              3 * t ** 3 * (T * a_0 + 2 * v_0 - 2 * v_T)) / (12 * T ** 3)

    @staticmethod
    def velocity_profile_function(a_0: float, v_0: float, v_T: float, T: float):
        """
        velocity of ego at time t, given a solution to the conditions in the parameters
        :param a_0: [m/sec^2] acceleration at time 0
        :param v_0: [m/sec] velocity at time 0
        :param v_T: [m/sec] terminal velocity (at time T)
        :param T: [sec] horizon
        :return: lambda function(s) that takes relative time in seconds and returns the velocity
        """
        return lambda t: (T ** 3 * (a_0 * t + v_0)
                          - T * t ** 2 * (2 * T * a_0 + 3 * v_0 - 3 * v_T)
                          + t ** 3 * (T * a_0 + 2 * v_0 - 2 * v_T)) / T ** 3

    @staticmethod
    def velocity_profile_derivative_coefs(a_0: float, v_0: float, v_T: float, T: float):
        """
        coefficients of the derivative of the velocity profile
        :param a_0: [m/sec^2] acceleration at time 0
        :param v_0: [m/sec] velocity at time 0
        :param v_T: [m/sec] terminal velocity (at time T)
        :param T: [sec] horizon
        :return: coefficients of the derivative of the velocity profile polynomial
        """
        coefs = np.array([3 * (T * a_0 + 2 * v_0 - 2 * v_T),
                          - 2 * T * (2 * T * a_0 + 3 * v_0 - 3 * v_T),
                          T ** 3 * a_0]) / T ** 3
        return coefs

    @staticmethod
    def acceleration_profile_function(a_0: float, v_0: float, v_T: float, T: float):
        """
        acceleration of ego at time t, given a solution to the conditions in the parameters
        :param a_0: [m/sec^2] acceleration at time 0
        :param v_0: [m/sec] velocity at time 0
        :param v_T: [m/sec] terminal velocity (at time T)
        :param T: [sec] horizon
        :return: lambda function(s) that takes relative time in seconds and returns the acceleration
        """
        return lambda t: np.inner(
            QuarticPoly1D.velocity_profile_derivative_coefs(a_0, v_0, v_T, T),
            np.array([t ** 2, t, 1]))

    @staticmethod
    def acceleration_profile_derivative_coefs(a_0: float, v_0: float, v_T: float, T: float):
        """
        coefficients of the derivative of the acceleration profile
        :param a_0: [m/sec^2] acceleration at time 0
        :param v_0: [m/sec] velocity at time 0
        :param v_T: [m/sec] terminal velocity (at time T)
        :param T: [sec] horizon
        :return: coefficients of the derivative of the acceleration profile polynomial
        """
        coefs = np.array([6*(T * a_0 + 2 * v_0 - 2 * v_T),
                          - 2*T * (2 * T * a_0 + 3 * v_0 - 3 * v_T)]) / T ** 3
        return coefs

    @staticmethod
    def position_profile_coefficients(a_0: np.array, v_0: np.array, v_T: np.array, T: np.array):
        """
        Given a set of quartic actions, i.e. arrays of v_0, v_T, a_0 and T (all arrays of the same size), calculate
        coefficients for longitudinal polynomial profile for each action.
        :param a_0: array of initial accelerations
        :param v_0: array of initial velocities
        :param v_T: array of target velocities
        :param T: [sec] array of action times
        :return: 2D matrix of polynomials of shape Nx6, where N = T.shape[0]
        """
        zeros = np.zeros_like(T)
        return np.c_[
            (0.25 * T * a_0 + 0.5 * v_0 - 0.5 * v_T) / T ** 3,
            (-0.666666666666667 * T * a_0 - 1.0 * v_0 + 1.0 * v_T) / T ** 2,
            0.5 * a_0 + zeros,
            v_0 + zeros,
            zeros]


class QuinticPoly1D(Poly1D):
    """
    In the quintic polynomial setting we model our 2P-BVP problem as linear system of constraints Ax=b where
    x is a vector of the quintic polynomial coefficients; b is a vector of the values (p[t] is the value of the
    polynomial at time t): [p[0], p_dot[0], p_dotdot[0], p[T], p_dot[T], p_dotdot[T]]; A's rows are the
    polynomial elements at time 0 (first 3 rows) and T (last 3 rows) - the 3 rows in each block correspond to
    p, p_dot, p_dotdot.
    """

    @staticmethod
    def num_coefs():
        return 6

    @staticmethod
    def is_tracking_mode(v_0: float, v_T: np.array, a_0: float, s_0: np.array, T_m: float) -> np.array:
        """
        Checks if agent is in tracking mode, meaning the required velocity change is negligible and action time is actually
        zero.
        :param v_0: initial velocity
        :param v_T: a vector of terminal velocities
        :param a_0: initial acceleration
        :param s_0: a vector of initial distance to target
        :param T_m: headway (seconds to be behind a target)
        :return: a vector of boolean values indicating if ego is in tracking mode, meaning it actually wants to stay at
        its current velocity (usually when it stabilizes on the desired velocity in a following action)
        """
        return np.logical_and(np.isclose(v_0, v_T, atol=1e-3, rtol=0),
                              np.isclose(s_0, T_m*v_0, atol=1e-3, rtol=0)) if np.isclose(a_0, 0.0, atol=1e-3, rtol=0) else np.full(v_T.shape, False)

    @staticmethod
    def time_constraints_tensor(terminal_times: np.ndarray) -> np.ndarray:
        """
        Given the quintic polynomial setting, this function returns A as a tensor with the first dimension iterating
        over different values of T (time-horizon) provided in <terminal_times>
        :param terminal_times: 1D numpy array of different values for T
        :return: 3D numpy array of shape [len(terminal_times), 6, 6]
        """
        return np.array(
            [[[1.0, 0.0, 0.0, 0.0, 0.0, 0.0],  # x(0)
              [0.0, 1.0, 0.0, 0.0, 0.0, 0.0],  # x_dot(0)
              [0.0, 0.0, 2.0, 0.0, 0.0, 0.0],  # x_dotdot(0)
              [1.0, T, T ** 2, T ** 3, T ** 4, T ** 5],  # x(T)
              [0.0, 1.0, 2.0 * T, 3.0 * T ** 2, 4.0 * T ** 3, 5.0 * T ** 4],  # x_dot(T)
              [0.0, 0.0, 2.0, 6.0 * T, 12.0 * T ** 2, 20.0 * T ** 3]]  # x_dotdot(T)
             for T in terminal_times], dtype=np.float)

    @staticmethod
    def inverse_time_constraints_tensor(T: np.ndarray) -> np.ndarray:
        zeros = np.zeros_like(T)
        tensor = np.array([
            [1 + zeros, zeros, zeros, zeros, zeros, zeros],
            [zeros, 1 + zeros, zeros, zeros, zeros, zeros],
            [zeros, zeros, 0.5 + zeros, zeros, zeros, zeros],
            [-10 / T ** 3, -6 / T ** 2, -3 / (2 * T), 10 / T ** 3, -4 / T ** 2, 1 / (2 * T)],
            [15 / T ** 4, 8 / T ** 3, 3 / (2 * T ** 2), -15 / T ** 4, 7 / T ** 3, -1 / T ** 2],
            [-6 / T ** 5, -3 / T ** 4, -1 / (2 * T ** 3), 6 / T ** 5, -3 / T ** 4, 1 / (2 * T ** 3)]])
        return np.transpose(tensor, (2, 0, 1))

    @staticmethod
    def cumulative_jerk(poly_coefs: np.ndarray, T: Union[float, np.ndarray]):
        """
        Computes cumulative jerk from time 0 to time T for the x(t) whose coefficients are given in <poly_coefs>
        :param poly_coefs: distance polynomial coefficients
        :param T: relative time in seconds
        :return: [float] the cummulative jerk: sum(x'''(t)^2)
        """
        a5, a4, a3, a2, a1, a0 = np.split(poly_coefs, 6, axis=-1)
        a5, a4, a3, a2, a1, a0 = a5.flatten(), a4.flatten(), a3.flatten(), a2.flatten(), a1.flatten(), a0.flatten()
        return 36 * a3 ** 2 * T + \
               144 * a3 * a4 * T ** 2 + \
               (240 * a3 * a5 + 192 * a4 ** 2) * T ** 3 + \
               720 * a4 * a5 * T ** 4 + \
               720 * a5 ** 2 * T ** 5

    @staticmethod
    def time_cost_function_derivative_coefs(w_T: np.ndarray, w_J: np.ndarray, a_0: np.ndarray, v_0: np.ndarray,
                                            v_T: np.ndarray, dx: np.ndarray, T_m: np.ndarray):
        """
        For given weights and constraints on a jerk-optimal polynomial solution, this function returns a matrix that
        contains (in each row:) the coefficients of the derivative of the cost function use for finding the optimal time
        horizon: f(T) = w_T * T + w_J * J(T) where J(T) is the accumulated jerk for given time horizon T.
        :param w_T: weight for Time component
        :param w_J: weight for Jerk component
        :param a_0: [m/sec^2] acceleration at time 0
        :param v_0: [m/sec] velocity at time 0
        :param v_T: [m/sec] terminal velocity (at time T)
        :param dx: [m] distance to travel between time 0 and time T
        :param T_m: T_m: [sec] T_m * v_T is added to dx
        :return: coefficient matrix for all possibilities
        """
        zeros = np.zeros(w_T.shape[0])
        return np.c_[w_T,
                     zeros,
                     -9 * a_0 ** 2 * w_J,
                     -144 * a_0 * v_0 * w_J + 144 * a_0 * v_T * w_J,
                     -360 * T_m * a_0 * v_T * w_J + 360 * a_0 * dx * w_J - 576 * v_0 ** 2 * w_J + 1152 * v_0 * v_T * w_J - 576 * v_T ** 2 * w_J,
                     -2880 * T_m * v_0 * v_T * w_J + 2880 * T_m * v_T ** 2 * w_J + 2880 * dx * v_0 * w_J - 2880 * dx * v_T * w_J,
                     - 3600 * T_m ** 2 * v_T ** 2 * w_J + 7200 * T_m * dx * v_T * w_J - 3600 * dx ** 2 * w_J]

    @staticmethod
<<<<<<< HEAD
    def s_profile_coefficients(a_0: np.array, v_0: np.array, v_T: np.array, dx: np.array, T: np.array):
=======
    def position_profile_coefficients(a_0: np.array, v_0: np.array, v_T: np.array, dx: np.array, T: np.array):
>>>>>>> 84cebee1
        """
        Given a set of quintic actions, i.e. arrays of v_0, v_T, a_0, dx and T (all arrays of the same size), calculate
        coefficients for longitudinal polynomial profile for each action.
        :param a_0: array of initial accelerations
        :param v_0: array of initial velocities
        :param v_T: array of target velocities
        :param dx: [m] array of distances to travel between time 0 and time T
        :param T: [sec] array of action times
        :return: 2D matrix of polynomials of shape Nx6, where N = T.shape[0]
        """
        zeros = np.zeros_like(T)
        return np.c_[
            -a_0 / (2 * T ** 3) - 3 * v_0 / T ** 4 - 3 * v_T / T ** 4 + 6 * dx / T ** 5,
            3 * a_0 / (2 * T ** 2) + 8 * v_0 / T ** 3 + 7 * v_T / T ** 3 - 15 * dx / T ** 4,
            -3 * a_0 / (2 * T) - 6 * v_0 / T ** 2 - 4 * v_T / T ** 2 + 10 * dx / T ** 3,
            0.5 * a_0 + zeros,
            v_0 + zeros,
            zeros]

    @staticmethod
    def distance_profile_function(a_0: float, v_0: float, v_T: float, dx: float, T: float, T_m: float):
        """
        relative distance travelled by ego at time t, given a solution to the conditions in the parameters
        :param a_0: [m/sec^2] acceleration at time 0
        :param v_0: [m/sec] velocity at time 0
        :param v_T: [m/sec] terminal velocity (at time T)
        :param dx: [m] distance to travel between time 0 and time T (see T_m as well)
        :param T: [sec] horizon
        :param T_m: [sec] T_m * v_T is added to dx
        :return: lambda function(s) that takes relative time in seconds and returns the relative distance
        travelled since time 0
        """
        return lambda t: t * (T ** 5 * (a_0 * t + 2 * v_0) + T ** 2 * t ** 2 * (
                -3 * T ** 2 * a_0 - 4 * T * (3 * v_0 + 2 * v_T) + 20 * dx + 20 * v_T * (T - T_m)) + T * t ** 3 * (
                                      3 * T ** 2 * a_0 + 2 * T * (8 * v_0 + 7 * v_T) - 30 * dx - 30 * v_T * (
                                      T - T_m)) + t ** 4 * (
                                      -T ** 2 * a_0 - 6 * T * (v_0 + v_T) + 12 * dx + 12 * v_T * (T - T_m))) / (
                                     2 * T ** 5)

    @staticmethod
    def distance_from_target(a_0: float, v_0: float, v_T: float, dx: float, T: float, T_m: float):
        """
        relative distance travelled by ego at time t, given a solution to the conditions in the parameters
        :param a_0: [m/sec^2] acceleration at time 0
        :param v_0: [m/sec] velocity at time 0
        :param v_T: [m/sec] terminal velocity (at time T)
        :param dx: [m] initial distance to target in time 0
        :param T: [sec] horizon
        :return: lambda function(s) that takes relative time in seconds and returns the relative distance
        travelled since time 0
        """
        return lambda t: (-T ** 5 * t * (a_0 * t + 2 * v_0) + 2 * T ** 5 * (dx + t * v_T) + T ** 2 * t ** 3 * (
            3 * T ** 2 * a_0 + 4 * T * (3 * v_0 + 2 * v_T)
            - 20 * dx - 20 * v_T * (T - T_m)) - T * t ** 4 * (
                              3 * T ** 2 * a_0 + 2 * T * (8 * v_0 + 7 * v_T) - 30 * dx - 30 * v_T * (T - T_m))
                          + t ** 5 * (T ** 2 * a_0 + 6 * T * (v_0 + v_T) - 12 * dx - 12 * v_T * (T - T_m))) / (
                                     2 * T ** 5)

    @staticmethod
    def distance_from_target_derivative_coefs(a_0: float, v_0: float, v_T: float, dx: float, T: float, T_m: float):
        """
        coefficients of the derivative of the distance profile to a target vehicle
        :param a_0: [m/sec^2] acceleration at time 0
        :param v_0: [m/sec] velocity at time 0
        :param v_T: [m/sec] terminal velocity (at time T)
        :param dx: [m] distance to travel between time 0 and time T (see T_m as well)
        :param T: [sec] horizon
        :param T_m: [sec] T_m * v_T is added to dx
        :return: lambda function(s) that takes relative time in seconds and returns the velocity
        """
        coefs = np.array([5 * (T ** 2 * a_0 + 6 * T * (v_0 + v_T) - 12 * dx - 12 * v_T * (T - T_m)),
                          -4 * T * (3 * T ** 2 * a_0 + 2 * T * (8 * v_0 + 7 * v_T) - 30 * dx - 30 * v_T * (T - T_m)),
                          +3 * T ** 2 * (
                                  3 * T ** 2 * a_0 + 4 * T * (3 * v_0 + 2 * v_T) - 20 * dx - 20 * v_T * (T - T_m)),
                          -2 * T ** 5 * a_0,
                          2 * T ** 5 * (v_T - v_0)])
        return coefs

    @staticmethod
    def velocity_profile_function(a_0: float, v_0: float, v_T: float, dx: float, T: float, T_m: float):
        """
        velocity of ego at time t, given a solution to the conditions in the parameters
        :param a_0: [m/sec^2] acceleration at time 0
        :param v_0: [m/sec] velocity at time 0
        :param v_T: [m/sec] terminal velocity (at time T)
        :param dx: [m] distance to travel between time 0 and time T (see T_m as well)
        :param T: [sec] horizon
        :param T_m: [sec] T_m * v_T is added to dx
        :return: lambda function(s) that takes relative time in seconds and returns the velocity
        """
        return lambda t: (2 * T ** 5 * (a_0 * t + v_0) + 3 * T ** 2 * t ** 2 * (
                -3 * T ** 2 * a_0 - 4 * T * (3 * v_0 + 2 * v_T) + 20 * dx +
                20 * v_T * (T - T_m)) + 4 * T * t ** 3 * (
                                  3 * T ** 2 * a_0 + 2 * T * (8 * v_0 + 7 * v_T) - 30 * dx - 30 * v_T * (T - T_m))
                          + 5 * t ** 4 * (-T ** 2 * a_0 - 6 * T * (v_0 + v_T) + 12 * dx + 12 * v_T * (T - T_m))) / (
                                 2 * T ** 5)

    @staticmethod
    def velocity_profile_derivative_coefs(a_0: float, v_0: float, v_T: float, dx: float, T: float, T_m: float):
        """
        coefficients of the derivative of the velocity profile to a target vehicle
        :param a_0: [m/sec^2] acceleration at time 0
        :param v_0: [m/sec] velocity at time 0
        :param v_T: [m/sec] terminal velocity (at time T)
        :param dx: [m] distance to travel between time 0 and time T
        :param T: [sec] horizon
        :param T_m: [sec] T_m * v_T is added to dx
        :return: lambda function(s) that takes relative time in seconds and returns the velocity
        """
        coefs = np.array([10 * (-T ** 2 * a_0 - 6 * T * (v_0 + v_T) + 12 * dx + 12 * v_T * (T - T_m)),
                          + 6 * T * (3 * T ** 2 * a_0 + 2 * T * (8 * v_0 + 7 * v_T) - 30 * dx - 30 * v_T * (T - T_m)),
                          - 3 * T ** 2 * (
                              3 * T ** 2 * a_0 + 4 * T * (3 * v_0 + 2 * v_T) - 20 * dx - 20 * v_T * (T - T_m)),
                          T ** 5 * a_0]) / T ** 5
        return coefs

    @staticmethod
    def acceleration_profile_function(a_0: float, v_0: float, v_T: float, dx: float, T: float, T_m: float):
        """
        acceleration of ego at time t, given a solution to the conditions in the parameters
        :param a_0: [m/sec^2] acceleration at time 0
        :param v_0: [m/sec] velocity at time 0
        :param v_T: [m/sec] terminal velocity (at time T)
        :param dx: [m] distance to travel between time 0 and time T
        :param T: [sec] horizon
        :param T_m: [sec] T_m * v_T is added to dx
        :return: lambda function(s) that takes relative time in seconds and returns the velocity
        """
        return lambda t: np.inner(
            QuinticPoly1D.velocity_profile_derivative_coefs(a_0, v_0, v_T, dx, T, T_m),
            np.array([t ** 3, t ** 2, t, 1]))

    @staticmethod
    def acceleration_profile_derivative_coefs(a_0: float, v_0: float, v_T: float, dx: float, T: float, T_m: float):
        """
        coefficients of the derivative of the acceleration profile
        :param a_0: [m/sec^2] acceleration at time 0
        :param v_0: [m/sec] velocity at time 0
        :param v_T: [m/sec] terminal velocity (at time T)
        :param dx: [m] distance to travel between time 0 and time T
        :param T: [sec] horizon
        :return: lambda function(s) that takes relative time in seconds and returns the velocity
        """
        coefs = np.array([30 * (-T ** 2 * a_0 - 6 * T * (v_0 + v_T) + 12 * dx + 12 * v_T * (T - T_m)),
                          + 12 * T * (3 * T ** 2 * a_0 + 2 * T * (8 * v_0 + 7 * v_T) - 30 * dx - 30 * v_T * (T - T_m)),
                          - 3 * T ** 2 * (3 * T ** 2 * a_0 + 4 * T * (3 * v_0 + 2 * v_T) - 20 * dx - 20 * v_T * (T - T_m))]) / T ** 5
        return coefs<|MERGE_RESOLUTION|>--- conflicted
+++ resolved
@@ -499,11 +499,7 @@
                      - 3600 * T_m ** 2 * v_T ** 2 * w_J + 7200 * T_m * dx * v_T * w_J - 3600 * dx ** 2 * w_J]
 
     @staticmethod
-<<<<<<< HEAD
-    def s_profile_coefficients(a_0: np.array, v_0: np.array, v_T: np.array, dx: np.array, T: np.array):
-=======
     def position_profile_coefficients(a_0: np.array, v_0: np.array, v_T: np.array, dx: np.array, T: np.array):
->>>>>>> 84cebee1
         """
         Given a set of quintic actions, i.e. arrays of v_0, v_T, a_0, dx and T (all arrays of the same size), calculate
         coefficients for longitudinal polynomial profile for each action.
