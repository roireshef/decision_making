from abc import abstractmethod
from typing import Union

import numpy as np

from decision_making.src.global_constants import WERLING_TIME_RESOLUTION
from decision_making.src.planning.types import Limits
from decision_making.src.planning.utils.math import Math
from decision_making.src.planning.utils.numpy_utils import NumpyUtils


class Poly1D:
    @staticmethod
    @abstractmethod
    def num_coefs():
        pass

    @staticmethod
    @abstractmethod
    def time_constraints_tensor(terminal_times: np.ndarray) -> np.ndarray:
        pass

    @staticmethod
    @abstractmethod
    def cumulative_jerk(poly_coefs: np.ndarray, T: Union[float, np.ndarray]):
        pass

    @classmethod
    def jerk_between(cls, poly_coefs: np.ndarray, a: Union[float, np.ndarray], b: Union[float, np.ndarray]):
        return cls.cumulative_jerk(poly_coefs, b) - cls.cumulative_jerk(poly_coefs, a)

    @staticmethod
    def solve(A_inv: np.ndarray, constraints: np.ndarray) -> np.ndarray:
        """
        Given a 1D polynom x(t) with self.num_coefs() differential constraints on t0 (initial time) and tT (terminal time),
        this code solves the problem of minimizing the sum of its squared third-degree derivative sum[ x'''(t) ^ 2 ]
        according to:
        {Local path planning and motion control for AGV in positioning. In IEEE/RSJ International Workshop on
        Intelligent Robots and Systems’ 89. The Autonomous Mobile Robots and Its Applications. IROS’89.
        Proceedings., pages 392–397, 1989}
        :param A_inv: given that the constraints are Ax = B, and x are the polynom coeficients to seek,
        this is the A ^ -1
        :param constraints: given that the constraints are Ax = B, and x are the polynom coeficients to seek,
        every row in here is a B (so that this variable can hold a set of B's that results in a set of solutions)
        :return: x(t) coefficients
        """
        poly_coefs = np.fliplr(np.dot(constraints, A_inv.transpose()))
        return poly_coefs

    @staticmethod
    def zip_solve(A_inv: np.ndarray, constraints: np.ndarray) -> np.ndarray:
        poly_coefs = np.fliplr(np.einsum('ijk,ik->ij', A_inv, constraints))
        return poly_coefs

    @staticmethod
    def polyval_with_derivatives(poly_coefs: np.ndarray, time_samples: np.ndarray) -> np.ndarray:
        """
        For each x(t) position polynomial(s) and time-sample it generates 3 values:
          1. position (evaluation of the polynomial)
          2. velocity (evaluation of the 1st derivative of the polynomial)
          2. acceleration (evaluation of the 2st derivative of the polynomial)
        :param poly_coefs: 2d numpy array [MxL] of the quartic (position) polynomials coefficients, where
         each row out of the M is a different polynomial and contains L coefficients
        :param time_samples: 1d numpy array [K] of the time stamps for the evaluation of the polynomials
        :return: 3d numpy array [M,K,3] with the following dimnesions:
            1. solution (corresponds to a given polynomial coefficients  vector in <poly_coefs>)
            2. time stamp
            3. [position value, velocity value, acceleration value]
        """
        # compute the coefficients of the polynom's 1st derivative (m=1)
        poly_dot_coefs = np.apply_along_axis(func1d=np.polyder, axis=1, arr=poly_coefs, m=1)
        # compute the coefficients of the polynom's 2nd derivative (m=2)
        poly_dotdot_coefs = np.apply_along_axis(func1d=np.polyder, axis=1, arr=poly_coefs, m=2)

        x_vals = Math.polyval2d(poly_coefs, time_samples)
        x_dot_vals = Math.polyval2d(poly_dot_coefs, time_samples)
        x_dotdot_vals = Math.polyval2d(poly_dotdot_coefs, time_samples)

        return np.dstack((x_vals, x_dot_vals, x_dotdot_vals))

    @classmethod
    def time_constraints_matrix(cls, T: float) -> np.ndarray:
        """
        Given the polynomial setting, this function returns A as a tensor with the first dimension iterating
        over different values of T (time-horizon) provided in <terminal_times>
        :param terminal_times: 1D numpy array of different values for T
        :return: 3D numpy array of shape [len(terminal_times), cls.num_coefs(), cls.num_coefs()]
        """
        return cls.time_constraints_tensor(np.array([T]))[0]

    @staticmethod
    def are_derivatives_in_limits(degree: int, poly_coefs: np.ndarray, T_vals: np.ndarray, limits: Limits):
        """
                Applies the following on a vector of polynomials and planning-times: given coefficients vector of a
                polynomial x(t), and restrictions on its <degree> derivative, return True if restrictions are met,
                False otherwise
                :param degree:
                :param polys_coefs: 2D numpy array with N polynomials and <cls.num_coefs()> coefficients each
                :param T_vals: 1D numpy array of planning-times [N]
                :param limits: minimal and maximal allowed values for the <degree> derivative of x(t)
                :return: 1D numpy array of booleans where True means the restrictions are met.
                """
        # a(0) and a(T) checks are omitted as they they are provided by the user.
        # compute extrema points, by finding the roots of the 3rd derivative
        jerk_poly = Math.polyder2d(poly_coefs, m=degree + 1)
        acc_poly = Math.polyder2d(poly_coefs, m=degree)
        # Giving np.apply_along_axis a complex type enables us to get complex roots (which means acceleration doesn't
        # have extrema in range).

        #  Find roots of jerk_poly, either real or complex.
        acc_suspected_points = Poly1D.calc_polynomial_roots(jerk_poly)
        # Check whether the roots are real or complex. The problem is that real roots may have very small
        # imaginary part (e.g. 1e-15), which are identified as complex by numpy.
        # Therefore, we check if the imaginary part is close to 0.
        is_real = np.isclose(np.imag(acc_suspected_points), 0.0).astype(int)
        # If a root is found as real, then take it's real part. Otherwise take it as is.
        acc_suspected_points = np.real(acc_suspected_points) * is_real + acc_suspected_points * (1 - is_real)
        acc_suspected_values = Math.zip_polyval2d(acc_poly, acc_suspected_points)

        # are extrema points out of [0, T] range and are they non-complex
        is_suspected_point_in_time_range = np.greater_equal(acc_suspected_points, 0) & \
                                           np.less_equal(acc_suspected_points, T_vals[:, np.newaxis]) & \
                                           is_real

        # check if extrema values are within [a_min, a_max] limits
        is_suspected_value_in_limits = NumpyUtils.is_in_limits(acc_suspected_values, limits)

        # for all non-complex extrema points that are inside the time range, verify their values are in [a_min, a_max]
        return np.all(np.logical_or(np.logical_not(is_suspected_point_in_time_range), is_suspected_value_in_limits),
                      axis=1)

    @classmethod
    def are_accelerations_in_limits(cls, poly_coefs: np.ndarray, T_vals: np.ndarray, acc_limits: Limits) -> np.ndarray:
        return cls.are_derivatives_in_limits(degree=2, poly_coefs=poly_coefs, T_vals=T_vals, limits=acc_limits)

    @classmethod
    def is_acceleration_in_limits(cls, poly_coefs: np.ndarray, T: float, acc_limits: Limits) -> bool:
        """
        given coefficients vector of a polynomial x(t), and restrictions on the acceleration values,
        return True if restrictions are met, False otherwise
        :param poly_coefs: 1D numpy array of x(t)'s coefficients
        :param T: planning time horizon [sec]
        :param acc_limits: minimal and maximal allowed values of acceleration/deceleration [m/sec^2]
        :return: True if restrictions are met, False otherwise
        """
        return cls.are_accelerations_in_limits(np.array([poly_coefs]), np.array([T]), acc_limits)[0]

    @classmethod
    def are_velocities_in_limits(cls, poly_coefs: np.ndarray, T_vals: np.ndarray, vel_limits: Limits) -> np.ndarray:
        """
        Applies the following on a vector of polynomials and planning-times: given coefficients vector of a
        polynomial x(t), and restrictions on the velocity values, return True if restrictions are met,
        False otherwise
        :param polys_coefs: 2D numpy array with N polynomials and 6 coefficients each [Nx6]
        :param T_vals: 1D numpy array of planning-times [N]
        :param vel_limits: minimal and maximal allowed values of velocities [m/sec]
        :return: 1D numpy array of booleans where True means the restrictions are met.
        """
        pass

    @classmethod
    def is_velocity_in_limits(cls, poly_coefs: np.ndarray, T: float, vel_limits: Limits) -> bool:
        """
        given coefficients vector of a polynomial x(t), and restrictions on the velocity values,
        return True if restrictions are met, False otherwise
        :param poly_coefs: 1D numpy array of x(t)'s coefficients
        :param T: planning time horizon [sec]
        :param vel_limits: minimal and maximal allowed values of velocities [m/sec]
        :return: True if restrictions are met, False otherwise
        """
        return cls.are_velocities_in_limits(np.array([poly_coefs]), np.array([T]), vel_limits)[0]

    @staticmethod
    def calc_polynomial_roots(poly_coefs: np.ndarray):
        """
        calculate roots of polynomial with poly_coefs, either square or linear
        :param poly_coefs: 2D numpy array with N polynomials and 6 coefficients each [Nx6]
        :return: 2D numpy array with Nx2 or Nx1 roots, depending on the polynomials degree
        """
        if poly_coefs.shape[1] == 3:
            poly_coefs[poly_coefs[:, 0] == 0, 0] = np.finfo(np.float32).eps  # prevent zero first coefficient
            poly = poly_coefs.astype(np.complex)
            det = np.sqrt(poly[:, 1] ** 2 - 4 * poly[:, 0] * poly[:, 2])
            roots1 = (-poly[:, 1] + det) / (2 * poly[:, 0])
            roots2 = (-poly[:, 1] - det) / (2 * poly[:, 0])
            return np.c_[roots1, roots2]
        elif poly_coefs.shape[1] == 2:
            roots = -poly_coefs[:, 1] / poly_coefs[:, 0]
            return roots[:, np.newaxis]
        else:
            return np.apply_along_axis(np.roots, 1, poly_coefs.astype(np.complex))


class QuarticPoly1D(Poly1D):
    @staticmethod
    def num_coefs():
        return 5

    @staticmethod
    def cumulative_jerk(poly_coefs: np.ndarray, T: Union[float, np.ndarray]):
        a4, a3, a2, a1, a0 = np.split(poly_coefs, 5, axis=-1)
        a4, a3, a2, a1, a0 = a4.flatten(), a3.flatten(), a2.flatten(), a1.flatten(), a0.flatten()
        return 36 * (a3 ** 2) * T + \
               144 * a3 * a4 * T ** 2 + \
               192 * a4 ** 2 * T ** 3

    @staticmethod
    def time_constraints_tensor(terminal_times: np.ndarray) -> np.ndarray:
        """
        Given the quartic polynomial setting, this function returns A as a tensor with the first dimension iterating
        over different values of T (time-horizon) provided in <terminal_times>
        :param terminal_times: 1D numpy array of different values for T
        :return: 3D numpy array of shape [len(terminal_times), 6, 6]
        """
        return np.array(
            [[[1.0, 0.0, 0.0, 0.0, 0.0],  # x(0)
              [0.0, 1.0, 0.0, 0.0, 0.0],  # x_dot(0)
              [0.0, 0.0, 2.0, 0.0, 0.0],  # x_dotdot(0)
              [0.0, 1.0, 2.0 * T, 3.0 * T ** 2, 4.0 * T ** 3],  # x_dot(T)
              [0.0, 0.0, 2.0, 6.0 * T, 12.0 * T ** 2]]  # x_dotdot(T)
             for T in terminal_times], dtype=np.float)

    @classmethod
    def are_velocities_in_limits(cls, poly_coefs: np.ndarray, T_vals: np.ndarray, vel_limits: Limits) -> np.ndarray:
        """
        Applies the following on a vector of polynomials and planning-times: given coefficients vector of a
        polynomial x(t), and restrictions on the velocity values, return True if restrictions are met,
        False otherwise
        :param polys_coefs: 2D numpy array with N polynomials and 6 coefficients each [Nx6]
        :param T_vals: 1D numpy array of planning-times [N]
        :param vel_limits: minimal and maximal allowed values of velocities [m/sec]
        :return: 1D numpy array of booleans where True means the restrictions are met.
        """
        return cls.are_derivatives_in_limits(degree=1, poly_coefs=poly_coefs, T_vals=T_vals, limits=vel_limits)

    # TODO: document
    @staticmethod
    def time_cost_function(w_T: float, w_J: float, a_0: float, v_0: float, v_T: float):
        return lambda T: (T ** 4 * w_T + 4 * w_J * (
            T ** 2 * a_0 ** 2 + 3 * T * a_0 * v_0 - 3 * T * a_0 * v_T + 3 * v_0 ** 2 - 6 * v_0 * v_T + 3 * v_T ** 2)) / T ** 3

    @staticmethod
    def time_cost_function_derivative(w_T: float, w_J: float, a_0: float, v_0: float, v_T: float):
        return lambda T: (
                             T ** 4 * w_T
                             - 4 * T ** 2 * a_0 ** 2 * w_J
                             + 24 * T * (a_0 * v_T * w_J - a_0 * v_0 * w_J)
                             - 36 * v_0 ** 2 * w_J + 72 * v_0 * v_T * w_J - 36 * v_T ** 2 * w_J) / T ** 4

    @staticmethod
    def time_cost_function_derivative_coefs(w_T: np.ndarray, w_J: np.ndarray, a_0: np.ndarray, v_0: np.ndarray,
                                            v_T: np.ndarray):
        zeros = np.zeros(w_T.shape[0])
<<<<<<< HEAD
        coefs = np.c_[w_T, zeros, - 4 * a_0 ** 2 * w_J, + 24 * (a_0 * v_T * w_J - a_0 * v_0 * w_J), - 36 * v_0 ** 2 * w_J + 72 * v_0 * v_T * w_J - 36 * v_T ** 2 * w_J]
        return Math.roots(coefs)
=======
        return np.c_[w_T,
                     zeros,
                     - 4 * a_0 ** 2 * w_J, + 24 * (a_0 * v_T * w_J - a_0 * v_0 * w_J),
                     - 36 * v_0 ** 2 * w_J + 72 * v_0 * v_T * w_J - 36 * v_T ** 2 * w_J]
>>>>>>> c9237106

    @staticmethod
    def distance_profile_function(a_0: float, v_0: float, v_T: float, T: float):
        return lambda t: t * (6 * T ** 3 * (a_0 * t + 2 * v_0) - 4 * T * t ** 2 * (2 * T * a_0 + 3 * v_0 - 3 * v_T) +
                              3 * t ** 3 * (T * a_0 + 2 * v_0 - 2 * v_T)) / (12 * T ** 3)

    @staticmethod
    def velocity_profile_function(a_0: float, v_0: float, v_T: float, T: float):
        return lambda t: (T ** 3 * (a_0 * t + v_0) - T * t ** 2 * (2 * T * a_0 + 3 * v_0 - 3 * v_T) + t ** 3 * (
            T * a_0 + 2 * v_0 - 2 * v_T)) / T ** 3

    @staticmethod
    def acceleration_profile_function(a_0: float, v_0: float, v_T: float, T: float):
        return lambda t: (T ** 3 * a_0 - 2 * T * t * (2 * T * a_0 + 3 * v_0 - 3 * v_T) + 3 * t ** 2 * (
            T * a_0 + 2 * v_0 - 2 * v_T)) / T ** 3


class QuinticPoly1D(Poly1D):
    """
    In the quintic polynomial setting we model our 2P-BVP problem as linear system of constraints Ax=b where
    x is a vector of the quintic polynomial coefficients; b is a vector of the values (p[t] is the value of the
    polynomial at time t): [p[0], p_dot[0], p_dotdot[0], p[T], p_dot[T], p_dotdot[T]]; A's rows are the
    polynomial elements at time 0 (first 3 rows) and T (last 3 rows) - the 3 rows in each block correspond to
    p, p_dot, p_dotdot.
    """

    @staticmethod
    def num_coefs():
        return 6

    @staticmethod
    def time_constraints_tensor(terminal_times: np.ndarray) -> np.ndarray:
        """
        Given the quintic polynomial setting, this function returns A as a tensor with the first dimension iterating
        over different values of T (time-horizon) provided in <terminal_times>
        :param terminal_times: 1D numpy array of different values for T
        :return: 3D numpy array of shape [len(terminal_times), 6, 6]
        """
        return np.array(
            [[[1.0, 0.0, 0.0, 0.0, 0.0, 0.0],  # x(0)
              [0.0, 1.0, 0.0, 0.0, 0.0, 0.0],  # x_dot(0)
              [0.0, 0.0, 2.0, 0.0, 0.0, 0.0],  # x_dotdot(0)
              [1.0, T, T ** 2, T ** 3, T ** 4, T ** 5],  # x(T)
              [0.0, 1.0, 2.0 * T, 3.0 * T ** 2, 4.0 * T ** 3, 5.0 * T ** 4],  # x_dot(T)
              [0.0, 0.0, 2.0, 6.0 * T, 12.0 * T ** 2, 20.0 * T ** 3]]  # x_dotdot(T)
             for T in terminal_times], dtype=np.float)

    @classmethod
    def are_velocities_in_limits(cls, poly_coefs: np.ndarray, T_vals: np.ndarray, vel_limits: Limits) -> np.ndarray:
        """
        Applies the following on a vector of polynomials and planning-times: given coefficients vector of a
        polynomial x(t), and restrictions on the velocity values, return True if restrictions are met,
        False otherwise
        :param polys_coefs: 2D numpy array with N polynomials and 6 coefficients each [Nx6]
        :param T_vals: 1D numpy array of planning-times [N]
        :param vel_limits: minimal and maximal allowed values of velocities [m/sec]
        :return: 1D numpy array of booleans where True means the restrictions are met.
        """
        # For quintic polynomials 3rd degree np.roots calculation is in for loop and inefficient.
        # Then in this case check limits by velocities calculation in all sampled points.
        if len(T_vals) > 1:
            (min_T, max_T, dt) = (np.min(T_vals), np.max(T_vals), T_vals[1] - T_vals[0])
        else:
            dt = WERLING_TIME_RESOLUTION
            min_T = max_T = T_vals[0]
        vel_poly_s = Math.polyder2d(poly_coefs, m=1)
        traj_times = np.arange(dt, max_T - np.finfo(np.float16).eps, dt)  # from dt to max_T-dt
        times = np.array([traj_times, ] * len(T_vals))  # repeat full traj_times for all T_vals
        velocities = Math.zip_polyval2d(vel_poly_s, times)  # get velocities for all T_vals and all t[i,j] < T_vals[i]
        # zero irrelevant velocities to get lower triangular matrix: 0 <= t[i,j] < T_val[i]
        if len(T_vals) > 1:
            velocities = np.tril(velocities, int(round(min_T / dt)) - 2)
        return np.all(NumpyUtils.is_in_limits(velocities, vel_limits), axis=1)

    @staticmethod
    def cumulative_jerk(poly_coefs: np.ndarray, T: Union[float, np.ndarray]):
        a5, a4, a3, a2, a1, a0 = np.split(poly_coefs, 6, axis=-1)
        a5, a4, a3, a2, a1, a0 = a5.flatten(), a4.flatten(), a3.flatten(), a2.flatten(), a1.flatten(), a0.flatten()
        return 36 * a3 ** 2 * T + \
               144 * a3 * a4 * T ** 2 + \
               (240 * a3 * a5 + 192 * a4 ** 2) * T ** 3 + \
               720 * a4 * a5 * T ** 4 + \
               720 * a5 ** 2 * T ** 5

    # TODO: document
    @staticmethod
    def time_cost_function(w_T: float, w_J: float, a_0: float, v_0: float, v_T: float, ds: float):
        return lambda T: (T ** 6 * w_T + 3 * w_J * (
            3 * T ** 4 * a_0 ** 2 + 24 * T ** 3 * a_0 * v_0 - 24 * T ** 3 * a_0 * v_T - 40 * T ** 2 * a_0 * ds + 64 * T ** 2 * v_0 ** 2 - 128 * T ** 2 * v_0 * v_T + 64 * T ** 2 * v_T ** 2 - 240 * T * ds * v_0 + 240 * T * ds * v_T + 240 * ds ** 2)) / T ** 5

    @staticmethod
    def time_cost_function_derivative(w_T: float, w_J: float, a_0: float, v_0: float, v_T: float, ds: float):
        return lambda T: (
                             T ** 6 * w_T - 9 * T ** 4 * a_0 ** 2 * w_J - 144 * T ** 3 * a_0 * v_0 * w_J + 144 * T ** 3 * a_0 * v_T * w_J + 360 * T ** 2 * a_0 * ds * w_J - 576 * T ** 2 * v_0 ** 2 * w_J + 1152 * T ** 2 * v_0 * v_T * w_J - 576 * T ** 2 * v_T ** 2 * w_J + 2880 * T * ds * v_0 * w_J - 2880 * T * ds * v_T * w_J - 3600 * ds ** 2 * w_J) / T ** 6

    @staticmethod
    def time_cost_function_derivative_coefs(w_T: np.ndarray, w_J: np.ndarray, a_0: np.ndarray, v_0: np.ndarray,
                                            v_T: np.ndarray, ds: np.ndarray):
        zeros = np.zeros(w_T.shape[0])
<<<<<<< HEAD
        coefs = np.c_[w_T,
                      zeros,
                      -9*a_0**2*w_J,
                      -144*a_0*v_0*w_J + 144*a_0*v_T*w_J,
                      -360*T_m*a_0*v_T*w_J + 360*a_0*ds_0*w_J - 576*v_0**2*w_J + 1152*v_0*v_T*w_J - 576*v_T**2*w_J,
                      -2880*T_m*v_0*v_T*w_J + 2880*T_m*v_T**2*w_J + 2880*ds_0*v_0*w_J - 2880*ds_0*v_T*w_J,
                      - 3600*T_m**2*v_T**2*w_J + 7200*T_m*ds_0*v_T*w_J - 3600*ds_0**2*w_J]
        return Math.roots(coefs)

    @staticmethod
    def distance_profile_function(a_0: float, v_0: float, v_T: float, ds_0: float, T: float, T_m: float):
        return lambda t: (-T**5*t*(a_0*t + 2*v_0) + 2*T**5*(ds_0 + t*v_T) + T**2*t**3*(3*T**2*a_0 + 4*T*(3*v_0 + 2*v_T)
                            - 20*ds_0 - 20*v_T*(T - T_m)) - T*t**4*(3*T**2*a_0 + 2*T*(8*v_0 + 7*v_T) - 30*ds_0
                            - 30*v_T*(T - T_m)) + t**5*(T**2*a_0 + 6*T*(v_0 + v_T) - 12*ds_0 - 12*v_T*(T - T_m)))/(2*T**5)

    @staticmethod
    def distance_from_target_derivative_roots(a_0: float, v_0: float, v_T: float, ds_0: float, T: float, T_m: float):
        coefs = np.array([5*(T**2*a_0 + 6*T*(v_0 + v_T) - 12*ds_0 - 12*v_T*(T - T_m)),
                 -4*T*(3*T**2*a_0 + 2*T*(8*v_0 + 7*v_T)-30*ds_0-30*v_T*(T - T_m)),
                 +3*T**2*(3*T**2*a_0+4*T*(3 * v_0 + 2 * v_T)-20*ds_0-20*v_T*(T - T_m)),
                 -2*T**5*a_0,
                 2*T**5*(v_T-v_0)])
        return np.roots(np.transpose(coefs)[0])

    @staticmethod
    def velocity_profile_function(a_0: float, v_0: float, v_T: float, ds_0: float, T: float, T_m: float):
        return lambda t: (2*T**5*(a_0*t + v_0) + 3*T**2*t**2*(-3*T**2*a_0 - 4*T*(3*v_0 + 2*v_T) + 20*ds_0 +
                        20*v_T*(T - T_m)) + 4*T*t**3*(3*T**2*a_0 + 2*T*(8*v_0 + 7*v_T) - 30*ds_0 - 30*v_T*(T - T_m))
                          + 5*t**4*(-T**2*a_0 - 6*T*(v_0 + v_T) + 12*ds_0 + 12*v_T*(T - T_m)))/(2*T**5)

    @staticmethod
    def acceleration_profile_function(a_0: float, v_0: float, v_T: float, ds_0: float, T: float, T_m: float):
        return lambda t: (T**5*a_0 - 3*T**2*t*(3*T**2*a_0 + 4*T*(3*v_0 + 2*v_T) - 20*ds_0 - 20*v_T*(T - T_m))
                    + 6*T*t**2*(3*T**2*a_0 + 2*T*(8*v_0 + 7*v_T) - 30*ds_0 - 30*v_T*(T - T_m))
                          + 10*t**3*(-T**2*a_0 - 6*T*(v_0 + v_T) + 12*ds_0 + 12*v_T*(T - T_m)))/T**5
=======
        return np.c_[w_T,
                     zeros,
                     -9 * a_0 ** 2 * w_J,
                     -144 * a_0 * v_0 * w_J + 144 * a_0 * v_T * w_J,
                     360 * a_0 * ds * w_J - 576 * v_0 ** 2 * w_J + 1152 * v_0 * v_T * w_J - 576 * v_T ** 2 * w_J,
                     2880 * ds * v_0 * w_J - 2880 * ds * v_T * w_J,
                     -3600 * ds ** 2 * w_J]

    @staticmethod
    def distance_profile_function(a_0: float, v_0: float, v_T: float, dx: float, T: float):
        """
        relative distance travelled by ego at time t, given a solution to the conditions in the parameters
        :param a_0: [m/sec^2] acceleration at time 0
        :param v_0: [m/sec] velocity at time 0
        :param v_T: [m/sec] terminal velocity (at time T)
        :param dx: [m] distance to travel between time 0 and time T
        :param T: [sec] horizon
        :return: labmda function that takes relative time in seconds and returns the relative distance
        travelled since time 0
        """
        return lambda t: t * (T ** 5 * (a_0 * t + 2 * v_0) + T ** 2 * t ** 2 * (
            -3 * T ** 2 * a_0 + 20 * T * v_T - 4 * T * (3 * v_0 + 2 * v_T) + 20 * dx) + T * t ** 3 * (
                                  3 * T ** 2 * a_0 - 30 * T * v_T + 2 * T * (8 * v_0 + 7 * v_T) - 30 * dx) + t ** 4 * (
                                  -T ** 2 * a_0 + 12 * T * v_T - 6 * T * (v_0 + v_T) + 12 * dx)) / (2 * T ** 5)

    @staticmethod
    def velocity_profile_function(a_0: float, v_0: float, v_T: float, dx: float, T: float):
        """
        velocity of ego at time t, given a solution to the conditions in the parameters
        :param a_0: [m/sec^2] acceleration at time 0
        :param v_0: [m/sec] velocity at time 0
        :param v_T: [m/sec] terminal velocity (at time T)
        :param dx: [m] distance to travel between time 0 and time T
        :param T: [sec] horizon
        :return: labmda function that takes relative time in seconds and returns the velocity
        """
        return lambda t: (2 * T ** 5 * (a_0 * t + v_0) + 3 * T ** 2 * t ** 2 * (
            -3 * T ** 2 * a_0 + 20 * T * v_T - 4 * T * (3 * v_0 + 2 * v_T) + 20 * dx) + 4 * T * t ** 3 * (
                              3 * T ** 2 * a_0 - 30 * T * v_T + 2 * T * (8 * v_0 + 7 * v_T) - 30 * dx) + 5 * t ** 4 * (
                              -T ** 2 * a_0 + 12 * T * v_T - 6 * T * (v_0 + v_T) + 12 * dx)) / (2 * T ** 5)

    @staticmethod
    def acceleration_profile_function(a_0: float, v_0: float, v_T: float, dx: float, T: float):
        """
        acceleration of ego at time t, given a solution to the conditions in the parameters
        :param a_0: [m/sec^2] acceleration at time 0
        :param v_0: [m/sec] velocity at time 0
        :param v_T: [m/sec] terminal velocity (at time T)
        :param dx: [m] distance to travel between time 0 and time T
        :param T: [sec] horizon
        :return: labmda function that takes relative time in seconds and returns the velocity
        """
        return lambda t: (T ** 5 * a_0 - 3 * T ** 2 * t * (
            3 * T ** 2 * a_0 - 20 * T * v_T + 4 * T * (3 * v_0 + 2 * v_T) - 20 * dx) + 6 * T * t ** 2 * (
                              3 * T ** 2 * a_0 - 30 * T * v_T + 2 * T * (8 * v_0 + 7 * v_T) - 30 * dx) + 10 * t ** 3 * (
                              -T ** 2 * a_0 + 12 * T * v_T - 6 * T * (v_0 + v_T) + 12 * dx)) / T ** 5
>>>>>>> c9237106


class DynamicsCallables:
    """

    """

    def __init__(self, distance_function, velocity_function, acceleration_function):
        self._distance_function = distance_function
        self._velocity_function = velocity_function
        self._acceleration_function = acceleration_function

    def dynamics_for_time(self, time_points: np.ndarray):
        self._distance_function(time_points)
        self._velocity_function(time_points)
        self._acceleration_function(time_points)
        return np.hstack((self._distance_function(time_points), self._velocity_function(time_points),
                          self._acceleration_function(time_points)))<|MERGE_RESOLUTION|>--- conflicted
+++ resolved
@@ -1,5 +1,5 @@
 from abc import abstractmethod
-from typing import Union
+from typing import Union, Callable
 
 import numpy as np
 
@@ -237,29 +237,24 @@
     @staticmethod
     def time_cost_function(w_T: float, w_J: float, a_0: float, v_0: float, v_T: float):
         return lambda T: (T ** 4 * w_T + 4 * w_J * (
-            T ** 2 * a_0 ** 2 + 3 * T * a_0 * v_0 - 3 * T * a_0 * v_T + 3 * v_0 ** 2 - 6 * v_0 * v_T + 3 * v_T ** 2)) / T ** 3
+        T ** 2 * a_0 ** 2 + 3 * T * a_0 * v_0 - 3 * T * a_0 * v_T + 3 * v_0 ** 2 - 6 * v_0 * v_T + 3 * v_T ** 2)) / T ** 3
 
     @staticmethod
     def time_cost_function_derivative(w_T: float, w_J: float, a_0: float, v_0: float, v_T: float):
         return lambda T: (
-                             T ** 4 * w_T
-                             - 4 * T ** 2 * a_0 ** 2 * w_J
-                             + 24 * T * (a_0 * v_T * w_J - a_0 * v_0 * w_J)
-                             - 36 * v_0 ** 2 * w_J + 72 * v_0 * v_T * w_J - 36 * v_T ** 2 * w_J) / T ** 4
+                         T ** 4 * w_T
+                         - 4 * T ** 2 * a_0 ** 2 * w_J
+                         + 24 * T * (a_0 * v_T * w_J - a_0 * v_0 * w_J)
+                         - 36 * v_0 ** 2 * w_J + 72 * v_0 * v_T * w_J - 36 * v_T ** 2 * w_J) / T ** 4
 
     @staticmethod
     def time_cost_function_derivative_coefs(w_T: np.ndarray, w_J: np.ndarray, a_0: np.ndarray, v_0: np.ndarray,
                                             v_T: np.ndarray):
         zeros = np.zeros(w_T.shape[0])
-<<<<<<< HEAD
-        coefs = np.c_[w_T, zeros, - 4 * a_0 ** 2 * w_J, + 24 * (a_0 * v_T * w_J - a_0 * v_0 * w_J), - 36 * v_0 ** 2 * w_J + 72 * v_0 * v_T * w_J - 36 * v_T ** 2 * w_J]
-        return Math.roots(coefs)
-=======
         return np.c_[w_T,
                      zeros,
                      - 4 * a_0 ** 2 * w_J, + 24 * (a_0 * v_T * w_J - a_0 * v_0 * w_J),
                      - 36 * v_0 ** 2 * w_J + 72 * v_0 * v_T * w_J - 36 * v_T ** 2 * w_J]
->>>>>>> c9237106
 
     @staticmethod
     def distance_profile_function(a_0: float, v_0: float, v_T: float, T: float):
@@ -269,12 +264,12 @@
     @staticmethod
     def velocity_profile_function(a_0: float, v_0: float, v_T: float, T: float):
         return lambda t: (T ** 3 * (a_0 * t + v_0) - T * t ** 2 * (2 * T * a_0 + 3 * v_0 - 3 * v_T) + t ** 3 * (
-            T * a_0 + 2 * v_0 - 2 * v_T)) / T ** 3
+        T * a_0 + 2 * v_0 - 2 * v_T)) / T ** 3
 
     @staticmethod
     def acceleration_profile_function(a_0: float, v_0: float, v_T: float, T: float):
         return lambda t: (T ** 3 * a_0 - 2 * T * t * (2 * T * a_0 + 3 * v_0 - 3 * v_T) + 3 * t ** 2 * (
-            T * a_0 + 2 * v_0 - 2 * v_T)) / T ** 3
+        T * a_0 + 2 * v_0 - 2 * v_T)) / T ** 3
 
 
 class QuinticPoly1D(Poly1D):
@@ -346,66 +341,36 @@
 
     # TODO: document
     @staticmethod
-    def time_cost_function(w_T: float, w_J: float, a_0: float, v_0: float, v_T: float, ds: float):
+    def time_cost_function(w_T: float, w_J: float, a_0: float, v_0: float, v_T: float, ds: float, T_m: float):
         return lambda T: (T ** 6 * w_T + 3 * w_J * (
-            3 * T ** 4 * a_0 ** 2 + 24 * T ** 3 * a_0 * v_0 - 24 * T ** 3 * a_0 * v_T - 40 * T ** 2 * a_0 * ds + 64 * T ** 2 * v_0 ** 2 - 128 * T ** 2 * v_0 * v_T + 64 * T ** 2 * v_T ** 2 - 240 * T * ds * v_0 + 240 * T * ds * v_T + 240 * ds ** 2)) / T ** 5
-
-    @staticmethod
-    def time_cost_function_derivative(w_T: float, w_J: float, a_0: float, v_0: float, v_T: float, ds: float):
+        3 * T ** 4 * a_0 ** 2 + 24 * T ** 3 * a_0 * v_0 - 24 * T ** 3 * a_0 * v_T + 40 * T ** 2 * T_m * a_0 * v_T -
+        40 * T ** 2 * a_0 * ds + 64 * T ** 2 * v_0 ** 2 - 128 * T ** 2 * v_0 * v_T + 64 * T ** 2 * v_T ** 2 + 240 * T * T_m * v_0 * v_T -
+        240 * T * T_m * v_T ** 2 - 240 * T * ds * v_0 + 240 * T * ds * v_T + 240 * T_m ** 2 * v_T ** 2 - 480 * T_m * ds * v_T +
+        240 * ds ** 2)) / T ** 5
+
+    @staticmethod
+    def time_cost_function_derivative(w_T: float, w_J: float, a_0: float, v_0: float, v_T: float, ds: float,
+                                      T_m: float):
         return lambda T: (
-                             T ** 6 * w_T - 9 * T ** 4 * a_0 ** 2 * w_J - 144 * T ** 3 * a_0 * v_0 * w_J + 144 * T ** 3 * a_0 * v_T * w_J + 360 * T ** 2 * a_0 * ds * w_J - 576 * T ** 2 * v_0 ** 2 * w_J + 1152 * T ** 2 * v_0 * v_T * w_J - 576 * T ** 2 * v_T ** 2 * w_J + 2880 * T * ds * v_0 * w_J - 2880 * T * ds * v_T * w_J - 3600 * ds ** 2 * w_J) / T ** 6
+                         T ** 6 * w_T - 9 * T ** 4 * a_0 ** 2 * w_J - 144 * T ** 3 * a_0 * v_0 * w_J + 144 * T ** 3 * a_0 * v_T * w_J -
+                         360 * T ** 2 * T_m * a_0 * v_T * w_J + 360 * T ** 2 * a_0 * ds * w_J - 576 * T ** 2 * v_0 ** 2 * w_J + 1152 * T ** 2 * v_0 * v_T * w_J -
+                         576 * T ** 2 * v_T ** 2 * w_J - 2880 * T * T_m * v_0 * v_T * w_J + 2880 * T * T_m * v_T ** 2 * w_J + 2880 * T * ds * v_0 * w_J -
+                         2880 * T * ds * v_T * w_J - 3600 * T_m ** 2 * v_T ** 2 * w_J + 7200 * T_m * ds * v_T * w_J - 3600 * ds ** 2 * w_J) / T ** 6
 
     @staticmethod
     def time_cost_function_derivative_coefs(w_T: np.ndarray, w_J: np.ndarray, a_0: np.ndarray, v_0: np.ndarray,
-                                            v_T: np.ndarray, ds: np.ndarray):
+                                            v_T: np.ndarray, ds: np.ndarray, T_m: np.ndarray):
         zeros = np.zeros(w_T.shape[0])
-<<<<<<< HEAD
-        coefs = np.c_[w_T,
+        return np.c_[w_T,
                       zeros,
                       -9*a_0**2*w_J,
                       -144*a_0*v_0*w_J + 144*a_0*v_T*w_J,
-                      -360*T_m*a_0*v_T*w_J + 360*a_0*ds_0*w_J - 576*v_0**2*w_J + 1152*v_0*v_T*w_J - 576*v_T**2*w_J,
-                      -2880*T_m*v_0*v_T*w_J + 2880*T_m*v_T**2*w_J + 2880*ds_0*v_0*w_J - 2880*ds_0*v_T*w_J,
-                      - 3600*T_m**2*v_T**2*w_J + 7200*T_m*ds_0*v_T*w_J - 3600*ds_0**2*w_J]
-        return Math.roots(coefs)
+                      -360*T_m*a_0*v_T*w_J + 360*a_0*ds*w_J - 576*v_0**2*w_J + 1152*v_0*v_T*w_J - 576*v_T**2*w_J,
+                      -2880*T_m*v_0*v_T*w_J + 2880*T_m*v_T**2*w_J + 2880*ds*v_0*w_J - 2880*ds*v_T*w_J,
+                      - 3600*T_m**2*v_T**2*w_J + 7200*T_m*ds*v_T*w_J - 3600*ds**2*w_J]
 
     @staticmethod
     def distance_profile_function(a_0: float, v_0: float, v_T: float, ds_0: float, T: float, T_m: float):
-        return lambda t: (-T**5*t*(a_0*t + 2*v_0) + 2*T**5*(ds_0 + t*v_T) + T**2*t**3*(3*T**2*a_0 + 4*T*(3*v_0 + 2*v_T)
-                            - 20*ds_0 - 20*v_T*(T - T_m)) - T*t**4*(3*T**2*a_0 + 2*T*(8*v_0 + 7*v_T) - 30*ds_0
-                            - 30*v_T*(T - T_m)) + t**5*(T**2*a_0 + 6*T*(v_0 + v_T) - 12*ds_0 - 12*v_T*(T - T_m)))/(2*T**5)
-
-    @staticmethod
-    def distance_from_target_derivative_roots(a_0: float, v_0: float, v_T: float, ds_0: float, T: float, T_m: float):
-        coefs = np.array([5*(T**2*a_0 + 6*T*(v_0 + v_T) - 12*ds_0 - 12*v_T*(T - T_m)),
-                 -4*T*(3*T**2*a_0 + 2*T*(8*v_0 + 7*v_T)-30*ds_0-30*v_T*(T - T_m)),
-                 +3*T**2*(3*T**2*a_0+4*T*(3 * v_0 + 2 * v_T)-20*ds_0-20*v_T*(T - T_m)),
-                 -2*T**5*a_0,
-                 2*T**5*(v_T-v_0)])
-        return np.roots(np.transpose(coefs)[0])
-
-    @staticmethod
-    def velocity_profile_function(a_0: float, v_0: float, v_T: float, ds_0: float, T: float, T_m: float):
-        return lambda t: (2*T**5*(a_0*t + v_0) + 3*T**2*t**2*(-3*T**2*a_0 - 4*T*(3*v_0 + 2*v_T) + 20*ds_0 +
-                        20*v_T*(T - T_m)) + 4*T*t**3*(3*T**2*a_0 + 2*T*(8*v_0 + 7*v_T) - 30*ds_0 - 30*v_T*(T - T_m))
-                          + 5*t**4*(-T**2*a_0 - 6*T*(v_0 + v_T) + 12*ds_0 + 12*v_T*(T - T_m)))/(2*T**5)
-
-    @staticmethod
-    def acceleration_profile_function(a_0: float, v_0: float, v_T: float, ds_0: float, T: float, T_m: float):
-        return lambda t: (T**5*a_0 - 3*T**2*t*(3*T**2*a_0 + 4*T*(3*v_0 + 2*v_T) - 20*ds_0 - 20*v_T*(T - T_m))
-                    + 6*T*t**2*(3*T**2*a_0 + 2*T*(8*v_0 + 7*v_T) - 30*ds_0 - 30*v_T*(T - T_m))
-                          + 10*t**3*(-T**2*a_0 - 6*T*(v_0 + v_T) + 12*ds_0 + 12*v_T*(T - T_m)))/T**5
-=======
-        return np.c_[w_T,
-                     zeros,
-                     -9 * a_0 ** 2 * w_J,
-                     -144 * a_0 * v_0 * w_J + 144 * a_0 * v_T * w_J,
-                     360 * a_0 * ds * w_J - 576 * v_0 ** 2 * w_J + 1152 * v_0 * v_T * w_J - 576 * v_T ** 2 * w_J,
-                     2880 * ds * v_0 * w_J - 2880 * ds * v_T * w_J,
-                     -3600 * ds ** 2 * w_J]
-
-    @staticmethod
-    def distance_profile_function(a_0: float, v_0: float, v_T: float, dx: float, T: float):
         """
         relative distance travelled by ego at time t, given a solution to the conditions in the parameters
         :param a_0: [m/sec^2] acceleration at time 0
@@ -416,13 +381,25 @@
         :return: labmda function that takes relative time in seconds and returns the relative distance
         travelled since time 0
         """
-        return lambda t: t * (T ** 5 * (a_0 * t + 2 * v_0) + T ** 2 * t ** 2 * (
-            -3 * T ** 2 * a_0 + 20 * T * v_T - 4 * T * (3 * v_0 + 2 * v_T) + 20 * dx) + T * t ** 3 * (
-                                  3 * T ** 2 * a_0 - 30 * T * v_T + 2 * T * (8 * v_0 + 7 * v_T) - 30 * dx) + t ** 4 * (
-                                  -T ** 2 * a_0 + 12 * T * v_T - 6 * T * (v_0 + v_T) + 12 * dx)) / (2 * T ** 5)
-
-    @staticmethod
-    def velocity_profile_function(a_0: float, v_0: float, v_T: float, dx: float, T: float):
+        return lambda t: (-T ** 5 * t * (a_0 * t + 2 * v_0) + 2 * T ** 5 * (ds_0 + t * v_T) + T ** 2 * t ** 3 * (
+                    3 * T ** 2 * a_0 + 4 * T * (3 * v_0 + 2 * v_T)
+                    - 20 * ds_0 - 20 * v_T * (T - T_m)) - T * t ** 4 * (
+                                      3 * T ** 2 * a_0 + 2 * T * (8 * v_0 + 7 * v_T) - 30 * ds_0
+                                      - 30 * v_T * (T - T_m)) + t ** 5 * (
+                                      T ** 2 * a_0 + 6 * T * (v_0 + v_T) - 12 * ds_0 - 12 * v_T * (T - T_m))) / (
+                                     2 * T ** 5)
+
+    @staticmethod
+    def distance_from_target_derivative_roots(a_0: float, v_0: float, v_T: float, ds: float, T: float, T_m: float):
+        coefs = np.array([5*(T**2*a_0 + 6*T*(v_0 + v_T) - 12*ds - 12*v_T*(T - T_m)),
+                 -4*T*(3*T**2*a_0 + 2*T*(8*v_0 + 7*v_T)-30*ds-30*v_T*(T - T_m)),
+                 +3*T**2*(3*T**2*a_0+4*T*(3 * v_0 + 2 * v_T)-20*ds-20*v_T*(T - T_m)),
+                 -2*T**5*a_0,
+                 2*T**5*(v_T-v_0)])
+        return np.roots(np.transpose(coefs)[0])
+
+    @staticmethod
+    def velocity_profile_function(a_0: float, v_0: float, v_T: float, ds: float, T: float, T_m: float):
         """
         velocity of ego at time t, given a solution to the conditions in the parameters
         :param a_0: [m/sec^2] acceleration at time 0
@@ -432,13 +409,12 @@
         :param T: [sec] horizon
         :return: labmda function that takes relative time in seconds and returns the velocity
         """
-        return lambda t: (2 * T ** 5 * (a_0 * t + v_0) + 3 * T ** 2 * t ** 2 * (
-            -3 * T ** 2 * a_0 + 20 * T * v_T - 4 * T * (3 * v_0 + 2 * v_T) + 20 * dx) + 4 * T * t ** 3 * (
-                              3 * T ** 2 * a_0 - 30 * T * v_T + 2 * T * (8 * v_0 + 7 * v_T) - 30 * dx) + 5 * t ** 4 * (
-                              -T ** 2 * a_0 + 12 * T * v_T - 6 * T * (v_0 + v_T) + 12 * dx)) / (2 * T ** 5)
-
-    @staticmethod
-    def acceleration_profile_function(a_0: float, v_0: float, v_T: float, dx: float, T: float):
+        return lambda t: (2*T**5*(a_0*t + v_0) + 3*T**2*t**2*(-3*T**2*a_0 - 4*T*(3*v_0 + 2*v_T) + 20*ds +
+                        20*v_T*(T - T_m)) + 4*T*t**3*(3*T**2*a_0 + 2*T*(8*v_0 + 7*v_T) - 30*ds - 30*v_T*(T - T_m))
+                          + 5*t**4*(-T**2*a_0 - 6*T*(v_0 + v_T) + 12*ds + 12*v_T*(T - T_m)))/(2*T**5)
+
+    @staticmethod
+    def acceleration_profile_function(a_0: float, v_0: float, v_T: float, ds: float, T: float, T_m: float):
         """
         acceleration of ego at time t, given a solution to the conditions in the parameters
         :param a_0: [m/sec^2] acceleration at time 0
@@ -448,11 +424,9 @@
         :param T: [sec] horizon
         :return: labmda function that takes relative time in seconds and returns the velocity
         """
-        return lambda t: (T ** 5 * a_0 - 3 * T ** 2 * t * (
-            3 * T ** 2 * a_0 - 20 * T * v_T + 4 * T * (3 * v_0 + 2 * v_T) - 20 * dx) + 6 * T * t ** 2 * (
-                              3 * T ** 2 * a_0 - 30 * T * v_T + 2 * T * (8 * v_0 + 7 * v_T) - 30 * dx) + 10 * t ** 3 * (
-                              -T ** 2 * a_0 + 12 * T * v_T - 6 * T * (v_0 + v_T) + 12 * dx)) / T ** 5
->>>>>>> c9237106
+        return lambda t: (T**5*a_0 - 3*T**2*t*(3*T**2*a_0 + 4*T*(3*v_0 + 2*v_T) - 20*ds - 20*v_T*(T - T_m))
+                    + 6*T*t**2*(3*T**2*a_0 + 2*T*(8*v_0 + 7*v_T) - 30*ds - 30*v_T*(T - T_m))
+                          + 10*t**3*(-T**2*a_0 - 6*T*(v_0 + v_T) + 12*ds + 12*v_T*(T - T_m)))/T**5
 
 
 class DynamicsCallables:
