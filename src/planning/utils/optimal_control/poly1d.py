from abc import abstractmethod
from typing import Union

import numpy as np

from decision_making.src.global_constants import WERLING_TIME_RESOLUTION
from decision_making.src.planning.types import Limits
from decision_making.src.planning.utils.math import Math
from decision_making.src.planning.utils.numpy_utils import NumpyUtils


class Poly1D:
    @staticmethod
    @abstractmethod
    def num_coefs():
        pass

    @staticmethod
    @abstractmethod
    def time_constraints_tensor(terminal_times: np.ndarray) -> np.ndarray:
        """
        Given the quartic polynomial setting, this function returns A as a tensor with the first dimension iterating
        over different values of T (time-horizon) provided in <terminal_times>
        :param terminal_times: 1D numpy array of different values for T
        :return: 3D numpy array of shape [len(terminal_times), self.num_coefs(), self.num_coefs()]
        """
        pass

    @staticmethod
    @abstractmethod
    def cumulative_jerk(poly_coefs: np.ndarray, T: Union[float, np.ndarray]):
        """
        Computes cumulative jerk from time 0 to time T for the x(t) whose coefficients are given in <poly_coefs>
        :param poly_coefs: distance polynomial coefficients
        :param T: relative time in seconds
        :return: [float] the cummulative jerk: sum(x'''(t)^2)
        """
        pass

    @classmethod
    def jerk_between(cls, poly_coefs: np.ndarray, a: Union[float, np.ndarray], b: Union[float, np.ndarray]):
        return cls.cumulative_jerk(poly_coefs, b) - cls.cumulative_jerk(poly_coefs, a)

    @staticmethod
    def solve(A_inv: np.ndarray, constraints: np.ndarray) -> np.ndarray:
        """
        Given a 1D polynom x(t) with self.num_coefs() differential constraints on t0 (initial time) and tT (terminal time),
        this code solves the problem of minimizing the sum of its squared third-degree derivative sum[ x'''(t) ^ 2 ]
        according to:
        {Local path planning and motion control for AGV in positioning. In IEEE/RSJ International Workshop on
        Intelligent Robots and Systems’ 89. The Autonomous Mobile Robots and Its Applications. IROS’89.
        Proceedings., pages 392–397, 1989}
        :param A_inv: given that the constraints are Ax = B, and x are the polynom coeficients to seek,
        this is the A ^ -1
        :param constraints: given that the constraints are Ax = B, and x are the polynom coeficients to seek,
        every row in here is a B (so that this variable can hold a set of B's that results in a set of solutions)
        :return: x(t) coefficients
        """
        poly_coefs = np.fliplr(np.dot(constraints, A_inv.transpose()))
        return poly_coefs

    @staticmethod
    def zip_solve(A_inv: np.ndarray, constraints: np.ndarray) -> np.ndarray:
        poly_coefs = np.fliplr(np.einsum('ijk,ik->ij', A_inv, constraints))
        return poly_coefs

    @staticmethod
    def polyval_with_derivatives(poly_coefs: np.ndarray, time_samples: np.ndarray) -> np.ndarray:
        """
        For each x(t) position polynomial(s) and time-sample it generates 3 values:
          1. position (evaluation of the polynomial)
          2. velocity (evaluation of the 1st derivative of the polynomial)
          2. acceleration (evaluation of the 2st derivative of the polynomial)
        :param poly_coefs: 2d numpy array [MxL] of the quartic (position) polynomials coefficients, where
         each row out of the M is a different polynomial and contains L coefficients
        :param time_samples: 1d numpy array [K] of the time stamps for the evaluation of the polynomials
        :return: 3d numpy array [M,K,3] with the following dimnesions:
            1. solution (corresponds to a given polynomial coefficients  vector in <poly_coefs>)
            2. time stamp
            3. [position value, velocity value, acceleration value]
        """
        # compute the coefficients of the polynom's 1st derivative (m=1)
        poly_dot_coefs = Math.polyder2d(poly_coefs, m=1)
        # compute the coefficients of the polynom's 2nd derivative (m=2)
        poly_dotdot_coefs = Math.polyder2d(poly_coefs, m=2)

        x_vals = Math.polyval2d(poly_coefs, time_samples)
        x_dot_vals = Math.polyval2d(poly_dot_coefs, time_samples)
        x_dotdot_vals = Math.polyval2d(poly_dotdot_coefs, time_samples)

        return np.dstack((x_vals, x_dot_vals, x_dotdot_vals))

    @classmethod
    def time_constraints_matrix(cls, T: float) -> np.ndarray:
        """
        Given the polynomial setting, this function returns A as a tensor with the first dimension iterating
        over different values of T (time-horizon) provided in <terminal_times>
        :param terminal_times: 1D numpy array of different values for T
        :return: 3D numpy array of shape [len(terminal_times), cls.num_coefs(), cls.num_coefs()]
        """
        return cls.time_constraints_tensor(np.array([T]))[0]

    @staticmethod
    def are_derivatives_in_limits(degree: int, poly_coefs: np.ndarray, T_vals: np.ndarray, limits: Limits):
        """
                Applies the following on a vector of polynomials and planning-times: given coefficients vector of a
                polynomial x(t), and restrictions on its <degree> derivative, return True if restrictions are met,
                False otherwise
                :param degree:
                :param polys_coefs: 2D numpy array with N polynomials and <cls.num_coefs()> coefficients each
                :param T_vals: 1D numpy array of planning-times [N]
                :param limits: minimal and maximal allowed values for the <degree> derivative of x(t)
                :return: 1D numpy array of booleans where True means the restrictions are met.
                """
        # a(0) and a(T) checks are omitted as they they are provided by the user.
        # compute extrema points, by finding the roots of the 3rd derivative
        jerk_poly = Math.polyder2d(poly_coefs, m=degree + 1)
        acc_poly = Math.polyder2d(poly_coefs, m=degree)
        # Giving np.apply_along_axis a complex type enables us to get complex roots (which means acceleration doesn't
        # have extrema in range).

        #  Find roots of jerk_poly, either real or complex.
        acc_suspected_points = Poly1D.calc_polynomial_roots(jerk_poly)
        # Check whether the roots are real or complex. The problem is that real roots may have very small
        # imaginary part (e.g. 1e-15), which are identified as complex by numpy.
        # Therefore, we check if the imaginary part is close to 0.
        is_real = np.isclose(np.imag(acc_suspected_points), 0.0).astype(int)
        # If a root is found as real, then take it's real part. Otherwise take it as is.
        acc_suspected_points = np.real(acc_suspected_points) * is_real + acc_suspected_points * (1 - is_real)
        acc_suspected_values = Math.zip_polyval2d(acc_poly, acc_suspected_points)

        # are extrema points out of [0, T] range and are they non-complex
        is_suspected_point_in_time_range = np.greater_equal(acc_suspected_points, 0) & \
                                           np.less_equal(acc_suspected_points, T_vals[:, np.newaxis]) & \
                                           is_real

        # check if extrema values are within [a_min, a_max] limits
        is_suspected_value_in_limits = NumpyUtils.is_in_limits(acc_suspected_values, limits)

        # for all non-complex extrema points that are inside the time range, verify their values are in [a_min, a_max]
        return np.all(np.logical_or(np.logical_not(is_suspected_point_in_time_range), is_suspected_value_in_limits),
                      axis=1)

    @classmethod
    def are_accelerations_in_limits(cls, poly_coefs: np.ndarray, T_vals: np.ndarray, acc_limits: Limits) -> np.ndarray:
        return cls.are_derivatives_in_limits(degree=2, poly_coefs=poly_coefs, T_vals=T_vals, limits=acc_limits)

    @classmethod
    def is_acceleration_in_limits(cls, poly_coefs: np.ndarray, T: float, acc_limits: Limits) -> bool:
        """
        given coefficients vector of a polynomial x(t), and restrictions on the acceleration values,
        return True if restrictions are met, False otherwise
        :param poly_coefs: 1D numpy array of x(t)'s coefficients
        :param T: planning time horizon [sec]
        :param acc_limits: minimal and maximal allowed values of acceleration/deceleration [m/sec^2]
        :return: True if restrictions are met, False otherwise
        """
        return cls.are_accelerations_in_limits(np.array([poly_coefs]), np.array([T]), acc_limits)[0]

    @classmethod
    def are_velocities_in_limits(cls, poly_coefs: np.ndarray, T_vals: np.ndarray, vel_limits: Limits) -> np.ndarray:
        """
        Applies the following on a vector of polynomials and planning-times: given coefficients vector of a
        polynomial x(t), and restrictions on the velocity values, return True if restrictions are met,
        False otherwise
        :param polys_coefs: 2D numpy array with N polynomials and 6 coefficients each [Nx6]
        :param T_vals: 1D numpy array of planning-times [N]
        :param vel_limits: minimal and maximal allowed values of velocities [m/sec]
        :return: 1D numpy array of booleans where True means the restrictions are met.
        """
        pass

    @classmethod
    def is_velocity_in_limits(cls, poly_coefs: np.ndarray, T: float, vel_limits: Limits) -> bool:
        """
        given coefficients vector of a polynomial x(t), and restrictions on the velocity values,
        return True if restrictions are met, False otherwise
        :param poly_coefs: 1D numpy array of x(t)'s coefficients
        :param T: planning time horizon [sec]
        :param vel_limits: minimal and maximal allowed values of velocities [m/sec]
        :return: True if restrictions are met, False otherwise
        """
        return cls.are_velocities_in_limits(np.array([poly_coefs]), np.array([T]), vel_limits)[0]

    @staticmethod
    def calc_polynomial_roots(poly_coefs: np.ndarray):
        """
        calculate roots of polynomial with poly_coefs, either square or linear
        :param poly_coefs: 2D numpy array with N polynomials and 6 coefficients each [Nx6]
        :return: 2D numpy array with Nx2 or Nx1 roots, depending on the polynomials degree
        """
        if poly_coefs.shape[1] == 3:
            poly_coefs[poly_coefs[:, 0] == 0, 0] = np.finfo(np.float32).eps  # prevent zero first coefficient
            poly = poly_coefs.astype(np.complex)
            det = np.sqrt(poly[:, 1] ** 2 - 4 * poly[:, 0] * poly[:, 2])
            roots1 = (-poly[:, 1] + det) / (2 * poly[:, 0])
            roots2 = (-poly[:, 1] - det) / (2 * poly[:, 0])
            return np.c_[roots1, roots2]
        elif poly_coefs.shape[1] == 2:
            roots = -poly_coefs[:, 1] / poly_coefs[:, 0]
            return roots[:, np.newaxis]
        else:
            return np.apply_along_axis(np.roots, 1, poly_coefs.astype(np.complex))


class QuarticPoly1D(Poly1D):
    @staticmethod
    def num_coefs():
        return 5

    @staticmethod
    def cumulative_jerk(poly_coefs: np.ndarray, T: Union[float, np.ndarray]):
        """
        Computes cumulative jerk from time 0 to time T for the x(t) whose coefficients are given in <poly_coefs>
        :param poly_coefs: distance polynomial coefficients
        :param T: relative time in seconds
        :return: [float] the cummulative jerk: sum(x'''(t)^2)
        """
        a4, a3, a2, a1, a0 = np.split(poly_coefs, 5, axis=-1)
        a4, a3, a2, a1, a0 = a4.flatten(), a3.flatten(), a2.flatten(), a1.flatten(), a0.flatten()
        return 36 * (a3 ** 2) * T + \
               144 * a3 * a4 * T ** 2 + \
               192 * a4 ** 2 * T ** 3

    @staticmethod
    def time_constraints_tensor(terminal_times: np.ndarray) -> np.ndarray:
        """
        Given the quartic polynomial setting, this function returns A as a tensor with the first dimension iterating
        over different values of T (time-horizon) provided in <terminal_times>
        :param terminal_times: 1D numpy array of different values for T
        :return: 3D numpy array of shape [len(terminal_times), 6, 6]
        """
        return np.array(
            [[[1.0, 0.0, 0.0, 0.0, 0.0],  # x(0)
              [0.0, 1.0, 0.0, 0.0, 0.0],  # x_dot(0)
              [0.0, 0.0, 2.0, 0.0, 0.0],  # x_dotdot(0)
              [0.0, 1.0, 2.0 * T, 3.0 * T ** 2, 4.0 * T ** 3],  # x_dot(T)
              [0.0, 0.0, 2.0, 6.0 * T, 12.0 * T ** 2]]  # x_dotdot(T)
             for T in terminal_times], dtype=np.float)

    @classmethod
    def are_velocities_in_limits(cls, poly_coefs: np.ndarray, T_vals: np.ndarray, vel_limits: Limits) -> np.ndarray:
        """
        Applies the following on a vector of polynomials and planning-times: given coefficients vector of a
        polynomial x(t), and restrictions on the velocity values, return True if restrictions are met,
        False otherwise
        :param polys_coefs: 2D numpy array with N polynomials and 6 coefficients each [Nx6]
        :param T_vals: 1D numpy array of planning-times [N]
        :param vel_limits: minimal and maximal allowed values of velocities [m/sec]
        :return: 1D numpy array of booleans where True means the restrictions are met.
        """
        return cls.are_derivatives_in_limits(degree=1, poly_coefs=poly_coefs, T_vals=T_vals, limits=vel_limits)

    @staticmethod
    def time_cost_function_derivative_coefs(w_T: np.ndarray, w_J: np.ndarray, a_0: np.ndarray, v_0: np.ndarray,
                                            v_T: np.ndarray):
        """
        For given weights and constraints on a jerk-optimal polynomial solution, this function returns a matrix that
        contains (in each row:) the coefficients of the derivative of the cost function use for finding the optimal time
        horizon: f(T) = w_T * T + w_J * J(T) where J(T) is the accumulated jerk for given time horizon T.
        :param w_T: weight for Time component
        :param w_J: weight for Jerk component
        :param a_0: [m/sec^2] acceleration at time 0
        :param v_0: [m/sec] velocity at time 0
        :param v_T: [m/sec] terminal velocity (at time T)
        :return: coefficient matrix for all possibilities
        """
        zeros = np.zeros(w_T.shape[0])
        return np.c_[w_T,
                     zeros,
                     - 4 * a_0 ** 2 * w_J, + 24 * (a_0 * v_T * w_J - a_0 * v_0 * w_J),
                     - 36 * v_0 ** 2 * w_J + 72 * v_0 * v_T * w_J - 36 * v_T ** 2 * w_J]

    @staticmethod
    def distance_profile_function(a_0: float, v_0: float, v_T: float, T: float):
        """
        relative distance travelled by ego at time t, given a solution to the conditions in the parameters
        :param a_0: [m/sec^2] acceleration at time 0
        :param v_0: [m/sec] velocity at time 0
        :param v_T: [m/sec] terminal velocity (at time T)
        :param T: [sec] horizon
        :return: lambda function(s) that takes relative time in seconds and returns the relative distance
        travelled since time 0
        """
        return lambda t: t * (6 * T ** 3 * (a_0 * t + 2 * v_0) - 4 * T * t ** 2 * (2 * T * a_0 + 3 * v_0 - 3 * v_T) +
                              3 * t ** 3 * (T * a_0 + 2 * v_0 - 2 * v_T)) / (12 * T ** 3)

    @staticmethod
    def velocity_profile_function(a_0: float, v_0: float, v_T: float, T: float):
        """
        velocity of ego at time t, given a solution to the conditions in the parameters
        :param a_0: [m/sec^2] acceleration at time 0
        :param v_0: [m/sec] velocity at time 0
        :param v_T: [m/sec] terminal velocity (at time T)
        :param T: [sec] horizon
        :return: lambda function(s) that takes relative time in seconds and returns the velocity
        """
        return lambda t: (T ** 3 * (a_0 * t + v_0)
                          - T * t ** 2 * (2 * T * a_0 + 3 * v_0 - 3 * v_T)
                          + t ** 3 * (T * a_0 + 2 * v_0 - 2 * v_T)) / T ** 3

    @staticmethod
    def velocity_profile_derivative_coefs(a_0: float, v_0: float, v_T: float, T: float):
        """
        coefficients of the derivative of the velocity profile
        :param a_0: [m/sec^2] acceleration at time 0
        :param v_0: [m/sec] velocity at time 0
        :param v_T: [m/sec] terminal velocity (at time T)
        :param T: [sec] horizon
        :return: coefficients of the derivative of the velocity profile polynomial
        """
        coefs = np.array([3 * (T * a_0 + 2 * v_0 - 2 * v_T),
                          - 2 * T * (2 * T * a_0 + 3 * v_0 - 3 * v_T),
                          T ** 3 * a_0]) / T ** 3
        return coefs

    @staticmethod
    def acceleration_profile_function(a_0: float, v_0: float, v_T: float, T: float):
        """
        acceleration of ego at time t, given a solution to the conditions in the parameters
        :param a_0: [m/sec^2] acceleration at time 0
        :param v_0: [m/sec] velocity at time 0
        :param v_T: [m/sec] terminal velocity (at time T)
        :param T: [sec] horizon
        :return: lambda function(s) that takes relative time in seconds and returns the acceleration
        """
        return lambda t: np.inner(
            QuarticPoly1D.velocity_profile_derivative_coefs(a_0, v_0, v_T, T),
            np.array([t ** 2, t, 1]))

    @staticmethod
    def acceleration_profile_derivative_coefs(a_0: float, v_0: float, v_T: float, T: float):
        """
        coefficients of the derivative of the acceleration profile
        :param a_0: [m/sec^2] acceleration at time 0
        :param v_0: [m/sec] velocity at time 0
        :param v_T: [m/sec] terminal velocity (at time T)
        :param T: [sec] horizon
        :return: coefficients of the derivative of the acceleration profile polynomial
        """
        coefs = np.array([6*(T * a_0 + 2 * v_0 - 2 * v_T),
                          - 2*T * (2 * T * a_0 + 3 * v_0 - 3 * v_T)]) / T ** 3
        return coefs


class QuinticPoly1D(Poly1D):
    """
    In the quintic polynomial setting we model our 2P-BVP problem as linear system of constraints Ax=b where
    x is a vector of the quintic polynomial coefficients; b is a vector of the values (p[t] is the value of the
    polynomial at time t): [p[0], p_dot[0], p_dotdot[0], p[T], p_dot[T], p_dotdot[T]]; A's rows are the
    polynomial elements at time 0 (first 3 rows) and T (last 3 rows) - the 3 rows in each block correspond to
    p, p_dot, p_dotdot.
    """

    @staticmethod
    def num_coefs():
        return 6

    @staticmethod
    def time_constraints_tensor(terminal_times: np.ndarray) -> np.ndarray:
        """
        Given the quintic polynomial setting, this function returns A as a tensor with the first dimension iterating
        over different values of T (time-horizon) provided in <terminal_times>
        :param terminal_times: 1D numpy array of different values for T
        :return: 3D numpy array of shape [len(terminal_times), 6, 6]
        """
        return np.array(
            [[[1.0, 0.0, 0.0, 0.0, 0.0, 0.0],  # x(0)
              [0.0, 1.0, 0.0, 0.0, 0.0, 0.0],  # x_dot(0)
              [0.0, 0.0, 2.0, 0.0, 0.0, 0.0],  # x_dotdot(0)
              [1.0, T, T ** 2, T ** 3, T ** 4, T ** 5],  # x(T)
              [0.0, 1.0, 2.0 * T, 3.0 * T ** 2, 4.0 * T ** 3, 5.0 * T ** 4],  # x_dot(T)
              [0.0, 0.0, 2.0, 6.0 * T, 12.0 * T ** 2, 20.0 * T ** 3]]  # x_dotdot(T)
             for T in terminal_times], dtype=np.float)

    @classmethod
    def are_velocities_in_limits(cls, poly_coefs: np.ndarray, T_vals: np.ndarray, vel_limits: Limits) -> np.ndarray:
        """
        Applies the following on a vector of polynomials and planning-times: given coefficients vector of a
        polynomial x(t), and restrictions on the velocity values, return True if restrictions are met,
        False otherwise
        :param polys_coefs: 2D numpy array with N polynomials and 6 coefficients each [Nx6]
        :param T_vals: 1D numpy array of planning-times [N]
        :param vel_limits: minimal and maximal allowed values of velocities [m/sec]
        :return: 1D numpy array of booleans where True means the restrictions are met.
        """
        # For quintic polynomials 3rd degree np.roots calculation is in for loop and inefficient.
        # Then in this case check limits by velocities calculation in all sampled points.
        if len(T_vals) > 1:
            (min_T, max_T, dt) = (np.min(T_vals), np.max(T_vals), T_vals[1] - T_vals[0])
        else:
            dt = WERLING_TIME_RESOLUTION
            min_T = max_T = T_vals[0]
        vel_poly_s = Math.polyder2d(poly_coefs, m=1)
        traj_times = np.arange(dt, max_T - np.finfo(np.float16).eps, dt)  # from dt to max_T-dt
        times = np.array([traj_times, ] * len(T_vals))  # repeat full traj_times for all T_vals
        velocities = Math.zip_polyval2d(vel_poly_s, times)  # get velocities for all T_vals and all t[i,j] < T_vals[i]
        # zero irrelevant velocities to get lower triangular matrix: 0 <= t[i,j] < T_val[i]
        if len(T_vals) > 1:
            velocities = np.tril(velocities, int(round(min_T / dt)) - 2)
        return np.all(NumpyUtils.is_in_limits(velocities, vel_limits), axis=1)

    @staticmethod
    def cumulative_jerk(poly_coefs: np.ndarray, T: Union[float, np.ndarray]):
        """
        Computes cumulative jerk from time 0 to time T for the x(t) whose coefficients are given in <poly_coefs>
        :param poly_coefs: distance polynomial coefficients
        :param T: relative time in seconds
        :return: [float] the cummulative jerk: sum(x'''(t)^2)
        """
        a5, a4, a3, a2, a1, a0 = np.split(poly_coefs, 6, axis=-1)
        a5, a4, a3, a2, a1, a0 = a5.flatten(), a4.flatten(), a3.flatten(), a2.flatten(), a1.flatten(), a0.flatten()
        return 36 * a3 ** 2 * T + \
               144 * a3 * a4 * T ** 2 + \
               (240 * a3 * a5 + 192 * a4 ** 2) * T ** 3 + \
               720 * a4 * a5 * T ** 4 + \
               720 * a5 ** 2 * T ** 5

    @staticmethod
    def cumulative_jerk_from_constraints(a_0: float, v_0: float, v_T: float, ds: float, T: float):
        """
        Computes cumulative 1D jerk from initial constraints (0, v_0, a_0) and end constraints (ds, v_T, 0)
        :param a_0: [m/s^2] initial acceleration
        :param v_0: [m/s] initial velocity
        :param v_T: [m/s] end velocity
        :param ds: [m] the distance to travel from time 0 to time T
        :param T: [sec] the travel time period
        :return: 1D cumulative jerk: sum(x'''(t)^2)
        """
        return (9.0 * T ** 4 * a_0 ** 2 + 72.0 * T ** 3 * a_0 * v_0 + 48.0 * T ** 3 * a_0 * v_T -
                120.0 * T ** 2 * a_0 * ds + 192.0 * T ** 2 * v_0 ** 2 + 336.0 * T ** 2 * v_0 * v_T +
                192.0 * T ** 2 * v_T ** 2 - 720.0 * T * ds * v_0 - 720.0 * T * ds * v_T + 720.0 * ds ** 2) / T ** 5

    @staticmethod
    def time_cost_function_derivative_coefs(w_T: np.ndarray, w_J: np.ndarray, a_0: np.ndarray, v_0: np.ndarray,
                                            v_T: np.ndarray, dx: np.ndarray, T_m: np.ndarray):
        """
        For given weights and constraints on a jerk-optimal polynomial solution, this function returns a matrix that
        contains (in each row:) the coefficients of the derivative of the cost function use for finding the optimal time
        horizon: f(T) = w_T * T + w_J * J(T) where J(T) is the accumulated jerk for given time horizon T.
        :param w_T: weight for Time component
        :param w_J: weight for Jerk component
        :param a_0: [m/sec^2] acceleration at time 0
        :param v_0: [m/sec] velocity at time 0
        :param v_T: [m/sec] terminal velocity (at time T)
        :param dx: [m] distance to travel between time 0 and time T
        :param T_m: T_m: [sec] T_m * v_T is added to dx
        :return: coefficient matrix for all possibilities
        """
        zeros = np.zeros(w_T.shape[0])
        return np.c_[w_T,
                     zeros,
                     -9 * a_0 ** 2 * w_J,
                     -144 * a_0 * v_0 * w_J + 144 * a_0 * v_T * w_J,
                     -360 * T_m * a_0 * v_T * w_J + 360 * a_0 * dx * w_J - 576 * v_0 ** 2 * w_J + 1152 * v_0 * v_T * w_J - 576 * v_T ** 2 * w_J,
                     -2880 * T_m * v_0 * v_T * w_J + 2880 * T_m * v_T ** 2 * w_J + 2880 * dx * v_0 * w_J - 2880 * dx * v_T * w_J,
                     - 3600 * T_m ** 2 * v_T ** 2 * w_J + 7200 * T_m * dx * v_T * w_J - 3600 * dx ** 2 * w_J]

    @staticmethod
    def distance_profile_function(a_0: float, v_0: float, v_T: float, dx: float, T: float, T_m: float):
        """
        relative distance travelled by ego at time t, given a solution to the conditions in the parameters
        :param a_0: [m/sec^2] acceleration at time 0
        :param v_0: [m/sec] velocity at time 0
        :param v_T: [m/sec] terminal velocity (at time T)
        :param dx: [m] distance to travel between time 0 and time T (see T_m as well)
        :param T: [sec] horizon
        :param T_m: [sec] T_m * v_T is added to dx
        :return: lambda function(s) that takes relative time in seconds and returns the relative distance
        travelled since time 0
        """
        return lambda t: t * (T ** 5 * (a_0 * t + 2 * v_0) + T ** 2 * t ** 2 * (
                -3 * T ** 2 * a_0 - 4 * T * (3 * v_0 + 2 * v_T) + 20 * dx + 20 * v_T * (T - T_m)) + T * t ** 3 * (
                                      3 * T ** 2 * a_0 + 2 * T * (8 * v_0 + 7 * v_T) - 30 * dx - 30 * v_T * (
                                      T - T_m)) + t ** 4 * (
                                      -T ** 2 * a_0 - 6 * T * (v_0 + v_T) + 12 * dx + 12 * v_T * (T - T_m))) / (
                                     2 * T ** 5)

    @staticmethod
    def distance_from_target(a_0: float, v_0: float, v_T: float, dx: float, T: float, T_m: float):
        """
        relative distance travelled by ego at time t, given a solution to the conditions in the parameters
        :param a_0: [m/sec^2] acceleration at time 0
        :param v_0: [m/sec] velocity at time 0
        :param v_T: [m/sec] terminal velocity (at time T)
<<<<<<< HEAD
        :param ds0: [m] initial distance to target in time 0
=======
        :param dx: [m] initial distance to target in time 0
>>>>>>> 2dcc2dfa
        :param T: [sec] horizon
        :return: lambda function(s) that takes relative time in seconds and returns the relative distance
        travelled since time 0
        """
        return lambda t: (-T ** 5 * t * (a_0 * t + 2 * v_0) + 2 * T ** 5 * (dx + t * v_T) + T ** 2 * t ** 3 * (
            3 * T ** 2 * a_0 + 4 * T * (3 * v_0 + 2 * v_T)
            - 20 * dx - 20 * v_T * (T - T_m)) - T * t ** 4 * (
                              3 * T ** 2 * a_0 + 2 * T * (8 * v_0 + 7 * v_T) - 30 * dx - 30 * v_T * (T - T_m))
                          + t ** 5 * (T ** 2 * a_0 + 6 * T * (v_0 + v_T) - 12 * dx - 12 * v_T * (T - T_m))) / (
                                     2 * T ** 5)

    @staticmethod
    def distance_by_constraints(a_0: float, v_0: float, v_T: float, ds: float, T: float):
        """
        distance travelled by ego at time t, given by solution for the constraints in the parameters
        :param a_0: [m/sec^2] acceleration at time 0
        :param v_0: [m/sec] velocity at time 0
        :param v_T: [m/sec] terminal velocity (at time T)
        :param ds: [m] initial distance to target in time 0
        :param T: [sec] horizon
        :return: lambda function(s) that takes relative time in seconds and returns the distance
        travelled since time 0
        """
        return lambda t: t*(T**5*(a_0*t + 2*v_0) + T**2*t**2*(-3*T**2*a_0 - 4*T*(3*v_0 + 2*v_T) + 20*ds) +
                            T*t**3*(3*T**2*a_0 + 2*T*(8*v_0 + 7*v_T) - 30*ds) +
                            t**4*(-T**2*a_0 - 6*T*(v_0 + v_T) + 12*ds))/(2*T**5)

    @staticmethod
    def velocity_by_constraints(a_0: float, v_0: float, v_T: float, ds: float, T: float):
        """
        velocity of ego at time t, given by solution for the constraints in the parameters
        :param a_0: [m/sec^2] acceleration at time 0
        :param v_0: [m/sec] velocity at time 0
        :param v_T: [m/sec] terminal velocity (at time T)
        :param ds: [m] initial distance to target in time 0
        :param T: [sec] horizon
        :return: lambda function(s) that takes relative time in seconds and returns ego velocity since time 0
        """
        return lambda t: a_0*t + v_0 - 9*a_0*t**2/(2*T) + 6*a_0*t**3/T**2 - 18*t**2*v_0/T**2 - 12*t**2*v_T/T**2 - \
                         5*a_0*t**4/(2*T**3) + 30*ds*t**2/T**3 + 32*t**3*v_0/T**3 + 28*t**3*v_T/T**3 - \
                         60*ds*t**3/T**4 - 15*t**4*v_0/T**4 - 15*t**4*v_T/T**4 + 30*ds*t**4/T**5

    @staticmethod
    def distance_from_target_derivative_coefs(a_0: float, v_0: float, v_T: float, dx: float, T: float, T_m: float):
        """
        coefficients of the derivative of the distance profile to a target vehicle
        :param a_0: [m/sec^2] acceleration at time 0
        :param v_0: [m/sec] velocity at time 0
        :param v_T: [m/sec] terminal velocity (at time T)
        :param dx: [m] distance to travel between time 0 and time T (see T_m as well)
        :param T: [sec] horizon
        :param T_m: [sec] T_m * v_T is added to dx
        :return: lambda function(s) that takes relative time in seconds and returns the velocity
        """
        coefs = np.array([5 * (T ** 2 * a_0 + 6 * T * (v_0 + v_T) - 12 * dx - 12 * v_T * (T - T_m)),
                          -4 * T * (3 * T ** 2 * a_0 + 2 * T * (8 * v_0 + 7 * v_T) - 30 * dx - 30 * v_T * (T - T_m)),
                          +3 * T ** 2 * (
                                  3 * T ** 2 * a_0 + 4 * T * (3 * v_0 + 2 * v_T) - 20 * dx - 20 * v_T * (T - T_m)),
                          -2 * T ** 5 * a_0,
                          2 * T ** 5 * (v_T - v_0)])
        return coefs

    @staticmethod
    def velocity_profile_function(a_0: float, v_0: float, v_T: float, dx: float, T: float, T_m: float):
        """
        velocity of ego at time t, given a solution to the conditions in the parameters
        :param a_0: [m/sec^2] acceleration at time 0
        :param v_0: [m/sec] velocity at time 0
        :param v_T: [m/sec] terminal velocity (at time T)
        :param dx: [m] distance to travel between time 0 and time T (see T_m as well)
        :param T: [sec] horizon
        :param T_m: [sec] T_m * v_T is added to dx
        :return: lambda function(s) that takes relative time in seconds and returns the velocity
        """
        return lambda t: (2 * T ** 5 * (a_0 * t + v_0) + 3 * T ** 2 * t ** 2 * (
                -3 * T ** 2 * a_0 - 4 * T * (3 * v_0 + 2 * v_T) + 20 * dx +
                20 * v_T * (T - T_m)) + 4 * T * t ** 3 * (
                                  3 * T ** 2 * a_0 + 2 * T * (8 * v_0 + 7 * v_T) - 30 * dx - 30 * v_T * (T - T_m))
                          + 5 * t ** 4 * (-T ** 2 * a_0 - 6 * T * (v_0 + v_T) + 12 * dx + 12 * v_T * (T - T_m))) / (
                                 2 * T ** 5)

    @staticmethod
    def velocity_profile_derivative_coefs(a_0: float, v_0: float, v_T: float, dx: float, T: float, T_m: float):
        """
        coefficients of the derivative of the velocity profile to a target vehicle
        :param a_0: [m/sec^2] acceleration at time 0
        :param v_0: [m/sec] velocity at time 0
        :param v_T: [m/sec] terminal velocity (at time T)
        :param dx: [m] distance to travel between time 0 and time T
        :param T: [sec] horizon
        :param T_m: [sec] T_m * v_T is added to dx
        :return: lambda function(s) that takes relative time in seconds and returns the velocity
        """
        coefs = np.array([10 * (-T ** 2 * a_0 - 6 * T * (v_0 + v_T) + 12 * dx + 12 * v_T * (T - T_m)),
                          + 6 * T * (3 * T ** 2 * a_0 + 2 * T * (8 * v_0 + 7 * v_T) - 30 * dx - 30 * v_T * (T - T_m)),
                          - 3 * T ** 2 * (
                              3 * T ** 2 * a_0 + 4 * T * (3 * v_0 + 2 * v_T) - 20 * dx - 20 * v_T * (T - T_m)),
                          T ** 5 * a_0]) / T ** 5
        return coefs

    @staticmethod
    def acceleration_profile_function(a_0: float, v_0: float, v_T: float, dx: float, T: float, T_m: float):
        """
        acceleration of ego at time t, given a solution to the conditions in the parameters
        :param a_0: [m/sec^2] acceleration at time 0
        :param v_0: [m/sec] velocity at time 0
        :param v_T: [m/sec] terminal velocity (at time T)
        :param dx: [m] distance to travel between time 0 and time T
        :param T: [sec] horizon
        :param T_m: [sec] T_m * v_T is added to dx
        :return: lambda function(s) that takes relative time in seconds and returns the velocity
        """
        return lambda t: np.inner(
            QuinticPoly1D.velocity_profile_derivative_coefs(a_0, v_0, v_T, dx, T, T_m),
            np.array([t ** 3, t ** 2, t, 1]))

    @staticmethod
    def acceleration_profile_derivative_coefs(a_0: float, v_0: float, v_T: float, dx: float, T: float, T_m: float):
        """
        coefficients of the derivative of the acceleration profile
        :param a_0: [m/sec^2] acceleration at time 0
        :param v_0: [m/sec] velocity at time 0
        :param v_T: [m/sec] terminal velocity (at time T)
        :param dx: [m] distance to travel between time 0 and time T
        :param T: [sec] horizon
        :return: lambda function(s) that takes relative time in seconds and returns the velocity
        """
        coefs = np.array([30 * (-T ** 2 * a_0 - 6 * T * (v_0 + v_T) + 12 * dx + 12 * v_T * (T - T_m)),
                          + 12 * T * (3 * T ** 2 * a_0 + 2 * T * (8 * v_0 + 7 * v_T) - 30 * dx - 30 * v_T * (T - T_m)),
                          - 3 * T ** 2 * (3 * T ** 2 * a_0 + 4 * T * (3 * v_0 + 2 * v_T) - 20 * dx - 20 * v_T * (T - T_m))]) / T ** 5
        return coefs<|MERGE_RESOLUTION|>--- conflicted
+++ resolved
@@ -483,11 +483,7 @@
         :param a_0: [m/sec^2] acceleration at time 0
         :param v_0: [m/sec] velocity at time 0
         :param v_T: [m/sec] terminal velocity (at time T)
-<<<<<<< HEAD
-        :param ds0: [m] initial distance to target in time 0
-=======
         :param dx: [m] initial distance to target in time 0
->>>>>>> 2dcc2dfa
         :param T: [sec] horizon
         :return: lambda function(s) that takes relative time in seconds and returns the relative distance
         travelled since time 0
