from abc import abstractmethod
from typing import Union, Callable

import numpy as np

from decision_making.src.global_constants import WERLING_TIME_RESOLUTION
from decision_making.src.planning.types import Limits
from decision_making.src.planning.utils.math import Math
from decision_making.src.planning.utils.numpy_utils import NumpyUtils


class Poly1D:
    @staticmethod
    @abstractmethod
    def num_coefs():
        pass

    @staticmethod
    @abstractmethod
    def time_constraints_tensor(terminal_times: np.ndarray) -> np.ndarray:
        """
        Given the quartic polynomial setting, this function returns A as a tensor with the first dimension iterating
        over different values of T (time-horizon) provided in <terminal_times>
        :param terminal_times: 1D numpy array of different values for T
        :return: 3D numpy array of shape [len(terminal_times), self.num_coefs(), self.num_coefs()]
        """
        pass

    @staticmethod
    @abstractmethod
    def cumulative_jerk(poly_coefs: np.ndarray, T: Union[float, np.ndarray]):
        """
        Computes cumulative jerk from time 0 to time T for the x(t) whose coefficients are given in <poly_coefs>
        :param poly_coefs: distance polynomial coefficients
        :param T: relative time in seconds
        :return: [float] the cummulative jerk: sum(x'''(t)^2)
        """
        pass

    @classmethod
    def jerk_between(cls, poly_coefs: np.ndarray, a: Union[float, np.ndarray], b: Union[float, np.ndarray]):
        return cls.cumulative_jerk(poly_coefs, b) - cls.cumulative_jerk(poly_coefs, a)

    @staticmethod
    def solve(A_inv: np.ndarray, constraints: np.ndarray) -> np.ndarray:
        """
        Given a 1D polynom x(t) with self.num_coefs() differential constraints on t0 (initial time) and tT (terminal time),
        this code solves the problem of minimizing the sum of its squared third-degree derivative sum[ x'''(t) ^ 2 ]
        according to:
        {Local path planning and motion control for AGV in positioning. In IEEE/RSJ International Workshop on
        Intelligent Robots and Systems’ 89. The Autonomous Mobile Robots and Its Applications. IROS’89.
        Proceedings., pages 392–397, 1989}
        :param A_inv: given that the constraints are Ax = B, and x are the polynom coeficients to seek,
        this is the A ^ -1
        :param constraints: given that the constraints are Ax = B, and x are the polynom coeficients to seek,
        every row in here is a B (so that this variable can hold a set of B's that results in a set of solutions)
        :return: x(t) coefficients
        """
        poly_coefs = np.fliplr(np.dot(constraints, A_inv.transpose()))
        return poly_coefs

    @staticmethod
    def zip_solve(A_inv: np.ndarray, constraints: np.ndarray) -> np.ndarray:
        poly_coefs = np.fliplr(np.einsum('ijk,ik->ij', A_inv, constraints))
        return poly_coefs

    @staticmethod
    def polyval_with_derivatives(poly_coefs: np.ndarray, time_samples: np.ndarray) -> np.ndarray:
        """
        For each x(t) position polynomial(s) and time-sample it generates 3 values:
          1. position (evaluation of the polynomial)
          2. velocity (evaluation of the 1st derivative of the polynomial)
          2. acceleration (evaluation of the 2st derivative of the polynomial)
        :param poly_coefs: 2d numpy array [MxL] of the quartic (position) polynomials coefficients, where
         each row out of the M is a different polynomial and contains L coefficients
        :param time_samples: 1d numpy array [K] of the time stamps for the evaluation of the polynomials
        :return: 3d numpy array [M,K,3] with the following dimnesions:
            1. solution (corresponds to a given polynomial coefficients  vector in <poly_coefs>)
            2. time stamp
            3. [position value, velocity value, acceleration value]
        """
        # compute the coefficients of the polynom's 1st derivative (m=1)
        poly_dot_coefs = np.apply_along_axis(func1d=np.polyder, axis=1, arr=poly_coefs, m=1)
        # compute the coefficients of the polynom's 2nd derivative (m=2)
        poly_dotdot_coefs = np.apply_along_axis(func1d=np.polyder, axis=1, arr=poly_coefs, m=2)

        x_vals = Math.polyval2d(poly_coefs, time_samples)
        x_dot_vals = Math.polyval2d(poly_dot_coefs, time_samples)
        x_dotdot_vals = Math.polyval2d(poly_dotdot_coefs, time_samples)

        return np.dstack((x_vals, x_dot_vals, x_dotdot_vals))

    @classmethod
    def time_constraints_matrix(cls, T: float) -> np.ndarray:
        """
        Given the polynomial setting, this function returns A as a tensor with the first dimension iterating
        over different values of T (time-horizon) provided in <terminal_times>
        :param terminal_times: 1D numpy array of different values for T
        :return: 3D numpy array of shape [len(terminal_times), cls.num_coefs(), cls.num_coefs()]
        """
        return cls.time_constraints_tensor(np.array([T]))[0]

    @staticmethod
    def are_derivatives_in_limits(degree: int, poly_coefs: np.ndarray, T_vals: np.ndarray, limits: Limits):
        """
                Applies the following on a vector of polynomials and planning-times: given coefficients vector of a
                polynomial x(t), and restrictions on its <degree> derivative, return True if restrictions are met,
                False otherwise
                :param degree:
                :param polys_coefs: 2D numpy array with N polynomials and <cls.num_coefs()> coefficients each
                :param T_vals: 1D numpy array of planning-times [N]
                :param limits: minimal and maximal allowed values for the <degree> derivative of x(t)
                :return: 1D numpy array of booleans where True means the restrictions are met.
                """
        # a(0) and a(T) checks are omitted as they they are provided by the user.
        # compute extrema points, by finding the roots of the 3rd derivative
        jerk_poly = Math.polyder2d(poly_coefs, m=degree + 1)
        acc_poly = Math.polyder2d(poly_coefs, m=degree)
        # Giving np.apply_along_axis a complex type enables us to get complex roots (which means acceleration doesn't
        # have extrema in range).

        #  Find roots of jerk_poly, either real or complex.
        acc_suspected_points = Poly1D.calc_polynomial_roots(jerk_poly)
        # Check whether the roots are real or complex. The problem is that real roots may have very small
        # imaginary part (e.g. 1e-15), which are identified as complex by numpy.
        # Therefore, we check if the imaginary part is close to 0.
        is_real = np.isclose(np.imag(acc_suspected_points), 0.0).astype(int)
        # If a root is found as real, then take it's real part. Otherwise take it as is.
        acc_suspected_points = np.real(acc_suspected_points) * is_real + acc_suspected_points * (1 - is_real)
        acc_suspected_values = Math.zip_polyval2d(acc_poly, acc_suspected_points)

        # are extrema points out of [0, T] range and are they non-complex
        is_suspected_point_in_time_range = np.greater_equal(acc_suspected_points, 0) & \
                                           np.less_equal(acc_suspected_points, T_vals[:, np.newaxis]) & \
                                           is_real

        # check if extrema values are within [a_min, a_max] limits
        is_suspected_value_in_limits = NumpyUtils.is_in_limits(acc_suspected_values, limits)

        # for all non-complex extrema points that are inside the time range, verify their values are in [a_min, a_max]
        return np.all(np.logical_or(np.logical_not(is_suspected_point_in_time_range), is_suspected_value_in_limits),
                      axis=1)

    @classmethod
    def are_accelerations_in_limits(cls, poly_coefs: np.ndarray, T_vals: np.ndarray, acc_limits: Limits) -> np.ndarray:
        return cls.are_derivatives_in_limits(degree=2, poly_coefs=poly_coefs, T_vals=T_vals, limits=acc_limits)

    @classmethod
    def is_acceleration_in_limits(cls, poly_coefs: np.ndarray, T: float, acc_limits: Limits) -> bool:
        """
        given coefficients vector of a polynomial x(t), and restrictions on the acceleration values,
        return True if restrictions are met, False otherwise
        :param poly_coefs: 1D numpy array of x(t)'s coefficients
        :param T: planning time horizon [sec]
        :param acc_limits: minimal and maximal allowed values of acceleration/deceleration [m/sec^2]
        :return: True if restrictions are met, False otherwise
        """
        return cls.are_accelerations_in_limits(np.array([poly_coefs]), np.array([T]), acc_limits)[0]

    @classmethod
    def are_velocities_in_limits(cls, poly_coefs: np.ndarray, T_vals: np.ndarray, vel_limits: Limits) -> np.ndarray:
        """
        Applies the following on a vector of polynomials and planning-times: given coefficients vector of a
        polynomial x(t), and restrictions on the velocity values, return True if restrictions are met,
        False otherwise
        :param polys_coefs: 2D numpy array with N polynomials and 6 coefficients each [Nx6]
        :param T_vals: 1D numpy array of planning-times [N]
        :param vel_limits: minimal and maximal allowed values of velocities [m/sec]
        :return: 1D numpy array of booleans where True means the restrictions are met.
        """
        pass

    @classmethod
    def is_velocity_in_limits(cls, poly_coefs: np.ndarray, T: float, vel_limits: Limits) -> bool:
        """
        given coefficients vector of a polynomial x(t), and restrictions on the velocity values,
        return True if restrictions are met, False otherwise
        :param poly_coefs: 1D numpy array of x(t)'s coefficients
        :param T: planning time horizon [sec]
        :param vel_limits: minimal and maximal allowed values of velocities [m/sec]
        :return: True if restrictions are met, False otherwise
        """
        return cls.are_velocities_in_limits(np.array([poly_coefs]), np.array([T]), vel_limits)[0]

    @staticmethod
    def calc_polynomial_roots(poly_coefs: np.ndarray):
        """
        calculate roots of polynomial with poly_coefs, either square or linear
        :param poly_coefs: 2D numpy array with N polynomials and 6 coefficients each [Nx6]
        :return: 2D numpy array with Nx2 or Nx1 roots, depending on the polynomials degree
        """
        if poly_coefs.shape[1] == 3:
            poly_coefs[poly_coefs[:, 0] == 0, 0] = np.finfo(np.float32).eps  # prevent zero first coefficient
            poly = poly_coefs.astype(np.complex)
            det = np.sqrt(poly[:, 1] ** 2 - 4 * poly[:, 0] * poly[:, 2])
            roots1 = (-poly[:, 1] + det) / (2 * poly[:, 0])
            roots2 = (-poly[:, 1] - det) / (2 * poly[:, 0])
            return np.c_[roots1, roots2]
        elif poly_coefs.shape[1] == 2:
            roots = -poly_coefs[:, 1] / poly_coefs[:, 0]
            return roots[:, np.newaxis]
        else:
            return np.apply_along_axis(np.roots, 1, poly_coefs.astype(np.complex))


class QuarticPoly1D(Poly1D):
    @staticmethod
    def num_coefs():
        return 5

    @staticmethod
    def cumulative_jerk(poly_coefs: np.ndarray, T: Union[float, np.ndarray]):
        """
        Computes cumulative jerk from time 0 to time T for the x(t) whose coefficients are given in <poly_coefs>
        :param poly_coefs: distance polynomial coefficients
        :param T: relative time in seconds
        :return: [float] the cummulative jerk: sum(x'''(t)^2)
        """
        a4, a3, a2, a1, a0 = np.split(poly_coefs, 5, axis=-1)
        a4, a3, a2, a1, a0 = a4.flatten(), a3.flatten(), a2.flatten(), a1.flatten(), a0.flatten()
        return 36 * (a3 ** 2) * T + \
               144 * a3 * a4 * T ** 2 + \
               192 * a4 ** 2 * T ** 3

    @staticmethod
    def time_constraints_tensor(terminal_times: np.ndarray) -> np.ndarray:
        """
        Given the quartic polynomial setting, this function returns A as a tensor with the first dimension iterating
        over different values of T (time-horizon) provided in <terminal_times>
        :param terminal_times: 1D numpy array of different values for T
        :return: 3D numpy array of shape [len(terminal_times), 6, 6]
        """
        return np.array(
            [[[1.0, 0.0, 0.0, 0.0, 0.0],  # x(0)
              [0.0, 1.0, 0.0, 0.0, 0.0],  # x_dot(0)
              [0.0, 0.0, 2.0, 0.0, 0.0],  # x_dotdot(0)
              [0.0, 1.0, 2.0 * T, 3.0 * T ** 2, 4.0 * T ** 3],  # x_dot(T)
              [0.0, 0.0, 2.0, 6.0 * T, 12.0 * T ** 2]]  # x_dotdot(T)
             for T in terminal_times], dtype=np.float)

    @classmethod
    def are_velocities_in_limits(cls, poly_coefs: np.ndarray, T_vals: np.ndarray, vel_limits: Limits) -> np.ndarray:
        """
        Applies the following on a vector of polynomials and planning-times: given coefficients vector of a
        polynomial x(t), and restrictions on the velocity values, return True if restrictions are met,
        False otherwise
        :param polys_coefs: 2D numpy array with N polynomials and 6 coefficients each [Nx6]
        :param T_vals: 1D numpy array of planning-times [N]
        :param vel_limits: minimal and maximal allowed values of velocities [m/sec]
        :return: 1D numpy array of booleans where True means the restrictions are met.
        """
        return cls.are_derivatives_in_limits(degree=1, poly_coefs=poly_coefs, T_vals=T_vals, limits=vel_limits)

    @staticmethod
    def time_cost_function_derivative_coefs(w_T: np.ndarray, w_J: np.ndarray, a_0: np.ndarray, v_0: np.ndarray,
                                            v_T: np.ndarray):
        """
        For given weights and constraints on a jerk-optimal polynomial solution, this function returns a matrix that
        contains (in each row:) the coefficients of the derivative of the cost function use for finding the optimal time
        horizon: f(T) = w_T * T + w_J * J(T) where J(T) is the accumulated jerk for given time horizon T.
        :param w_T: weight for Time component
        :param w_J: weight for Jerk component
        :param a_0: [m/sec^2] acceleration at time 0
        :param v_0: [m/sec] velocity at time 0
        :param v_T: [m/sec] terminal velocity (at time T)
        :return: coefficient matrix for all possibilities
        """
        zeros = np.zeros(w_T.shape[0])
        return np.c_[w_T,
                     zeros,
                     - 4 * a_0 ** 2 * w_J, + 24 * (a_0 * v_T * w_J - a_0 * v_0 * w_J),
                     - 36 * v_0 ** 2 * w_J + 72 * v_0 * v_T * w_J - 36 * v_T ** 2 * w_J]

    @staticmethod
    def distance_profile_function(a_0: float, v_0: float, v_T: float, T: float):
        """
        relative distance travelled by ego at time t, given a solution to the conditions in the parameters
        :param a_0: [m/sec^2] acceleration at time 0
        :param v_0: [m/sec] velocity at time 0
        :param v_T: [m/sec] terminal velocity (at time T)
        :param T: [sec] horizon
        :return: lambda function(s) that takes relative time in seconds and returns the relative distance
        travelled since time 0
        """
        return lambda t: t * (6 * T ** 3 * (a_0 * t + 2 * v_0) - 4 * T * t ** 2 * (2 * T * a_0 + 3 * v_0 - 3 * v_T) +
                              3 * t ** 3 * (T * a_0 + 2 * v_0 - 2 * v_T)) / (12 * T ** 3)

    @staticmethod
    def velocity_profile_function(a_0: float, v_0: float, v_T: float, T: float):
        """
        velocity of ego at time t, given a solution to the conditions in the parameters
        :param a_0: [m/sec^2] acceleration at time 0
        :param v_0: [m/sec] velocity at time 0
        :param v_T: [m/sec] terminal velocity (at time T)
        :param T: [sec] horizon
        :return: lambda function(s) that takes relative time in seconds and returns the velocity
        """
        return lambda t: (T ** 3 * (a_0 * t + v_0) - T * t ** 2 * (2 * T * a_0 + 3 * v_0 - 3 * v_T) + t ** 3 * (
            T * a_0 + 2 * v_0 - 2 * v_T)) / T ** 3

    @staticmethod
    def acceleration_profile_function(a_0: float, v_0: float, v_T: float, T: float):
        """
        acceleration of ego at time t, given a solution to the conditions in the parameters
        :param a_0: [m/sec^2] acceleration at time 0
        :param v_0: [m/sec] velocity at time 0
        :param v_T: [m/sec] terminal velocity (at time T)
        :param T: [sec] horizon
        :return: lambda function(s) that takes relative time in seconds and returns the velocity
        """
        return lambda t: (T ** 3 * a_0 - 2 * T * t * (2 * T * a_0 + 3 * v_0 - 3 * v_T) + 3 * t ** 2 * (
            T * a_0 + 2 * v_0 - 2 * v_T)) / T ** 3


class QuinticPoly1D(Poly1D):
    """
    In the quintic polynomial setting we model our 2P-BVP problem as linear system of constraints Ax=b where
    x is a vector of the quintic polynomial coefficients; b is a vector of the values (p[t] is the value of the
    polynomial at time t): [p[0], p_dot[0], p_dotdot[0], p[T], p_dot[T], p_dotdot[T]]; A's rows are the
    polynomial elements at time 0 (first 3 rows) and T (last 3 rows) - the 3 rows in each block correspond to
    p, p_dot, p_dotdot.
    """

    @staticmethod
    def num_coefs():
        return 6

    @staticmethod
    def time_constraints_tensor(terminal_times: np.ndarray) -> np.ndarray:
        """
        Given the quintic polynomial setting, this function returns A as a tensor with the first dimension iterating
        over different values of T (time-horizon) provided in <terminal_times>
        :param terminal_times: 1D numpy array of different values for T
        :return: 3D numpy array of shape [len(terminal_times), 6, 6]
        """
        return np.array(
            [[[1.0, 0.0, 0.0, 0.0, 0.0, 0.0],  # x(0)
              [0.0, 1.0, 0.0, 0.0, 0.0, 0.0],  # x_dot(0)
              [0.0, 0.0, 2.0, 0.0, 0.0, 0.0],  # x_dotdot(0)
              [1.0, T, T ** 2, T ** 3, T ** 4, T ** 5],  # x(T)
              [0.0, 1.0, 2.0 * T, 3.0 * T ** 2, 4.0 * T ** 3, 5.0 * T ** 4],  # x_dot(T)
              [0.0, 0.0, 2.0, 6.0 * T, 12.0 * T ** 2, 20.0 * T ** 3]]  # x_dotdot(T)
             for T in terminal_times], dtype=np.float)

    @classmethod
    def are_velocities_in_limits(cls, poly_coefs: np.ndarray, T_vals: np.ndarray, vel_limits: Limits) -> np.ndarray:
        """
        Applies the following on a vector of polynomials and planning-times: given coefficients vector of a
        polynomial x(t), and restrictions on the velocity values, return True if restrictions are met,
        False otherwise
        :param polys_coefs: 2D numpy array with N polynomials and 6 coefficients each [Nx6]
        :param T_vals: 1D numpy array of planning-times [N]
        :param vel_limits: minimal and maximal allowed values of velocities [m/sec]
        :return: 1D numpy array of booleans where True means the restrictions are met.
        """
        # For quintic polynomials 3rd degree np.roots calculation is in for loop and inefficient.
        # Then in this case check limits by velocities calculation in all sampled points.
        if len(T_vals) > 1:
            (min_T, max_T, dt) = (np.min(T_vals), np.max(T_vals), T_vals[1] - T_vals[0])
        else:
            dt = WERLING_TIME_RESOLUTION
            min_T = max_T = T_vals[0]
        vel_poly_s = Math.polyder2d(poly_coefs, m=1)
        traj_times = np.arange(dt, max_T - np.finfo(np.float16).eps, dt)  # from dt to max_T-dt
        times = np.array([traj_times, ] * len(T_vals))  # repeat full traj_times for all T_vals
        velocities = Math.zip_polyval2d(vel_poly_s, times)  # get velocities for all T_vals and all t[i,j] < T_vals[i]
        # zero irrelevant velocities to get lower triangular matrix: 0 <= t[i,j] < T_val[i]
        if len(T_vals) > 1:
            velocities = np.tril(velocities, int(round(min_T / dt)) - 2)
        return np.all(NumpyUtils.is_in_limits(velocities, vel_limits), axis=1)

    @staticmethod
    def cumulative_jerk(poly_coefs: np.ndarray, T: Union[float, np.ndarray]):
        """
        Computes cumulative jerk from time 0 to time T for the x(t) whose coefficients are given in <poly_coefs>
        :param poly_coefs: distance polynomial coefficients
        :param T: relative time in seconds
        :return: [float] the cummulative jerk: sum(x'''(t)^2)
        """
        a5, a4, a3, a2, a1, a0 = np.split(poly_coefs, 6, axis=-1)
        a5, a4, a3, a2, a1, a0 = a5.flatten(), a4.flatten(), a3.flatten(), a2.flatten(), a1.flatten(), a0.flatten()
        return 36 * a3 ** 2 * T + \
               144 * a3 * a4 * T ** 2 + \
               (240 * a3 * a5 + 192 * a4 ** 2) * T ** 3 + \
               720 * a4 * a5 * T ** 4 + \
               720 * a5 ** 2 * T ** 5

    @staticmethod
    def time_cost_function_derivative_coefs(w_T: np.ndarray, w_J: np.ndarray, a_0: np.ndarray, v_0: np.ndarray,
                                            v_T: np.ndarray, dx: np.ndarray, T_m: np.ndarray):
        """
        For given weights and constraints on a jerk-optimal polynomial solution, this function returns a matrix that
        contains (in each row:) the coefficients of the derivative of the cost function use for finding the optimal time
        horizon: f(T) = w_T * T + w_J * J(T) where J(T) is the accumulated jerk for given time horizon T.
        :param w_T: weight for Time component
        :param w_J: weight for Jerk component
        :param a_0: [m/sec^2] acceleration at time 0
        :param v_0: [m/sec] velocity at time 0
        :param v_T: [m/sec] terminal velocity (at time T)
        :param dx: [m] distance to travel between time 0 and time T
        :param T_m: T_m: [sec] T_m * v_T is added to dx
        :return: coefficient matrix for all possibilities
        """
        zeros = np.zeros(w_T.shape[0])
        return np.c_[w_T,
                     zeros,
                     -9 * a_0 ** 2 * w_J,
                     -144 * a_0 * v_0 * w_J + 144 * a_0 * v_T * w_J,
                     -360 * T_m * a_0 * v_T * w_J + 360 * a_0 * dx * w_J - 576 * v_0 ** 2 * w_J + 1152 * v_0 * v_T * w_J - 576 * v_T ** 2 * w_J,
                     -2880 * T_m * v_0 * v_T * w_J + 2880 * T_m * v_T ** 2 * w_J + 2880 * dx * v_0 * w_J - 2880 * dx * v_T * w_J,
                     - 3600 * T_m ** 2 * v_T ** 2 * w_J + 7200 * T_m * dx * v_T * w_J - 3600 * dx ** 2 * w_J]

    @staticmethod
    def distance_profile_function(a_0: float, v_0: float, v_T: float, dx: float, T: float, T_m: float):
        """
        relative distance travelled by ego at time t, given a solution to the conditions in the parameters
        :param a_0: [m/sec^2] acceleration at time 0
        :param v_0: [m/sec] velocity at time 0
        :param v_T: [m/sec] terminal velocity (at time T)
        :param dx: [m] distance to travel between time 0 and time T (see T_m as well)
        :param T: [sec] horizon
        :param T_m: [sec] T_m * v_T is added to dx
        :return: lambda function(s) that takes relative time in seconds and returns the relative distance
        travelled since time 0
        """
        return lambda t: t * (T ** 5 * (a_0 * t + 2 * v_0) + T ** 2 * t ** 2 * (
            -3 * T ** 2 * a_0 - 4 * T * (3 * v_0 + 2 * v_T) + 20 * dx + 20 * v_T * (T - T_m)) + T * t ** 3 * (
                                  3 * T ** 2 * a_0 + 2 * T * (8 * v_0 + 7 * v_T) - 30 * dx - 30 * v_T * (
                                      T - T_m)) + t ** 4 * (
                                  -T ** 2 * a_0 - 6 * T * (v_0 + v_T) + 12 * dx + 12 * v_T * (T - T_m))) / (2 * T ** 5)

    @staticmethod
<<<<<<< HEAD
    def distance_from_target(a_0: float, v_0: float, v_T: float, ds0: float, T: float, T_m: float):
        """
        relative distance travelled by ego at time t, given a solution to the conditions in the parameters
        :param a_0: [m/sec^2] acceleration at time 0
        :param v_0: [m/sec] velocity at time 0
        :param v_T: [m/sec] terminal velocity (at time T)
        :param ds: [m] initial distance to target in time 0
        :param T: [sec] horizon
        :return: lambda function(s) that takes relative time in seconds and returns the relative distance
        travelled since time 0
        """
        return lambda t: (-T**5*t*(a_0*t + 2*v_0) + 2*T**5*(ds0 + t*v_T) + T**2*t**3*(3*T**2*a_0 + 4*T*(3*v_0 + 2*v_T)
                        - 20*ds0 - 20*v_T*(T - T_m)) - T*t**4*(3*T**2*a_0 + 2*T*(8*v_0 + 7*v_T) - 30*ds0 - 30*v_T*(T - T_m))
                          + t**5*(T**2*a_0 + 6*T*(v_0 + v_T) - 12*ds0 - 12*v_T*(T - T_m)))/(2*T**5)

    @staticmethod
    def distance_from_target_derivative_coefs(a_0: float, v_0: float, v_T: float, ds: float, T: float, T_m: float):
        coefs = np.array([5 * (T ** 2 * a_0 + 6 * T * (v_0 + v_T) - 12 * ds - 12 * v_T * (T - T_m)),
                          -4 * T * (3 * T ** 2 * a_0 + 2 * T * (8 * v_0 + 7 * v_T) - 30 * ds - 30 * v_T * (T - T_m)),
=======
    def distance_from_target_derivative_coefs(a_0: float, v_0: float, v_T: float, dx: float, T: float, T_m: float):
        """
        velocity of ego at time t, given a solution to the conditions in the parameters
        :param a_0: [m/sec^2] acceleration at time 0
        :param v_0: [m/sec] velocity at time 0
        :param v_T: [m/sec] terminal velocity (at time T)
        :param dx: [m] distance to travel between time 0 and time T (see T_m as well)
        :param T: [sec] horizon
        :param T_m: [sec] T_m * v_T is added to dx
        :return: lambda function(s) that takes relative time in seconds and returns the velocity
        """
        coefs = np.array([5 * (T ** 2 * a_0 + 6 * T * (v_0 + v_T) - 12 * dx - 12 * v_T * (T - T_m)),
                          -4 * T * (3 * T ** 2 * a_0 + 2 * T * (8 * v_0 + 7 * v_T) - 30 * dx - 30 * v_T * (T - T_m)),
>>>>>>> e7e5ee5a
                          +3 * T ** 2 * (
                              3 * T ** 2 * a_0 + 4 * T * (3 * v_0 + 2 * v_T) - 20 * dx - 20 * v_T * (T - T_m)),
                          -2 * T ** 5 * a_0,
                          2 * T ** 5 * (v_T - v_0)])
        return coefs

    @staticmethod
    def velocity_profile_function(a_0: float, v_0: float, v_T: float, dx: float, T: float, T_m: float):
        """
        velocity of ego at time t, given a solution to the conditions in the parameters
        :param a_0: [m/sec^2] acceleration at time 0
        :param v_0: [m/sec] velocity at time 0
        :param v_T: [m/sec] terminal velocity (at time T)
        :param dx: [m] distance to travel between time 0 and time T (see T_m as well)
        :param T: [sec] horizon
        :param T_m: [sec] T_m * v_T is added to dx
        :return: lambda function(s) that takes relative time in seconds and returns the velocity
        """
        return lambda t: (2 * T ** 5 * (a_0 * t + v_0) + 3 * T ** 2 * t ** 2 * (
            -3 * T ** 2 * a_0 - 4 * T * (3 * v_0 + 2 * v_T) + 20 * dx +
            20 * v_T * (T - T_m)) + 4 * T * t ** 3 * (
                              3 * T ** 2 * a_0 + 2 * T * (8 * v_0 + 7 * v_T) - 30 * dx - 30 * v_T * (T - T_m))
                          + 5 * t ** 4 * (-T ** 2 * a_0 - 6 * T * (v_0 + v_T) + 12 * dx + 12 * v_T * (T - T_m))) / (
                             2 * T ** 5)

    @staticmethod
    def acceleration_profile_function(a_0: float, v_0: float, v_T: float, ds: float, T: float, T_m: float):
        """
        acceleration of ego at time t, given a solution to the conditions in the parameters
        :param a_0: [m/sec^2] acceleration at time 0
        :param v_0: [m/sec] velocity at time 0
        :param v_T: [m/sec] terminal velocity (at time T)
        :param dx: [m] distance to travel between time 0 and time T
        :param T: [sec] horizon
        :return: lambda function(s) that takes relative time in seconds and returns the velocity
        """
        return lambda t: (T ** 5 * a_0 - 3 * T ** 2 * t * (
            3 * T ** 2 * a_0 + 4 * T * (3 * v_0 + 2 * v_T) - 20 * ds - 20 * v_T * (T - T_m))
                          + 6 * T * t ** 2 * (
                              3 * T ** 2 * a_0 + 2 * T * (8 * v_0 + 7 * v_T) - 30 * ds - 30 * v_T * (T - T_m))
                          + 10 * t ** 3 * (
                              -T ** 2 * a_0 - 6 * T * (v_0 + v_T) + 12 * ds + 12 * v_T * (T - T_m))) / T ** 5
<|MERGE_RESOLUTION|>--- conflicted
+++ resolved
@@ -251,6 +251,20 @@
         """
         return cls.are_derivatives_in_limits(degree=1, poly_coefs=poly_coefs, T_vals=T_vals, limits=vel_limits)
 
+    # TODO: document
+    @staticmethod
+    def time_cost_function(w_T: float, w_J: float, a_0: float, v_0: float, v_T: float):
+        return lambda T: (T ** 4 * w_T + 4 * w_J * (
+            T ** 2 * a_0 ** 2 + 3 * T * a_0 * v_0 - 3 * T * a_0 * v_T + 3 * v_0 ** 2 - 6 * v_0 * v_T + 3 * v_T ** 2)) / T ** 3
+
+    @staticmethod
+    def time_cost_function_derivative(w_T: float, w_J: float, a_0: float, v_0: float, v_T: float):
+        return lambda T: (
+                             T ** 4 * w_T
+                             - 4 * T ** 2 * a_0 ** 2 * w_J
+                             + 24 * T * (a_0 * v_T * w_J - a_0 * v_0 * w_J)
+                             - 36 * v_0 ** 2 * w_J + 72 * v_0 * v_T * w_J - 36 * v_T ** 2 * w_J) / T ** 4
+
     @staticmethod
     def time_cost_function_derivative_coefs(w_T: np.ndarray, w_J: np.ndarray, a_0: np.ndarray, v_0: np.ndarray,
                                             v_T: np.ndarray):
@@ -385,6 +399,24 @@
                720 * a4 * a5 * T ** 4 + \
                720 * a5 ** 2 * T ** 5
 
+    # TODO: document
+    @staticmethod
+    def time_cost_function(w_T: float, w_J: float, a_0: float, v_0: float, v_T: float, ds: float, T_m: float):
+        return lambda T: (T ** 6 * w_T + 3 * w_J * (
+            3 * T ** 4 * a_0 ** 2 + 24 * T ** 3 * a_0 * v_0 - 24 * T ** 3 * a_0 * v_T + 40 * T ** 2 * T_m * a_0 * v_T -
+            40 * T ** 2 * a_0 * ds + 64 * T ** 2 * v_0 ** 2 - 128 * T ** 2 * v_0 * v_T + 64 * T ** 2 * v_T ** 2 + 240 * T * T_m * v_0 * v_T -
+            240 * T * T_m * v_T ** 2 - 240 * T * ds * v_0 + 240 * T * ds * v_T + 240 * T_m ** 2 * v_T ** 2 - 480 * T_m * ds * v_T +
+            240 * ds ** 2)) / T ** 5
+
+    @staticmethod
+    def time_cost_function_derivative(w_T: float, w_J: float, a_0: float, v_0: float, v_T: float, ds: float,
+                                      T_m: float):
+        return lambda T: (
+                             T ** 6 * w_T - 9 * T ** 4 * a_0 ** 2 * w_J - 144 * T ** 3 * a_0 * v_0 * w_J + 144 * T ** 3 * a_0 * v_T * w_J -
+                             360 * T ** 2 * T_m * a_0 * v_T * w_J + 360 * T ** 2 * a_0 * ds * w_J - 576 * T ** 2 * v_0 ** 2 * w_J + 1152 * T ** 2 * v_0 * v_T * w_J -
+                             576 * T ** 2 * v_T ** 2 * w_J - 2880 * T * T_m * v_0 * v_T * w_J + 2880 * T * T_m * v_T ** 2 * w_J + 2880 * T * ds * v_0 * w_J -
+                             2880 * T * ds * v_T * w_J - 3600 * T_m ** 2 * v_T ** 2 * w_J + 7200 * T_m * ds * v_T * w_J - 3600 * ds ** 2 * w_J) / T ** 6
+
     @staticmethod
     def time_cost_function_derivative_coefs(w_T: np.ndarray, w_J: np.ndarray, a_0: np.ndarray, v_0: np.ndarray,
                                             v_T: np.ndarray, dx: np.ndarray, T_m: np.ndarray):
@@ -430,7 +462,6 @@
                                   -T ** 2 * a_0 - 6 * T * (v_0 + v_T) + 12 * dx + 12 * v_T * (T - T_m))) / (2 * T ** 5)
 
     @staticmethod
-<<<<<<< HEAD
     def distance_from_target(a_0: float, v_0: float, v_T: float, ds0: float, T: float, T_m: float):
         """
         relative distance travelled by ego at time t, given a solution to the conditions in the parameters
@@ -447,10 +478,6 @@
                           + t**5*(T**2*a_0 + 6*T*(v_0 + v_T) - 12*ds0 - 12*v_T*(T - T_m)))/(2*T**5)
 
     @staticmethod
-    def distance_from_target_derivative_coefs(a_0: float, v_0: float, v_T: float, ds: float, T: float, T_m: float):
-        coefs = np.array([5 * (T ** 2 * a_0 + 6 * T * (v_0 + v_T) - 12 * ds - 12 * v_T * (T - T_m)),
-                          -4 * T * (3 * T ** 2 * a_0 + 2 * T * (8 * v_0 + 7 * v_T) - 30 * ds - 30 * v_T * (T - T_m)),
-=======
     def distance_from_target_derivative_coefs(a_0: float, v_0: float, v_T: float, dx: float, T: float, T_m: float):
         """
         velocity of ego at time t, given a solution to the conditions in the parameters
@@ -464,7 +491,6 @@
         """
         coefs = np.array([5 * (T ** 2 * a_0 + 6 * T * (v_0 + v_T) - 12 * dx - 12 * v_T * (T - T_m)),
                           -4 * T * (3 * T ** 2 * a_0 + 2 * T * (8 * v_0 + 7 * v_T) - 30 * dx - 30 * v_T * (T - T_m)),
->>>>>>> e7e5ee5a
                           +3 * T ** 2 * (
                               3 * T ** 2 * a_0 + 4 * T * (3 * v_0 + 2 * v_T) - 20 * dx - 20 * v_T * (T - T_m)),
                           -2 * T ** 5 * a_0,
