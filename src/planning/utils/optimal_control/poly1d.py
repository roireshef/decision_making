from abc import abstractmethod
from typing import Union

import numpy as np

from decision_making.src.global_constants import WERLING_TIME_RESOLUTION
from decision_making.src.planning.types import Limits
from decision_making.src.planning.utils.math import Math
from decision_making.src.planning.utils.numpy_utils import NumpyUtils


class Poly1D:
    @staticmethod
    @abstractmethod
    def num_coefs():
        pass

    @staticmethod
    @abstractmethod
    def time_constraints_tensor(terminal_times: np.ndarray) -> np.ndarray:
        """
        Given the quartic polynomial setting, this function returns A as a tensor with the first dimension iterating
        over different values of T (time-horizon) provided in <terminal_times>
        :param terminal_times: 1D numpy array of different values for T
        :return: 3D numpy array of shape [len(terminal_times), self.num_coefs(), self.num_coefs()]
        """
        pass

    @staticmethod
    @abstractmethod
    def cumulative_jerk(poly_coefs: np.ndarray, T: Union[float, np.ndarray]):
        """
        Computes cumulative jerk from time 0 to time T for the x(t) whose coefficients are given in <poly_coefs>
        :param poly_coefs: distance polynomial coefficients
        :param T: relative time in seconds
        :return: [float] the cummulative jerk: sum(x'''(t)^2)
        """
        pass

    @classmethod
    def jerk_between(cls, poly_coefs: np.ndarray, a: Union[float, np.ndarray], b: Union[float, np.ndarray]):
        return cls.cumulative_jerk(poly_coefs, b) - cls.cumulative_jerk(poly_coefs, a)

    @staticmethod
    def solve(A_inv: np.ndarray, constraints: np.ndarray) -> np.ndarray:
        """
        Given a 1D polynom x(t) with self.num_coefs() differential constraints on t0 (initial time) and tT (terminal time),
        this code solves the problem of minimizing the sum of its squared third-degree derivative sum[ x'''(t) ^ 2 ]
        according to:
        {Local path planning and motion control for AGV in positioning. In IEEE/RSJ International Workshop on
        Intelligent Robots and Systems’ 89. The Autonomous Mobile Robots and Its Applications. IROS’89.
        Proceedings., pages 392–397, 1989}
        :param A_inv: given that the constraints are Ax = B, and x are the polynom coeficients to seek,
        this is the A ^ -1
        :param constraints: given that the constraints are Ax = B, and x are the polynom coeficients to seek,
        every row in here is a B (so that this variable can hold a set of B's that results in a set of solutions)
        :return: x(t) coefficients
        """
        poly_coefs = np.fliplr(np.dot(constraints, A_inv.transpose()))
        return poly_coefs

    @staticmethod
    def zip_solve(A_inv: np.ndarray, constraints: np.ndarray) -> np.ndarray:
        poly_coefs = np.fliplr(np.einsum('ijk,ik->ij', A_inv, constraints))
        return poly_coefs

    @staticmethod
    def polyval_with_derivatives(poly_coefs: np.ndarray, time_samples: np.ndarray) -> np.ndarray:
        """
        For each x(t) position polynomial(s) and time-sample it generates 3 values:
          1. position (evaluation of the polynomial)
          2. velocity (evaluation of the 1st derivative of the polynomial)
          2. acceleration (evaluation of the 2st derivative of the polynomial)
        :param poly_coefs: 2d numpy array [MxL] of the quartic (position) polynomials coefficients, where
         each row out of the M is a different polynomial and contains L coefficients
        :param time_samples: 1d numpy array [K] of the time stamps for the evaluation of the polynomials
        :return: 3d numpy array [M,K,3] with the following dimnesions:
            1. solution (corresponds to a given polynomial coefficients  vector in <poly_coefs>)
            2. time stamp
            3. [position value, velocity value, acceleration value]
        """
        # compute the coefficients of the polynom's 1st derivative (m=1)
        poly_dot_coefs = np.apply_along_axis(func1d=np.polyder, axis=1, arr=poly_coefs, m=1)
        # compute the coefficients of the polynom's 2nd derivative (m=2)
        poly_dotdot_coefs = np.apply_along_axis(func1d=np.polyder, axis=1, arr=poly_coefs, m=2)

        x_vals = Math.polyval2d(poly_coefs, time_samples)
        x_dot_vals = Math.polyval2d(poly_dot_coefs, time_samples)
        x_dotdot_vals = Math.polyval2d(poly_dotdot_coefs, time_samples)

        return np.dstack((x_vals, x_dot_vals, x_dotdot_vals))

    @classmethod
    def time_constraints_matrix(cls, T: float) -> np.ndarray:
        """
        Given the polynomial setting, this function returns A as a tensor with the first dimension iterating
        over different values of T (time-horizon) provided in <terminal_times>
        :param terminal_times: 1D numpy array of different values for T
        :return: 3D numpy array of shape [len(terminal_times), cls.num_coefs(), cls.num_coefs()]
        """
        return cls.time_constraints_tensor(np.array([T]))[0]

    @staticmethod
    def are_derivatives_in_limits(degree: int, poly_coefs: np.ndarray, T_vals: np.ndarray, limits: Limits):
        """
                Applies the following on a vector of polynomials and planning-times: given coefficients vector of a
                polynomial x(t), and restrictions on its <degree> derivative, return True if restrictions are met,
                False otherwise
                :param degree:
                :param polys_coefs: 2D numpy array with N polynomials and <cls.num_coefs()> coefficients each
                :param T_vals: 1D numpy array of planning-times [N]
                :param limits: minimal and maximal allowed values for the <degree> derivative of x(t)
                :return: 1D numpy array of booleans where True means the restrictions are met.
                """
        # a(0) and a(T) checks are omitted as they they are provided by the user.
        # compute extrema points, by finding the roots of the 3rd derivative
        jerk_poly = Math.polyder2d(poly_coefs, m=degree + 1)
        acc_poly = Math.polyder2d(poly_coefs, m=degree)
        # Giving np.apply_along_axis a complex type enables us to get complex roots (which means acceleration doesn't
        # have extrema in range).

        #  Find roots of jerk_poly, either real or complex.
        acc_suspected_points = Poly1D.calc_polynomial_roots(jerk_poly)
        # Check whether the roots are real or complex. The problem is that real roots may have very small
        # imaginary part (e.g. 1e-15), which are identified as complex by numpy.
        # Therefore, we check if the imaginary part is close to 0.
        is_real = np.isclose(np.imag(acc_suspected_points), 0.0).astype(int)
        # If a root is found as real, then take it's real part. Otherwise take it as is.
        acc_suspected_points = np.real(acc_suspected_points) * is_real + acc_suspected_points * (1 - is_real)
        acc_suspected_values = Math.zip_polyval2d(acc_poly, acc_suspected_points)

        # are extrema points out of [0, T] range and are they non-complex
        is_suspected_point_in_time_range = np.greater_equal(acc_suspected_points, 0) & \
                                           np.less_equal(acc_suspected_points, T_vals[:, np.newaxis]) & \
                                           is_real

        # check if extrema values are within [a_min, a_max] limits
        is_suspected_value_in_limits = NumpyUtils.is_in_limits(acc_suspected_values, limits)

        # for all non-complex extrema points that are inside the time range, verify their values are in [a_min, a_max]
        return np.all(np.logical_or(np.logical_not(is_suspected_point_in_time_range), is_suspected_value_in_limits),
                      axis=1)

    @classmethod
    def are_accelerations_in_limits(cls, poly_coefs: np.ndarray, T_vals: np.ndarray, acc_limits: Limits) -> np.ndarray:
        return cls.are_derivatives_in_limits(degree=2, poly_coefs=poly_coefs, T_vals=T_vals, limits=acc_limits)

    @classmethod
    def is_acceleration_in_limits(cls, poly_coefs: np.ndarray, T: float, acc_limits: Limits) -> bool:
        """
        given coefficients vector of a polynomial x(t), and restrictions on the acceleration values,
        return True if restrictions are met, False otherwise
        :param poly_coefs: 1D numpy array of x(t)'s coefficients
        :param T: planning time horizon [sec]
        :param acc_limits: minimal and maximal allowed values of acceleration/deceleration [m/sec^2]
        :return: True if restrictions are met, False otherwise
        """
        return cls.are_accelerations_in_limits(np.array([poly_coefs]), np.array([T]), acc_limits)[0]

    @classmethod
    def are_velocities_in_limits(cls, poly_coefs: np.ndarray, T_vals: np.ndarray, vel_limits: Limits) -> np.ndarray:
        """
        Applies the following on a vector of polynomials and planning-times: given coefficients vector of a
        polynomial x(t), and restrictions on the velocity values, return True if restrictions are met,
        False otherwise
        :param polys_coefs: 2D numpy array with N polynomials and 6 coefficients each [Nx6]
        :param T_vals: 1D numpy array of planning-times [N]
        :param vel_limits: minimal and maximal allowed values of velocities [m/sec]
        :return: 1D numpy array of booleans where True means the restrictions are met.
        """
        pass

    @classmethod
    def is_velocity_in_limits(cls, poly_coefs: np.ndarray, T: float, vel_limits: Limits) -> bool:
        """
        given coefficients vector of a polynomial x(t), and restrictions on the velocity values,
        return True if restrictions are met, False otherwise
        :param poly_coefs: 1D numpy array of x(t)'s coefficients
        :param T: planning time horizon [sec]
        :param vel_limits: minimal and maximal allowed values of velocities [m/sec]
        :return: True if restrictions are met, False otherwise
        """
        return cls.are_velocities_in_limits(np.array([poly_coefs]), np.array([T]), vel_limits)[0]

    @staticmethod
    def calc_polynomial_roots(poly_coefs: np.ndarray):
        """
        calculate roots of polynomial with poly_coefs, either square or linear
        :param poly_coefs: 2D numpy array with N polynomials and 6 coefficients each [Nx6]
        :return: 2D numpy array with Nx2 or Nx1 roots, depending on the polynomials degree
        """
        if poly_coefs.shape[1] == 3:
            poly_coefs[poly_coefs[:, 0] == 0, 0] = np.finfo(np.float32).eps  # prevent zero first coefficient
            poly = poly_coefs.astype(np.complex)
            det = np.sqrt(poly[:, 1] ** 2 - 4 * poly[:, 0] * poly[:, 2])
            roots1 = (-poly[:, 1] + det) / (2 * poly[:, 0])
            roots2 = (-poly[:, 1] - det) / (2 * poly[:, 0])
            return np.c_[roots1, roots2]
        elif poly_coefs.shape[1] == 2:
            roots = -poly_coefs[:, 1] / poly_coefs[:, 0]
            return roots[:, np.newaxis]
        else:
            return np.apply_along_axis(np.roots, 1, poly_coefs.astype(np.complex))


class QuarticPoly1D(Poly1D):
    @staticmethod
    def num_coefs():
        return 5

    @staticmethod
    def cumulative_jerk(poly_coefs: np.ndarray, T: Union[float, np.ndarray]):
        """
        Computes cumulative jerk from time 0 to time T for the x(t) whose coefficients are given in <poly_coefs>
        :param poly_coefs: distance polynomial coefficients
        :param T: relative time in seconds
        :return: [float] the cummulative jerk: sum(x'''(t)^2)
        """
        a4, a3, a2, a1, a0 = np.split(poly_coefs, 5, axis=-1)
        a4, a3, a2, a1, a0 = a4.flatten(), a3.flatten(), a2.flatten(), a1.flatten(), a0.flatten()
        return 36 * (a3 ** 2) * T + \
               144 * a3 * a4 * T ** 2 + \
               192 * a4 ** 2 * T ** 3

    @staticmethod
    def time_constraints_tensor(terminal_times: np.ndarray) -> np.ndarray:
        """
        Given the quartic polynomial setting, this function returns A as a tensor with the first dimension iterating
        over different values of T (time-horizon) provided in <terminal_times>
        :param terminal_times: 1D numpy array of different values for T
        :return: 3D numpy array of shape [len(terminal_times), 6, 6]
        """
        return np.array(
            [[[1.0, 0.0, 0.0, 0.0, 0.0],  # x(0)
              [0.0, 1.0, 0.0, 0.0, 0.0],  # x_dot(0)
              [0.0, 0.0, 2.0, 0.0, 0.0],  # x_dotdot(0)
              [0.0, 1.0, 2.0 * T, 3.0 * T ** 2, 4.0 * T ** 3],  # x_dot(T)
              [0.0, 0.0, 2.0, 6.0 * T, 12.0 * T ** 2]]  # x_dotdot(T)
             for T in terminal_times], dtype=np.float)

    @classmethod
    def are_velocities_in_limits(cls, poly_coefs: np.ndarray, T_vals: np.ndarray, vel_limits: Limits) -> np.ndarray:
        """
        Applies the following on a vector of polynomials and planning-times: given coefficients vector of a
        polynomial x(t), and restrictions on the velocity values, return True if restrictions are met,
        False otherwise
        :param polys_coefs: 2D numpy array with N polynomials and 6 coefficients each [Nx6]
        :param T_vals: 1D numpy array of planning-times [N]
        :param vel_limits: minimal and maximal allowed values of velocities [m/sec]
        :return: 1D numpy array of booleans where True means the restrictions are met.
        """
        return cls.are_derivatives_in_limits(degree=1, poly_coefs=poly_coefs, T_vals=T_vals, limits=vel_limits)

    @staticmethod
    def time_cost_function_derivative_coefs(w_T: np.ndarray, w_J: np.ndarray, a_0: np.ndarray, v_0: np.ndarray,
                                            v_T: np.ndarray):
        """
        For given weights and constraints on a jerk-optimal polynomial solution, this function returns a matrix that
        contains (in each row:) the coefficients of the derivative of the cost function use for finding the optimal time
        horizon: f(T) = w_T * T + w_J * J(T) where J(T) is the accumulated jerk for given time horizon T.
        :param w_T: weight for Time component
        :param w_J: weight for Jerk component
        :param a_0: [m/sec^2] acceleration at time 0
        :param v_0: [m/sec] velocity at time 0
        :param v_T: [m/sec] terminal velocity (at time T)
        :return: coefficient matrix for all possibilities
        """
        zeros = np.zeros(w_T.shape[0])
        return np.c_[w_T,
                     zeros,
                     - 4 * a_0 ** 2 * w_J, + 24 * (a_0 * v_T * w_J - a_0 * v_0 * w_J),
                     - 36 * v_0 ** 2 * w_J + 72 * v_0 * v_T * w_J - 36 * v_T ** 2 * w_J]

    @staticmethod
    def distance_profile_function(a_0: float, v_0: float, v_T: float, T: float):
        """
        relative distance travelled by ego at time t, given a solution to the conditions in the parameters
        :param a_0: [m/sec^2] acceleration at time 0
        :param v_0: [m/sec] velocity at time 0
        :param v_T: [m/sec] terminal velocity (at time T)
        :param T: [sec] horizon
        :return: lambda function(s) that takes relative time in seconds and returns the relative distance
        travelled since time 0
        """
        return lambda t: t * (6 * T ** 3 * (a_0 * t + 2 * v_0) - 4 * T * t ** 2 * (2 * T * a_0 + 3 * v_0 - 3 * v_T) +
                              3 * t ** 3 * (T * a_0 + 2 * v_0 - 2 * v_T)) / (12 * T ** 3)

    @staticmethod
    def velocity_profile_function(a_0: float, v_0: float, v_T: float, T: float):
        """
        velocity of ego at time t, given a solution to the conditions in the parameters
        :param a_0: [m/sec^2] acceleration at time 0
        :param v_0: [m/sec] velocity at time 0
        :param v_T: [m/sec] terminal velocity (at time T)
        :param T: [sec] horizon
        :return: lambda function(s) that takes relative time in seconds and returns the velocity
        """
        return lambda t: (T ** 3 * (a_0 * t + v_0) - T * t ** 2 * (2 * T * a_0 + 3 * v_0 - 3 * v_T) + t ** 3 * (
            T * a_0 + 2 * v_0 - 2 * v_T)) / T ** 3

    @staticmethod
    def acceleration_profile_function(a_0: float, v_0: float, v_T: float, T: float):
        """
        acceleration of ego at time t, given a solution to the conditions in the parameters
        :param a_0: [m/sec^2] acceleration at time 0
        :param v_0: [m/sec] velocity at time 0
        :param v_T: [m/sec] terminal velocity (at time T)
        :param T: [sec] horizon
        :return: lambda function(s) that takes relative time in seconds and returns the velocity
        """
        return lambda t: (T ** 3 * a_0 - 2 * T * t * (2 * T * a_0 + 3 * v_0 - 3 * v_T) + 3 * t ** 2 * (
            T * a_0 + 2 * v_0 - 2 * v_T)) / T ** 3


class QuinticPoly1D(Poly1D):
    """
    In the quintic polynomial setting we model our 2P-BVP problem as linear system of constraints Ax=b where
    x is a vector of the quintic polynomial coefficients; b is a vector of the values (p[t] is the value of the
    polynomial at time t): [p[0], p_dot[0], p_dotdot[0], p[T], p_dot[T], p_dotdot[T]]; A's rows are the
    polynomial elements at time 0 (first 3 rows) and T (last 3 rows) - the 3 rows in each block correspond to
    p, p_dot, p_dotdot.
    """

    @staticmethod
    def num_coefs():
        return 6

    @staticmethod
    def time_constraints_tensor(terminal_times: np.ndarray) -> np.ndarray:
        """
        Given the quintic polynomial setting, this function returns A as a tensor with the first dimension iterating
        over different values of T (time-horizon) provided in <terminal_times>
        :param terminal_times: 1D numpy array of different values for T
        :return: 3D numpy array of shape [len(terminal_times), 6, 6]
        """
        return np.array(
            [[[1.0, 0.0, 0.0, 0.0, 0.0, 0.0],  # x(0)
              [0.0, 1.0, 0.0, 0.0, 0.0, 0.0],  # x_dot(0)
              [0.0, 0.0, 2.0, 0.0, 0.0, 0.0],  # x_dotdot(0)
              [1.0, T, T ** 2, T ** 3, T ** 4, T ** 5],  # x(T)
              [0.0, 1.0, 2.0 * T, 3.0 * T ** 2, 4.0 * T ** 3, 5.0 * T ** 4],  # x_dot(T)
              [0.0, 0.0, 2.0, 6.0 * T, 12.0 * T ** 2, 20.0 * T ** 3]]  # x_dotdot(T)
             for T in terminal_times], dtype=np.float)

    @classmethod
    def are_velocities_in_limits(cls, poly_coefs: np.ndarray, T_vals: np.ndarray, vel_limits: Limits) -> np.ndarray:
        """
        Applies the following on a vector of polynomials and planning-times: given coefficients vector of a
        polynomial x(t), and restrictions on the velocity values, return True if restrictions are met,
        False otherwise
        :param polys_coefs: 2D numpy array with N polynomials and 6 coefficients each [Nx6]
        :param T_vals: 1D numpy array of planning-times [N]
        :param vel_limits: minimal and maximal allowed values of velocities [m/sec]
        :return: 1D numpy array of booleans where True means the restrictions are met.
        """
        # For quintic polynomials 3rd degree np.roots calculation is in for loop and inefficient.
        # Then in this case check limits by velocities calculation in all sampled points.
        if len(T_vals) > 1:
            (min_T, max_T, dt) = (np.min(T_vals), np.max(T_vals), T_vals[1] - T_vals[0])
        else:
            dt = WERLING_TIME_RESOLUTION
            min_T = max_T = T_vals[0]
        vel_poly_s = Math.polyder2d(poly_coefs, m=1)
        traj_times = np.arange(dt, max_T - np.finfo(np.float16).eps, dt)  # from dt to max_T-dt
        times = np.array([traj_times, ] * len(T_vals))  # repeat full traj_times for all T_vals
        velocities = Math.zip_polyval2d(vel_poly_s, times)  # get velocities for all T_vals and all t[i,j] < T_vals[i]
        # zero irrelevant velocities to get lower triangular matrix: 0 <= t[i,j] < T_val[i]
        if len(T_vals) > 1:
            velocities = np.tril(velocities, int(round(min_T / dt)) - 2)
        return np.all(NumpyUtils.is_in_limits(velocities, vel_limits), axis=1)

    @staticmethod
    def cumulative_jerk(poly_coefs: np.ndarray, T: Union[float, np.ndarray]):
        """
        Computes cumulative jerk from time 0 to time T for the x(t) whose coefficients are given in <poly_coefs>
        :param poly_coefs: distance polynomial coefficients
        :param T: relative time in seconds
        :return: [float] the cummulative jerk: sum(x'''(t)^2)
        """
        a5, a4, a3, a2, a1, a0 = np.split(poly_coefs, 6, axis=-1)
        a5, a4, a3, a2, a1, a0 = a5.flatten(), a4.flatten(), a3.flatten(), a2.flatten(), a1.flatten(), a0.flatten()
        return 36 * a3 ** 2 * T + \
               144 * a3 * a4 * T ** 2 + \
               (240 * a3 * a5 + 192 * a4 ** 2) * T ** 3 + \
               720 * a4 * a5 * T ** 4 + \
               720 * a5 ** 2 * T ** 5

<<<<<<< HEAD
    @staticmethod
    def cumulative_jerk_from_constraints(a_0: float, v_0: float, v_T: float, ds: float, T: float):
        return (9.0 * T ** 4 * a_0 ** 2 + 72.0 * T ** 3 * a_0 * v_0 + 48.0 * T ** 3 * a_0 * v_T -
                120.0 * T ** 2 * a_0 * ds + 192.0 * T ** 2 * v_0 ** 2 + 336.0 * T ** 2 * v_0 * v_T +
                192.0 * T ** 2 * v_T ** 2 - 720.0 * T * ds * v_0 - 720.0 * T * ds * v_T + 720.0 * ds ** 2) / T ** 5


    # TODO: document
    @staticmethod
    def time_cost_function(w_T: float, w_J: float, a_0: float, v_0: float, v_T: float, ds: float, T_m: float):
        return lambda T: (T ** 6 * w_T + 3 * w_J * (
            3 * T ** 4 * a_0 ** 2 + 24 * T ** 3 * a_0 * v_0 - 24 * T ** 3 * a_0 * v_T + 40 * T ** 2 * T_m * a_0 * v_T -
            40 * T ** 2 * a_0 * ds + 64 * T ** 2 * v_0 ** 2 - 128 * T ** 2 * v_0 * v_T + 64 * T ** 2 * v_T ** 2 + 240 * T * T_m * v_0 * v_T -
            240 * T * T_m * v_T ** 2 - 240 * T * ds * v_0 + 240 * T * ds * v_T + 240 * T_m ** 2 * v_T ** 2 - 480 * T_m * ds * v_T +
            240 * ds ** 2)) / T ** 5

    @staticmethod
    def time_cost_function_derivative(w_T: float, w_J: float, a_0: float, v_0: float, v_T: float, ds: float,
                                      T_m: float):
        return lambda T: (
                             T ** 6 * w_T - 9 * T ** 4 * a_0 ** 2 * w_J - 144 * T ** 3 * a_0 * v_0 * w_J + 144 * T ** 3 * a_0 * v_T * w_J -
                             360 * T ** 2 * T_m * a_0 * v_T * w_J + 360 * T ** 2 * a_0 * ds * w_J - 576 * T ** 2 * v_0 ** 2 * w_J + 1152 * T ** 2 * v_0 * v_T * w_J -
                             576 * T ** 2 * v_T ** 2 * w_J - 2880 * T * T_m * v_0 * v_T * w_J + 2880 * T * T_m * v_T ** 2 * w_J + 2880 * T * ds * v_0 * w_J -
                             2880 * T * ds * v_T * w_J - 3600 * T_m ** 2 * v_T ** 2 * w_J + 7200 * T_m * ds * v_T * w_J - 3600 * ds ** 2 * w_J) / T ** 6

=======
>>>>>>> 9904eb39
    @staticmethod
    def time_cost_function_derivative_coefs(w_T: np.ndarray, w_J: np.ndarray, a_0: np.ndarray, v_0: np.ndarray,
                                            v_T: np.ndarray, dx: np.ndarray, T_m: np.ndarray):
        """
        For given weights and constraints on a jerk-optimal polynomial solution, this function returns a matrix that
        contains (in each row:) the coefficients of the derivative of the cost function use for finding the optimal time
        horizon: f(T) = w_T * T + w_J * J(T) where J(T) is the accumulated jerk for given time horizon T.
        :param w_T: weight for Time component
        :param w_J: weight for Jerk component
        :param a_0: [m/sec^2] acceleration at time 0
        :param v_0: [m/sec] velocity at time 0
        :param v_T: [m/sec] terminal velocity (at time T)
        :param dx: [m] distance to travel between time 0 and time T
        :param T_m: T_m: [sec] T_m * v_T is added to dx
        :return: coefficient matrix for all possibilities
        """
        zeros = np.zeros(w_T.shape[0])
        return np.c_[w_T,
                     zeros,
                     -9 * a_0 ** 2 * w_J,
                     -144 * a_0 * v_0 * w_J + 144 * a_0 * v_T * w_J,
                     -360 * T_m * a_0 * v_T * w_J + 360 * a_0 * dx * w_J - 576 * v_0 ** 2 * w_J + 1152 * v_0 * v_T * w_J - 576 * v_T ** 2 * w_J,
                     -2880 * T_m * v_0 * v_T * w_J + 2880 * T_m * v_T ** 2 * w_J + 2880 * dx * v_0 * w_J - 2880 * dx * v_T * w_J,
                     - 3600 * T_m ** 2 * v_T ** 2 * w_J + 7200 * T_m * dx * v_T * w_J - 3600 * dx ** 2 * w_J]

    @staticmethod
    def distance_profile_function(a_0: float, v_0: float, v_T: float, dx: float, T: float, T_m: float):
        """
        relative distance travelled by ego at time t, given a solution to the conditions in the parameters
        :param a_0: [m/sec^2] acceleration at time 0
        :param v_0: [m/sec] velocity at time 0
        :param v_T: [m/sec] terminal velocity (at time T)
        :param dx: [m] distance to travel between time 0 and time T (see T_m as well)
        :param T: [sec] horizon
        :param T_m: [sec] T_m * v_T is added to dx
        :return: lambda function(s) that takes relative time in seconds and returns the relative distance
        travelled since time 0
        """
        return lambda t: t * (T ** 5 * (a_0 * t + 2 * v_0) + T ** 2 * t ** 2 * (
            -3 * T ** 2 * a_0 - 4 * T * (3 * v_0 + 2 * v_T) + 20 * dx + 20 * v_T * (T - T_m)) + T * t ** 3 * (
                                  3 * T ** 2 * a_0 + 2 * T * (8 * v_0 + 7 * v_T) - 30 * dx - 30 * v_T * (
                                      T - T_m)) + t ** 4 * (
                                  -T ** 2 * a_0 - 6 * T * (v_0 + v_T) + 12 * dx + 12 * v_T * (T - T_m))) / (2 * T ** 5)

    @staticmethod
    def distance_from_target(a_0: float, v_0: float, v_T: float, ds0: float, T: float, T_m: float):
        """
        relative distance travelled by ego at time t, given a solution to the conditions in the parameters
        :param a_0: [m/sec^2] acceleration at time 0
        :param v_0: [m/sec] velocity at time 0
        :param v_T: [m/sec] terminal velocity (at time T)
        :param ds: [m] initial distance to target in time 0
        :param T: [sec] horizon
        :return: lambda function(s) that takes relative time in seconds and returns the relative distance
        travelled since time 0
        """
        return lambda t: (-T**5*t*(a_0*t + 2*v_0) + 2*T**5*(ds0 + t*v_T) + T**2*t**3*(3*T**2*a_0 + 4*T*(3*v_0 + 2*v_T)
                        - 20*ds0 - 20*v_T*(T - T_m)) - T*t**4*(3*T**2*a_0 + 2*T*(8*v_0 + 7*v_T) - 30*ds0 - 30*v_T*(T - T_m))
                          + t**5*(T**2*a_0 + 6*T*(v_0 + v_T) - 12*ds0 - 12*v_T*(T - T_m)))/(2*T**5)

    @staticmethod
    def distance_from_target_derivative_coefs(a_0: float, v_0: float, v_T: float, dx: float, T: float, T_m: float):
        """
        velocity of ego at time t, given a solution to the conditions in the parameters
        :param a_0: [m/sec^2] acceleration at time 0
        :param v_0: [m/sec] velocity at time 0
        :param v_T: [m/sec] terminal velocity (at time T)
        :param dx: [m] distance to travel between time 0 and time T (see T_m as well)
        :param T: [sec] horizon
        :param T_m: [sec] T_m * v_T is added to dx
        :return: lambda function(s) that takes relative time in seconds and returns the velocity
        """
        coefs = np.array([5 * (T ** 2 * a_0 + 6 * T * (v_0 + v_T) - 12 * dx - 12 * v_T * (T - T_m)),
                          -4 * T * (3 * T ** 2 * a_0 + 2 * T * (8 * v_0 + 7 * v_T) - 30 * dx - 30 * v_T * (T - T_m)),
                          +3 * T ** 2 * (
                              3 * T ** 2 * a_0 + 4 * T * (3 * v_0 + 2 * v_T) - 20 * dx - 20 * v_T * (T - T_m)),
                          -2 * T ** 5 * a_0,
                          2 * T ** 5 * (v_T - v_0)])
        return coefs

    @staticmethod
    def velocity_profile_function(a_0: float, v_0: float, v_T: float, dx: float, T: float, T_m: float):
        """
        velocity of ego at time t, given a solution to the conditions in the parameters
        :param a_0: [m/sec^2] acceleration at time 0
        :param v_0: [m/sec] velocity at time 0
        :param v_T: [m/sec] terminal velocity (at time T)
        :param dx: [m] distance to travel between time 0 and time T (see T_m as well)
        :param T: [sec] horizon
        :param T_m: [sec] T_m * v_T is added to dx
        :return: lambda function(s) that takes relative time in seconds and returns the velocity
        """
        return lambda t: (2 * T ** 5 * (a_0 * t + v_0) + 3 * T ** 2 * t ** 2 * (
            -3 * T ** 2 * a_0 - 4 * T * (3 * v_0 + 2 * v_T) + 20 * dx +
            20 * v_T * (T - T_m)) + 4 * T * t ** 3 * (
                              3 * T ** 2 * a_0 + 2 * T * (8 * v_0 + 7 * v_T) - 30 * dx - 30 * v_T * (T - T_m))
                          + 5 * t ** 4 * (-T ** 2 * a_0 - 6 * T * (v_0 + v_T) + 12 * dx + 12 * v_T * (T - T_m))) / (
                             2 * T ** 5)

    @staticmethod
    def acceleration_profile_function(a_0: float, v_0: float, v_T: float, ds: float, T: float, T_m: float):
        """
        acceleration of ego at time t, given a solution to the conditions in the parameters
        :param a_0: [m/sec^2] acceleration at time 0
        :param v_0: [m/sec] velocity at time 0
        :param v_T: [m/sec] terminal velocity (at time T)
        :param dx: [m] distance to travel between time 0 and time T
        :param T: [sec] horizon
        :return: lambda function(s) that takes relative time in seconds and returns the velocity
        """
        return lambda t: (T ** 5 * a_0 - 3 * T ** 2 * t * (
            3 * T ** 2 * a_0 + 4 * T * (3 * v_0 + 2 * v_T) - 20 * ds - 20 * v_T * (T - T_m))
                          + 6 * T * t ** 2 * (
                              3 * T ** 2 * a_0 + 2 * T * (8 * v_0 + 7 * v_T) - 30 * ds - 30 * v_T * (T - T_m))
                          + 10 * t ** 3 * (
                              -T ** 2 * a_0 - 6 * T * (v_0 + v_T) + 12 * ds + 12 * v_T * (T - T_m))) / T ** 5
<|MERGE_RESOLUTION|>--- conflicted
+++ resolved
@@ -385,34 +385,12 @@
                720 * a4 * a5 * T ** 4 + \
                720 * a5 ** 2 * T ** 5
 
-<<<<<<< HEAD
     @staticmethod
     def cumulative_jerk_from_constraints(a_0: float, v_0: float, v_T: float, ds: float, T: float):
         return (9.0 * T ** 4 * a_0 ** 2 + 72.0 * T ** 3 * a_0 * v_0 + 48.0 * T ** 3 * a_0 * v_T -
                 120.0 * T ** 2 * a_0 * ds + 192.0 * T ** 2 * v_0 ** 2 + 336.0 * T ** 2 * v_0 * v_T +
                 192.0 * T ** 2 * v_T ** 2 - 720.0 * T * ds * v_0 - 720.0 * T * ds * v_T + 720.0 * ds ** 2) / T ** 5
 
-
-    # TODO: document
-    @staticmethod
-    def time_cost_function(w_T: float, w_J: float, a_0: float, v_0: float, v_T: float, ds: float, T_m: float):
-        return lambda T: (T ** 6 * w_T + 3 * w_J * (
-            3 * T ** 4 * a_0 ** 2 + 24 * T ** 3 * a_0 * v_0 - 24 * T ** 3 * a_0 * v_T + 40 * T ** 2 * T_m * a_0 * v_T -
-            40 * T ** 2 * a_0 * ds + 64 * T ** 2 * v_0 ** 2 - 128 * T ** 2 * v_0 * v_T + 64 * T ** 2 * v_T ** 2 + 240 * T * T_m * v_0 * v_T -
-            240 * T * T_m * v_T ** 2 - 240 * T * ds * v_0 + 240 * T * ds * v_T + 240 * T_m ** 2 * v_T ** 2 - 480 * T_m * ds * v_T +
-            240 * ds ** 2)) / T ** 5
-
-    @staticmethod
-    def time_cost_function_derivative(w_T: float, w_J: float, a_0: float, v_0: float, v_T: float, ds: float,
-                                      T_m: float):
-        return lambda T: (
-                             T ** 6 * w_T - 9 * T ** 4 * a_0 ** 2 * w_J - 144 * T ** 3 * a_0 * v_0 * w_J + 144 * T ** 3 * a_0 * v_T * w_J -
-                             360 * T ** 2 * T_m * a_0 * v_T * w_J + 360 * T ** 2 * a_0 * ds * w_J - 576 * T ** 2 * v_0 ** 2 * w_J + 1152 * T ** 2 * v_0 * v_T * w_J -
-                             576 * T ** 2 * v_T ** 2 * w_J - 2880 * T * T_m * v_0 * v_T * w_J + 2880 * T * T_m * v_T ** 2 * w_J + 2880 * T * ds * v_0 * w_J -
-                             2880 * T * ds * v_T * w_J - 3600 * T_m ** 2 * v_T ** 2 * w_J + 7200 * T_m * ds * v_T * w_J - 3600 * ds ** 2 * w_J) / T ** 6
-
-=======
->>>>>>> 9904eb39
     @staticmethod
     def time_cost_function_derivative_coefs(w_T: np.ndarray, w_J: np.ndarray, a_0: np.ndarray, v_0: np.ndarray,
                                             v_T: np.ndarray, dx: np.ndarray, T_m: np.ndarray):
