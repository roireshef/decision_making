from abc import abstractmethod
from typing import Union

import numpy as np

from decision_making.src.planning.types import Limits
from decision_making.src.planning.utils.math_utils import Math
from decision_making.src.planning.utils.numpy_utils import NumpyUtils


class Poly1D:
    @staticmethod
    @abstractmethod
    def num_coefs():
        pass

    @staticmethod
    @abstractmethod
    def time_constraints_tensor(terminal_times: np.ndarray) -> np.ndarray:
        """
        Given polynomial setting, this function returns A as a tensor with the first dimension iterating
        over different values of T (time-horizon) provided in <terminal_times>
        :param terminal_times: 1D numpy array of different values for T
        :return: 3D numpy array of shape [len(terminal_times), self.num_coefs(), self.num_coefs()]
        """
        pass

    @staticmethod
    def inverse_time_constraints_tensor(terminal_times: np.ndarray) -> np.ndarray:
        """
        Given polynomial setting, this function returns array of inverse matrices of time constraints tensors
        with the first dimension iterating over different values of T (time-horizon) provided in <terminal_times>
        :param terminal_times: 1D numpy array of different values for T
        :return: 3D numpy array of shape [len(terminal_times), self.num_coefs(), self.num_coefs()]
        """
        pass

    @staticmethod
    @abstractmethod
    def cumulative_jerk(poly_coefs: np.ndarray, T: Union[float, np.ndarray]):
        """
        Computes cumulative jerk from time 0 to time T for the x(t) whose coefficients are given in <poly_coefs>
        :param poly_coefs: distance polynomial coefficients
        :param T: relative time in seconds
        :return: [float] the cummulative jerk: sum(x'''(t)^2)
        """
        pass

    @classmethod
    def jerk_between(cls, poly_coefs: np.ndarray, a: Union[float, np.ndarray], b: Union[float, np.ndarray]):
        return cls.cumulative_jerk(poly_coefs, b) - cls.cumulative_jerk(poly_coefs, a)

    @staticmethod
    def solve(A_inv: np.ndarray, constraints: np.ndarray) -> np.ndarray:
        """
        Given a 1D polynom x(t) with self.num_coefs() differential constraints on t0 (initial time) and tT (terminal time),
        this code solves the problem of minimizing the sum of its squared third-degree derivative sum[ x'''(t) ^ 2 ]
        according to:
        {Local path planning and motion control for AGV in positioning. In IEEE/RSJ International Workshop on
        Intelligent Robots and Systems’ 89. The Autonomous Mobile Robots and Its Applications. IROS’89.
        Proceedings., pages 392–397, 1989}
        :param A_inv: given that the constraints are Ax = B, and x are the polynom coeficients to seek,
        this is the A ^ -1
        :param constraints: given that the constraints are Ax = B, and x are the polynom coeficients to seek,
        every row in here is a B (so that this variable can hold a set of B's that results in a set of solutions)
        :return: x(t) coefficients
        """
        poly_coefs = np.fliplr(np.dot(constraints, A_inv.transpose()))
        return poly_coefs

    @staticmethod
    def zip_solve(A_inv: np.ndarray, constraints: np.ndarray) -> np.ndarray:
        poly_coefs = np.fliplr(np.einsum('ijk,ik->ij', A_inv, constraints))
        return poly_coefs

    @staticmethod
    def polyval_with_derivatives(poly_coefs: np.ndarray, time_samples: np.ndarray) -> np.ndarray:
        """
        For each x(t) position polynomial(s) and time-sample it generates 3 values:
          1. position (evaluation of the polynomial)
          2. velocity (evaluation of the 1st derivative of the polynomial)
          2. acceleration (evaluation of the 2st derivative of the polynomial)
        :param poly_coefs: 2d numpy array [MxL] of the (position) polynomials coefficients, where
         each row out of the M is a different polynomial and contains L coefficients
        :param time_samples: 1d numpy array [K] of the time stamps for the evaluation of the polynomials
        :return: 3d numpy array [M,K,3] with the following dimensions:
            [position value, velocity value, acceleration value]
        """
        # compute the coefficients of the polynom's 1st derivative (m=1)
        poly_dot_coefs = Math.polyder2d(poly_coefs, m=1)
        # compute the coefficients of the polynom's 2nd derivative (m=2)
        poly_dotdot_coefs = Math.polyder2d(poly_coefs, m=2)

        x_vals = Math.polyval2d(poly_coefs, time_samples)
        x_dot_vals = Math.polyval2d(poly_dot_coefs, time_samples)
        x_dotdot_vals = Math.polyval2d(poly_dotdot_coefs, time_samples)

        return np.dstack((x_vals, x_dot_vals, x_dotdot_vals))

    @staticmethod
    def zip_polyval_with_derivatives(poly_coefs: np.ndarray, time_samples: np.ndarray) -> np.ndarray:
        """
        For n-th position polynomial and k-th element in n-th row of time-samples matrix (where n runs on all
        polynomials), it generates 3 values:
          1. position (evaluation of the polynomial)
          2. velocity (evaluation of the 1st derivative of the polynomial)
          3. acceleration (evaluation of the 2st derivative of the polynomial)
        :param poly_coefs: 2d numpy array [NxL] of the (position) polynomials coefficients, where
         each row out of the N is a different polynomial and contains L coefficients
        :param time_samples: 2d numpy array [NxK] of the time stamps for the evaluation of the polynomials
        :return: 3d numpy array [N,K,3] with the following dimensions:
            [position value, velocity value, acceleration value]
        """
        # compute the coefficients of the polynom's 1st derivative (m=1)
        poly_dot_coefs = Math.polyder2d(poly_coefs, m=1)
        # compute the coefficients of the polynom's 2nd derivative (m=2)
        poly_dotdot_coefs = Math.polyder2d(poly_coefs, m=2)

        x_vals = Math.zip_polyval2d(poly_coefs, time_samples)
        x_dot_vals = Math.zip_polyval2d(poly_dot_coefs, time_samples)
        x_dotdot_vals = Math.zip_polyval2d(poly_dotdot_coefs, time_samples)

        return np.dstack((x_vals, x_dot_vals, x_dotdot_vals))

    @classmethod
    def time_constraints_matrix(cls, T: float) -> np.ndarray:
        """
        Given the polynomial setting, this function returns A as a tensor with the first dimension iterating
        over different values of T (time-horizon) provided in <terminal_times>
        :param terminal_times: 1D numpy array of different values for T
        :return: 3D numpy array of shape [len(terminal_times), cls.num_coefs(), cls.num_coefs()]
        """
        return cls.time_constraints_tensor(np.array([T]))[0]

    @staticmethod
    def are_derivatives_in_limits(degree: int, poly_coefs: np.ndarray, T_vals: np.ndarray, limits: Limits):
        """
        Applies the following on a vector of polynomials and planning-times: given coefficients vector of a
        polynomial x(t), and restrictions on its <degree> derivative, return True if restrictions are met,
        False otherwise
        :param degree:
        :param poly_coefs: 2D numpy array with N polynomials and <cls.num_coefs()> coefficients each
        :param T_vals: 1D numpy array of planning-times [N]
        :param limits: minimal and maximal allowed values for the <degree> derivative of x(t)
        :return: 1D numpy array of booleans where True means the restrictions are met.
        """
        # a(0) and a(T) checks are omitted as they they are provided by the user.
        # compute extrema points, by finding the roots of the 3rd derivative
        poly_der = Math.polyder2d(poly_coefs, m=degree+1)
        poly = Math.polyder2d(poly_coefs, m=degree)

        # TODO: implement tests for those cases
        if poly_der.shape[-1] == 0:  # No derivative - polynomial is constant
            if poly.shape[-1] == 0:  # Also polynomial is zero (null)
                return NumpyUtils.is_in_limits(np.full((poly.shape[0], 1), 0), limits)
            else:
                return NumpyUtils.is_in_limits(poly[:, 0], limits)
        elif poly_der.shape[-1] == 1:  # 1st order derivative is constant - Polynomial is a*x+b
            # No need to test for t=0 (assuming it's valid), only t=T
            return NumpyUtils.is_in_limits(Math.polyval2d(poly, T_vals), limits)

        #  Find roots of jerk_poly (nan for complex or negative roots).
        acc_suspected_points = Math.find_real_roots_in_limits(poly_der, value_limits=np.array([0, np.inf]))
        acc_suspected_values = Math.zip_polyval2d(poly, acc_suspected_points)

        # are extrema points out of [0, T] range and are they non-complex
        is_suspected_point_in_time_range = (acc_suspected_points <= T_vals[:, np.newaxis])

        # check if extrema values are within [a_min, a_max] limits or very close to the limits
        is_suspected_value_in_limits = NumpyUtils.is_almost_in_limits(acc_suspected_values, limits)

        # for all non-complex extrema points that are inside the time range, verify their values are in [a_min, a_max]
        return np.all(np.logical_or(np.logical_not(is_suspected_point_in_time_range), is_suspected_value_in_limits), axis=1)

    @classmethod
    def are_accelerations_in_limits(cls, poly_coefs: np.ndarray, T_vals: np.ndarray, acc_limits: Limits) -> np.ndarray:
        return cls.are_derivatives_in_limits(degree=2, poly_coefs=poly_coefs, T_vals=T_vals, limits=acc_limits)

    @classmethod
    def is_acceleration_in_limits(cls, poly_coefs: np.ndarray, T: float, acc_limits: Limits) -> bool:
        """
        given coefficients vector of a polynomial x(t), and restrictions on the acceleration values,
        return True if restrictions are met, False otherwise
        :param poly_coefs: 1D numpy array of x(t)'s coefficients
        :param T: planning time horizon [sec]
        :param acc_limits: minimal and maximal allowed values of acceleration/deceleration [m/sec^2]
        :return: True if restrictions are met, False otherwise
        """
        return cls.are_accelerations_in_limits(np.array([poly_coefs]), np.array([T]), acc_limits)[0]

    @classmethod
    def are_velocities_in_limits(cls, poly_coefs: np.ndarray, T_vals: np.ndarray, vel_limits: Limits) -> np.ndarray:
        """
        Applies the following on a vector of polynomials and planning-times: given coefficients vector of a
        polynomial x(t), and restrictions on the velocity values, return True if restrictions are met,
        False otherwise
        :param poly_coefs: 2D numpy array with N polynomials and 6 coefficients each [Nx6]
        :param T_vals: 1D numpy array of planning-times [N]
        :param vel_limits: minimal and maximal allowed values of velocities [m/sec]
        :return: 1D numpy array of booleans where True means the restrictions are met.
        """
        return cls.are_derivatives_in_limits(degree=1, poly_coefs=poly_coefs, T_vals=T_vals, limits=vel_limits)

    @classmethod
    def is_velocity_in_limits(cls, poly_coefs: np.ndarray, T: float, vel_limits: Limits) -> bool:
        """
        given coefficients vector of a polynomial x(t), and restrictions on the velocity values,
        return True if restrictions are met, False otherwise
        :param poly_coefs: 1D numpy array of x(t)'s coefficients
        :param T: planning time horizon [sec]
        :param vel_limits: minimal and maximal allowed values of velocities [m/sec]
        :return: True if restrictions are met, False otherwise
        """
        return cls.are_velocities_in_limits(np.array([poly_coefs]), np.array([T]), vel_limits)[0]

    @classmethod
    def solve_1d_bvp(cls, constraints: np.ndarray, T: float) -> np.ndarray:
        """
        Solves the two-point boundary value problem in 1D, given a set of constraints over the initial and terminal states.
        :param constraints: 3D numpy array of a set of constraints over the initial and terminal states
        :param T: longitudinal/lateral trajectory duration (sec.), relative to ego. T has to be a multiple of WerlingPlanner.dt
        :return: a poly-coefficients-matrix of rows in the form [c0_s, c1_s, ... c5_s] or [c0_d, ..., c5_d]
        """
        assert constraints.shape[-1] == cls.num_coefs(), "%s should get constraints of size %s (got %s)" % \
                                                         (cls.__name__, cls.num_coefs(), constraints.shape[-1])
        A = cls.time_constraints_matrix(T)
        A_inv = np.linalg.inv(A)
        poly_coefs = cls.solve(A_inv, constraints)
        return poly_coefs


class QuarticPoly1D(Poly1D):
    @staticmethod
    def num_coefs():
        return 5

    @staticmethod
    def is_tracking_mode(v_0: np.array, v_T: np.array, a_0: np.array) -> np.array:
        """
        Checks if agent is in tracking mode, meaning the required velocity change is negligible and action time is actually
        zero.
        :param v_0: a vector of initial velocities
        :param v_T: a vector of terminal velocities
        :param a_0: a vector of initial accelerations
        :return: a vector of boolean values indicating if ego is in tracking mode, meaning it actually wants to stay at
        its current velocity (usually when it stabilizes on the desired velocity in a following action)
        """
        return np.logical_and(np.isclose(v_0, v_T, atol=1e-3, rtol=0), np.isclose(a_0, 0.0, atol=1e-3, rtol=0))

    @staticmethod
    def cumulative_jerk(poly_coefs: np.ndarray, T: Union[float, np.ndarray]):
        """
        Computes cumulative jerk from time 0 to time T for the x(t) whose coefficients are given in <poly_coefs>
        :param poly_coefs: distance polynomial coefficients
        :param T: relative time in seconds
        :return: [float] the cummulative jerk: sum(x'''(t)^2)
        """
        a4, a3, a2, a1, a0 = np.split(poly_coefs, 5, axis=-1)
        a4, a3, a2, a1, a0 = a4.flatten(), a3.flatten(), a2.flatten(), a1.flatten(), a0.flatten()
        return 36 * (a3 ** 2) * T + \
               144 * a3 * a4 * T ** 2 + \
               192 * a4 ** 2 * T ** 3

    @staticmethod
    def time_constraints_tensor(terminal_times: np.ndarray) -> np.ndarray:
        """
        Given the quartic polynomial setting, this function returns A as a tensor with the first dimension iterating
        over different values of T (time-horizon) provided in <terminal_times>
        :param terminal_times: 1D numpy array of different values for T
        :return: 3D numpy array of shape [len(terminal_times), 6, 6]
        """
        return np.array(
            [[[1.0, 0.0, 0.0, 0.0, 0.0],  # x(0)
              [0.0, 1.0, 0.0, 0.0, 0.0],  # x_dot(0)
              [0.0, 0.0, 2.0, 0.0, 0.0],  # x_dotdot(0)
              [0.0, 1.0, 2.0 * T, 3.0 * T ** 2, 4.0 * T ** 3],  # x_dot(T)
              [0.0, 0.0, 2.0, 6.0 * T, 12.0 * T ** 2]]  # x_dotdot(T)
             for T in terminal_times], dtype=np.float)

    @staticmethod
    def inverse_time_constraints_tensor(T: np.ndarray) -> np.ndarray:
        zeros = np.zeros_like(T)
        tensor = np.array([
            [1 + zeros, zeros, zeros, zeros, zeros],
            [zeros, 1 + zeros, zeros, zeros, zeros],
            [zeros, zeros, 0.5 + zeros, zeros, zeros],
            [zeros, -1/T**2, -2/(3*T), 1/T**2, -1/(3*T)],
            [zeros, 1/(2*T**3), 1/(4*T**2), -1/(2*T**3), 1/(4*T**2)]])
        return np.transpose(tensor, (2, 0, 1))

    @staticmethod
    def time_cost_function_derivative_coefs(w_T: np.ndarray, w_J: np.ndarray, a_0: np.ndarray, v_0: np.ndarray,
                                            v_T: np.ndarray):
        """
        For given weights and constraints on a jerk-optimal polynomial solution, this function returns a matrix that
        contains (in each row:) the coefficients of the derivative of the cost function use for finding the optimal time
        horizon: f(T) = w_T * T + w_J * J(T) where J(T) is the accumulated jerk for given time horizon T.
        :param w_T: weight for Time component
        :param w_J: weight for Jerk component
        :param a_0: [m/sec^2] acceleration at time 0
        :param v_0: [m/sec] velocity at time 0
        :param v_T: [m/sec] terminal velocity (at time T)
        :return: coefficient matrix for all possibilities
        """
        zeros = np.zeros(w_T.shape[0])
        return np.c_[w_T,
                     zeros,
                     - 4 * a_0 ** 2 * w_J, + 24 * (a_0 * v_T * w_J - a_0 * v_0 * w_J),
                     - 36 * v_0 ** 2 * w_J + 72 * v_0 * v_T * w_J - 36 * v_T ** 2 * w_J]

    @staticmethod
    def distance_profile_function(a_0: float, v_0: float, v_T: float, T: float):
        """
        relative distance travelled by ego at time t, given a solution to the conditions in the parameters
        :param a_0: [m/sec^2] acceleration at time 0
        :param v_0: [m/sec] velocity at time 0
        :param v_T: [m/sec] terminal velocity (at time T)
        :param T: [sec] horizon
        :return: lambda function(s) that takes relative time in seconds and returns the relative distance
        travelled since time 0
        """
        return lambda t: t * (6 * T ** 3 * (a_0 * t + 2 * v_0) - 4 * T * t ** 2 * (2 * T * a_0 + 3 * v_0 - 3 * v_T) +
                              3 * t ** 3 * (T * a_0 + 2 * v_0 - 2 * v_T)) / (12 * T ** 3)

    @staticmethod
    def velocity_profile_function(a_0: float, v_0: float, v_T: float, T: float):
        """
        velocity of ego at time t, given a solution to the conditions in the parameters
        :param a_0: [m/sec^2] acceleration at time 0
        :param v_0: [m/sec] velocity at time 0
        :param v_T: [m/sec] terminal velocity (at time T)
        :param T: [sec] horizon
        :return: lambda function(s) that takes relative time in seconds and returns the velocity
        """
        return lambda t: (T ** 3 * (a_0 * t + v_0)
                          - T * t ** 2 * (2 * T * a_0 + 3 * v_0 - 3 * v_T)
                          + t ** 3 * (T * a_0 + 2 * v_0 - 2 * v_T)) / T ** 3

    @staticmethod
    def velocity_profile_derivative_coefs(a_0: float, v_0: float, v_T: float, T: float):
        """
        coefficients of the derivative of the velocity profile
        :param a_0: [m/sec^2] acceleration at time 0
        :param v_0: [m/sec] velocity at time 0
        :param v_T: [m/sec] terminal velocity (at time T)
        :param T: [sec] horizon
        :return: coefficients of the derivative of the velocity profile polynomial
        """
        coefs = np.array([3 * (T * a_0 + 2 * v_0 - 2 * v_T),
                          - 2 * T * (2 * T * a_0 + 3 * v_0 - 3 * v_T),
                          T ** 3 * a_0]) / T ** 3
        return coefs

    @staticmethod
    def acceleration_profile_function(a_0: float, v_0: float, v_T: float, T: float):
        """
        acceleration of ego at time t, given a solution to the conditions in the parameters
        :param a_0: [m/sec^2] acceleration at time 0
        :param v_0: [m/sec] velocity at time 0
        :param v_T: [m/sec] terminal velocity (at time T)
        :param T: [sec] horizon
        :return: lambda function(s) that takes relative time in seconds and returns the acceleration
        """
        return lambda t: np.inner(
            QuarticPoly1D.velocity_profile_derivative_coefs(a_0, v_0, v_T, T),
            np.array([t ** 2, t, 1]))

    @staticmethod
    def acceleration_profile_derivative_coefs(a_0: float, v_0: float, v_T: float, T: float):
        """
        coefficients of the derivative of the acceleration profile
        :param a_0: [m/sec^2] acceleration at time 0
        :param v_0: [m/sec] velocity at time 0
        :param v_T: [m/sec] terminal velocity (at time T)
        :param T: [sec] horizon
        :return: coefficients of the derivative of the acceleration profile polynomial
        """
        coefs = np.array([6*(T * a_0 + 2 * v_0 - 2 * v_T),
                          - 2*T * (2 * T * a_0 + 3 * v_0 - 3 * v_T)]) / T ** 3
        return coefs

    @staticmethod
    def position_profile_coefficients(a_0: np.array, v_0: np.array, v_T: np.array, T: np.array):
        """
        Given a set of quartic actions, i.e. arrays of v_0, v_T, a_0 and T (all arrays of the same size), calculate
        coefficients for longitudinal polynomial profile for each action.
        :param a_0: array of initial accelerations
        :param v_0: array of initial velocities
        :param v_T: array of target velocities
        :param T: [sec] array of action times
        :return: 2D matrix of polynomials of shape Nx6, where N = T.shape[0]
        """
        return np.c_[
            (0.25 * T * a_0 + 0.5 * v_0 - 0.5 * v_T) / T ** 3,
            (-0.666666666666667 * T * a_0 - 1.0 * v_0 + 1.0 * v_T) / T ** 2,
            0.5 * a_0,
            v_0,
            np.zeros_like(v_0)]


class QuinticPoly1D(Poly1D):
    """
    In the quintic polynomial setting we model our 2P-BVP problem as linear system of constraints Ax=b where
    x is a vector of the quintic polynomial coefficients; b is a vector of the values (p[t] is the value of the
    polynomial at time t): [p[0], p_dot[0], p_dotdot[0], p[T], p_dot[T], p_dotdot[T]]; A's rows are the
    polynomial elements at time 0 (first 3 rows) and T (last 3 rows) - the 3 rows in each block correspond to
    p, p_dot, p_dotdot.
    """

    @staticmethod
    def num_coefs():
        return 6

    @staticmethod
    def is_tracking_mode(v_0: float, v_T: np.array, a_0: float, s_0: np.array, T_m: float) -> np.array:
        """
        Checks if agent is in tracking mode, meaning the required velocity change is negligible and action time is actually
        zero.
        :param v_0: initial velocity
        :param v_T: a vector of terminal velocities
        :param a_0: initial acceleration
        :param s_0: a vector of initial distance to target
        :param T_m: headway (seconds to be behind a target)
        :return: a vector of boolean values indicating if ego is in tracking mode, meaning it actually wants to stay at
        its current velocity (usually when it stabilizes on the desired velocity in a following action)
        """
        return np.logical_and(np.isclose(v_0, v_T, atol=1e-3, rtol=0),
                              np.isclose(s_0, T_m*v_0, atol=1e-3, rtol=0)) if np.isclose(a_0, 0.0, atol=1e-3, rtol=0) else np.full(v_T.shape, False)

    @staticmethod
    def time_constraints_tensor(terminal_times: np.ndarray) -> np.ndarray:
        """
        Given the quintic polynomial setting, this function returns A as a tensor with the first dimension iterating
        over different values of T (time-horizon) provided in <terminal_times>
        :param terminal_times: 1D numpy array of different values for T
        :return: 3D numpy array of shape [len(terminal_times), 6, 6]
        """
        return np.array(
            [[[1.0, 0.0, 0.0, 0.0, 0.0, 0.0],  # x(0)
              [0.0, 1.0, 0.0, 0.0, 0.0, 0.0],  # x_dot(0)
              [0.0, 0.0, 2.0, 0.0, 0.0, 0.0],  # x_dotdot(0)
              [1.0, T, T ** 2, T ** 3, T ** 4, T ** 5],  # x(T)
              [0.0, 1.0, 2.0 * T, 3.0 * T ** 2, 4.0 * T ** 3, 5.0 * T ** 4],  # x_dot(T)
              [0.0, 0.0, 2.0, 6.0 * T, 12.0 * T ** 2, 20.0 * T ** 3]]  # x_dotdot(T)
             for T in terminal_times], dtype=np.float)

    @staticmethod
    def inverse_time_constraints_tensor(T: np.ndarray) -> np.ndarray:
        zeros = np.zeros_like(T)
        tensor = np.array([
            [1 + zeros, zeros, zeros, zeros, zeros, zeros],
            [zeros, 1 + zeros, zeros, zeros, zeros, zeros],
            [zeros, zeros, 0.5 + zeros, zeros, zeros, zeros],
            [-10 / T ** 3, -6 / T ** 2, -3 / (2 * T), 10 / T ** 3, -4 / T ** 2, 1 / (2 * T)],
            [15 / T ** 4, 8 / T ** 3, 3 / (2 * T ** 2), -15 / T ** 4, 7 / T ** 3, -1 / T ** 2],
            [-6 / T ** 5, -3 / T ** 4, -1 / (2 * T ** 3), 6 / T ** 5, -3 / T ** 4, 1 / (2 * T ** 3)]])
        return np.transpose(tensor, (2, 0, 1))

    @staticmethod
    def cumulative_jerk(poly_coefs: np.ndarray, T: Union[float, np.ndarray]):
        """
        Computes cumulative jerk from time 0 to time T for the x(t) whose coefficients are given in <poly_coefs>
        :param poly_coefs: distance polynomial coefficients
        :param T: relative time in seconds
        :return: [float] the cummulative jerk: sum(x'''(t)^2)
        """
        a5, a4, a3, a2, a1, a0 = np.split(poly_coefs, 6, axis=-1)
        a5, a4, a3, a2, a1, a0 = a5.flatten(), a4.flatten(), a3.flatten(), a2.flatten(), a1.flatten(), a0.flatten()
        return 36 * a3 ** 2 * T + \
               144 * a3 * a4 * T ** 2 + \
               (240 * a3 * a5 + 192 * a4 ** 2) * T ** 3 + \
               720 * a4 * a5 * T ** 4 + \
               720 * a5 ** 2 * T ** 5

    @staticmethod
    def time_cost_function_derivative_coefs(w_T: np.ndarray, w_J: np.ndarray, a_0: np.ndarray, v_0: np.ndarray,
                                            v_T: np.ndarray, dx: np.ndarray, T_m: np.ndarray):
        """
        For given weights and constraints on a jerk-optimal polynomial solution, this function returns a matrix that
        contains (in each row:) the coefficients of the derivative of the cost function use for finding the optimal time
        horizon: f(T) = w_T * T + w_J * J(T) where J(T) is the accumulated jerk for given time horizon T.
        :param w_T: weight for Time component
        :param w_J: weight for Jerk component
        :param a_0: [m/sec^2] acceleration at time 0
        :param v_0: [m/sec] velocity at time 0
        :param v_T: [m/sec] terminal velocity (at time T)
        :param dx: [m] distance to travel between time 0 and time T
        :param T_m: T_m: [sec] T_m * v_T is added to dx
        :return: coefficient matrix for all possibilities
        """
        zeros = np.zeros(w_T.shape[0])
        return np.c_[w_T,
                     zeros,
                     -9 * a_0 ** 2 * w_J,
                     -144 * a_0 * v_0 * w_J + 144 * a_0 * v_T * w_J,
                     -360 * T_m * a_0 * v_T * w_J + 360 * a_0 * dx * w_J - 576 * v_0 ** 2 * w_J + 1152 * v_0 * v_T * w_J - 576 * v_T ** 2 * w_J,
                     -2880 * T_m * v_0 * v_T * w_J + 2880 * T_m * v_T ** 2 * w_J + 2880 * dx * v_0 * w_J - 2880 * dx * v_T * w_J,
                     - 3600 * T_m ** 2 * v_T ** 2 * w_J + 7200 * T_m * dx * v_T * w_J - 3600 * dx ** 2 * w_J]

    @staticmethod
<<<<<<< HEAD
    def time_cost_function_derivative_coefs_with_accel(w_T: np.ndarray, w_J: np.ndarray, a_0: np.ndarray, v_0: np.ndarray,
                                                       v_1: np.ndarray, a_T: np.array, dx: np.ndarray, T_m: np.ndarray):
        """
        For given weights and constraints on a jerk-optimal polynomial solution, this function returns a matrix that
        contains (in each row:) the coefficients of the derivative of the cost function use for finding the optimal time
        horizon: f(T) = w_T * T + w_J * J(T) where J(T) is the accumulated jerk for given time horizon T.
        Here we assume a constant acceleration of the target object.
        :param w_T: weight for Time component
        :param w_J: weight for Jerk component
        :param a_0: [m/sec^2] acceleration at time 0
        :param v_0: [m/sec] velocity at time 0
        :param v_1: [m/sec] object's velocity (at time 0)
        :param a_T: [m/sec^2] object's acceleration
        :param dx: [m] distance to travel between time 0 and time T
        :param T_m: T_m: [sec] T_m * v_T is added to dx
        :return: coefficient matrix for all possibilities
        """
        zeros = np.zeros(w_T.shape[0])
        return np.c_[w_T,
                     zeros,
                     -9.0 * w_J * (a_T - a_0) ** 2,
                     144.0 * w_J * (a_T - a_0) * (T_m * a_T - v_1 + v_0),
                     36.0 * w_J * (-5.0 * (a_T - a_0) * (T_m**2*a_T - 2.0*T_m*v_1 + 2.0*dx) -
                                   16.0 * (T_m*a_T - v_1 + v_0) ** 2),
                     1440.0 * w_J * (T_m * a_T * (T_m**2*a_T - 2.0*T_m*v_1 + 2.0*dx) +
                                     (2.0*T_m*v_1 - 2.0*dx - T_m**2*a_T) * (v_1 - v_0)),
                     -900.0 * w_J * (T_m**2*a_T + 2*dx - 2*T_m*v_1) ** 2]

    # T ** 6 * w_T
    #
    # - 9.0 * T ** 4 * a_0 ** 2 * w_J + 18.0 * T ** 4 * a_0 * a_T * w_J - 9.0 * T ** 4 * a_T ** 2 * w_J
    #
    # - 144.0 * T ** 3 * T_m * a_0 * a_T * w_J + 144.0 * T ** 3 * T_m * a_T ** 2 * w_J -
    # 144.0 * T ** 3 * a_0 * v_0 * w_J + 144.0 * T ** 3 * a_0 * v_1 * w_J + 144.0 * T ** 3 * a_T * v_0 * w_J -
    # 144.0 * T ** 3 * a_T * v_1 * w_J

    # + 180.0 * T ** 2 * T_m ** 2 * a_0 * a_T * w_J - 756.0 * T ** 2 * T_m ** 2 * a_T ** 2 * w_J -
    # 360.0 * T ** 2 * T_m * a_0 * v_1 * w_J - 1152.0 * T ** 2 * T_m * a_T * v_0 * w_J + 1512.0 * T ** 2 * T_m * a_T * v_1 * w_J +
    # 360.0 * T ** 2 * a_0 * dx * w_J - 360.0 * T ** 2 * a_T * dx * w_J - 576.0 * T ** 2 * v_0 ** 2 * w_J +
    # 1152.0 * T ** 2 * v_0 * v_1 * w_J - 576.0 * T ** 2 * v_1 ** 2 * w_J

    # + 1440.0 * T * T_m ** 3 * a_T ** 2 * w_J +
    # 1440.0 * T * T_m ** 2 * a_T * v_0 * w_J - 4320.0 * T * T_m ** 2 * a_T * v_1 * w_J + 2880.0 * T * T_m * a_T * dx * w_J -
    # 2880.0 * T * T_m * v_0 * v_1 * w_J + 2880.0 * T * T_m * v_1 ** 2 * w_J + 2880.0 * T * dx * v_0 * w_J -
    # 2880.0 * T * dx * v_1 * w_J

    # -900.0 * T_m ** 4 * a_T ** 2 * w_J + 3600.0 * T_m ** 3 * a_T * v_1 * w_J -
    # 3600.0 * T_m ** 2 * a_T * dx * w_J - 3600.0 * T_m ** 2 * v_1 ** 2 * w_J + 7200.0 * T_m * dx * v_1 * w_J -
    # 3600.0 * dx ** 2 * w_J

=======
    def position_profile_coefficients(a_0: np.array, v_0: np.array, v_T: np.array, dx: np.array, T: np.array):
        """
        Given a set of quintic actions, i.e. arrays of v_0, v_T, a_0, dx and T (all arrays of the same size), calculate
        coefficients for longitudinal polynomial profile for each action.
        :param a_0: array of initial accelerations
        :param v_0: array of initial velocities
        :param v_T: array of target velocities
        :param dx: [m] array of distances to travel between time 0 and time T
        :param T: [sec] array of action times
        :return: 2D matrix of polynomials of shape Nx6, where N = T.shape[0]
        """
        zeros = np.zeros_like(T)
        return np.c_[
            -a_0 / (2 * T ** 3) - 3 * v_0 / T ** 4 - 3 * v_T / T ** 4 + 6 * dx / T ** 5,
            3 * a_0 / (2 * T ** 2) + 8 * v_0 / T ** 3 + 7 * v_T / T ** 3 - 15 * dx / T ** 4,
            -3 * a_0 / (2 * T) - 6 * v_0 / T ** 2 - 4 * v_T / T ** 2 + 10 * dx / T ** 3,
            0.5 * a_0 + zeros,
            v_0 + zeros,
            zeros]
>>>>>>> 69e09c36

    @staticmethod
    def distance_profile_function(a_0: float, v_0: float, v_T: float, dx: float, T: float, T_m: float):
        """
        relative distance travelled by ego at time t, given a solution to the conditions in the parameters
        :param a_0: [m/sec^2] acceleration at time 0
        :param v_0: [m/sec] velocity at time 0
        :param v_T: [m/sec] terminal velocity (at time T)
        :param dx: [m] distance to travel between time 0 and time T (see T_m as well)
        :param T: [sec] horizon
        :param T_m: [sec] T_m * v_T is added to dx
        :return: lambda function(s) that takes relative time in seconds and returns the relative distance
        travelled since time 0
        """
        return lambda t: t * (T ** 5 * (a_0 * t + 2 * v_0) + T ** 2 * t ** 2 * (
                -3 * T ** 2 * a_0 - 4 * T * (3 * v_0 + 2 * v_T) + 20 * dx + 20 * v_T * (T - T_m)) + T * t ** 3 * (
                                      3 * T ** 2 * a_0 + 2 * T * (8 * v_0 + 7 * v_T) - 30 * dx - 30 * v_T * (
                                      T - T_m)) + t ** 4 * (
                                      -T ** 2 * a_0 - 6 * T * (v_0 + v_T) + 12 * dx + 12 * v_T * (T - T_m))) / (
                                     2 * T ** 5)

    @staticmethod
    def distance_profile_function_with_accel(a_0: float, v_0: float, v_1: float, a_T: float, dx: float, T: float, T_m: float):
        """
        relative distance travelled by ego at time t, given a solution to the conditions in the parameters
        :param a_0: [m/sec^2] acceleration at time 0
        :param v_0: [m/sec] velocity at time 0
        :param v_1: [m/sec] initial velocity of the target object
        :param a_T: [m/sec^2] constant acceleration of the target object
        :param dx: [m] distance to travel between time 0 and time T (see T_m as well)
        :param T: [sec] horizon
        :param T_m: [sec] T_m * v_T is added to dx
        :return: lambda function(s) that takes relative time in seconds and returns the relative distance
        travelled since time 0
        """
        return lambda t: t*(T**5*(a_0*t + 2*v_0) + T**2*t**2*(10.0*T**2*a_T + T**2*(-3*a_0 + a_T) + 20*T*v_1 -
                4*T*(2*a_T*(T - T_m) + 3*v_0 + 2*v_1) - 20*T_m*(a_T*(T - 0.5*T_m) + v_1) + 20*dx) +
                            T*t**3*(-15.0*T**2*a_T + T**2*(3*a_0 - 2*a_T) - 30*T*v_1 + 2*T*(7*a_T*(T - T_m) + 8*v_0 + 7*v_1) +
                                    30*T_m*(a_T*(T - 0.5*T_m) + v_1) - 30*dx) +
                            t**4*(6.0*T**2*a_T + T**2*(-a_0 + a_T) + 12*T*v_1 - 6*T*(a_T*(T - T_m) + v_0 + v_1) -
                                  12*T_m*(a_T*(T - 0.5*T_m) + v_1) + 12*dx))/(2*T**5)

    @staticmethod
    def distance_from_target(a_0: float, v_0: float, v_T: float, dx: float, T: float, T_m: float):
        """
        relative distance travelled by ego at time t, given a solution to the conditions in the parameters
        :param a_0: [m/sec^2] acceleration at time 0
        :param v_0: [m/sec] velocity at time 0
        :param v_T: [m/sec] terminal velocity (at time T)
        :param dx: [m] initial distance to target in time 0
        :param T: [sec] horizon
        :return: lambda function(s) that takes relative time in seconds and returns the relative distance
        travelled since time 0
        """
        return lambda t: (-T ** 5 * t * (a_0 * t + 2 * v_0) + 2 * T ** 5 * (dx + t * v_T) + T ** 2 * t ** 3 * (
            3 * T ** 2 * a_0 + 4 * T * (3 * v_0 + 2 * v_T)
            - 20 * dx - 20 * v_T * (T - T_m)) - T * t ** 4 * (
                              3 * T ** 2 * a_0 + 2 * T * (8 * v_0 + 7 * v_T) - 30 * dx - 30 * v_T * (T - T_m))
                          + t ** 5 * (T ** 2 * a_0 + 6 * T * (v_0 + v_T) - 12 * dx - 12 * v_T * (T - T_m))) / (
                                     2 * T ** 5)

    @staticmethod
    def distance_from_target_derivative_coefs(a_0: float, v_0: float, v_T: float, dx: float, T: float, T_m: float):
        """
        coefficients of the derivative of the distance profile to a target vehicle
        :param a_0: [m/sec^2] acceleration at time 0
        :param v_0: [m/sec] velocity at time 0
        :param v_T: [m/sec] terminal velocity (at time T)
        :param dx: [m] distance to travel between time 0 and time T (see T_m as well)
        :param T: [sec] horizon
        :param T_m: [sec] T_m * v_T is added to dx
        :return: lambda function(s) that takes relative time in seconds and returns the velocity
        """
        coefs = np.array([5 * (T ** 2 * a_0 + 6 * T * (v_0 + v_T) - 12 * dx - 12 * v_T * (T - T_m)),
                          -4 * T * (3 * T ** 2 * a_0 + 2 * T * (8 * v_0 + 7 * v_T) - 30 * dx - 30 * v_T * (T - T_m)),
                          +3 * T ** 2 * (
                                  3 * T ** 2 * a_0 + 4 * T * (3 * v_0 + 2 * v_T) - 20 * dx - 20 * v_T * (T - T_m)),
                          -2 * T ** 5 * a_0,
                          2 * T ** 5 * (v_T - v_0)])
        return coefs

    @staticmethod
    def velocity_profile_function(a_0: float, v_0: float, v_T: float, dx: float, T: float, T_m: float):
        """
        velocity of ego at time t, given a solution to the conditions in the parameters
        :param a_0: [m/sec^2] acceleration at time 0
        :param v_0: [m/sec] velocity at time 0
        :param v_T: [m/sec] terminal velocity (at time T)
        :param dx: [m] distance to travel between time 0 and time T (see T_m as well)
        :param T: [sec] horizon
        :param T_m: [sec] T_m * v_T is added to dx
        :return: lambda function(s) that takes relative time in seconds and returns the velocity
        """
        return lambda t: (2 * T ** 5 * (a_0 * t + v_0) + 3 * T ** 2 * t ** 2 * (
                -3 * T ** 2 * a_0 - 4 * T * (3 * v_0 + 2 * v_T) + 20 * dx +
                20 * v_T * (T - T_m)) + 4 * T * t ** 3 * (
                                  3 * T ** 2 * a_0 + 2 * T * (8 * v_0 + 7 * v_T) - 30 * dx - 30 * v_T * (T - T_m))
                          + 5 * t ** 4 * (-T ** 2 * a_0 - 6 * T * (v_0 + v_T) + 12 * dx + 12 * v_T * (T - T_m))) / (
                                 2 * T ** 5)

    @staticmethod
    def velocity_profile_derivative_coefs(a_0: float, v_0: float, v_T: float, dx: float, T: float, T_m: float):
        """
        coefficients of the derivative of the velocity profile to a target vehicle
        :param a_0: [m/sec^2] acceleration at time 0
        :param v_0: [m/sec] velocity at time 0
        :param v_T: [m/sec] terminal velocity (at time T)
        :param dx: [m] distance to travel between time 0 and time T
        :param T: [sec] horizon
        :param T_m: [sec] T_m * v_T is added to dx
        :return: lambda function(s) that takes relative time in seconds and returns the velocity
        """
        coefs = np.array([10 * (-T ** 2 * a_0 - 6 * T * (v_0 + v_T) + 12 * dx + 12 * v_T * (T - T_m)),
                          + 6 * T * (3 * T ** 2 * a_0 + 2 * T * (8 * v_0 + 7 * v_T) - 30 * dx - 30 * v_T * (T - T_m)),
                          - 3 * T ** 2 * (
                              3 * T ** 2 * a_0 + 4 * T * (3 * v_0 + 2 * v_T) - 20 * dx - 20 * v_T * (T - T_m)),
                          T ** 5 * a_0]) / T ** 5
        return coefs

    @staticmethod
    def acceleration_profile_function(a_0: float, v_0: float, v_T: float, dx: float, T: float, T_m: float):
        """
        acceleration of ego at time t, given a solution to the conditions in the parameters
        :param a_0: [m/sec^2] acceleration at time 0
        :param v_0: [m/sec] velocity at time 0
        :param v_T: [m/sec] terminal velocity (at time T)
        :param dx: [m] distance to travel between time 0 and time T
        :param T: [sec] horizon
        :param T_m: [sec] T_m * v_T is added to dx
        :return: lambda function(s) that takes relative time in seconds and returns the velocity
        """
        return lambda t: np.inner(
            QuinticPoly1D.velocity_profile_derivative_coefs(a_0, v_0, v_T, dx, T, T_m),
            np.array([t ** 3, t ** 2, t, 1]))

    @staticmethod
    def acceleration_profile_derivative_coefs(a_0: float, v_0: float, v_T: float, dx: float, T: float, T_m: float):
        """
        coefficients of the derivative of the acceleration profile
        :param a_0: [m/sec^2] acceleration at time 0
        :param v_0: [m/sec] velocity at time 0
        :param v_T: [m/sec] terminal velocity (at time T)
        :param dx: [m] distance to travel between time 0 and time T
        :param T: [sec] horizon
        :return: lambda function(s) that takes relative time in seconds and returns the velocity
        """
        coefs = np.array([30 * (-T ** 2 * a_0 - 6 * T * (v_0 + v_T) + 12 * dx + 12 * v_T * (T - T_m)),
                          + 12 * T * (3 * T ** 2 * a_0 + 2 * T * (8 * v_0 + 7 * v_T) - 30 * dx - 30 * v_T * (T - T_m)),
                          - 3 * T ** 2 * (3 * T ** 2 * a_0 + 4 * T * (3 * v_0 + 2 * v_T) - 20 * dx - 20 * v_T * (T - T_m))]) / T ** 5
        return coefs<|MERGE_RESOLUTION|>--- conflicted
+++ resolved
@@ -498,7 +498,27 @@
                      - 3600 * T_m ** 2 * v_T ** 2 * w_J + 7200 * T_m * dx * v_T * w_J - 3600 * dx ** 2 * w_J]
 
     @staticmethod
-<<<<<<< HEAD
+    def position_profile_coefficients(a_0: np.array, v_0: np.array, v_T: np.array, dx: np.array, T: np.array):
+        """
+        Given a set of quintic actions, i.e. arrays of v_0, v_T, a_0, dx and T (all arrays of the same size), calculate
+        coefficients for longitudinal polynomial profile for each action.
+        :param a_0: array of initial accelerations
+        :param v_0: array of initial velocities
+        :param v_T: array of target velocities
+        :param dx: [m] array of distances to travel between time 0 and time T
+        :param T: [sec] array of action times
+        :return: 2D matrix of polynomials of shape Nx6, where N = T.shape[0]
+        """
+        zeros = np.zeros_like(T)
+        return np.c_[
+            -a_0 / (2 * T ** 3) - 3 * v_0 / T ** 4 - 3 * v_T / T ** 4 + 6 * dx / T ** 5,
+            3 * a_0 / (2 * T ** 2) + 8 * v_0 / T ** 3 + 7 * v_T / T ** 3 - 15 * dx / T ** 4,
+            -3 * a_0 / (2 * T) - 6 * v_0 / T ** 2 - 4 * v_T / T ** 2 + 10 * dx / T ** 3,
+            0.5 * a_0 + zeros,
+            v_0 + zeros,
+            zeros]
+
+    @staticmethod
     def time_cost_function_derivative_coefs_with_accel(w_T: np.ndarray, w_J: np.ndarray, a_0: np.ndarray, v_0: np.ndarray,
                                                        v_1: np.ndarray, a_T: np.array, dx: np.ndarray, T_m: np.ndarray):
         """
@@ -549,27 +569,6 @@
     # 3600.0 * T_m ** 2 * a_T * dx * w_J - 3600.0 * T_m ** 2 * v_1 ** 2 * w_J + 7200.0 * T_m * dx * v_1 * w_J -
     # 3600.0 * dx ** 2 * w_J
 
-=======
-    def position_profile_coefficients(a_0: np.array, v_0: np.array, v_T: np.array, dx: np.array, T: np.array):
-        """
-        Given a set of quintic actions, i.e. arrays of v_0, v_T, a_0, dx and T (all arrays of the same size), calculate
-        coefficients for longitudinal polynomial profile for each action.
-        :param a_0: array of initial accelerations
-        :param v_0: array of initial velocities
-        :param v_T: array of target velocities
-        :param dx: [m] array of distances to travel between time 0 and time T
-        :param T: [sec] array of action times
-        :return: 2D matrix of polynomials of shape Nx6, where N = T.shape[0]
-        """
-        zeros = np.zeros_like(T)
-        return np.c_[
-            -a_0 / (2 * T ** 3) - 3 * v_0 / T ** 4 - 3 * v_T / T ** 4 + 6 * dx / T ** 5,
-            3 * a_0 / (2 * T ** 2) + 8 * v_0 / T ** 3 + 7 * v_T / T ** 3 - 15 * dx / T ** 4,
-            -3 * a_0 / (2 * T) - 6 * v_0 / T ** 2 - 4 * v_T / T ** 2 + 10 * dx / T ** 3,
-            0.5 * a_0 + zeros,
-            v_0 + zeros,
-            zeros]
->>>>>>> 69e09c36
 
     @staticmethod
     def distance_profile_function(a_0: float, v_0: float, v_T: float, dx: float, T: float, T_m: float):
