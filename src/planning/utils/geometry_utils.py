--- conflicted
+++ resolved
@@ -157,10 +157,6 @@
             dist = np.linalg.norm(segment_p_to_end)
         return sign, dist, proj
 
-<<<<<<< HEAD
-
-=======
->>>>>>> 1abb54d2
     @staticmethod
     def get_vector_in_objective_frame(target_vector: np.array, ego_position: np.array,
                                       ego_orientation: Union[float, np.array]):
