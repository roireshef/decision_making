from typing import Union

import numpy as np
from scipy import interpolate as interp

from decision_making.src.global_constants import *
from decision_making.src.planning.utils import math as robust_math
from decision_making.src.planning.utils import tf_transformations
from decision_making.src.planning.utils.columns import *


class CartesianFrame:
    @staticmethod
    def homo_matrix_2d(rotation_angle: float, translation: np.ndarray) -> np.ndarray:
        """
        Generates a 2D homogeneous matrix for cartesian frame projections
        :param rotation_angle: yaw in radians
        :param translation: a [x, y] translation vector
        :return: a 3x3 numpy matrix for projection (translation+rotation)
        """
        cos, sin = np.cos(rotation_angle), np.sin(rotation_angle)
        return np.array([
            [cos, -sin, translation[0]],
            [sin, cos, translation[1]],
            [0, 0, 1]
        ])

    @staticmethod
    def homo_matrix_3d(rotation_matrix: np.ndarray, translation: np.ndarray) -> np.ndarray:
        """
        Generates a 3D homogeneous matrix for cartesian frame projections
        :param rotation_matrix: 3D rotation matrix
        :param translation: a [x, y, z] translation vector
        :return: a 3x3 numpy matrix for projection (translation+rotation)
        """
        t = translation.reshape([-1, 1])  # translation vector
        return np.vstack((np.hstack((rotation_matrix, t[:3, 1])), [0, 0, 0, 1]))

    @staticmethod
    def homo_matrix_3d_from_quaternion(quaternion: np.ndarray, translation: np.ndarray) -> np.ndarray:
        """
        Generates a 3D homogeneous matrix for cartesian frame projections
        :param quaternion: numpy array of quaternion rotation
        :param translation: a [x, y, z] translation vector
        :return: a 3x3 numpy matrix for projection (translation+rotation)
        """
        rotation_matrix = tf_transformations.quaternion_matrix(quaternion)
        return CartesianFrame.homo_matrix_3d(rotation_matrix, translation)

    @staticmethod
    def homo_matrix_3d_from_euler(x_rot: float, y_rot: float, z_rot: float, translation: np.ndarray) -> np.ndarray:
        """
        Generates a 3D homogeneous matrix for cartesian frame projections
        :param x_rot: euler rotation around x-axis (0 for no rotation)
        :param y_rot: euler rotation around y-axis (0 for no rotation)
        :param z_rot: euler rotation around z-axis (0 for no rotation)
        :param translation: a [x, y, z] translation vector
        :return: a 3x3 numpy matrix for projection (translation+rotation)
        """
        quaternion = tf_transformations.quaternion_from_euler(x_rot, y_rot, z_rot, 'ryxz')
        return CartesianFrame.homo_matrix_3d_from_quaternion(quaternion, translation)

    @staticmethod
    def add_yaw_and_derivatives(xy_points: np.ndarray) -> np.ndarray:
        """
        Takes a matrix of curve points ([x, y] only) and adds columns: [yaw, curvature, derivative of curvature]
        by computing pseudo-derivatives
        :param xy_points: a numpy matrix of shape [n, 2]
        :return: a numpy matrix of shape [n, 4]
        """
        xy_dot = np.diff(xy_points, axis=0)
        xy_dotdot = np.diff(xy_dot, axis=0)

        xy_dot = np.concatenate((xy_dot, np.array([xy_dot[-1, :]])), axis=0)
        xy_dotdot = np.concatenate((np.array([xy_dotdot[0, :]]), xy_dotdot, np.array([xy_dotdot[-1, :]])), axis=0)

        theta = np.arctan2(xy_dot[:, 1], xy_dot[:, 0])  # orientation
        k = (xy_dot * xy_dotdot[:, [1, 0]]).dot([1, -1]) / (np.linalg.norm(xy_dot, axis=1) ** 3)  # curvature

        theta_col = theta.reshape([-1, 1])
        k_col = k.reshape([-1, 1])

        k_tag = np.diff(k_col, axis=0)
        k_tag_col = np.concatenate((k_tag, [k_tag[-1]])).reshape([-1, 1])

        return np.concatenate((xy_points, theta_col, k_col, k_tag_col), 1)

    @staticmethod
    def resample_curve(curve: np.ndarray, step_size: float, desired_curve_len: Union[None, float] = None,
                       preserve_step_size: bool = False, interp_type: str = 'linear') -> (np.ndarray, float):
        """
        Takes a discrete set of points [x, y] and perform interpolation (with a constant step size). \n
        Note: user may specify a desired final curve length. If she doesn't, it uses the total distance travelled over a
        linear fit of 'curve'. \n
        :param curve:
        :param step_size:
        :param desired_curve_len:
        :param preserve_step_size: If True - once desired_curve_len is not a multiply of step_size, desired_curve_len is
        trimmed to its nearest multiply. If False - once desired_curve_len is not a multiply of step_size, the step_size
        is efficiently "stretched" to preserve the exact given desired_curve_len.
        :param interp_type: order of interpolation (either: 'linear', 'bilinear', 'cubic', etc)
        :return: (the resampled curve, the effective step size)
        """

        # accumulated distance travelled on the original curve (linear fit over the discrete points)
        org_s = np.concatenate(([.0], np.cumsum(np.linalg.norm(np.diff(curve[:, :2], axis=0), axis=1))))

        # if desired curve length is not specified, use the total distance travelled over curve (via linear fit)
        if desired_curve_len is None:
            desired_curve_len = org_s[-1]

        # this method does not support extrapolation
        if desired_curve_len > org_s[-1]:
            raise ValueError('resampled_curve_len (' + str(desired_curve_len) + ') is greater than the accumulated ' +
                             'actual arc length (' + org_s + ')')

        # handles cases where we suffer from floating point division inaccuracies
        num_samples = robust_math.div(desired_curve_len, step_size) + 1

        # if step_size must be preserved but desired_curve_len is not a multiply of step_size - trim desired_curve_len
        if robust_math.mod(desired_curve_len, step_size) > 0 and preserve_step_size:
            desired_curve_len = (num_samples - 1) * step_size
            effective_step_size = step_size
        else:
            effective_step_size = desired_curve_len / (num_samples - 1)

        # the newly sampled accumulated distance travelled (used for interpolation)
        s = np.linspace(0, desired_curve_len, num_samples)

        # interpolation each of the dimensions in curve over samples from s
        interp_curve = np.zeros(shape=[len(s), curve.shape[1]])
        for col in range(curve.shape[1]):
            curve_func = interp.interp1d(org_s, curve[:, col], kind=interp_type)
            interp_curve[:, col] = curve_func(s)

        return interp_curve, effective_step_size

    @staticmethod
    def calc_point_segment_dist(p: np.ndarray, p_start: np.ndarray, p_end: np.ndarray) -> (int, float, float):
        """
        Given point p and directed segment p1->p2, calculate:
            1. from which side p is located relatively to the line p1->p2,
            2. the closest distance from p to the segment,
            3. length of the projection of p on the segment (zero if the projection is outside the segment).
        :param p: 2D Point
        :param p_start: first edge of 2D segment
        :param p_end: second edge of 2D segment
        :return: signed distance between the point p and the segment p1->p2; length of the projection of p on the segment
        """
        segment = p_end - p_start
        segment_start_to_p = p - p_start
        segment_p_to_end = p_end - p
        if segment[0] == 0 and segment[1] == 0:
            return 0, np.linalg.norm(segment_start_to_p), 0
        dot1 = np.dot(segment, segment_start_to_p)
        dot2 = np.dot(segment, segment_p_to_end)
        normal = np.array([-segment[1], segment[0]])  # normal of v toward left if v looks up
        dotn = np.dot(normal, segment_start_to_p)
        sign = np.sign(dotn)
        proj = 0
        if dot1 > 0 and dot2 > 0:  # then p is between p1,p2, so calc dist to the line
            one_over_vnorm = 1. / np.linalg.norm(segment)
            dist = dotn * one_over_vnorm * sign  # always >= 0
            proj = dot1 * one_over_vnorm  # length of projection of v1 on v
        elif dot1 <= 0:
            dist = np.linalg.norm(segment_start_to_p)
        else:
            dist = np.linalg.norm(segment_p_to_end)
        return sign, dist, proj


<<<<<<< HEAD
=======

    @staticmethod
    def get_vector_in_objective_frame(target_vector: np.array, ego_position: np.array,
                                      ego_orientation: Union[float, np.array]):
        """
        convert point in absolute frame to relative to ego frame
        :param target_vector: (x,y,z) array of size [3,]
        :param ego_position: translation of ego frame: (x,y,z) array of size [3,]
        :param ego_orientation: orientation of ego frame. Can be either yaw scalar, or quaternion vector
        :return: point in relative to ego frame
        """
        if hasattr(ego_orientation, "__len__"):
            # Orientation is quaternion numpy array
            quaternion = ego_orientation
        else:
            # Orientation contains yaw
            quaternion = tf_transformations.quaternion_from_euler(0, 0, ego_orientation, 'ryxz')

        car_rotation = tf_transformations.quaternion_matrix(quaternion)
        car_position = np.array(ego_position).reshape([3, -1])
        if len(target_vector.shape) == 1:
            target_vector = target_vector.reshape([3, -1])
        elif target_vector.shape[0] != 3:
            target_vector = target_vector.transpose()
        target_pos_in_obj_frame = np.dot(np.linalg.pinv(car_rotation[0:3, 0:3]), target_vector - car_position)

        return target_pos_in_obj_frame

    @staticmethod
    def convert_relative_to_absolute_frame(relative_vector: np.array, ego_position: np.array, ego_yaw: float):
        """
        convert point in relative ego frame to absolute frame
        :param relative_vector: (x,y,z) array in ego frame
        :param ego_position: translation of ego frame: (x,y,z) array of size [3,]
        :param ego_yaw: yaw scalar - orientation of ego frame
        :return: point in absolute frame
        """
        #quaternion = tf_transformations.quaternion_from_euler(0, 0, ego_yaw, 'ryxz')
        #car_rotation = tf_transformations.quaternion_matrix(quaternion)

        car_position = np.array(ego_position).reshape([3, -1])
        if len(relative_vector.shape) == 1:
            relative_vector = relative_vector.reshape([3, -1])
        elif relative_vector.shape[0] != 3:
            relative_vector = relative_vector.transpose()
        cos = np.cos(ego_yaw)
        sin = np.sin(ego_yaw)
        car_rotation = np.array([[cos, -sin, 0], [sin, cos, 0], [0, 0, 1]])
        target_pos_in_abs_frame = np.dot(car_rotation[0:3, 0:3], relative_vector) + car_position
        return target_pos_in_abs_frame

    @staticmethod
    def convert_yaw_to_quaternion(yaw: float):
        """
        :param yaw: angle in [rad]
        :return: quaternion
        """
        return tf_transformations.quaternion_from_euler(0, 0, yaw, 'ryxz')


>>>>>>> 88e0f065
class FrenetMovingFrame:
    """
    A 2D Frenet moving coordinate frame. Within this class: fpoint, fstate and ftrajectory are in frenet frame;
    cpoint, cstate, and ctrajectory are in cartesian coordinate frame
    """

    def __init__(self, curve_xy: np.ndarray, resolution=TRAJECTORY_ARCLEN_RESOLUTION):
        # TODO: consider moving curve-interpolation outside of this class
        resampled_curve, self._ds = CartesianFrame.resample_curve(curve=curve_xy, step_size=resolution / 4,
                                                                  interp_type=TRAJECTORY_CURVE_INTERP_TYPE)
        resampled_curve, self._ds = CartesianFrame.resample_curve(curve=resampled_curve, step_size=resolution,
                                                                  interp_type='linear')
        self._curve = CartesianFrame.add_yaw_and_derivatives(resampled_curve)
        self._h_tensor = np.array([CartesianFrame.homo_matrix_2d(self._curve[s_idx, 2], self._curve[s_idx, 0:2])
                                   for s_idx in range(len(self._curve))])

    @property
    def curve(self):
        return self._curve.copy()

    @property
    def resolution(self):
        return self._ds

    @property
    def length(self):
        return len(self.curve)

    def sx_to_s_idx(self, sx: float):
        return int(sx / self._ds)

    def get_homo_matrix_2d(self, s_idx: float) -> np.ndarray:
        """
        Returns the homogeneuos matrix (rotation+translation) for the FrenetFrame at a point along the curve
        :param s_idx: distance travelled from the beginning of the curve (in self.__ds units)
        :return: numpy array of shape [3,3] of homogeneous matrix
        """
        if self._h_tensor.size > s_idx:
            return self._h_tensor[s_idx]
        else:
            raise ValueError('index ' + str(s_idx) + 'is not found in __h_tensor (probably __h_tensor is not cached)')

    def cpoint_to_fpoint(self, cpoint: np.ndarray) -> np.ndarray:
        """
        Transforms cartesian-frame point [x, y] to frenet-frame point (using self.curve) \n
        :param cpoint: cartesian coordinate frame state-vector [x, y, ...]
        :return: numpy vector of FrenetPoint instance [sx, dx]
        """
        # (for each cpoint:) find the (index of the) closest point on the Frenet-curve to serve as the Frenet-origin
        norm_dists = np.linalg.norm(self._curve[:, 0:2] - cpoint, axis=1)
        s_idx = np.argmin(norm_dists)
        if s_idx.size > 1:
            s_idx = s_idx[0]

        h = self.get_homo_matrix_2d(s_idx)  # projection from global coord-frame to the Frenet-origin

        # the point in the cartesian-frame of the frenet-origin
        point = np.dot(np.linalg.inv(h), np.append(cpoint, [1]))

        # the value in the y-axis is frenet-frame dx, the x-axis is the offset in the tangential direction to the curve
        tan_offset, dx = point[0], point[1]

        if s_idx == len(self._curve) and tan_offset > 0:
            raise ArithmeticError('Extrapolation beyond the frenet curve is not supported. tangential offset is ' +
                                  str(tan_offset))

        return np.array([s_idx * self._ds, dx])

    def fpoint_to_cpoint(self, fpoint: np.ndarray) -> np.ndarray:
        """
        Transforms frenet-frame point to cartesian-frame point (using self.curve) \n
        :param fpoint: numpy array of frenet-point [sx, dx]
        :return: cartesian-frame point [x, y]
        """
        sx, dx = fpoint[0], fpoint[1]
        s_idx = self.sx_to_s_idx(sx)
        h = self.get_homo_matrix_2d(s_idx)  # projection from global coord-frame to the Frenet-origin
        abs_point = np.dot(h, [0, dx, 1])[:2]

        return np.array(abs_point)

    # currently this is implemented. We should implement the next method and make this one wrap a single trajectory
    # and send it to the next method.
    def ftrajectory_to_ctrajectory(self, ftrajectory: np.ndarray) -> np.ndarray:
        """
        Transforms Frenet-frame trajectory to cartesian-frame trajectory, using tensor operations
        :param ftrajectory: a numpy matrix of rows of the form [sx, sv, sa, dx, dv, da]
        :return: a numpy matrix of rows of the form [x, y, theta, v, a, k] in car's coordinate frame
        """
        return self.ftrajectories_to_ctrajectories(np.array([ftrajectory]))[0]

    def ftrajectories_to_ctrajectories(self, ftrajectories: np.ndarray) -> np.ndarray:
        """
        Transforms Frenet-frame trajectories to cartesian-frame trajectories, using tensor operations
        :param ftrajectories: a numpy tensor with dimensions [0 - trajectories, 1 - trajectory points,
            2 - frenet-state [sx, sv, sa, dx, dv, da])
        :return: a numpy tensor with dimensions [0 - trajectories, 1 - trajectory points,
            2 - cartesian-state [x, y, theta, v, a, k]) in car's coordinate frame
        """
        num_t = ftrajectories.shape[0]
        num_p = ftrajectories.shape[1]

        s_x = ftrajectories[:, :, F_SX]
        s_v = ftrajectories[:, :, F_SV]
        s_a = ftrajectories[:, :, F_SA]
        d_x = ftrajectories[:, :, F_DX]
        d_v = ftrajectories[:, :, F_DV]
        d_a = ftrajectories[:, :, F_DA]

        s_idx = np.array(np.divide(s_x, self._ds), dtype=int)  # index of frenet-origin
        theta_r = self._curve[s_idx, R_THETA]  # yaw of frenet-origin
        k_r = self._curve[s_idx, R_K]  # curvature of frenet-origin
        k_r_tag = self._curve[s_idx, R_K_TAG]  # derivative by distance (curvature is already in ds units)

        # pre-compute terms to use below
        term1 = (1 - k_r * d_x)
        d_x_tag = d_v / s_v  # 1st derivative of d_x by distance
        d_x_tagtag = (d_a - d_x_tag * s_a) / (s_v ** 2)  # 2nd derivative of d_x by distance
        tan_theta_diff = d_x_tag / term1
        theta_diff = np.arctan2(d_x_tag, term1)
        cos_theta_diff = np.cos(theta_diff)

        # compute x, y (position)
        norm = np.reshape(np.concatenate((d_x.reshape([num_t, num_p, 1]), np.ones([num_t, num_p, 1])), axis=2),
                          [num_t, num_p, 2, 1])
        xy_abs = np.einsum('tijk, tikl -> tijl', self._h_tensor[s_idx, 0:2, 1:3], norm)

        # compute v (velocity)
        v = np.divide(s_v * term1, cos_theta_diff)

        # compute k (curvature)
        k = np.divide(cos_theta_diff ** 3 * (d_x_tagtag + tan_theta_diff * (k_r_tag * d_x + k_r * d_x_tag)) +
                      cos_theta_diff * term1, term1 ** 2)

        # compute theta
        theta_x = theta_r + theta_diff

        # compute a (acceleration) via pseudo derivative
        a = np.diff(v, axis=1)
        a_col = np.concatenate((a, np.array([a[:, -1]]).reshape(num_t, 1)), axis=1)

        return np.concatenate((xy_abs.reshape([num_t, num_p, 2]), theta_x.reshape([num_t, num_p, 1]),
                               v.reshape([num_t, num_p, 1]), a_col.reshape([num_t, num_p, 1]),
                               k.reshape([num_t, num_p, 1])), axis=2)


# TODO: change to matrix operations, use numpy arrays instead of individual values or tuples
class Dynamics:
    """
    predicting location & velocity for moving objects
    """

    @staticmethod
    def predict_dynamics(x: float, y: float, yaw: float, v_x: float, v_y: float, accel_lon: float, turn_radius: float,
                         dt: float) -> tuple((float, float, float, float, float)):
        """
        Predict the object's location, yaw and velocity after a given time period.
        The object may accelerate and move in circle with given radius.
        :param x: starting x in meters
        :param y: starting y in meters
        :param yaw: starting yaw in radians
        :param v_x: starting v_x in m/s
        :param v_y: starting v_y in m/s
        :param accel_lon: constant longitudinal acceleration in m/s^2
        :param turn_radius: in meters; positive CW, negative CCW, zero means straight motion
        :param dt: time period in seconds
        :return: goal x, y, yaw, v_x, v_y
        """
        sin_yaw = np.sin(yaw)
        cos_yaw = np.cos(yaw)
        start_vel = np.sqrt(v_x * v_x + v_y * v_y)
        # if the object will stop before goal_timestamp, then set dt to be until the stop time
        if accel_lon < -0.01 and accel_lon * dt < -start_vel:
            dt = start_vel / (-accel_lon)

        if turn_radius is not None and turn_radius != 0:  # movement by circle arc (not straight)
            # calc distance the object passes until goal_timestamp
            dist = start_vel * dt + 0.5 * accel_lon * dt * dt
            # calc yaw change (turn angle) in radians
            d_yaw = dist / turn_radius
            goal_yaw = yaw + d_yaw
            sin_next_yaw = np.sin(goal_yaw)
            cos_next_yaw = np.cos(goal_yaw)
            # calc the circle center
            circle_center = [x - turn_radius * sin_yaw, y + turn_radius * cos_yaw]
            # calc the end location
            goal_x = circle_center[0] + turn_radius * sin_next_yaw
            goal_y = circle_center[1] - turn_radius * cos_next_yaw
            # calc the end velocity
            end_vel = start_vel + accel_lon * dt
            goal_v_x = end_vel * cos_next_yaw
            goal_v_y = end_vel * sin_next_yaw
        else:  # straight movement
            acc_x = accel_lon * cos_yaw
            acc_y = accel_lon * sin_yaw
            goal_x = x + v_x * dt + 0.5 * acc_x * dt * dt
            goal_y = y + v_y * dt + 0.5 * acc_y * dt * dt
            goal_v_x = v_x + dt * acc_x
            goal_v_y = v_y + dt * acc_y
            goal_yaw = yaw

        return tuple((goal_x, goal_y, goal_yaw, goal_v_x, goal_v_y))

    @staticmethod
    def rotate_and_shift_point(x: float, y: float, cosa: float, sina: float, dx: float, dy: float) \
            -> tuple((float, float)):
        """
        calculate new point location after rotation & shift
        :param x: original point location
        :param y:
        :param cosa: cos of rotation angle
        :param sina: sin of rotation angle
        :param dx: shift
        :param dy:
        :return: new point location
        """
        return tuple((x * cosa - y * sina + dx, x * sina + y * cosa + dy))

    @staticmethod
    def rotate_and_shift_points(points: np.ndarray, cosa: float, sina: float, dx: float, dy: float) -> np.ndarray:
        """
        calculate new point location after rotation & shift
        :param points: Nx3 matrix of the original points
        :param cosa: cos of rotation angle
        :param sina: sin of rotation angle
        :param dx: shift
        :param dy:
        :return: Nx3 matrix: new points location
        """
        return np.c_[points[:, 0] * cosa - points[:, 1] * sina + dx,
                     points[:, 0] * sina + points[:, 1] * cosa + dy,
                     points[:, 2]]<|MERGE_RESOLUTION|>--- conflicted
+++ resolved
@@ -169,8 +169,6 @@
         return sign, dist, proj
 
 
-<<<<<<< HEAD
-=======
 
     @staticmethod
     def get_vector_in_objective_frame(target_vector: np.array, ego_position: np.array,
@@ -231,7 +229,6 @@
         return tf_transformations.quaternion_from_euler(0, 0, yaw, 'ryxz')
 
 
->>>>>>> 88e0f065
 class FrenetMovingFrame:
     """
     A 2D Frenet moving coordinate frame. Within this class: fpoint, fstate and ftrajectory are in frenet frame;
