
from typing import List

import numpy as np

from decision_making.src.global_constants import SAFETY_MARGIN_TIME_DELAY, SPECIFICATION_MARGIN_TIME_DELAY, \
<<<<<<< HEAD
    LON_ACC_LIMITS, LAT_ACC_LIMITS, LATERAL_SAFETY_MU, LAT_VEL_BLAME_THRESH, LON_SAFETY_ACCEL_DURING_DELAY, \
    LAT_SAFETY_ACCEL_DURING_DELAY, LONGITUDINAL_SAFETY_MIN_DIST, EXP_CLIP_TH, SAFETY_SIGMOID_K_PARAM
=======
    LON_ACC_LIMITS, LAT_ACC_LIMITS, LATERAL_SAFETY_MU, LAT_VEL_BLAME_THRESH, LON_SAFETY_ACCEL_DURING_RESPONSE, \
    LAT_SAFETY_ACCEL_DURING_RESPONSE
>>>>>>> df09a10e
from decision_making.src.planning.types import LIMIT_MIN, FrenetTrajectories2D, FS_SX, FS_SV, FS_DX, FS_DV, \
    ObjectSizeArray, OBJ_LENGTH, OBJ_WIDTH
from decision_making.src.state.state import ObjectSize


class SafetyUtils:
    """
    This class is an implementation of RSS safety from the paper of Mobileye https://arxiv.org/abs/1708.06374
    RSS safety promises avoidance of accident on ego's blame.

    Our changes with respect to the original RSS:

    Definitions
        Blame time: the first time, for which two objects become unsafe (both laterally and longitudinally).
        Lateral blame: if before the blame time the objects were safe laterally.
        Longitudinal blame: if before the blame time the objects were safe longitudinally.

    Lateral blame
        Mobileye:
            In the last version of Mobileye the blame is on that vehicle, which does not brake laterally after
            time_delay after blame time, with deceleration max_lateral_brake. They don't consider lateral velocities
            at blame time.
        Our version:
            Ego is blamed if:
                ego_lat_vel towards the object at blame time is faster than obj_lat_vel towards ego  OR
                ego_lat_vel > thresh (0.2 m/s)

    RSS formulas
    Lateral
        In the RSS lateral formula Mobileye consider only the case, when the objects move laterally one towards another,
        while I consider all cases.
        In our version, if the objects move laterally to the same direction, then the formula becomes quite similar to
        the longitudinal case, but it is bi-directional.

    Longitudinal
        In their RSS formula max_brake of two objects may be different, while in my implementation they are same.

    Mobileye's evasive efforts
        If a rear objects is not safe (its longitudinal blame), ego should brake laterally with some deceleration
        (a constant) and keep lat_vel = 0.
        If another object unsafely cuts-in ego (its lateral blame), ego should brake longitudinally with some given
        deceleration (another constant).
        We did not implement it, since we don't deal with policies in safety module.
    """
    # TODO: treat cases of occlusions (Mobileye / ACDA), road intersection/merge/split, stohastic predictions.

    @staticmethod
<<<<<<< HEAD
    def get_safety_costs(ego_trajectories: FrenetTrajectories2D, ego_size: ObjectSize,
                         obj_trajectories: np.array, obj_sizes: List[ObjectSize]) -> np.array:
=======
    def get_safe_times(ego_trajectories: FrenetTrajectories2D, ego_size: ObjectSize,
                       obj_trajectories: np.array, obj_sizes: List[ObjectSize]) -> np.array:
>>>>>>> df09a10e
        """
        For every ego Frenet trajectory, every predicted object's Frenet trajectory and every timestamp (3D tensor)
        calculate RSS safety: a boolean indicating whether this tensor element is safe.
        An exception from the pure RSS: If
            the unsafe object is rear wrt ego AND
            the unsafe situation was caused by the rear object AND
            the rear object's predicted trajectory does not create an accident with ego trajectory
        then the function returns True (safe).
        :param ego_trajectories: ego Frenet trajectories; 3D tensor: traj_num x timestamps_num x 6 (Frenet state size)
        :param ego_size: ego size
        :param obj_trajectories: objects Frenet trajectories; 3D tensor: objects_num x timestamps_num x 6 (Frenet state size)
        :param obj_sizes: list of objects' sizes
        :return: [bool] safety per [ego trajectory, object, timestamp].
                Tensor of shape: traj_num x objects_num x timestamps_num
        """
        objects_num = obj_trajectories.shape[0]
        # calculate safe dists for every object
        safe_costs = np.ones((ego_trajectories.shape[0], objects_num, ego_trajectories.shape[1]))
        ego_size_arr = np.array([ego_size.length, ego_size.width])
        for i in range(objects_num):  # loop over objects
            obj_size_arr = np.array([obj_sizes[i].length, obj_sizes[i].width])
            safe_costs[:, i] = SafetyUtils._get_costs_per_obj(ego_trajectories, ego_size_arr,
                                                              obj_trajectories[i], obj_size_arr)
        return safe_costs

    @staticmethod
    def _get_costs_per_obj(ego_trajectories: FrenetTrajectories2D, ego_size: ObjectSizeArray,
                           obj_trajectories: FrenetTrajectories2D, obj_size: ObjectSizeArray) -> np.array:
        """
        Calculate safety boolean tensor for different ego Frenet trajectories and a SINGLE object.
        Safety definition by the RSS paper: an object is defined safe if it's safe either longitudinally OR laterally.
        Do it by calculation of
            (1) longitudinal safety,
            (2) lateral safety,
            (3) blame determination using the combination of the above results.
        :param ego_trajectories: ego frenet trajectories: 3D tensor of shape: trajectories_num x timestamps_num x 6
        :param ego_size: array of size 2: ego length, ego width
        :param obj_trajectories: object's frenet trajectories: 2D matrix of shape timestamps_num x 6
        :param obj_size: one or array of arrays of size 2: i-th row is i-th object's size
        :return: [bool] safe times. 2D matrix of shape: trajectories_num x timestamps_num
        """
        lon_margin = 0.5 * (ego_size[OBJ_LENGTH] + obj_size[OBJ_LENGTH]) + LONGITUDINAL_SAFETY_MIN_DIST
        lat_margin = 0.5 * (ego_size[OBJ_WIDTH] + obj_size[OBJ_WIDTH]) + LATERAL_SAFETY_MU

        # calculate longitudinal safety
        lon_safe_dist = SafetyUtils._get_lon_safe_dist(ego_trajectories, SAFETY_MARGIN_TIME_DELAY,
                                                       obj_trajectories, SPECIFICATION_MARGIN_TIME_DELAY, lon_margin)
        # calculate lateral safety
        lat_safe_dist, lat_vel_blame = \
            SafetyUtils._get_lat_safe_dist(ego_trajectories, SAFETY_MARGIN_TIME_DELAY,
                                           obj_trajectories, SPECIFICATION_MARGIN_TIME_DELAY, lat_margin)
        # calculate and return safe times
        costs = SafetyUtils._calc_full_costs(ego_trajectories[..., FS_SX], obj_trajectories[..., FS_SX],
                                             lon_safe_dist, lat_safe_dist, lat_vel_blame, lon_margin)
        return costs

    @staticmethod
    def _get_lon_safe_dist(ego_trajectories: FrenetTrajectories2D, ego_response_time: float,
                           obj_trajectories: FrenetTrajectories2D, obj_response_time: float,
                           margin: float, max_brake: float= -LON_ACC_LIMITS[LIMIT_MIN]) -> np.array:
        """
        Calculate longitudinal safety between ego and another object for all timestamps.
        Longitudinal safety between two objects considers only their longitudinal data: longitude and longitudinal velocity.
        Longitudinal RSS formula considers distance reduction during the reaction time and difference between
        objects' braking distances.
        An object is defined safe if it's safe either longitudinally OR laterally.
        :param ego_trajectories: ego frenet trajectories: 3D tensor of shape: traj_num x timestamps_num x 6
        :param ego_response_time: [sec] ego response time
        :param obj_trajectories: object's frenet trajectories: 2D matrix: timestamps_num x 6
        :param obj_response_time: [sec] object's response time
        :param margin: [m] cars' lengths half sum
        :param max_brake: [m/s^2] maximal deceleration of both objects
        :return: [bool] longitudinal safety per timestamp. 2D matrix shape: traj_num x timestamps_num
        """
        # extract the relevant longitudinal data from the trajectories
        ego_lon, ego_vel = ego_trajectories[..., FS_SX], ego_trajectories[..., FS_SV]
        obj_lon, obj_vel = obj_trajectories[..., FS_SX], obj_trajectories[..., FS_SV]

        # determine which object is in front (per trajectory and timestamp)
        lon_relative_to_obj = ego_lon - obj_lon
        sign_of_lon_relative_to_obj = np.sign(lon_relative_to_obj)
        ego_ahead = (sign_of_lon_relative_to_obj > 0).astype(int)

        # The worst-case velocity of the rear object (either ego or another object) may increase during its reaction
        # time, since it may accelerate before it starts to brake.
<<<<<<< HEAD
        ego_vel_after_reaction_time = ego_vel + (1 - ego_ahead) * ego_response_time * LON_SAFETY_ACCEL_DURING_DELAY
        obj_vel_after_reaction_time = obj_vel + ego_ahead * obj_response_time * LON_SAFETY_ACCEL_DURING_DELAY

        # longitudinal RSS formula considers distance reduction during the reaction time and difference between
        # objects' braking distances
        ego_acceleration_dist = 0.5 * LON_SAFETY_ACCEL_DURING_DELAY * SAFETY_MARGIN_TIME_DELAY ** 2
        obj_acceleration_dist = 0.5 * LON_SAFETY_ACCEL_DURING_DELAY * SPECIFICATION_MARGIN_TIME_DELAY ** 2
        min_safe_dist = np.maximum(np.divide(sign_of_lon_relative_to_obj * (obj_vel_after_reaction_time ** 2 -
                                                                            ego_vel_after_reaction_time ** 2),
                                             2 * max_brake), 0) + \
                        (1 - ego_ahead) * (ego_vel * ego_response_time + ego_acceleration_dist) + \
                        ego_ahead * (obj_vel * obj_response_time + obj_acceleration_dist) + margin
=======
        ego_vel_after_reaction_time = ego_vel + (1-ego_ahead) * ego_response_time * LON_SAFETY_ACCEL_DURING_RESPONSE
        obj_vel_after_reaction_time = obj_vel + ego_ahead * obj_response_time * LON_SAFETY_ACCEL_DURING_RESPONSE

        # longitudinal RSS formula considers distance reduction during the reaction time and difference between
        # objects' braking distances
        ego_acceleration_dist = 0.5 * LON_SAFETY_ACCEL_DURING_RESPONSE * SAFETY_MARGIN_TIME_DELAY * SAFETY_MARGIN_TIME_DELAY
        obj_acceleration_dist = 0.5 * LON_SAFETY_ACCEL_DURING_RESPONSE * SPECIFICATION_MARGIN_TIME_DELAY * SPECIFICATION_MARGIN_TIME_DELAY
        safe_dist = np.maximum(np.divide(sign_of_lon_relative_to_obj * (obj_vel_after_reaction_time ** 2 -
                                                                        ego_vel_after_reaction_time ** 2),
                                         2 * max_brake), 0) + \
                    (1 - ego_ahead) * (ego_vel * ego_response_time + ego_acceleration_dist) + \
                    ego_ahead * (obj_vel * obj_response_time + obj_acceleration_dist) + margin
>>>>>>> df09a10e

        marginal_safe_dist = sign_of_lon_relative_to_obj * lon_relative_to_obj - min_safe_dist
        min_safe_dist_between_cars_edges = min_safe_dist - (margin - LONGITUDINAL_SAFETY_MIN_DIST)
        normalized_marginal_safe_dist = np.divide(marginal_safe_dist, min_safe_dist_between_cars_edges)
        return normalized_marginal_safe_dist

    @staticmethod
    def _get_lat_safe_dist(ego_trajectories: FrenetTrajectories2D, ego_response_time: float,
                           obj_trajectories: FrenetTrajectories2D, obj_response_time: float,
                           margin: float, max_brake: float = -LAT_ACC_LIMITS[LIMIT_MIN]) -> np.array:
        """
        Calculate lateral safety between ego and another object for all timestamps.
        Lateral safety between two objects considers only their lateral data: latitude and lateral velocity.
        Lateral RSS formula considers lateral distance reduction during the reaction time and difference between
        objects' lateral braking distances.
        An object is defined safe if it's safe either longitudinally OR laterally.
        :param ego_trajectories: ego frenet trajectories: 3D tensor of shape: traj_num x timestamps_num x 6
        :param ego_response_time: [sec] object1 response time
        :param obj_trajectories: object's frenet trajectories: 2D matrix: timestamps_num x 6
        :param obj_response_time: [sec] object2 response time
        :param margin: [m] half sum of objects' widths + mu (mu is from Mobileye's paper)
        :param max_brake: [m/s^2] maximal deceleration of both objects
        :return: [bool] 1. lateral safety per timestamp. 2D matrix shape: traj_num x timestamps_num
                        2. lateral velocity blame: True if ego moves laterally towards object. The same shape.
        """
        # extract the relevant lateral data from the trajectories
        ego_lat, ego_lat_vel = ego_trajectories[..., FS_DX], ego_trajectories[..., FS_DV]
        obj_lat, obj_lat_vel = obj_trajectories[..., FS_DX], obj_trajectories[..., FS_DV]

        # determine which object is on the left side (per trajectory and timestamp)
        lat_relative_to_obj = ego_lat - obj_lat
        sign_of_lat_relative_to_obj = np.sign(lat_relative_to_obj)

        # The worst-case lateral velocity of any object (either ego or another object) may increase during its
        # reaction time, since it may accelerate laterally toward the second object before it starts to brake laterally.
        ego_vel_after_reaction_time = ego_lat_vel - sign_of_lat_relative_to_obj * ego_response_time * LAT_SAFETY_ACCEL_DURING_RESPONSE
        obj_vel_after_reaction_time = obj_lat_vel + sign_of_lat_relative_to_obj * obj_response_time * LAT_SAFETY_ACCEL_DURING_RESPONSE

        # the distance objects move one towards another during their reaction time
        avg_ego_vel = 0.5 * (ego_lat_vel + ego_vel_after_reaction_time)
        avg_obj_vel = 0.5 * (obj_lat_vel + obj_vel_after_reaction_time)
        reaction_dist = sign_of_lat_relative_to_obj * (
        avg_obj_vel * obj_response_time - avg_ego_vel * ego_response_time)

        # lateral RSS formula considers lateral distance reduction during the reaction time and difference between
        # objects' lateral braking distances
        min_safe_dist = np.maximum(np.divide(sign_of_lat_relative_to_obj *
                                             (obj_vel_after_reaction_time * np.abs(obj_vel_after_reaction_time) -
                                              ego_vel_after_reaction_time * np.abs(ego_vel_after_reaction_time)),
                                             2 * max_brake) + reaction_dist, 0) + margin

        # lateral velocity blame is true if one of the 3 following conditions holds:
        #   ego moves laterally towards object faster than small thresh or
        #   ego moves laterally towards object faster than the object moves laterally towards ego or
        #   the action is towards the object
        action_lat_dir = (ego_lat[:, -1] - ego_lat[:, 0])[:, np.newaxis]  # last lat - initial lat
        lat_vel_blame = np.logical_or(-sign_of_lat_relative_to_obj * ego_lat_vel >
                                      np.clip(sign_of_lat_relative_to_obj * obj_lat_vel, 0, LAT_VEL_BLAME_THRESH),
                                      -sign_of_lat_relative_to_obj * action_lat_dir > 0)

        marginal_safe_dist = sign_of_lat_relative_to_obj * lat_relative_to_obj - min_safe_dist
        min_safe_dist_between_cars_edges = min_safe_dist - (margin - LATERAL_SAFETY_MU)
        normalized_marginal_safe_dist = np.divide(marginal_safe_dist, min_safe_dist_between_cars_edges)
        return normalized_marginal_safe_dist, lat_vel_blame

    @staticmethod
    def _calc_full_costs(ego_longitudes: np.array, obj_longitudes: np.array,
                         lon_safe_dist: np.array, lat_safe_dist: np.array,
                         lat_vel_blame: np.array, lon_margin: float) -> np.array:
        """
        For all trajectories and times check if ego is safe wrt non-rear objects and not unsafe wrt rear on ego blame.
        A timestamp is defined as safe if
            1. ego is safe wrt non-rear object AND
            2. ego is not blamed for unsafe situation (wrt rear object)
        :param ego_longitudes: ego longitudes: 2D matrix of shape: trajectories_num x timestamps_num
        :param obj_longitudes: object longitudes: 1D array of size timestamps_num
        :param lon_safe_dist: longitudinally safe distances; 2D matrix of shape: trajectories_num x timestamps_num
        :param lat_safe_dist: laterally safe distances; 2D matrix of shape: trajectories_num x timestamps_num
        :param lat_vel_blame: times for which ego lat_vel towards object is larger than object's lat_vel;
                boolean 2D matrix of shape: trajectories_num x timestamps_num
        :param lon_margin: [m] cars' lengths half sum
        :return: 2D boolean matrix (2D matrix of shape: trajectories_num x timestamps_num) of times, when ego is safe.
        """
        # transfer lon & lat normalized safe distances to truncated sigmoid costs
        points_offset = np.array([lon_safe_dist, lat_safe_dist])
        # the following sigmoid obtains values between 0 and 2.
        logit_costs = np.divide(2., (1. + np.exp(np.minimum(SAFETY_SIGMOID_K_PARAM * points_offset, EXP_CLIP_TH))))
        # truncate the sigmoid by 1 and extract lon & lat costs, which are safe if 0 < cost < 1 and unsafe if cost = 1
        lon_cost, lat_cost = np.split(np.minimum(logit_costs, 1), 2)

        front_ego = ego_longitudes > obj_longitudes + lon_margin

        # find points, for which lateral safety changes from true to false, while the unsafe longitudinally,
        # and lateral velocity of ego towards the object is larger than of the object towards ego
        becomes_unsafe_laterally_excluding_time_0 = \
            np.logical_and(lat_safe_dist[:, :-1] > 0, lat_safe_dist[:, 1:] <= 0)  # become unsafe laterally
        # add first column (time 0)
        becomes_unsafe_laterally = np.insert(becomes_unsafe_laterally_excluding_time_0, 0,
                                             lat_safe_dist[:, 0] <= 0, axis=-1)

        # front_lat_blame=True if ego cuts-in rear object, i.e. becomes unsafe laterally wrt rear object on ego blame
        front_lat_blame = front_ego * lat_vel_blame * becomes_unsafe_laterally
        # lat_cost for non-front ego
        non_front_lat_cost = (1 - front_ego) * lat_cost
        # final cost: lon_cost * lat_cost for two cases: ego is in front and not in front
        return lon_cost * (front_lat_blame + non_front_lat_cost)<|MERGE_RESOLUTION|>--- conflicted
+++ resolved
@@ -1,16 +1,10 @@
-
 from typing import List
 
 import numpy as np
 
 from decision_making.src.global_constants import SAFETY_MARGIN_TIME_DELAY, SPECIFICATION_MARGIN_TIME_DELAY, \
-<<<<<<< HEAD
-    LON_ACC_LIMITS, LAT_ACC_LIMITS, LATERAL_SAFETY_MU, LAT_VEL_BLAME_THRESH, LON_SAFETY_ACCEL_DURING_DELAY, \
-    LAT_SAFETY_ACCEL_DURING_DELAY, LONGITUDINAL_SAFETY_MIN_DIST, EXP_CLIP_TH, SAFETY_SIGMOID_K_PARAM
-=======
     LON_ACC_LIMITS, LAT_ACC_LIMITS, LATERAL_SAFETY_MU, LAT_VEL_BLAME_THRESH, LON_SAFETY_ACCEL_DURING_RESPONSE, \
-    LAT_SAFETY_ACCEL_DURING_RESPONSE
->>>>>>> df09a10e
+    LAT_SAFETY_ACCEL_DURING_RESPONSE, LONGITUDINAL_SAFETY_MIN_DIST, EXP_CLIP_TH, SAFETY_SIGMOID_K_PARAM
 from decision_making.src.planning.types import LIMIT_MIN, FrenetTrajectories2D, FS_SX, FS_SV, FS_DX, FS_DV, \
     ObjectSizeArray, OBJ_LENGTH, OBJ_WIDTH
 from decision_making.src.state.state import ObjectSize
@@ -58,13 +52,8 @@
     # TODO: treat cases of occlusions (Mobileye / ACDA), road intersection/merge/split, stohastic predictions.
 
     @staticmethod
-<<<<<<< HEAD
     def get_safety_costs(ego_trajectories: FrenetTrajectories2D, ego_size: ObjectSize,
                          obj_trajectories: np.array, obj_sizes: List[ObjectSize]) -> np.array:
-=======
-    def get_safe_times(ego_trajectories: FrenetTrajectories2D, ego_size: ObjectSize,
-                       obj_trajectories: np.array, obj_sizes: List[ObjectSize]) -> np.array:
->>>>>>> df09a10e
         """
         For every ego Frenet trajectory, every predicted object's Frenet trajectory and every timestamp (3D tensor)
         calculate RSS safety: a boolean indicating whether this tensor element is safe.
@@ -150,33 +139,18 @@
 
         # The worst-case velocity of the rear object (either ego or another object) may increase during its reaction
         # time, since it may accelerate before it starts to brake.
-<<<<<<< HEAD
-        ego_vel_after_reaction_time = ego_vel + (1 - ego_ahead) * ego_response_time * LON_SAFETY_ACCEL_DURING_DELAY
-        obj_vel_after_reaction_time = obj_vel + ego_ahead * obj_response_time * LON_SAFETY_ACCEL_DURING_DELAY
+        ego_vel_after_reaction_time = ego_vel + (1 - ego_ahead) * ego_response_time * LON_SAFETY_ACCEL_DURING_RESPONSE
+        obj_vel_after_reaction_time = obj_vel + ego_ahead * obj_response_time * LON_SAFETY_ACCEL_DURING_RESPONSE
 
         # longitudinal RSS formula considers distance reduction during the reaction time and difference between
         # objects' braking distances
-        ego_acceleration_dist = 0.5 * LON_SAFETY_ACCEL_DURING_DELAY * SAFETY_MARGIN_TIME_DELAY ** 2
-        obj_acceleration_dist = 0.5 * LON_SAFETY_ACCEL_DURING_DELAY * SPECIFICATION_MARGIN_TIME_DELAY ** 2
+        ego_acceleration_dist = 0.5 * LON_SAFETY_ACCEL_DURING_RESPONSE * SAFETY_MARGIN_TIME_DELAY ** 2
+        obj_acceleration_dist = 0.5 * LON_SAFETY_ACCEL_DURING_RESPONSE * SPECIFICATION_MARGIN_TIME_DELAY ** 2
         min_safe_dist = np.maximum(np.divide(sign_of_lon_relative_to_obj * (obj_vel_after_reaction_time ** 2 -
                                                                             ego_vel_after_reaction_time ** 2),
                                              2 * max_brake), 0) + \
                         (1 - ego_ahead) * (ego_vel * ego_response_time + ego_acceleration_dist) + \
                         ego_ahead * (obj_vel * obj_response_time + obj_acceleration_dist) + margin
-=======
-        ego_vel_after_reaction_time = ego_vel + (1-ego_ahead) * ego_response_time * LON_SAFETY_ACCEL_DURING_RESPONSE
-        obj_vel_after_reaction_time = obj_vel + ego_ahead * obj_response_time * LON_SAFETY_ACCEL_DURING_RESPONSE
-
-        # longitudinal RSS formula considers distance reduction during the reaction time and difference between
-        # objects' braking distances
-        ego_acceleration_dist = 0.5 * LON_SAFETY_ACCEL_DURING_RESPONSE * SAFETY_MARGIN_TIME_DELAY * SAFETY_MARGIN_TIME_DELAY
-        obj_acceleration_dist = 0.5 * LON_SAFETY_ACCEL_DURING_RESPONSE * SPECIFICATION_MARGIN_TIME_DELAY * SPECIFICATION_MARGIN_TIME_DELAY
-        safe_dist = np.maximum(np.divide(sign_of_lon_relative_to_obj * (obj_vel_after_reaction_time ** 2 -
-                                                                        ego_vel_after_reaction_time ** 2),
-                                         2 * max_brake), 0) + \
-                    (1 - ego_ahead) * (ego_vel * ego_response_time + ego_acceleration_dist) + \
-                    ego_ahead * (obj_vel * obj_response_time + obj_acceleration_dist) + margin
->>>>>>> df09a10e
 
         marginal_safe_dist = sign_of_lon_relative_to_obj * lon_relative_to_obj - min_safe_dist
         min_safe_dist_between_cars_edges = min_safe_dist - (margin - LONGITUDINAL_SAFETY_MIN_DIST)
