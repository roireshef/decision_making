import numpy as np
from decision_making.src.planning.types import Limits, LIMIT_MIN, LIMIT_MAX


class NumpyUtils:
    @staticmethod
    def cartesian_product_matrix_rows(mat1: np.ndarray, mat2: np.ndarray):
        """
        this function takes two 2D numpy arrays (treats them as matrices) and builds a new matrix whose rows are the
        cartesian products of the rows of the two original matrices
        :param mat1: 2D numpy array [r1 x c1]
        :param mat2: 2D numpy array [r2 x c2]
        :return: 2D numpy array [r1*r2 x (c1+c2)]
        """
        mat1_shape_for_tile = np.ones_like(mat1.shape)
        mat1_shape_for_tile[0] = len(mat1)
        return np.concatenate((np.repeat(mat1, len(mat2), axis=0), np.tile(mat2, tuple(mat1_shape_for_tile))),
                              axis=len(mat1.shape) - 1)

    @staticmethod
    def row_wise_normal(mat: np.ndarray):
        """
        Utility function that takes a 2D matrix of shape [N, 2] and computes a normal vector for each row, assuming
         mat[i, 0] and mat[i, 1] are (x_i, y_i) coordinates of a vector.
        :param mat: 2D numpy array with shape [N, 2]
        :return: 2D numpy array with shape [N, 2] of normal vectors
        """
        return np.c_[-mat[:, 1], mat[:, 0]]

    @staticmethod
    def str_log(arr: np.ndarray) -> str:
        """
        format array for log (no newlines)
        :param arr: any array shape
        :return: string
        """
        return np.array_repr(arr).replace('\n', '')

    @staticmethod
    def is_in_limits(arr: np.array, limits: Limits):
        """
        tests if values of arr are in the limit [lb, ub]
        :param arr: any tensor shape
        :param limits: Limits object - 1D numpy array of [lower_bound, upper_bound]
        :return: tensor of boolean values of the shape of <arr>
        """
        return np.logical_and(arr >= limits[LIMIT_MIN], arr <= limits[LIMIT_MAX])

    @staticmethod
    def is_almost_in_limits(arr: np.array, limits: Limits):
        """
        tests if values of arr are in the limit [lb, ub] or very close to the limits
        :param arr: any tensor shape
        :param limits: Limits object - 1D numpy array of [lower_bound, upper_bound]
        :return: tensor of boolean values of the shape of <arr>
        """
        return np.logical_or(np.logical_and(arr >= limits[LIMIT_MIN], arr <= limits[LIMIT_MAX]),
                             np.logical_or(np.isclose(arr, limits[LIMIT_MIN]), np.isclose(arr, limits[LIMIT_MAX])))

    @staticmethod
    def div(a: np.array, b: np.array):
        """
        simple numpy vision operation with handling of division by zero (in that case returns 0)
        :param a: divided part
        :param b: divisor
        :return: a/b where b!=0, 0 otherwise
        """
        with np.errstate(divide='ignore', invalid='ignore'):
            c = np.divide(a, b)
            c[np.isinf(c)] = 0
            c = np.nan_to_num(c)

        return c


class UniformGrid:
    """Lean version of a uniform grid (inclusive)"""
    def __init__(self, limits: Limits, resolution: float):
        self.start = limits[LIMIT_MIN]
        self.end = limits[LIMIT_MAX]
        self.resolution = resolution
        self.length = int((self.end-self.start + np.finfo(np.float32).eps) // resolution) + 1

    def __str__(self):
        # NOTE: DO NOT CHANGE THIS METHOD WITHOUT ADAPTING FilterBadExpectedTrajectory.validate_predicate_constants METHOD!!!
        return 'UniformGrid(%s to %s, resolution: %s, length: %s)' % \
               (self.start, self.end, self.resolution, self.length)

    def __eq__(self, other):
        return (self.start == other.start and
                self.end == other.end and
                self.resolution == other.resolution)

    def __len__(self):
        return self.length

    def __iter__(self):
        return self.array.__iter__()

    @property
    def array(self):
        return np.arange(self.start, self.end + np.finfo(np.float32).eps, self.resolution)

    def get_index(self, value):
        """
        Returns index of closest value on equally-spaced axis
        :param value: the value to be looked for on axis
        :return: index of the closest value on the equally-spaced axis
        """
<<<<<<< HEAD
        # TODO: this is hacky. eps should be removed
        eps = 0
        assert self.start - eps <= value <= self.end + eps, "value %s is outside the grid %s" % (value, str(self))
=======
        assert self.start <= value <= self.end, "value %s is outside the grid %s" % (value, str(self))
>>>>>>> a0d75bd6
        index = np.round((value - self.start) / self.resolution)
        return int(max(min(index, self.length), 0))<|MERGE_RESOLUTION|>--- conflicted
+++ resolved
@@ -107,12 +107,6 @@
         :param value: the value to be looked for on axis
         :return: index of the closest value on the equally-spaced axis
         """
-<<<<<<< HEAD
-        # TODO: this is hacky. eps should be removed
-        eps = 0
-        assert self.start - eps <= value <= self.end + eps, "value %s is outside the grid %s" % (value, str(self))
-=======
         assert self.start <= value <= self.end, "value %s is outside the grid %s" % (value, str(self))
->>>>>>> a0d75bd6
         index = np.round((value - self.start) / self.resolution)
         return int(max(min(index, self.length), 0))