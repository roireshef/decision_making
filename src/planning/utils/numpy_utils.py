--- conflicted
+++ resolved
@@ -107,10 +107,6 @@
         :param value: the value to be looked for on axis
         :return: index of the closest value on the equally-spaced axis
         """
-<<<<<<< HEAD
-        assert self.start <= value <= self.end, "value %s is outside the grid %s" % (value, str(self))
-=======
->>>>>>> 1eefc137
         return self.get_indices(np.array([value]))[0]
 
     def get_indices(self, values):
@@ -119,10 +115,7 @@
         :param values: the value (or array of values) to be looked for on axis
         :return: index (or array of indices) of the closest value on the equally-spaced axis
         """
-<<<<<<< HEAD
-=======
         assert np.logical_and(self.start <= values, values <= self.end).all(), "values %s are outside the grid %s" % \
                                                                                (values, str(self))
->>>>>>> 1eefc137
         indices = np.round((values - self.start) / self.resolution)
         return np.clip(indices, 0, self.length - 1).astype(np.int)