import numpy as np
from decision_making.src.planning.types import Limits, LIMIT_MIN, LIMIT_MAX


class NumpyUtils:
    @staticmethod
    def cartesian_product_matrix_rows(mat1: np.ndarray, mat2: np.ndarray):
        """
        this function takes two 2D numpy arrays (treats them as matrices) and builds a new matrix whose rows are the
        cartesian products of the rows of the two original matrices
        :param mat1: 2D numpy array [r1 x c1]
        :param mat2: 2D numpy array [r2 x c2]
        :return: 2D numpy array [r1*r2 x (c1+c2)]
        """
        mat1_shape_for_tile = np.ones_like(mat1.shape)
        mat1_shape_for_tile[0] = len(mat1)
        return np.concatenate((np.repeat(mat1, len(mat2), axis=0), np.tile(mat2, tuple(mat1_shape_for_tile))),
                              axis=len(mat1.shape) - 1)

    @staticmethod
    def row_wise_normal(mat: np.ndarray):
        """
        Utility function that takes a 2D matrix of shape [N, 2] and computes a normal vector for each row, assuming
         mat[i, 0] and mat[i, 1] are (x_i, y_i) coordinates of a vector.
        :param mat: 2D numpy array with shape [N, 2]
        :return: 2D numpy array with shape [N, 2] of normal vectors
        """
        return np.c_[-mat[:, 1], mat[:, 0]]

    @staticmethod
    def str_log(arr: np.ndarray) -> str:
        """
        format array for log (no newlines)
        :param arr: any array shape
        :return: string
        """
        return np.array_repr(arr).replace('\n', '')

    @staticmethod
    def is_in_limits(arr: np.array, limits: Limits):
        """
        tests if values of arr are in the limit [lb, ub]
        :param arr: any tensor shape
        :param limits: Limits object - 1D numpy array of [lower_bound, upper_bound]
        :return: tensor of boolean values of the shape of <arr>
        """
        return np.logical_and(arr >= limits[LIMIT_MIN], arr <= limits[LIMIT_MAX])

    @staticmethod
    def is_almost_in_limits(arr: np.array, limits: Limits):
        """
        tests if values of arr are in the limit [lb, ub] or very close to the limits
        :param arr: any tensor shape
        :param limits: Limits object - 1D numpy array of [lower_bound, upper_bound]
        :return: tensor of boolean values of the shape of <arr>
        """
        return np.logical_or(np.logical_and(arr >= limits[LIMIT_MIN], arr <= limits[LIMIT_MAX]),
                             np.logical_or(np.isclose(arr, limits[LIMIT_MIN]), np.isclose(arr, limits[LIMIT_MAX])))

    @staticmethod
    def div(a: np.array, b: np.array):
<<<<<<< HEAD
        with np.errstate(divide='ignore', invalid='ignore'):
            c = np.true_divide(a, b)
=======
        """
        simple numpy vision operation with handling of division by zero (in that case returns 0)
        :param a: divided part
        :param b: divisor
        :return: a/b where b!=0, 0 otherwise
        """
        with np.errstate(divide='ignore', invalid='ignore'):
            c = np.divide(a, b)
>>>>>>> 17eaaf53
            c[c == np.inf] = 0
            c = np.nan_to_num(c)

        return c

class UniformGrid:
    """Lean version of a uniform grid (inclusive)"""
    def __init__(self, limits: Limits, resolution: float):
        self.start = limits[LIMIT_MIN]
        self.end = limits[LIMIT_MAX]
        self.resolution = resolution
        self.length = int((self.end-self.start + np.finfo(np.float32).eps) // resolution) + 1

    def __str__(self):
        # NOTE: DO NOT CHANGE THIS METHOD WITHOUT ADAPTING FilterBadExpectedTrajectory.validate_predicate_constants METHOD!!!
        return 'UniformGrid(%s to %s, resolution: %s, length: %s)' % \
               (self.start, self.end, self.resolution, self.length)

    def __eq__(self, other):
        return (self.start == other.start and
                self.end == other.end and
                self.resolution == other.resolution)

    def __len__(self):
        return self.length

    def __iter__(self):
        return self.array.__iter__()

    @property
    def array(self):
        return np.arange(self.start, self.end + np.finfo(np.float32).eps, self.resolution)

    def get_index(self, value):
        """
        Returns index of closest value on equally-spaced axis
        :param value: the value to be looked for on axis
        :return: index of the closest value on the equally-spaced axis
        """
        # TODO: this is hacky. eps should be removed
        eps = 0.01
        assert self.start - eps <= value <= self.end + eps, "value %s is outside the grid %s" % (value, str(self))
        index = np.round((value - self.start) / self.resolution)
        return int(max(min(index, self.length), 0))<|MERGE_RESOLUTION|>--- conflicted
+++ resolved
@@ -59,10 +59,6 @@
 
     @staticmethod
     def div(a: np.array, b: np.array):
-<<<<<<< HEAD
-        with np.errstate(divide='ignore', invalid='ignore'):
-            c = np.true_divide(a, b)
-=======
         """
         simple numpy vision operation with handling of division by zero (in that case returns 0)
         :param a: divided part
@@ -71,7 +67,6 @@
         """
         with np.errstate(divide='ignore', invalid='ignore'):
             c = np.divide(a, b)
->>>>>>> 17eaaf53
             c[c == np.inf] = 0
             c = np.nan_to_num(c)
 
