--- conflicted
+++ resolved
@@ -194,27 +194,6 @@
 
         return b * (np.fabs(mod - b) < precision) + mod * (np.fabs(mod - b) > precision) * (np.fabs(mod) > precision)
 
-<<<<<<< HEAD
-
-    @staticmethod
-    def find_closest_point_in_array(point: np.ndarray, arr: np.ndarray):
-        """
-        Finds closest point in an array to a given point using binary search.
-        Recursively checks only half of array to achieve log(n) time.
-        Assumes the distances to the point are monotonic.
-        :param point: cartesian point. [X, Y]
-        :param arr: array of cartesian points: [[X1, Y1], [X2, Y2], ...]
-        :return: [X, Y] point in arr that is the closest
-        """
-        if len(arr) == 1:
-            return arr[0]
-        midpoint = np.ceil(len(arr) / 2.0).astype(int)
-        # if right side of array has points closer than left side, use right side
-        if np.linalg.norm(point - arr[midpoint]) < np.linalg.norm(point - arr[midpoint - 1]):
-            return Math.find_closest_point_in_array(point, arr[midpoint:])
-        else:
-            return Math.find_closest_point_in_array(point, arr[:midpoint])
-=======
     @staticmethod
     def solve_quadratic(p):
         """
@@ -231,4 +210,23 @@
         sqrt_disc = np.sqrt(discriminant[valid_roots])
         roots[valid_roots] = np.c_[-half_b[valid_roots] - sqrt_disc, -half_b[valid_roots] + sqrt_disc] / a[valid_roots]
         return roots
->>>>>>> a037b914
+
+
+    @staticmethod
+    def find_closest_point_in_array(point: np.ndarray, arr: np.ndarray):
+        """
+        Finds closest point in an array to a given point using binary search.
+        Recursively checks only half of array to achieve log(n) time.
+        Assumes the distances to the point are monotonic.
+        :param point: cartesian point. [X, Y]
+        :param arr: array of cartesian points: [[X1, Y1], [X2, Y2], ...]
+        :return: [X, Y] point in arr that is the closest
+        """
+        if len(arr) == 1:
+            return arr[0]
+        midpoint = np.ceil(len(arr) / 2.0).astype(int)
+        # if right side of array has points closer than left side, use right side
+        if np.linalg.norm(point - arr[midpoint]) < np.linalg.norm(point - arr[midpoint - 1]):
+            return Math.find_closest_point_in_array(point, arr[midpoint:])
+        else:
+            return Math.find_closest_point_in_array(point, arr[:midpoint])