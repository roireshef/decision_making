--- conflicted
+++ resolved
@@ -35,11 +35,7 @@
         logger.debug("%s time-difference from last planned trajectory is %s",
                      calling_class_name, current_time - last_trajectory.timestamp_in_sec)
 
-<<<<<<< HEAD
-        current_expected_state, _ = last_trajectory.sample(np.array([current_time]))[0]  # type: CartesianExtendedState
-=======
-        current_expected_state = last_trajectory.sample(np.array([current_time]))[0] #type: CartesianExtendedState
->>>>>>> 097d5ba5
+        current_expected_state, _ = last_trajectory.sample(np.array([current_time]))[0] #type: CartesianExtendedState
         current_actual_location = np.array([current_ego_state.x, current_ego_state.y, DEFAULT_OBJECT_Z_VALUE])
 
         errors_in_expected_frame, _ = CartesianFrame.convert_global_to_relative_frame(
@@ -59,5 +55,4 @@
                        current_ego_state.v_x - current_expected_state[C_V])).replace('\n', ' '))
 
         return distances_in_expected_frame[FP_SX] <= NEGLIGIBLE_DISPOSITION_LON and \
-               distances_in_expected_frame[FP_DX] <= NEGLIGIBLE_DISPOSITION_LAT
-
+               distances_in_expected_frame[FP_DX] <= NEGLIGIBLE_DISPOSITION_LAT