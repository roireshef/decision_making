from decision_making.src.planning.types import Limits
from logging import Logger

from decision_making.src.global_constants import DEFAULT_OBJECT_Z_VALUE, NEGLIGIBLE_DISPOSITION_LAT, \
    NEGLIGIBLE_DISPOSITION_LON
from decision_making.src.planning.trajectory.trajectory_planner import SamplableTrajectory
from decision_making.src.planning.types import CartesianExtendedState, C_X, C_Y, C_YAW, FrenetPoint, FP_SX, FP_DX, C_V
from decision_making.src.state.state import EgoState

import numpy as np

from mapping.src.transformations.geometry_utils import CartesianFrame


class LocalizationUtils:
    @staticmethod
    # TODO: can we remove calling_class_name assuming we use the right class logger?
    def is_actual_state_close_to_expected_state(current_ego_state: EgoState,
                                                last_trajectory: SamplableTrajectory,
                                                logger: Logger, calling_class_name: str) -> bool:
        """
        checks if the actual ego state at time t[current] is close (currently in terms of Euclidean distance of position
        [x,y] only) to the desired state at t[current] according to the plan of the last trajectory.
        :param current_ego_state: the current EgoState object representing the actual state of ego vehicle
        :param last_trajectory: the trajectory object from the last plan (used to extract expected state)
        :param logger: the logger to use for logging the status of the test in this function
<<<<<<< HEAD
=======
        :param calling_class_name: the name of the calling class (BP policy / TP facade)
>>>>>>> 581406c6
        :return: true if actual state is closer than NEGLIGIBLE_DISPOSITION_* to the planned state. false otherwise
        """
        current_time = current_ego_state.timestamp_in_sec
        if last_trajectory is None or current_time > last_trajectory.max_sample_time:
            return False

        logger.debug("%s time-difference from last planned trajectory is %s",
                     calling_class_name, current_time - last_trajectory.timestamp_in_sec)

        current_expected_state: CartesianExtendedState = last_trajectory.sample(np.array([current_time]))[0]
        current_actual_location = np.array([current_ego_state.x, current_ego_state.y, DEFAULT_OBJECT_Z_VALUE])

        errors_in_expected_frame, _ = CartesianFrame.convert_global_to_relative_frame(
            global_pos=current_actual_location,
            global_yaw=0.0,  # irrelevant since yaw isn't used.
            frame_position=np.append(current_expected_state[[C_X, C_Y]], [DEFAULT_OBJECT_Z_VALUE]),
            frame_orientation=current_expected_state[C_YAW]
        )

        distances_in_expected_frame: FrenetPoint = np.abs(errors_in_expected_frame)

        logger.debug(("is_actual_state_close_to_expected_state stats called from %s: "
                      "{desired_localization: %s, actual_localization: %s, desired_velocity: %s, "
                      "actual_velocity: %s, lon_lat_errors: %s, velocity_error: %s}" %
                      (calling_class_name, current_expected_state, current_actual_location, current_expected_state[C_V],
                       current_ego_state.v_x, distances_in_expected_frame,
                       current_ego_state.v_x - current_expected_state[C_V])).replace('\n', ' '))

        return distances_in_expected_frame[FP_SX] <= NEGLIGIBLE_DISPOSITION_LON and \
               distances_in_expected_frame[FP_DX] <= NEGLIGIBLE_DISPOSITION_LAT<|MERGE_RESOLUTION|>--- conflicted
+++ resolved
@@ -24,10 +24,7 @@
         :param current_ego_state: the current EgoState object representing the actual state of ego vehicle
         :param last_trajectory: the trajectory object from the last plan (used to extract expected state)
         :param logger: the logger to use for logging the status of the test in this function
-<<<<<<< HEAD
-=======
         :param calling_class_name: the name of the calling class (BP policy / TP facade)
->>>>>>> 581406c6
         :return: true if actual state is closer than NEGLIGIBLE_DISPOSITION_* to the planned state. false otherwise
         """
         current_time = current_ego_state.timestamp_in_sec
