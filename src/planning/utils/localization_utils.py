--- conflicted
+++ resolved
@@ -4,15 +4,9 @@
 
 from decision_making.src.global_constants import DEFAULT_OBJECT_Z_VALUE, NEGLIGIBLE_DISPOSITION_LAT, \
     NEGLIGIBLE_DISPOSITION_LON
-<<<<<<< HEAD
-from decision_making.src.planning.trajectory.trajectory_planner import SamplableTrajectory
-from decision_making.src.planning.types import CartesianExtendedState, C_X, C_Y, C_YAW, FrenetPoint, FP_SX, FP_DX, C_V
-from decision_making.src.state.state import NewEgoState
-=======
 from decision_making.src.planning.trajectory.samplable_trajectory import SamplableTrajectory
 from decision_making.src.planning.types import CartesianExtendedState, C_X, C_Y, C_YAW, FrenetPoint, FP_SX, FP_DX, C_V
 from decision_making.src.state.state import EgoState
->>>>>>> be3ee2a9
 from mapping.src.transformations.geometry_utils import CartesianFrame
 
 
@@ -22,7 +16,7 @@
     def is_actual_state_close_to_expected_state(current_ego_state,
                                                 last_trajectory,
                                                 logger, calling_class_name):
-        # type: (NewEgoState, SamplableTrajectory, Logger, str) -> bool
+        # type: (EgoState, SamplableTrajectory, Logger, str) -> bool
         """
         checks if the actual ego state at time t[current] is close (currently in terms of Euclidean distance of position
         [x,y] only) to the desired state at t[current] according to the plan of the last trajectory.
