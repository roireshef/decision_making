from logging import Logger

import numpy as np

from decision_making.src.global_constants import NEGLIGIBLE_DISPOSITION_LAT, NEGLIGIBLE_DISPOSITION_LON, \
    LOG_INVALID_TRAJECTORY_SAMPLING_TIME
from decision_making.src.planning.trajectory.samplable_trajectory import SamplableTrajectory
from decision_making.src.planning.types import CartesianExtendedState, C_X, C_Y, C_YAW, FrenetPoint, FP_SX, FP_DX, C_V, \
    C_A
from decision_making.src.state.state import EgoState
<<<<<<< HEAD
from mapping.src.transformations.geometry_utils import CartesianFrame
=======
from decision_making.src.utils.geometry_utils import CartesianFrame
>>>>>>> 1d2c3658
import rte.python.profiler as prof


class LocalizationUtils:
    @staticmethod
    @prof.ProfileFunction()
    # TODO: can we remove calling_class_name assuming we use the right class logger?
    def is_actual_state_close_to_expected_state(current_ego_state,
                                                last_trajectory,
                                                logger, calling_class_name):
        # type: (EgoState, SamplableTrajectory, Logger, str) -> bool
        """
        checks if the actual ego state at time t[current] is close (currently in terms of Euclidean distance of position
        [x,y] only) to the desired state at t[current] according to the plan of the last trajectory.
        :param current_ego_state: the current EgoState object representing the actual state of ego vehicle
        :param last_trajectory: the trajectory object from the last plan (used to extract expected state)
        :param logger: the logger to use for logging the status of the test in this function
        :param calling_class_name: the name of the calling class (BP policy / TP facade)
        :return: true if actual state is closer than NEGLIGIBLE_DISPOSITION_* to the planned state. false otherwise
        """
        current_time = current_ego_state.timestamp_in_sec
        if last_trajectory is None:
            return False

        if current_time < last_trajectory.timestamp_in_sec or current_time > last_trajectory.max_sample_time:
            logger.warning(LOG_INVALID_TRAJECTORY_SAMPLING_TIME, current_time, last_trajectory.timestamp_in_sec,
                           last_trajectory.max_sample_time)
            return False

        logger.debug("%s time-difference from last planned trajectory is %s",
                     calling_class_name, current_time - last_trajectory.timestamp_in_sec)

        current_expected_state = last_trajectory.sample(np.array([current_time]))[0]  # type: CartesianExtendedState
        current_actual_location = np.array([current_ego_state.x, current_ego_state.y])

        errors_in_expected_frame, _ = CartesianFrame.convert_global_to_relative_frame(
            global_pos=current_actual_location,
            global_yaw=0.0,  # irrelevant since yaw isn't used.
            frame_position=current_expected_state[[C_X, C_Y]],
            frame_orientation=current_expected_state[C_YAW]
        )

        distances_in_expected_frame = np.abs(errors_in_expected_frame)  # type: FrenetPoint

        logger.debug(("is_actual_state_close_to_expected_state stats called from %s: "
<<<<<<< HEAD
                      "{desired_localization: %s, actual_localization(x,y,z): %s, desired_velocity: %s, "
=======
                      "{desired_localization: %s, actual_localization(x,y): %s, desired_velocity: %s, "
>>>>>>> 1d2c3658
                      "actual_velocity: %s, lon_lat_errors: %s, velocity_error: %s, acceleration: %s"
                      ", timestamp is: %f}" %
                      (calling_class_name, current_expected_state, current_actual_location, current_expected_state[C_V],
                       current_ego_state.velocity, distances_in_expected_frame,
                       current_ego_state.velocity - current_expected_state[C_V],
                       current_ego_state.acceleration - current_expected_state[C_A],
                       current_ego_state.timestamp_in_sec)).replace('\n', ' '))

        return distances_in_expected_frame[FP_SX] <= NEGLIGIBLE_DISPOSITION_LON and \
               distances_in_expected_frame[FP_DX] <= NEGLIGIBLE_DISPOSITION_LAT<|MERGE_RESOLUTION|>--- conflicted
+++ resolved
@@ -8,11 +8,7 @@
 from decision_making.src.planning.types import CartesianExtendedState, C_X, C_Y, C_YAW, FrenetPoint, FP_SX, FP_DX, C_V, \
     C_A
 from decision_making.src.state.state import EgoState
-<<<<<<< HEAD
-from mapping.src.transformations.geometry_utils import CartesianFrame
-=======
 from decision_making.src.utils.geometry_utils import CartesianFrame
->>>>>>> 1d2c3658
 import rte.python.profiler as prof
 
 
@@ -58,11 +54,7 @@
         distances_in_expected_frame = np.abs(errors_in_expected_frame)  # type: FrenetPoint
 
         logger.debug(("is_actual_state_close_to_expected_state stats called from %s: "
-<<<<<<< HEAD
-                      "{desired_localization: %s, actual_localization(x,y,z): %s, desired_velocity: %s, "
-=======
                       "{desired_localization: %s, actual_localization(x,y): %s, desired_velocity: %s, "
->>>>>>> 1d2c3658
                       "actual_velocity: %s, lon_lat_errors: %s, velocity_error: %s, acceleration: %s"
                       ", timestamp is: %f}" %
                       (calling_class_name, current_expected_state, current_actual_location, current_expected_state[C_V],
