--- conflicted
+++ resolved
@@ -44,11 +44,7 @@
                  segment_ids: np.ndarray, segments_s_start: np.ndarray, segments_s_offsets: np.ndarray,
                  segments_ds: np.ndarray, segments_point_offset: np.ndarray):
         FrenetSerret2DFrame.__init__(self, points, T, N, k, k_tag, None)
-<<<<<<< HEAD
-        self._segments_ids = segment_ids
-=======
         self._segment_ids = segment_ids
->>>>>>> c758a0c6
         self._segments_s_start = segments_s_start
         self._segments_s_offsets = segments_s_offsets
         self._segments_ds = segments_ds
@@ -61,11 +57,7 @@
         pubsub_msg.s_N = SerializationUtils.serialize_non_typed_array(self.N)
         pubsub_msg.s_K = SerializationUtils.serialize_non_typed_array(self.k)
         pubsub_msg.s_KTag = SerializationUtils.serialize_non_typed_array(self.k_tag)
-<<<<<<< HEAD
-        pubsub_msg.s_SegmentsID = SerializationUtils.serialize_non_typed_int_array(self._segments_ids)
-=======
         pubsub_msg.s_SegmentsID = SerializationUtils.serialize_non_typed_int_array(self._segment_ids)
->>>>>>> c758a0c6
         pubsub_msg.s_SegmentsSStart = SerializationUtils.serialize_non_typed_array(self._segments_s_start)
         pubsub_msg.s_SegmentsSOffsets = SerializationUtils.serialize_non_typed_array(self._segments_s_offsets)
         pubsub_msg.s_SegmentsDS = SerializationUtils.serialize_non_typed_array(self._segments_ds)
@@ -96,17 +88,10 @@
         # segment
         segments_start = self._segments_s_offsets[:-1]
         segments_end = self._segments_s_offsets[1:]
-<<<<<<< HEAD
-        return [FrenetSubSegment(segment_id=self._segments_ids[idx],
-                                 s_start=segments_start[idx],
-                                 s_end=segments_end[idx])
-                for idx in range(len(self._segments_ids))]
-=======
         return [FrenetSubSegment(segment_id=self._segment_ids[idx],
                                  s_start=segments_start[idx],
                                  s_end=segments_end[idx])
                 for idx in range(len(self._segment_ids))]
->>>>>>> c758a0c6
 
     @property
     def ds(self):
@@ -182,11 +167,7 @@
 
     @property
     def segment_ids(self):
-<<<<<<< HEAD
-        return self._segments_ids
-=======
         return self._segment_ids
->>>>>>> c758a0c6
 
     def has_segment_ids(self, segment_ids: np.array) -> np.array:
         """
@@ -198,8 +179,7 @@
         if len(segment_ids) == 0:
             return np.array([], dtype=bool)
         assert segment_ids.dtype == np.int, 'Array of indices should have int type'
-<<<<<<< HEAD
-        return np.isin(segment_ids, self._segments_ids)
+        return np.isin(segment_ids, self._segment_ids)
 
     def convert_s_from_segments(self, frenet_s: np.array, segment_ids: NumpyIndicesArray) -> np.array:
         """
@@ -213,11 +193,6 @@
         s_start = self._segments_s_start[segment_idxs]
         gff_s = frenet_s + s_offset - s_start
         return gff_s
-=======
-        return np.isin(segment_ids, self._segment_ids)
->>>>>>> c758a0c6
-
-
 
     def convert_from_segment_states(self, frenet_states: FrenetStates2D, segment_ids: NumpyIndicesArray) -> FrenetStates2D:
         """
@@ -265,11 +240,7 @@
         new_frenet_states[..., FS_SX] -= s_offset
         # For points that belong to the first subsegment, the frame bias (initial s) have to be added
         new_frenet_states[..., FS_SX] += s_start
-<<<<<<< HEAD
-        return self._segments_ids[segment_idxs], new_frenet_states
-=======
         return self._segment_ids[segment_idxs], new_frenet_states
->>>>>>> c758a0c6
 
     def convert_to_segment_state(self, frenet_state: FrenetState2D) -> (int, FrenetState2D):
         """
@@ -286,11 +257,7 @@
         :param segment_ids:
         :return:
         """
-<<<<<<< HEAD
-        return npi.indices(self._segments_ids, segment_ids)
-=======
         return npi.indices(self._segment_ids, segment_ids)
->>>>>>> c758a0c6
 
     def _get_segment_idxs_from_s(self, s_values: np.ndarray):
         """
