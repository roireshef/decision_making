from typing import List

import numpy as np
import numpy_indexed as npi

from common_data.interface.py.utils.serialization_utils import SerializationUtils
from decision_making.src.planning.types import CartesianPath2D, FrenetState2D, FrenetStates2D, NumpyIndicesArray, FS_SX
from decision_making.src.planning.utils.frenet_serret_frame import FrenetSerret2DFrame
from mapping.src.transformations.geometry_utils import Euclidean


class FrenetSubSegment:
    def __init__(self, segment_id: int, s_start: float, s_end: float, ds: float, num_points_so_far: int=None):
        """
        An object containing information on a partial lane segment, used for concatenating or splitting of frenet frames
        :param segment_id:usually lane_id, indicating which lanes are taken to build the generalized frenet frames.
        :param s_start: starting longitudinal s to be taken into account when segmenting frenet frames.
        :param s_end: ending longitudinal s to be taken into account when segmenting frenet frames.
        :param ds: sampling interval on curve
        :param num_points_so_far: accumulated number of points participating in the generation of the generalized
        frenet frame for each segment
        """
        self.segment_id = segment_id
        self.s_start = s_start
        self.s_end = s_end
        self.ds = ds
<<<<<<< HEAD
        self.num_points_so_far = num_points_so_far

    # def serialize(self) -> LcmFrenetSubSegment:
    #     lcm_msg = LcmFrenetSubSegment()
    #     lcm_msg.segment_id = self.segment_id
    #     lcm_msg.s_start = self.s_start
    #     lcm_msg.s_end = self.s_end
    #     lcm_msg.ds = self.ds
    #     lcm_msg.num_points_so_far = self.num_points_so_far
    #     return lcm_msg
    #
    # @classmethod
    # def deserialize(cls, lcmMsg: LcmFrenetSubSegment):
    #     return cls(lcmMsg.segment_id, lcmMsg.s_start, lcmMsg.s_end, lcmMsg.ds, lcmMsg.num_points_so_far)
=======
>>>>>>> 4ef07951


class GeneralizedFrenetSerretFrame(FrenetSerret2DFrame):
    def __init__(self, points: CartesianPath2D, T: np.ndarray, N: np.ndarray, k: np.ndarray, k_tag: np.ndarray,
                 segments_id: np.ndarray, segments_s_offsets: np.ndarray, segments_ds: np.ndarray,
                 segments_point_offset: np.ndarray):
        super().__init__(points, T, N, k, k_tag, None)
        self._segments_id = segments_id
        self._segments_s_offsets = segments_s_offsets
        self._segments_ds = segments_ds
        self._segments_point_offset = segments_point_offset

    @property
    def s_max(self):
        """
        :return: the largest longitudinal value of the generalized frenet frame (end of curve).
        """
        return self._segments_s_offsets[-1]

    @classmethod
    def build(cls, frenet_frames: List[FrenetSerret2DFrame], sub_segments: List[FrenetSubSegment]):
        """
        Create a generalized frenet frame, which is a concatenation of some frenet frames or a part of them.
        A special case might be a sub segment of a single frenet frame.
        :param frenet_frames: a list of all frenet frames involved in creating the new generalized frame.
        :param sub_segments: a list of FrenetSubSegment objects, used for segmenting the respective elements from
        the frenet_frames parameter.
        :return: A new GeneralizedFrenetSerretFrame built out of different other frenet frames.
        """

        segments_id = np.array([sub_seg.segment_id for sub_seg in sub_segments])
        segments_s_start = np.array([sub_seg.s_start for sub_seg in sub_segments])
        segments_s_end = np.array([sub_seg.s_end for sub_seg in sub_segments])
        segments_ds = np.array([sub_seg.ds for sub_seg in sub_segments])
        segments_num_points_so_far = np.zeros(shape=[len(sub_segments)], dtype=int)

        # The accumulated longitudinal progress on the generalized frenet frame for each segment,
        # e.g.  segments_s_offsets[2] contains the length of (subsegment #0 + subsegment #1)
        segments_s_offsets = np.insert(np.cumsum(segments_s_end - segments_s_start), 0, 0., axis=0)

        points = np.empty(shape=[0, 2])
        T = np.empty(shape=[0, 2])
        N = np.empty(shape=[0, 2])
        k = np.empty(shape=[0, 1])
        k_tag = np.empty(shape=[0, 1])

        for i in range(len(frenet_frames)):
            frame = frenet_frames[i]
            start_ind = int(np.floor(segments_s_start[i] / segments_ds[i]))
            # if this is not the last frame then the next already has this frame's last point as its first - omit it.
            if i < len(frenet_frames) - 1:
                # if this frame is not the last frame, it must end in s_max
                assert segments_s_end[i] == frame.s_max
                end_ind = frame.points.shape[0] - 1
            else:
                end_ind = int(np.ceil(segments_s_end[i] / segments_ds[i]))

            points = np.vstack((points, frame.points[start_ind:end_ind, :]))
            T = np.vstack((T, frame.T[start_ind:end_ind, :]))
            N = np.vstack((N, frame.N[start_ind:end_ind, :]))
            k = np.vstack((k, frame.k[start_ind:end_ind, :]))
            k_tag = np.vstack((k_tag, frame.k_tag[start_ind:end_ind, :]))

            segments_num_points_so_far[i] = points.shape[0]

        # The accumulated number of points participating in the generation of the generalized frenet frame
        # for each segment, segments_points_offset[2] contains the number of points taken from subsegment #0
        # plus the number of points taken from subsegment #1.
        segments_point_offset = np.insert(segments_num_points_so_far, 0, 0., axis=0)

        return cls(points, T, N, k, k_tag, segments_id, segments_s_offsets, segments_ds, segments_point_offset)

    def convert_from_segment_states(self, frenet_states: FrenetStates2D, segment_ids: List[int]) -> FrenetStates2D:
        """
        Converts frenet_states on a frenet_frame to frenet_states on the generalized frenet frame.
        :param frenet_states: frenet_states on another frenet_frame which was part in building the generalized frenet frame.
        :param segment_ids: segment_ids, usually lane_ids, of one of the frenet frames which were used in building the generalized frenet frame.
        :return: frenet states on the generalized frenet frame.
        """
        segment_idxs = self._get_segment_idxs_from_ids(segment_ids)
        s_offset = self._segments_s_offsets[segment_idxs]
        new_frenet_states = frenet_states.copy()
        new_frenet_states[..., FS_SX] += s_offset
        return new_frenet_states

    def convert_from_segment_state(self, frenet_state: FrenetState2D, segment_id: int) -> FrenetState2D:
        """
        Converts a frenet_state on a frenet_frame to a frenet_state on the generalized frenet frame.
        :param frenet_state: a frenet_state on another frenet_frame which was part in building the generalized frenet frame.
        :param segment_id: a segment_id, usually lane_id, of one of the frenet frames which were used in building the
        generalized frenet frame.
        :return: a frenet state on the generalized frenet frame.
        """
        return self.convert_from_segment_states(frenet_state[np.newaxis, ...], [segment_id])[0]

    def convert_to_segment_states(self, frenet_states: FrenetStates2D) -> (List[int], FrenetStates2D):
        """
        Converts frenet_states on the generalized frenet frame to frenet_states on a frenet_frame it's built from.
        :param frenet_states: frenet_states on the generalized frenet frame.
        :return: a tuple: ((segment_ids, usually lane_ids, these frenet_states will land on after the conversion),
        (the resulted frenet states))
        """
        # Find the closest greater segment offset for each frenet state longitudinal
        segment_idxs = self._get_segment_idxs_from_s(frenet_states[:, FS_SX])
        s_offset = self._segments_s_offsets[segment_idxs]
        new_frenet_states = frenet_states.copy()
        new_frenet_states[..., FS_SX] -= s_offset
<<<<<<< HEAD
        segment_ids = [self.sub_segments[idx].segment_id for idx in segment_idxs]
        return segment_ids, new_frenet_states
=======
        return self._segments_id[segment_idxs], new_frenet_states
>>>>>>> 4ef07951

    def convert_to_segment_state(self, frenet_state: FrenetState2D) -> (int, FrenetState2D):
        """
        Converts a frenet_state on the generalized frenet frame to a frenet_state on a frenet_frame it's built from.
        :param frenet_state: a frenet_state on the generalized frenet frame.
        :return: a tuple: (the segment_id, usually lane_id, this frenet_state will land on after the conversion, the resulted frenet state)
        """
        ids, fstates = self.convert_to_segment_states(frenet_state[np.newaxis, ...])
        return ids[0], fstates[0]

    def _get_segment_idxs_from_ids(self, segment_ids: NumpyIndicesArray):
        """
        Given an array of segment_ids, this method returns the indices of these segment_ids in self.sub_segments
        :param segment_ids:
        :return:
        """
        return npi.indices(self._segments_id, segment_ids)

    def _get_segment_idxs_from_s(self, s_values: np.ndarray):
        """
        for each longitudinal progress on the curve, s, return the index of the segment it belonged to
        from self.sub_segments (the index of the frame it was on before the concatenation into a generalized frenet frame)
        :param s_values: an np.array object containing longitudinal progresses on the generalized frenet curve.
        :return: the indices of the respective frames in self.sub_segments
        """
        segments_idxs = np.searchsorted(self._segments_s_offsets, s_values) - 1
        segments_idxs[s_values == 0] = 0
        return segments_idxs

    def _approximate_s_from_points(self, points: np.ndarray):
        """
        Given cartesian points, this method approximates the s longitudinal progress of these points on
        the frenet frame.
        :param points: a tensor (any shape) of 2D points in cartesian frame (same origin as self.O)
        :return: approximate s value on the frame that will be created using self.O
        """
        # Find the index of closest point on curve, and a fractional value representing the projection on this point.
        O_idx, delta_s = Euclidean.project_on_piecewise_linear_curve(points, self.O)
        # given the fractional index of the point (O_idx+delta_s), find which segment it belongs to based
        # on the points offset of each segment
        segment_idx_per_point = np.searchsorted(self._segments_point_offset, np.add(O_idx, delta_s)) - 1
        # get ds of every point based on the ds of the segment
        ds = self._segments_ds[segment_idx_per_point]
        # The approximate longitudinal progress is the longitudinal offset of the segment plus the in-segment-index
        #  times the segment ds.
        s_approx = self._segments_s_offsets[segment_idx_per_point] + \
                   (((O_idx - self._segments_point_offset[segment_idx_per_point]) + delta_s) * ds)

        return s_approx

    def _get_closest_index_on_frame(self, s: np.ndarray) -> (np.ndarray, np.ndarray):
        """
        from s, a vector of longitudinal progress on the frame, return the index of the closest point on the frame and
        a normalized fractional value in the range [0,1] representing the projection on this closest point.
        The returned values, if summed, represent a "fractional index" on the curve.
        :param s: a vector of longitudinal progress on the frame
        :return: a tuple of: indices of closest points, a vector of normalized projections on these points.
        """
        # get the index of the segment that contains each s value
        segment_idxs = self._get_segment_idxs_from_s(s)
        # get ds of every point based on the ds of the segment
        ds = self._segments_ds[segment_idxs]
        # subtracting the s offset, we get the s value in the associated segment.
        s_in_segment = s - self._segments_s_offsets[segment_idxs]
        # get the points offset of the segment that each longitudinal value resides in.
        segment_points_offset = self._segments_point_offset[segment_idxs]
        # get the progress in index units (progress_in_points is a "floating-point index")
        progress_in_points = np.divide(s_in_segment, ds) + segment_points_offset
        # calculate and return the integer and fractional parts of the index
        O_idx = np.round(progress_in_points).astype(np.int)
        delta_s = np.expand_dims((progress_in_points - O_idx) * ds, axis=len(s.shape))

        return O_idx, delta_s

    # def serialize(self) -> LcmGeneralizedFrenetSerretFrame:
    #     lcm_msg = LcmGeneralizedFrenetSerretFrame()
    #     lcm_msg.points = SerializationUtils.serialize_non_typed_array(self.O)
    #     lcm_msg.T = SerializationUtils.serialize_non_typed_array(self.T)
    #     lcm_msg.N = SerializationUtils.serialize_non_typed_array(self.N)
    #     lcm_msg.k = SerializationUtils.serialize_non_typed_array(self.k)
    #     lcm_msg.k_tag = SerializationUtils.serialize_non_typed_array(self.k_tag)
    #     lcm_msg.num_sub_segments = len(self.sub_segments)
    #     for i in range(lcm_msg.num_sub_segments):
    #         lcm_msg.sub_segments[i] = self.sub_segments[i].serialize()
    #     return lcm_msg
    #
    # @classmethod
    # def deserialize(cls, lcmMsg: LcmGeneralizedFrenetSerretFrame):
    #     sub_segments = list()
    #     for i in range(lcmMsg.num_sub_segments):
    #         sub_segments.append(FrenetSubSegment.deserialize(lcmMsg.sub_segments[i]))
    #     return cls(SerializationUtils.deserialize_any_array(lcmMsg.points),
    #                SerializationUtils.deserialize_any_array(lcmMsg.T),
    #                SerializationUtils.deserialize_any_array(lcmMsg.N),
    #                SerializationUtils.deserialize_any_array(lcmMsg.k),
    #                SerializationUtils.deserialize_any_array(lcmMsg.k_tag),
    #                sub_segments)<|MERGE_RESOLUTION|>--- conflicted
+++ resolved
@@ -24,7 +24,6 @@
         self.s_start = s_start
         self.s_end = s_end
         self.ds = ds
-<<<<<<< HEAD
         self.num_points_so_far = num_points_so_far
 
     # def serialize(self) -> LcmFrenetSubSegment:
@@ -39,8 +38,6 @@
     # @classmethod
     # def deserialize(cls, lcmMsg: LcmFrenetSubSegment):
     #     return cls(lcmMsg.segment_id, lcmMsg.s_start, lcmMsg.s_end, lcmMsg.ds, lcmMsg.num_points_so_far)
-=======
->>>>>>> 4ef07951
 
 
 class GeneralizedFrenetSerretFrame(FrenetSerret2DFrame):
@@ -148,12 +145,7 @@
         s_offset = self._segments_s_offsets[segment_idxs]
         new_frenet_states = frenet_states.copy()
         new_frenet_states[..., FS_SX] -= s_offset
-<<<<<<< HEAD
-        segment_ids = [self.sub_segments[idx].segment_id for idx in segment_idxs]
-        return segment_ids, new_frenet_states
-=======
         return self._segments_id[segment_idxs], new_frenet_states
->>>>>>> 4ef07951
 
     def convert_to_segment_state(self, frenet_state: FrenetState2D) -> (int, FrenetState2D):
         """
