--- conflicted
+++ resolved
@@ -120,7 +120,18 @@
         poly_d = np.zeros(QuinticPoly1D.num_coefs())
         return poly_s, poly_d
 
-<<<<<<< HEAD
+    @staticmethod
+    def create_ego_by_goal_state(goal_frenet_state: FrenetState2D, ego_to_goal_time: float) -> FrenetState2D:
+        """
+        calculate Frenet state in ego time, such that its constant-velocity prediction in goal time is goal_frenet_state
+        :param goal_frenet_state: goal Frenet state
+        :param ego_to_goal_time: the difference between the goal time and ego time
+        :return: ego by goal frenet state
+        """
+        return np.array([goal_frenet_state[FS_SX] - ego_to_goal_time * goal_frenet_state[FS_SV],
+                         goal_frenet_state[FS_SV], 0, 0, 0, 0])
+
+
 
 class BrakingDistances:
     """
@@ -194,15 +205,3 @@
         T = np.zeros_like(v_0)
         T[non_zero_actions] = np.fmin.reduce(cost_real_roots, axis=-1)
         return T
-=======
-    @staticmethod
-    def create_ego_by_goal_state(goal_frenet_state: FrenetState2D, ego_to_goal_time: float) -> FrenetState2D:
-        """
-        calculate Frenet state in ego time, such that its constant-velocity prediction in goal time is goal_frenet_state
-        :param goal_frenet_state: goal Frenet state
-        :param ego_to_goal_time: the difference between the goal time and ego time
-        :return: ego by goal frenet state
-        """
-        return np.array([goal_frenet_state[FS_SX] - ego_to_goal_time * goal_frenet_state[FS_SV],
-                         goal_frenet_state[FS_SV], 0, 0, 0, 0])
->>>>>>> fdd75dd0
