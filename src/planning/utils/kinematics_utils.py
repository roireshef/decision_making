import numpy as np
from decision_making.src.global_constants import FILTER_V_T_GRID, FILTER_V_0_GRID, BP_JERK_S_JERK_D_TIME_WEIGHTS, \
    LON_ACC_LIMITS, EPS, NEGLIGIBLE_VELOCITY, TRAJECTORY_TIME_RESOLUTION, MINIMUM_REQUIRED_TRAJECTORY_TIME_HORIZON
from decision_making.src.planning.behavioral.data_objects import AggressivenessLevel, ActionSpec
from decision_making.src.planning.types import C_V, C_A, C_K, Limits, FrenetState2D, FS_SV, FS_SX, FrenetStates2D, S2, \
    FS_DX
from decision_making.src.planning.types import CartesianExtendedTrajectories
from decision_making.src.planning.utils.math_utils import Math
from decision_making.src.planning.utils.numpy_utils import NumpyUtils
from decision_making.src.planning.utils.optimal_control.poly1d import QuinticPoly1D, QuarticPoly1D, Poly1D


class KinematicUtils:
    @staticmethod
    def is_maintaining_distance(poly_host: np.array, poly_target: np.array, margin: float, headway: float, time_range: Limits):
        """
        Given two s(t) longitudinal polynomials (one for host, one for target), this function checks if host maintains
        at least a distance of margin + headway (time * host_velocity) in the time range specified by <time_range>.
        :param poly_host: 1d numpy array - coefficients of host's polynomial s(t)
        :param poly_target: 1d numpy array - coefficients of target's polynomial s(t)
        :param margin: the minimal stopping distance to keep in meters (in addition to headway, highly relevant for stopping)
        :param headway: the time to use for the headway formula: time*velocity = distance to keep.
        :param time_range: the relevant range of t for checking the polynomials, i.e. [0, T]
        :return: boolean - True if host maintains proper distance from target, False otherwise
        """
        # coefficients of host vehicle velocity v_h(t) of host
        vel_poly = np.polyder(poly_host, 1)

        # poly_diff is the polynomial of the distance between poly2 and poly1 with subtracting the required distance also
        poly_diff = poly_target - poly_host
        poly_diff[-1] -= margin

        # add headway
        poly_diff[1:] -= vel_poly * headway

        roots = Math.find_real_roots_in_limits(poly_diff, time_range)

        return np.all(np.greater(np.polyval(poly_diff, time_range), 0)) and np.all(np.isnan(roots))

    @staticmethod
    def filter_by_cartesian_limits(ctrajectories: CartesianExtendedTrajectories, velocity_limits: Limits,
                                   lon_acceleration_limits: Limits, lat_acceleration_limits: Limits) -> np.ndarray:
        """
        Given a set of trajectories in Cartesian coordinate-frame, it validates them against the following limits:
        longitudinal velocity, longitudinal acceleration, lateral acceleration (via curvature and lon. velocity)
        :param ctrajectories: CartesianExtendedTrajectories object of trajectories to validate
        :param velocity_limits: longitudinal velocity limits to test for in cartesian frame [m/sec]
        :param lon_acceleration_limits: longitudinal acceleration limits to test for in cartesian frame [m/sec^2]
        :param lat_acceleration_limits: lateral acceleration limits to test for in cartesian frame [m/sec^2]
        :return: 1D boolean np array, True where the respective trajectory is valid and false where it is filtered out
        """
        lon_acceleration = ctrajectories[:, :, C_A]
        lat_acceleration = ctrajectories[:, :, C_V] ** 2 * ctrajectories[:, :, C_K]
        lon_velocity = ctrajectories[:, :, C_V]

        # check velocity and acceleration limits
        # note: while we filter any trajectory that exceeds the velocity limit, we allow trajectories to break the
        #       desired velocity limit, as long as they slowdown towards the desired velocity.
        conforms_limits = np.all(NumpyUtils.is_in_limits(lon_velocity, velocity_limits) &
                                 NumpyUtils.is_in_limits(lon_acceleration, lon_acceleration_limits) &
                                 NumpyUtils.is_in_limits(lat_acceleration, lat_acceleration_limits), axis=1)

        return conforms_limits

    @staticmethod
    def filter_by_velocity_limit(ctrajectories: CartesianExtendedTrajectories, velocity_limits: np.ndarray,
                                 T: np.array) -> np.array:
        """
        validates the following behavior for each trajectory:
        (1) applies negative jerk to reduce initial positive acceleration, if necessary
            (initial jerk is calculated by subtracting the first two acceleration samples)
        (2) applies negative acceleration to reduce velocity until it reaches the desired velocity, if necessary
        (3) keeps the velocity under the desired velocity limit.
        :param ctrajectories: CartesianExtendedTrajectories object of trajectories to validate
        :param velocity_limits: 2D matrix [trajectories, timestamps] of nominal velocities to validate against
        :param T: array of target times for ctrajectories
        :return: 1D boolean np array, True where the respective trajectory is valid and false where it is filtered out
        """
        lon_acceleration = ctrajectories[:, :, C_A]
        lon_velocity = ctrajectories[:, :, C_V]
        last_pad_idxs = KinematicUtils.convert_padded_spec_time_to_index(T)
        last_pad_idxs = np.minimum(last_pad_idxs, ctrajectories.shape[1] - 1)
        # for each trajectory use the appropriate last time index (possibly after padding)
        end_velocities = ctrajectories[np.arange(ctrajectories.shape[0]), last_pad_idxs, C_V]
        end_velocity_limits = velocity_limits[np.arange(ctrajectories.shape[0]), last_pad_idxs]

        # TODO: velocity comparison is temporarily done with an EPS margin, due to numerical issues
        conforms_velocity_limits = np.logical_and(
            end_velocities <= end_velocity_limits + NEGLIGIBLE_VELOCITY,  # final speed must comply with limits
            np.logical_or(
                # either speed is below limit, or vehicle is slowing down when it doesn't
                np.all(np.logical_or(lon_acceleration <= 0, lon_velocity <= velocity_limits + EPS), axis=1),
                # negative initial jerk
                lon_acceleration[:, 0] > lon_acceleration[:, 1]))

        return conforms_velocity_limits

    @staticmethod
    def convert_padded_spec_time_to_index(T: np.array):
        return (np.maximum(T, MINIMUM_REQUIRED_TRAJECTORY_TIME_HORIZON) / TRAJECTORY_TIME_RESOLUTION).astype(int)

    @staticmethod
    # TODO: add jerk to filter?
    def filter_by_longitudinal_frenet_limits(poly_coefs_s: np.ndarray, T_s_vals: np.ndarray,
                                             lon_acceleration_limits: Limits,
                                             lon_velocity_limits: Limits,
                                             reference_route_limits: Limits) -> np.ndarray:
        """
        Given a set of trajectories in Frenet coordinate-frame, it validates them against the following limits:
        (longitudinal progress on the frenet frame curve, positive longitudinal velocity)
        :param poly_coefs_s: 2D matrix of solutions (1st dim), each one is a vector of coefficients of a longitudinal
        s(t) polynomial (2nd dim), with t in the range [0, T] (T specified in T_s_vals)
        :param T_s_vals: 1d numpy array - the T for the polynomials in <poly_coefs_s>
        :param lon_acceleration_limits: acceleration limits to test the trajectories keep
        :param lon_velocity_limits: velocity limits to test the trajectories keep
        :param reference_route_limits: the minimal and maximal progress (s value) on the reference route used
        in the frenet frame used for planning
        :return: A boolean numpy array, True where the respective trajectory is valid and false where it is filtered out
        """
        # validate the progress on the reference-route curve doesn't extrapolate, and that velocity is non-negative
        conforms = \
            QuinticPoly1D.are_accelerations_in_limits(poly_coefs_s, T_s_vals, lon_acceleration_limits) & \
            QuinticPoly1D.are_velocities_in_limits(poly_coefs_s, T_s_vals, lon_velocity_limits) & \
            QuinticPoly1D.are_derivatives_in_limits(0, poly_coefs_s, T_s_vals, reference_route_limits)

        return conforms

    @staticmethod
    def filter_by_lateral_frenet_limits(poly_coefs_d: np.ndarray, T_d_vals: np.ndarray,
                                        lat_acceleration_limits: Limits) -> np.ndarray:
        """
        Given a set of trajectories in Frenet coordinate-frame, it validates that the acceleration of the lateral
        polynomial used in planning is in the allowed limits.
        :param poly_coefs_d: 2D numpy array of each row has 6 poly coefficients of lateral polynomial
        :param lat_acceleration_limits: lateral acceleration limits to test for in frenet frame [m/sec^2]
        :param T_d_vals: 1D numpy array with lateral planning-horizons (correspond to each trajectory)
        :return: A boolean numpy array, True where the respective trajectory is valid and false where it is filtered out
        """
        # here we validate feasible lateral acceleration *directly from the lateral polynomial* because our
        # discretization of the trajectory (via sampling with constant self.dt) can overlook cases where there is a high
        # lateral acceleration between two adjacent sampled points (critical in the lateral case because we allow
        # shorter lateral maneuvers
        frenet_lateral_movement_is_feasible = \
            QuinticPoly1D.are_accelerations_in_limits(poly_coefs_d, T_d_vals, lat_acceleration_limits)

        return frenet_lateral_movement_is_feasible

    @staticmethod
    def create_linear_profile_polynomial_pair(frenet_state: FrenetState2D) -> (np.ndarray, np.ndarray):
        """
        Given a frenet state, create two (s, d) polynomials that assume constant velocity (we keep the same momentary
        velocity). Those polynomials are degenerate to s(t)=v*t+x form
        :param frenet_state: the current frenet state to pull positions and velocities from
        :return: a tuple of (s(t), d(t)) polynomial coefficient arrays
        """
        poly_s, poly_d = KinematicUtils.create_linear_profile_polynomial_pairs(frenet_state[np.newaxis])
        return poly_s[0], poly_d[0]

    @staticmethod
    def create_linear_profile_polynomial_pairs(frenet_states: FrenetStates2D) -> (np.ndarray, np.ndarray):
        """
        Given N frenet states, create two Nx6 matrices (s, d) of polynomials that assume constant velocity
        (we keep the same momentary velocity). Those polynomials are degenerate to s(t)=v*t+x form
        :param frenet_states: the current frenet states to pull positions and velocities from
        :return: a tuple of Nx6 matrices (s(t), d(t)) polynomial coefficient arrays
        """
        # zero 4 highest coefficients of poly_s: from x^5 until x^2 (including)
        poly_s = np.c_[np.zeros((frenet_states.shape[0], S2+1)), frenet_states[:, FS_SV], frenet_states[:, FS_SX]]
        # We zero out the lateral polynomial because we strive for being in the lane center with zero lateral velocity
        poly_d = np.zeros((frenet_states.shape[0], QuinticPoly1D.num_coefs()))
        return poly_s, poly_d

    @staticmethod
    def create_ego_by_goal_state(goal_frenet_state: FrenetState2D, ego_to_goal_time: float) -> FrenetState2D:
        """
        calculate Frenet state in ego time, such that its constant-velocity prediction in goal time is goal_frenet_state
        :param goal_frenet_state: goal Frenet state
        :param ego_to_goal_time: the difference between the goal time and ego time
        :return: ego by goal frenet state
        """
        return np.array([goal_frenet_state[FS_SX] - ego_to_goal_time * goal_frenet_state[FS_SV],
                         goal_frenet_state[FS_SV], 0, 0, 0, 0])

    @staticmethod
    def calc_poly_coefs(T: np.array, initial_fstates, terminal_fstates, padding_mode: np.array) -> [np.array, np.array]:
        """
        Given initial and end constraints for multiple actions and their time horizons, calculate polynomials,
        describing s and optionally d profiles.
        :param T: 1D array. Actions' time horizons
        :param initial_fstates: 2D matrix Nx6 or Nx3. Initial constraints for s and optionally for d
        :param terminal_fstates: e2D matrix Nx6 or Nx3. End constraints for s and optionally for d
        :param padding_mode: 1D boolean array. True if an action is in padding mode (shorter than 0.1)
        :return: 2D array of actions' polynomials for s and for d. If d is not given in the constraints, poly_d is None.
        """
        # allocate polynomials for s and optionally for d if d constraints are given
        poly_coefs_s = np.empty(shape=(len(T), QuinticPoly1D.num_coefs()), dtype=np.float)
        poly_coefs_d = np.zeros(shape=(len(T), QuinticPoly1D.num_coefs()), dtype=np.float) \
            if initial_fstates.shape[1] > FS_DX else None

        not_padding_mode = ~padding_mode
        if not_padding_mode.any():
            # generate a matrix that is used to find jerk-optimal polynomial coefficients
            A_inv = QuinticPoly1D.inverse_time_constraints_tensor(T[not_padding_mode])

            # solve for s
            constraints_s = np.c_[(initial_fstates[not_padding_mode, :FS_DX], terminal_fstates[not_padding_mode, :FS_DX])]
            poly_coefs_s[not_padding_mode] = QuinticPoly1D.zip_solve(A_inv, constraints_s)

            # solve for d if the constraints are given also for d dimension
            if poly_coefs_d is not None:
                constraints_d = np.c_[(initial_fstates[not_padding_mode, FS_DX:], terminal_fstates[not_padding_mode, FS_DX:])]
                poly_coefs_d[not_padding_mode] = QuinticPoly1D.zip_solve(A_inv, constraints_d)

        # create linear polynomials for padding mode
        poly_coefs_s[padding_mode], _ = KinematicUtils.create_linear_profile_polynomial_pairs(terminal_fstates[padding_mode])
        return poly_coefs_s, poly_coefs_d


class BrakingDistances:
    """
    Calculates braking distances
    """
    @staticmethod
    def create_braking_distances(aggresiveness_level: AggressivenessLevel=AggressivenessLevel.STANDARD.value) -> np.array:
        """
        Creates distances of all follow_lane with the given aggressiveness_level, braking actions with a0 = 0
        :return: the actions' distances
        """
        # create v0 & vT arrays for all braking actions
        v0, vT = np.meshgrid(FILTER_V_0_GRID.array, FILTER_V_T_GRID.array, indexing='ij')
        v0, vT = np.ravel(v0), np.ravel(vT)
        # calculate distances for braking actions
        w_J, _, w_T = BP_JERK_S_JERK_D_TIME_WEIGHTS[aggresiveness_level]
        distances = np.zeros_like(v0)
        distances[v0 > vT] = BrakingDistances.calc_actions_distances_for_given_weights(w_T, w_J, v0[v0 > vT],
                                                                                       vT[v0 > vT])
        return distances.reshape(len(FILTER_V_0_GRID), len(FILTER_V_T_GRID))

    @staticmethod
    def calc_actions_distances_for_given_weights(w_T: np.array, w_J: np.array, v_0: np.array, v_T: np.array,
                                                 a_0: np.array = None, poly: Poly1D = QuarticPoly1D) -> np.array:
        """
        Calculate the distances for the given actions' weights and scenario params
        :param w_T: weight of Time component in time-jerk cost function
        :param w_J: weight of longitudinal jerk component in time-jerk cost function
        :param v_0: array of initial velocities [m/s]
        :param v_T: array of desired final velocities [m/s]
        :param a_0: array of initial accelerations [m/s^2]
        :param poly: The Poly1D (Quintic or Quartic) to use when checking the acceleration limits.
         Currently supporting only QuarticPoly1D
        :return: actions' distances; actions not meeting acceleration limits have infinite distance
        """
        # calculate actions' planning time
        if a_0 is None:
            a_0 = np.zeros_like(v_0)
        T = BrakingDistances.calc_T_s(w_T, w_J, v_0, a_0, v_T)

        # check acceleration limits
        if poly is not QuarticPoly1D:
            raise NotImplementedError('Currently function expects only QuarticPoly1D')
        # TODO: Once Quintic might be used, pull `s_profile_coefficients` method up
<<<<<<< HEAD
        s_profile_coefs = poly.s_profile_coefficients(a_0, v_0, v_T, T)
        in_limits = poly.are_accelerations_in_limits(s_profile_coefs, T, LON_ACC_LIMITS)
=======
        poly_coefs = poly.position_profile_coefficients(a_0, v_0, v_T, T)
        in_limits = poly.are_accelerations_in_limits(poly_coefs, T, LON_ACC_LIMITS)
>>>>>>> 84cebee1

        # Distances for accelerations which are not in limits are defined as infinity. This implied that braking on
        # invalid accelerations would take infinite distance, which in turn filters out these (invalid) action specs.
        distances = Math.zip_polyval2d(s_profile_coefs, T[:, np.newaxis])[:, 0]

        # TODO: remove the following two lines (for DEBUG)
        old_distances = T * (v_0 + v_T) / 2  # for a_0 = 0
        assert np.isclose(distances, old_distances).all()

        distances[np.logical_not(in_limits)] = np.inf
        return distances

    @staticmethod
    def calc_T_s(w_T: float, w_J: float, v_0: np.array, a_0: np.array, v_T: np.array, poly: Poly1D = QuarticPoly1D):
        """
        given initial & end constraints and time-jerk weights, calculate longitudinal planning time
        :param w_T: weight of Time component in time-jerk cost function
        :param w_J: weight of longitudinal jerk component in time-jerk cost function
        :param v_0: array of initial velocities [m/s]
        :param a_0: array of initial accelerations [m/s^2]
        :param v_T: array of final velocities [m/s]
        :param poly: The Poly1D (Quintic or Quartic) to use when checking the acceleration limits.
         Currently supporting only QuarticPoly1D
        :return: array of longitudinal trajectories' lengths (in seconds) for all sets of constraints
        """
        if poly is not QuarticPoly1D:
            raise NotImplementedError('Currently function expects only QuarticPoly1D')

        # Agent is in tracking mode, meaning the required velocity change is negligible and action time is actually
        # zero. This degenerate action is valid but can't be solved analytically.
        non_zero_actions = np.logical_not(poly.is_tracking_mode(v_0, v_T, a_0))

        w_T_array = np.full(v_0[non_zero_actions].shape, w_T)
        w_J_array = np.full(v_0[non_zero_actions].shape, w_J)

        # Get polynomial coefficients of time-jerk cost function derivative for our settings
        time_cost_derivative_poly_coefs = poly.time_cost_function_derivative_coefs(
            w_T_array, w_J_array, a_0[non_zero_actions], v_0[non_zero_actions], v_T[non_zero_actions])

        # Find roots of the polynomial in order to get extremum points
        cost_real_roots = Math.find_real_roots_in_limits(time_cost_derivative_poly_coefs, np.array([0, np.inf]))

        # return T as the minimal real root
        T = np.zeros_like(v_0)
        T[non_zero_actions] = np.fmin.reduce(cost_real_roots, axis=-1)
        return T
<|MERGE_RESOLUTION|>--- conflicted
+++ resolved
@@ -259,13 +259,8 @@
         if poly is not QuarticPoly1D:
             raise NotImplementedError('Currently function expects only QuarticPoly1D')
         # TODO: Once Quintic might be used, pull `s_profile_coefficients` method up
-<<<<<<< HEAD
-        s_profile_coefs = poly.s_profile_coefficients(a_0, v_0, v_T, T)
+        s_profile_coefs = poly.position_profile_coefficients(a_0, v_0, v_T, T)
         in_limits = poly.are_accelerations_in_limits(s_profile_coefs, T, LON_ACC_LIMITS)
-=======
-        poly_coefs = poly.position_profile_coefficients(a_0, v_0, v_T, T)
-        in_limits = poly.are_accelerations_in_limits(poly_coefs, T, LON_ACC_LIMITS)
->>>>>>> 84cebee1
 
         # Distances for accelerations which are not in limits are defined as infinity. This implied that braking on
         # invalid accelerations would take infinite distance, which in turn filters out these (invalid) action specs.
