import numpy as np
from decision_making.src.global_constants import MAX_CURVATURE

from decision_making.src.planning.types import C_V, C_A, C_K, Limits, FrenetState2D, FS_SV, FS_SX
from decision_making.src.planning.types import CartesianExtendedTrajectories
from decision_making.src.planning.utils.math_utils import Math
from decision_making.src.planning.utils.numpy_utils import NumpyUtils
from decision_making.src.planning.utils.optimal_control.poly1d import QuinticPoly1D


class KinematicUtils:
    @staticmethod
    def is_maintaining_distance(poly_host: np.array, poly_target: np.array, margin: float, headway: float, time_range: Limits):
        """
        Given two s(t) longitudinal polynomials (one for host, one for target), this function checks if host maintains
        at least a distance of margin + headway (time * host_velocity) in the time range specified by <time_range>.
        :param poly_host: 1d numpy array - coefficients of host's polynomial s(t)
        :param poly_target: 1d numpy array - coefficients of target's polynomial s(t)
        :param margin: the minimal stopping distance to keep in meters (in addition to headway, highly relevant for stopping)
        :param headway: the time to use for the headway formula: time*velocity = distance to keep.
        :param time_range: the relevant range of t for checking the polynomials, i.e. [0, T]
        :return: boolean - True if host maintains proper distance from target, False otherwise
        """
        # coefficients of host vehicle velocity v_h(t) of host
        vel_poly = np.polyder(poly_host, 1)

        # poly_diff is the polynomial of the distance between poly2 and poly1 with subtracting the required distance also
        poly_diff = poly_target - poly_host
        poly_diff[-1] -= margin

        # add headway
        poly_diff[1:] -= vel_poly * headway

        first_non_zero = np.argmin(np.equal(poly_diff, 0))
        roots = Math.find_real_roots_in_limits(poly_diff[first_non_zero:], time_range)

        return np.all(np.greater(np.polyval(poly_diff, time_range), 0)) and np.all(np.isnan(roots))

    @staticmethod
    def filter_by_cartesian_limits(ctrajectories: CartesianExtendedTrajectories, velocity_limits: Limits,
                                   lon_acceleration_limits: Limits, lat_acceleration_limits: Limits,
                                   desired_velocity: float) -> np.ndarray:
        """
        Given a set of trajectories in Cartesian coordinate-frame, it validates them against the following limits:
        longitudinal velocity, longitudinal acceleration, lateral acceleration (via curvature and lon. velocity)
        :param ctrajectories: CartesianExtendedTrajectories object of trajectories to validate
        :param velocity_limits: longitudinal velocity limits to test for in cartesian frame [m/sec]
        :param lon_acceleration_limits: longitudinal acceleration limits to test for in cartesian frame [m/sec^2]
        :param lat_acceleration_limits: lateral acceleration limits to test for in cartesian frame [m/sec^2]
        :param desired_velocity: desired longitudinal speed [m/sec]
        :return: A boolean numpy array, True where the respective trajectory is valid and false where it is filtered out
        """
        lon_acceleration = ctrajectories[:, :, C_A]
        lat_acceleration = ctrajectories[:, :, C_V] ** 2 * ctrajectories[:, :, C_K]
        lon_velocity = ctrajectories[:, :, C_V]
        curvature = ctrajectories[:, :, C_K]

        # validates the following behavior for each trajectory:
        # (1) applies negative jerk to reduce initial positive acceleration, if necessary
        #     (initial jerk is calculated by subtracting the first two acceleration samples)
        # (2) applies negative acceleration to reduce velocity until it reaches the desired velocity, if necessary
        # (3) keeps the velocity under the desired velocity limit.
        desired_limit_conforms = np.logical_or(
            np.all(np.logical_or(lon_acceleration < 0, lon_velocity <= desired_velocity), axis=1),
            (lon_acceleration[:, 0] > lon_acceleration[:, 1]))

        # check velocity and acceleration limits
        # note: while we filter any trajectory that exceeds the velocity limit, we allow trajectories to break the
        #       desired velocity limit, as long as they slowdown towards the desired velocity.
        conforms = np.logical_and(np.all(
            NumpyUtils.is_in_limits(lon_velocity, velocity_limits) &
            NumpyUtils.is_in_limits(lon_acceleration, lon_acceleration_limits) &
<<<<<<< HEAD
            NumpyUtils.is_in_limits(lat_acceleration, lat_acceleration_limits), axis=1),
            desired_limit_conforms)
=======
            NumpyUtils.is_in_limits(lat_acceleration, lat_acceleration_limits) &
            NumpyUtils.is_in_limits(curvature, np.array([-MAX_CURVATURE, MAX_CURVATURE])), axis=1)

>>>>>>> e0b77d87
        return conforms

    @staticmethod
    # TODO: add jerk to filter?
    def filter_by_longitudinal_frenet_limits(poly_coefs_s: np.ndarray, T_s_vals: np.ndarray,
                                             lon_acceleration_limits: Limits,
                                             lon_velocity_limits: Limits,
                                             reference_route_limits: Limits) -> np.ndarray:
        """
        Given a set of trajectories in Frenet coordinate-frame, it validates them against the following limits:
        (longitudinal progress on the frenet frame curve, positive longitudinal velocity)
        :param poly_coefs_s: 2D matrix of solutions (1st dim), each one is a vector of coefficients of a longitudinal
        s(t) polynomial (2nd dim), with t in the range [0, T] (T specified in T_s_vals)
        :param T_s_vals: 1d numpy array - the T for the polynomials in <poly_coefs_s>
        :param lon_acceleration_limits: acceleration limits to test the trajectories keep
        :param lon_velocity_limits: velocity limits to test the trajectories keep
        :param reference_route_limits: the minimal and maximal progress (s value) on the reference route used
        in the frenet frame used for planning
        :return: A boolean numpy array, True where the respective trajectory is valid and false where it is filtered out
        """
        # validate the progress on the reference-route curve doesn't extrapolate, and that velocity is non-negative
        conforms = \
            QuinticPoly1D.are_accelerations_in_limits(poly_coefs_s, T_s_vals, lon_acceleration_limits) & \
            QuinticPoly1D.are_velocities_in_limits(poly_coefs_s, T_s_vals, lon_velocity_limits) & \
            QuinticPoly1D.are_derivatives_in_limits(0, poly_coefs_s, T_s_vals, reference_route_limits)

        return conforms

    @staticmethod
    def filter_by_lateral_frenet_limits(poly_coefs_d: np.ndarray, T_d_vals: np.ndarray,
                                        lat_acceleration_limits: Limits) -> np.ndarray:
        """
        Given a set of trajectories in Frenet coordinate-frame, it validates that the acceleration of the lateral
        polynomial used in planning is in the allowed limits.
        :param poly_coefs_d: 2D numpy array of each row has 6 poly coefficients of lateral polynomial
        :param lat_acceleration_limits: lateral acceleration limits to test for in frenet frame [m/sec^2]
        :param T_d_vals: 1D numpy array with lateral planning-horizons (correspond to each trajectory)
        :return: A boolean numpy array, True where the respective trajectory is valid and false where it is filtered out
        """
        # here we validate feasible lateral acceleration *directly from the lateral polynomial* because our
        # discretization of the trajectory (via sampling with constant self.dt) can overlook cases where there is a high
        # lateral acceleration between two adjacent sampled points (critical in the lateral case because we allow
        # shorter lateral maneuvers
        frenet_lateral_movement_is_feasible = \
            QuinticPoly1D.are_accelerations_in_limits(poly_coefs_d, T_d_vals, lat_acceleration_limits)

        return frenet_lateral_movement_is_feasible

    @staticmethod
    def create_linear_profile_polynomials(frenet_state: FrenetState2D) -> (np.ndarray, np.ndarray):
        """
        Given a frenet state, create two (s, d) polynomials that assume constant velocity (we keep the same momentary
        velocity). Those polynomials are degenerate to s(t)=v*t+x form
        :param frenet_state: the current frenet state to pull positions and velocities from
        :return: a tuple of (s(t), d(t)) polynomial coefficient arrays
        """
        poly_s = np.array([0, 0, 0, 0, frenet_state[FS_SV], frenet_state[FS_SX]])
        # We zero out the lateral polynomial because we strive for being in the lane center with zero lateral velocity
        poly_d = np.zeros(QuinticPoly1D.num_coefs())
        return poly_s, poly_d

    @staticmethod
    def create_ego_by_goal_state(goal_frenet_state: FrenetState2D, ego_to_goal_time: float) -> FrenetState2D:
        """
        calculate Frenet state in ego time, such that its constant-velocity prediction in goal time is goal_frenet_state
        :param goal_frenet_state: goal Frenet state
        :param ego_to_goal_time: the difference between the goal time and ego time
        :return: ego by goal frenet state
        """
        return np.array([goal_frenet_state[FS_SX] - ego_to_goal_time * goal_frenet_state[FS_SV],
                         goal_frenet_state[FS_SV], 0, 0, 0, 0])<|MERGE_RESOLUTION|>--- conflicted
+++ resolved
@@ -67,17 +67,11 @@
         # check velocity and acceleration limits
         # note: while we filter any trajectory that exceeds the velocity limit, we allow trajectories to break the
         #       desired velocity limit, as long as they slowdown towards the desired velocity.
-        conforms = np.logical_and(np.all(
-            NumpyUtils.is_in_limits(lon_velocity, velocity_limits) &
-            NumpyUtils.is_in_limits(lon_acceleration, lon_acceleration_limits) &
-<<<<<<< HEAD
-            NumpyUtils.is_in_limits(lat_acceleration, lat_acceleration_limits), axis=1),
-            desired_limit_conforms)
-=======
-            NumpyUtils.is_in_limits(lat_acceleration, lat_acceleration_limits) &
-            NumpyUtils.is_in_limits(curvature, np.array([-MAX_CURVATURE, MAX_CURVATURE])), axis=1)
-
->>>>>>> e0b77d87
+        conforms_limits = np.all(NumpyUtils.is_in_limits(lon_velocity, velocity_limits) &
+                                 NumpyUtils.is_in_limits(lon_acceleration, lon_acceleration_limits) &
+                                 NumpyUtils.is_in_limits(lat_acceleration, lat_acceleration_limits) &
+                                 NumpyUtils.is_in_limits(curvature, np.array([-MAX_CURVATURE, MAX_CURVATURE])), axis=1)
+        conforms = np.logical_and(conforms_limits, desired_limit_conforms)
         return conforms
 
     @staticmethod
