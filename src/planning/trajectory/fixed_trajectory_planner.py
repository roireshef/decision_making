import time
from logging import Logger
from typing import Tuple

import numpy as np

from decision_making.src.exceptions import raises
from decision_making.src.global_constants import NEGLIGIBLE_DISPOSITION_LON, NEGLIGIBLE_DISPOSITION_LAT, \
    WERLING_TIME_RESOLUTION, MAX_NUM_POINTS_FOR_VIZ, EPS
from decision_making.src.messages.trajectory_parameters import TrajectoryCostParams
from decision_making.src.planning.trajectory.trajectory_planner import TrajectoryPlanner, SamplableTrajectory
from decision_making.src.planning.types import C_V, \
    CartesianExtendedState, CartesianTrajectories, CartesianPath2D, CartesianExtendedTrajectory, CartesianPoint2D
from decision_making.src.prediction.ego_aware_prediction.ego_aware_predictor import EgoAwarePredictor
from decision_making.src.state.state import State
from decision_making.test.exceptions import NotTriggeredException


class FixedSamplableTrajectory(SamplableTrajectory):

    def __init__(self, fixed_trajectory: CartesianExtendedTrajectory, timestamp_in_sec: float = 0, T:float = np.inf):
        """
        This class holds a CartesianExtendedTrajectory object with the 'timestamp_in_sec' member as its initial
        timestamp and T as the total horizon. It samples from the Trajectory object upon request by returning the
        closest point in time on the discrete trajectory.
        :param fixed_trajectory: a CartesianExtendedTrajectory object
        :param timestamp_in_sec: Initial timestamp [s]
        :param T: Trajectory time horizon [s] ("length")
        """
        super().__init__(timestamp_in_sec, T)
        self._fixed_trajectory = fixed_trajectory

    def sample(self, time_points: np.ndarray) -> CartesianExtendedTrajectory:
        """
        This function takes an array of timestamps and returns a CartesianExtendedTrajectory.
        Note: Since the trajectory is not actually samplable - the closest time points on the trajectory are returned.
        :param time_points: 1D numpy array of time stamps *in seconds* (global self.timestamp)
        :return: CartesianExtendedTrajectory
        """

        relative_time_points = time_points - self.timestamp_in_sec

        # Make sure no unplanned extrapolation will occur due to overreaching time points
        # This check is done in relative-to-ego units
<<<<<<< HEAD
        assert max(relative_time_points) <= self.T + EPS, \
=======
        assert max(relative_time_points) <= self.T, \
>>>>>>> a0d75bd6
            'In timestamp %f : self.T=%f <= max(relative_time_points)=%f' % \
            (self.timestamp_in_sec, self.T, max(relative_time_points))

        indices_of_closest_time_points = np.round(relative_time_points / WERLING_TIME_RESOLUTION).astype(int)

        return self._fixed_trajectory[indices_of_closest_time_points]


class FixedTrajectoryPlanner(TrajectoryPlanner):
    """
            FixedTrajectoryPlanner purpose is once the ego reached the trigger position,
            every time the trajectory planner is called, output a trajectory
            that advances incrementally on fixed_trajectory by step size
    """

    def __init__(self, logger: Logger, predictor: EgoAwarePredictor, fixed_trajectory: CartesianExtendedTrajectory, step_size: int,
                 trigger_pos: CartesianPoint2D, sleep_std: float, sleep_mean: float):
        """
        :param logger:
        :param fixed_trajectory: a fixed trajectory to advance on
        :param step_size: the size by which to advance on the trajectory each time
        :param trigger_pos: the position that triggers the first trajectory output
        """
        super().__init__(logger, predictor)
        self._fixed_trajectory = fixed_trajectory
        self._step_size = int(step_size)
        self._trajectory_advancing = 0
        self._trigger_pos = trigger_pos
        self._triggered = False
        self._sleep_std = sleep_std
        self._sleep_mean = sleep_mean

    @raises(NotTriggeredException)
<<<<<<< HEAD
    def plan(self, state: State, reference_route: CartesianPath2D, goal: CartesianExtendedState, T: float,
             cost_params: TrajectoryCostParams) -> Tuple[SamplableTrajectory, CartesianTrajectories, np.ndarray]:
        """
        Once the ego reached the trigger position, every time the trajectory planner is called, output a trajectory
        that advances incrementally on fixed_trajectory by step size. Otherwise raise NotTriggeredException
        :param T: the length of the trajectory snippet (seconds)
=======
    def plan(self, state: State, reference_route: CartesianPath2D, goal: CartesianExtendedState, time_horizon: float,
             minimal_required_time_horizon: float, cost_params: TrajectoryCostParams) -> Tuple[SamplableTrajectory, CartesianTrajectories, np.ndarray]:
        """
        Once the ego reached the trigger position, every time the trajectory planner is called, output a trajectory
        that advances incrementally on fixed_trajectory by step size. Otherwise raise NotTriggeredException
        :param minimal_required_time_horizon:
>>>>>>> a0d75bd6
        :param state: environment & ego state object
        :param reference_route: ignored
        :param goal: ignored
        :param time_horizon: the length of the trajectory snippet (seconds)
        :param cost_params: ignored
        :return: a tuple of: (samplable representation of the fixed trajectory, tensor of the fixed trajectory,
         and numpy array of zero as the trajectory's cost)
        """
        # add a Gaussian noise to sleep time, to simulate time delays in control
        time.sleep(max(self._sleep_std * np.random.randn(), 0) + self._sleep_mean)
        current_pos = np.array([state.ego_state.x, state.ego_state.y])

        if not self._triggered and np.all(np.linalg.norm(current_pos - self._trigger_pos) <
                                          np.linalg.norm(np.array([NEGLIGIBLE_DISPOSITION_LON,
                                                                   NEGLIGIBLE_DISPOSITION_LAT]))):
            self._triggered = True

        if self._triggered:
            # A trajectory snippet in the size required for the visualization message is outputted.
            current_trajectory = self._fixed_trajectory[
                                 self._trajectory_advancing:(self._trajectory_advancing + MAX_NUM_POINTS_FOR_VIZ)]

            self._trajectory_advancing += self._step_size

            # Currently no one does anything with the cost, the array here is dummy
            zero_trajectory_cost = np.array([0])

            return FixedSamplableTrajectory(current_trajectory, state.ego_state.timestamp_in_sec), \
                   np.array([current_trajectory[:, :(C_V + 1)]]), zero_trajectory_cost
        else:
            raise NotTriggeredException("Didn't reach trigger point yet [%s]. Current localization is [%s]" %
                                        (self._trigger_pos, current_pos))<|MERGE_RESOLUTION|>--- conflicted
+++ resolved
@@ -42,11 +42,7 @@
 
         # Make sure no unplanned extrapolation will occur due to overreaching time points
         # This check is done in relative-to-ego units
-<<<<<<< HEAD
-        assert max(relative_time_points) <= self.T + EPS, \
-=======
         assert max(relative_time_points) <= self.T, \
->>>>>>> a0d75bd6
             'In timestamp %f : self.T=%f <= max(relative_time_points)=%f' % \
             (self.timestamp_in_sec, self.T, max(relative_time_points))
 
@@ -80,21 +76,12 @@
         self._sleep_mean = sleep_mean
 
     @raises(NotTriggeredException)
-<<<<<<< HEAD
     def plan(self, state: State, reference_route: CartesianPath2D, goal: CartesianExtendedState, T: float,
              cost_params: TrajectoryCostParams) -> Tuple[SamplableTrajectory, CartesianTrajectories, np.ndarray]:
         """
         Once the ego reached the trigger position, every time the trajectory planner is called, output a trajectory
         that advances incrementally on fixed_trajectory by step size. Otherwise raise NotTriggeredException
         :param T: the length of the trajectory snippet (seconds)
-=======
-    def plan(self, state: State, reference_route: CartesianPath2D, goal: CartesianExtendedState, time_horizon: float,
-             minimal_required_time_horizon: float, cost_params: TrajectoryCostParams) -> Tuple[SamplableTrajectory, CartesianTrajectories, np.ndarray]:
-        """
-        Once the ego reached the trigger position, every time the trajectory planner is called, output a trajectory
-        that advances incrementally on fixed_trajectory by step size. Otherwise raise NotTriggeredException
-        :param minimal_required_time_horizon:
->>>>>>> a0d75bd6
         :param state: environment & ego state object
         :param reference_route: ignored
         :param goal: ignored
