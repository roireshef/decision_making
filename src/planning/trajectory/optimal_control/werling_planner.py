from logging import Logger
from typing import Tuple

import numpy as np

from decision_making.src.exceptions import NoValidTrajectoriesFound
from decision_making.src.global_constants import WERLING_TIME_RESOLUTION, SX_STEPS, SV_OFFSET_MIN, SV_OFFSET_MAX, \
    SV_STEPS, DX_OFFSET_MIN, DX_OFFSET_MAX, DX_STEPS, NUM_ALTERNATIVE_TRAJECTORIES, \
    TRAJECTORY_OBSTACLE_LOOKAHEAD, SX_OFFSET_MIN, SX_OFFSET_MAX
from decision_making.src.messages.trajectory_parameters import TrajectoryCostParams
<<<<<<< HEAD
from decision_making.src.messages.visualization.trajectory_visualization_message import TrajectoryVisualizationMsg
=======
>>>>>>> 81945376
from decision_making.src.planning.trajectory.cost_function import SigmoidDynamicBoxObstacle
from decision_making.src.planning.trajectory.optimal_control.frenet_constraints import FrenetConstraints
from decision_making.src.planning.trajectory.optimal_control.optimal_control_utils import OptimalControlUtils as OC
from decision_making.src.planning.trajectory.trajectory_planner import TrajectoryPlanner, SamplableTrajectory
from decision_making.src.planning.types import FP_SX, FP_DX, C_V, FS_SV, \
    FS_SA, FS_SX, FS_DX, LIMIT_MIN, LIMIT_MAX, CartesianExtendedTrajectory, \
<<<<<<< HEAD
    CartesianTrajectories, FS_DV, FS_DA, CartesianExtendedState
=======
    CartesianTrajectories, FS_DV, FS_DA, CartesianExtendedState, FrenetState
>>>>>>> 81945376
from decision_making.src.planning.types import FrenetTrajectories, CartesianExtendedTrajectories, FrenetPoint
from decision_making.src.planning.utils.frenet_serret_frame import FrenetSerret2DFrame
from decision_making.src.planning.utils.math import Math
from decision_making.src.planning.utils.tensor_ops import TensorOps
from decision_making.src.prediction.predictor import Predictor
from decision_making.src.state.state import State


class SamplableWerlingTrajectory(SamplableTrajectory):
    def __init__(self, timestamp: float, max_sample_time: float, frenet_frame: FrenetSerret2DFrame,
                 poly_s_coefs: np.ndarray, poly_d_coefs: np.ndarray):
        """To represent a trajectory that is a result of Werling planner, we store the frenet frame used and
        two polynomial coefficients vectors (for dimensions s and d)"""
        super().__init__(timestamp, max_sample_time)
        self.frenet_frame = frenet_frame
        self.poly_s_coefs = poly_s_coefs
        self.poly_d_coefs = poly_d_coefs

    def sample(self, time_points: np.ndarray) -> CartesianExtendedTrajectory:
        """ see base method """
        relative_time_points = time_points - self.timestamp

        # assign values from <time_points> in both s and d polynomials
        fstates_s = OC.QuinticPoly1D.polyval_with_derivatives(np.array([self.poly_s_coefs]), relative_time_points)[0]
        fstates_d = OC.QuinticPoly1D.polyval_with_derivatives(np.array([self.poly_d_coefs]), relative_time_points)[0]
        fstates = np.hstack((fstates_s, fstates_d))

        # project from road coordinates to cartesian coordinate frame
<<<<<<< HEAD
        # TODO: currently acceleration is computed in ftrajectory_to_ctrajectory as pseudo-derivative
        # TODO (cont.): so acceleration values here are wrong
=======
>>>>>>> 81945376
        cstates = self.frenet_frame.ftrajectory_to_ctrajectory(fstates)

        return cstates


class WerlingPlanner(TrajectoryPlanner):
    def __init__(self, logger: Logger, predictor: Predictor, dt=WERLING_TIME_RESOLUTION):
        super().__init__(logger, predictor)
        self._dt = dt

    @property
    def dt(self):
        return self._dt

    def plan(self, state: State, reference_route: np.ndarray, goal: CartesianExtendedState, goal_time: float,
             cost_params: TrajectoryCostParams) -> Tuple[SamplableTrajectory, CartesianTrajectories, np.ndarray]:
        """ see base class """

        # create road coordinate-frame
        frenet = FrenetSerret2DFrame(reference_route)

        # The reference_route, the goal, ego and the dynamic objects are given in the global coordinate-frame.
        # The vehicle doesn't need to lay parallel to the road.
        ego_cartesian_state = np.array([state.ego_state.x, state.ego_state.y, state.ego_state.yaw, state.ego_state.v_x,
                                        state.ego_state.acceleration_lon, state.ego_state.curvature])

<<<<<<< HEAD
        ego_frenet_state = frenet.ctrajectory_to_ftrajectory(np.array([ego_cartesian_state]))[0]
=======
        ego_frenet_state: FrenetState = frenet.cstate_to_fstate(ego_cartesian_state)
>>>>>>> 81945376

        # THIS HANDLES CURRENT STATES WHERE THE VEHICLE IS STANDING STILL
        if np.any(np.isnan(ego_frenet_state)):
            self._logger.warning("Werling planner tried to convert current EgoState from cartesian-frame (%s)"
                                 "to frenet-frame (%s) and encoutered nan values. Those values are zeroed by default",
                                 str(ego_cartesian_state), str(ego_frenet_state))
            ego_frenet_state[np.isnan(ego_frenet_state)] = 0.0

        # define constraints for the initial state
        fconstraints_t0 = FrenetConstraints.from_state(ego_frenet_state)

        # define constraints for the terminal (goal) state
<<<<<<< HEAD
        goal_frenet_state = frenet.ctrajectory_to_ftrajectory(np.array([goal]))[0]

        # TODO: Determine desired final state search grid - this should be fixed with introducing different T_s, T_d
        sx_range = np.linspace(np.max((SX_OFFSET_MIN + goal_frenet_state[FS_SX], 0)),
                               np.min((SX_OFFSET_MAX + goal_frenet_state[FS_SX], (len(frenet.O)-1) * frenet.ds)),
=======
        goal_frenet_state: FrenetState = frenet.cstate_to_fstate(goal)

        # TODO: Determine desired final state search grid - this should be fixed with introducing different T_s, T_d
        sx_range = np.linspace(np.max((SX_OFFSET_MIN + goal_frenet_state[FS_SX], 0)),
                               np.min((SX_OFFSET_MAX + goal_frenet_state[FS_SX], (len(frenet.O) - 1) * frenet.ds)),
>>>>>>> 81945376
                               SX_STEPS)
        # sx_range = np.linspace(goal_frenet_state[FS_SX]  / 2, goal_frenet_state[FS_SX], SX_STEPS)

        sv_range = np.linspace(
<<<<<<< HEAD
            np.max((SV_OFFSET_MIN + goal_frenet_state[FS_SV], cost_params.velocity_limits[0])),
            np.min((SV_OFFSET_MAX + goal_frenet_state[FS_SV], cost_params.velocity_limits[1])),
=======
            np.max((SV_OFFSET_MIN + goal_frenet_state[FS_SV], cost_params.velocity_limits[LIMIT_MIN])),
            np.min((SV_OFFSET_MAX + goal_frenet_state[FS_SV], cost_params.velocity_limits[LIMIT_MAX])),
>>>>>>> 81945376
            SV_STEPS)

        dx_range = np.linspace(DX_OFFSET_MIN + goal_frenet_state[FS_DX],
                               DX_OFFSET_MAX + goal_frenet_state[FS_DX],
                               DX_STEPS)

        fconstraints_tT = FrenetConstraints(sx=sx_range, sv=sv_range, sa=goal_frenet_state[FS_SA],
                                            dx=dx_range, dv=goal_frenet_state[FS_DV], da=goal_frenet_state[FS_DA])

        # planning is done on the time dimension relative to an anchor (currently the timestamp of the ego vehicle)
        # so time points are from t0 = 0 until some T (planning_horizon)
        planning_horizon = goal_time - state.ego_state.timestamp_in_sec
        planning_time_points = np.arange(self.dt, planning_horizon, self.dt)
        assert planning_horizon >= 0

        # solve problem in frenet-frame
<<<<<<< HEAD
        ftrajectories, poly_coefs = WerlingPlanner._solve_optimization(fconstraints_t0, fconstraints_tT, planning_horizon,
                                                 planning_time_points)
=======
        ftrajectories, poly_coefs = WerlingPlanner._solve_optimization(fconstraints_t0, fconstraints_tT,
                                                                       planning_horizon,
                                                                       planning_time_points)
>>>>>>> 81945376

        # filter resulting trajectories by velocity and acceleration
        ftrajectories_filtered, filtered_indices = self._filter_limits(ftrajectories, cost_params)

        self._logger.debug("TP has found %d valid trajectories to choose from", len(ftrajectories_filtered))

        if ftrajectories_filtered is None or len(ftrajectories_filtered) == 0:
            min_vel, max_vel = np.min(ftrajectories[:, :, FS_SV]), np.max(ftrajectories[:, :, FS_SV])
            min_acc, max_acc = np.min(ftrajectories[:, :, FS_SA]), np.max(ftrajectories[:, :, FS_SA])
            raise NoValidTrajectoriesFound("No valid trajectories found. time: %f, goal: %s, state: %s. "
                                           "planned velocities range [%s, %s]. planned accelerations range [%s, %s]" %
                                           (planning_horizon, goal, state, min_vel, max_vel, min_acc, max_acc))

        # project trajectories from frenet-frame to vehicle's cartesian frame
        ctrajectories: CartesianExtendedTrajectories = frenet.ftrajectories_to_ctrajectories(ftrajectories_filtered)

        # compute trajectory costs at sampled times
        global_time_sample = planning_time_points + state.ego_state.timestamp_in_sec
        trajectory_costs = self._compute_cost(ctrajectories, ftrajectories_filtered, state, goal_frenet_state,
                                              cost_params, global_time_sample, self._predictor)

        sorted_idxs = trajectory_costs.argsort()

        samplable_trajectory = SamplableWerlingTrajectory(
            timestamp=state.ego_state.timestamp_in_sec,
            max_sample_time=state.ego_state.timestamp_in_sec + planning_horizon,
            frenet_frame=frenet,
            poly_s_coefs=poly_coefs[filtered_indices[sorted_idxs[0]]][:6],
            poly_d_coefs=poly_coefs[filtered_indices[sorted_idxs[0]]][6:]
        )

<<<<<<< HEAD
        # splice alternative trajectories by skipping indices - for visualization
=======
        # slice alternative trajectories by skipping indices - for visualization
>>>>>>> 81945376
        alternative_ids_skip_range = range(0, len(ctrajectories),
                                           max(int(len(ctrajectories) / NUM_ALTERNATIVE_TRAJECTORIES), 1))

        return samplable_trajectory, \
<<<<<<< HEAD
               ctrajectories[sorted_idxs[alternative_ids_skip_range], :, :(C_V+1)], \
               trajectory_costs[sorted_idxs[alternative_ids_skip_range]]

    @staticmethod
    def _filter_limits(ftrajectories: FrenetTrajectories, cost_params: TrajectoryCostParams) -> (FrenetTrajectories, np.ndarray):
=======
               ctrajectories[sorted_idxs[alternative_ids_skip_range], :, :(C_V + 1)], \
               trajectory_costs[sorted_idxs[alternative_ids_skip_range]]

    @staticmethod
    def _filter_limits(ftrajectories: FrenetTrajectories, cost_params: TrajectoryCostParams) -> (
    FrenetTrajectories, np.ndarray):
>>>>>>> 81945376
        """
        filters trajectories in their frenet-frame representation according to velocity and acceleration limits
        :param ftrajectories: Frenet-frame trajectories (tensor) of shape [t, p, 6] with t trajectories,
        p points in each, and 6 frenet-frame axes
        :param cost_params: A CostParams instance specifying the required limitations
        :return: (a tensor of valid trajectories. shape is [reduced_t, p, 6], array of booleans - true if trajectory is
        valid, false if it breaks the limits.
        """
        conforms = np.all(
            (np.greater_equal(ftrajectories[:, :, FS_SV], cost_params.velocity_limits[LIMIT_MIN])) &
            (np.less_equal(ftrajectories[:, :, FS_SV], cost_params.velocity_limits[LIMIT_MAX])) &
            (np.greater_equal(ftrajectories[:, :, FS_SA], cost_params.acceleration_limits[LIMIT_MIN])) &
            (np.less_equal(ftrajectories[:, :, FS_SA], cost_params.acceleration_limits[LIMIT_MAX])), axis=1)
        return ftrajectories[conforms], np.argwhere(conforms).flatten()

    @staticmethod
    def _compute_cost(ctrajectories: CartesianExtendedTrajectories, ftrajectories: FrenetTrajectories, state: State,
                      goal_in_frenet: FrenetPoint, params: TrajectoryCostParams, global_time_samples: np.ndarray,
                      predictor: Predictor) -> np.ndarray:
        """
        Takes trajectories (in both frenet-frame repr. and cartesian-frame repr.) and computes a cost for each one
        :param ctrajectories: numpy tensor of trajectories in cartesian-frame
        :param ftrajectories: numpy tensor of trajectories in frenet-frame
        :param state: the state object (that includes obstacles, etc.)
        :param params: parameters for the cost function (from behavioral layer)
        :param global_time_samples: [sec] time samples for prediction (global, not relative)
        :param predictor: predictor instance to use to compute future localizations for DyanmicObjects
        :param goal_in_frenet: target state of ego
        :return: numpy array (1D) of the total cost per trajectory (in ctrajectories and ftrajectories)
        """
        # TODO: add jerk cost
        ''' OBSTACLES (Sigmoid cost from bounding-box) '''
        close_obstacles = \
            [SigmoidDynamicBoxObstacle.from_object(obs, params.obstacle_cost.k, params.obstacle_cost.offset,
                                                   global_time_samples, predictor)
             for obs in state.dynamic_objects
             if np.linalg.norm([obs.x - state.ego_state.x, obs.y - state.ego_state.y]) < TRAJECTORY_OBSTACLE_LOOKAHEAD]

        cost_per_obstacle = [obs.compute_cost(ctrajectories[:, :, 0:2]) for obs in close_obstacles]
        obstacles_costs = params.obstacle_cost.w * np.sum(cost_per_obstacle, axis=0)

        ''' SQUARED DISTANCE FROM GOAL SCORE '''
        # make theta_diff to be in [-pi, pi]
        last_fpoints = ftrajectories[:, -1, :]
        dist_from_goal_costs = \
            params.dist_from_goal_lon_sq_cost * np.square(last_fpoints[:, FS_SX] - goal_in_frenet[FP_SX]) + \
            params.dist_from_goal_lat_sq_cost * np.square(last_fpoints[:, FS_DX] - goal_in_frenet[FP_DX])
        dist_from_ref_costs = params.dist_from_ref_sq_cost * np.sum(np.power(ftrajectories[:, :, FS_DX], 2), axis=1)

        ''' DEVIATIONS FROM LANE/SHOULDER/ROAD '''
        deviations_costs = np.zeros(ftrajectories.shape[0])

        # add to deviations_costs the costs of deviations from the left [lane, shoulder, road]
        for exp in [params.left_lane_cost, params.left_shoulder_cost, params.left_road_cost]:
            left_offsets = ftrajectories[:, :, FS_DX] - exp.offset
            deviations_costs += np.mean(Math.clipped_sigmoid(left_offsets, exp.w, exp.k), axis=1)

        # add to deviations_costs the costs of deviations from the right [lane, shoulder, road]
        for exp in [params.right_lane_cost, params.right_shoulder_cost, params.right_road_cost]:
            right_offsets = np.negative(ftrajectories[:, :, FS_DX]) - exp.offset
            deviations_costs += np.mean(Math.clipped_sigmoid(right_offsets, exp.w, exp.k), axis=1)

        ''' TOTAL '''
        return obstacles_costs + dist_from_ref_costs + dist_from_goal_costs + deviations_costs

    @staticmethod
    def _solve_optimization(fconst_0: FrenetConstraints, fconst_t: FrenetConstraints, T: float,
                            time_samples: np.ndarray) -> Tuple[FrenetTrajectories, np.ndarray]:
        """
        Solves the two-point boundary value problem, given a set of constraints over the initial state
        and a set of constraints over the terminal state. The solution is a cartesian product of the solutions returned
        from solving two 1D problems (one for each Frenet dimension)
        :param fconst_0: a set of constraints over the initial state
        :param fconst_t: a set of constraints over the terminal state
        :param T: trajectory duration (sec.)
        :param time_samples: [sec] from 0 to T with step=self.dt
        :return: a tuple: (points-matrix of rows in the form [sx, sv, sa, dx, dv, da],
        poly-coefficients-matrix of rows in the form [c0_s, c1_s, ... c5_s, c0_d, ..., c5_d])
        """
        A = OC.QuinticPoly1D.time_constraints_matrix(T)
        A_inv = np.linalg.inv(A)

        # solve for dimesion d
        constraints_d = TensorOps.cartesian_product_matrix_rows(fconst_0.get_grid_d(), fconst_t.get_grid_d())
        poly_d = OC.QuinticPoly1D.solve(A_inv, constraints_d)
        solutions_d = OC.QuinticPoly1D.polyval_with_derivatives(poly_d, time_samples)

        # solve for dimesion s
        constraints_s = TensorOps.cartesian_product_matrix_rows(fconst_0.get_grid_s(), fconst_t.get_grid_s())
        poly_s = OC.QuinticPoly1D.solve(A_inv, constraints_s)
        solutions_s = OC.QuinticPoly1D.polyval_with_derivatives(poly_s, time_samples)

        return TensorOps.cartesian_product_matrix_rows(solutions_s, solutions_d), \
<<<<<<< HEAD
               TensorOps.cartesian_product_matrix_rows(poly_s, poly_d)

=======
               TensorOps.cartesian_product_matrix_rows(poly_s, poly_d)
>>>>>>> 81945376
<|MERGE_RESOLUTION|>--- conflicted
+++ resolved
@@ -8,21 +8,13 @@
     SV_STEPS, DX_OFFSET_MIN, DX_OFFSET_MAX, DX_STEPS, NUM_ALTERNATIVE_TRAJECTORIES, \
     TRAJECTORY_OBSTACLE_LOOKAHEAD, SX_OFFSET_MIN, SX_OFFSET_MAX
 from decision_making.src.messages.trajectory_parameters import TrajectoryCostParams
-<<<<<<< HEAD
-from decision_making.src.messages.visualization.trajectory_visualization_message import TrajectoryVisualizationMsg
-=======
->>>>>>> 81945376
 from decision_making.src.planning.trajectory.cost_function import SigmoidDynamicBoxObstacle
 from decision_making.src.planning.trajectory.optimal_control.frenet_constraints import FrenetConstraints
 from decision_making.src.planning.trajectory.optimal_control.optimal_control_utils import OptimalControlUtils as OC
 from decision_making.src.planning.trajectory.trajectory_planner import TrajectoryPlanner, SamplableTrajectory
 from decision_making.src.planning.types import FP_SX, FP_DX, C_V, FS_SV, \
     FS_SA, FS_SX, FS_DX, LIMIT_MIN, LIMIT_MAX, CartesianExtendedTrajectory, \
-<<<<<<< HEAD
-    CartesianTrajectories, FS_DV, FS_DA, CartesianExtendedState
-=======
     CartesianTrajectories, FS_DV, FS_DA, CartesianExtendedState, FrenetState
->>>>>>> 81945376
 from decision_making.src.planning.types import FrenetTrajectories, CartesianExtendedTrajectories, FrenetPoint
 from decision_making.src.planning.utils.frenet_serret_frame import FrenetSerret2DFrame
 from decision_making.src.planning.utils.math import Math
@@ -51,11 +43,6 @@
         fstates = np.hstack((fstates_s, fstates_d))
 
         # project from road coordinates to cartesian coordinate frame
-<<<<<<< HEAD
-        # TODO: currently acceleration is computed in ftrajectory_to_ctrajectory as pseudo-derivative
-        # TODO (cont.): so acceleration values here are wrong
-=======
->>>>>>> 81945376
         cstates = self.frenet_frame.ftrajectory_to_ctrajectory(fstates)
 
         return cstates
@@ -82,11 +69,7 @@
         ego_cartesian_state = np.array([state.ego_state.x, state.ego_state.y, state.ego_state.yaw, state.ego_state.v_x,
                                         state.ego_state.acceleration_lon, state.ego_state.curvature])
 
-<<<<<<< HEAD
-        ego_frenet_state = frenet.ctrajectory_to_ftrajectory(np.array([ego_cartesian_state]))[0]
-=======
         ego_frenet_state: FrenetState = frenet.cstate_to_fstate(ego_cartesian_state)
->>>>>>> 81945376
 
         # THIS HANDLES CURRENT STATES WHERE THE VEHICLE IS STANDING STILL
         if np.any(np.isnan(ego_frenet_state)):
@@ -99,30 +82,17 @@
         fconstraints_t0 = FrenetConstraints.from_state(ego_frenet_state)
 
         # define constraints for the terminal (goal) state
-<<<<<<< HEAD
-        goal_frenet_state = frenet.ctrajectory_to_ftrajectory(np.array([goal]))[0]
-
-        # TODO: Determine desired final state search grid - this should be fixed with introducing different T_s, T_d
-        sx_range = np.linspace(np.max((SX_OFFSET_MIN + goal_frenet_state[FS_SX], 0)),
-                               np.min((SX_OFFSET_MAX + goal_frenet_state[FS_SX], (len(frenet.O)-1) * frenet.ds)),
-=======
         goal_frenet_state: FrenetState = frenet.cstate_to_fstate(goal)
 
         # TODO: Determine desired final state search grid - this should be fixed with introducing different T_s, T_d
         sx_range = np.linspace(np.max((SX_OFFSET_MIN + goal_frenet_state[FS_SX], 0)),
                                np.min((SX_OFFSET_MAX + goal_frenet_state[FS_SX], (len(frenet.O) - 1) * frenet.ds)),
->>>>>>> 81945376
                                SX_STEPS)
         # sx_range = np.linspace(goal_frenet_state[FS_SX]  / 2, goal_frenet_state[FS_SX], SX_STEPS)
 
         sv_range = np.linspace(
-<<<<<<< HEAD
-            np.max((SV_OFFSET_MIN + goal_frenet_state[FS_SV], cost_params.velocity_limits[0])),
-            np.min((SV_OFFSET_MAX + goal_frenet_state[FS_SV], cost_params.velocity_limits[1])),
-=======
             np.max((SV_OFFSET_MIN + goal_frenet_state[FS_SV], cost_params.velocity_limits[LIMIT_MIN])),
             np.min((SV_OFFSET_MAX + goal_frenet_state[FS_SV], cost_params.velocity_limits[LIMIT_MAX])),
->>>>>>> 81945376
             SV_STEPS)
 
         dx_range = np.linspace(DX_OFFSET_MIN + goal_frenet_state[FS_DX],
@@ -139,14 +109,9 @@
         assert planning_horizon >= 0
 
         # solve problem in frenet-frame
-<<<<<<< HEAD
-        ftrajectories, poly_coefs = WerlingPlanner._solve_optimization(fconstraints_t0, fconstraints_tT, planning_horizon,
-                                                 planning_time_points)
-=======
         ftrajectories, poly_coefs = WerlingPlanner._solve_optimization(fconstraints_t0, fconstraints_tT,
                                                                        planning_horizon,
                                                                        planning_time_points)
->>>>>>> 81945376
 
         # filter resulting trajectories by velocity and acceleration
         ftrajectories_filtered, filtered_indices = self._filter_limits(ftrajectories, cost_params)
@@ -178,29 +143,17 @@
             poly_d_coefs=poly_coefs[filtered_indices[sorted_idxs[0]]][6:]
         )
 
-<<<<<<< HEAD
-        # splice alternative trajectories by skipping indices - for visualization
-=======
         # slice alternative trajectories by skipping indices - for visualization
->>>>>>> 81945376
         alternative_ids_skip_range = range(0, len(ctrajectories),
                                            max(int(len(ctrajectories) / NUM_ALTERNATIVE_TRAJECTORIES), 1))
 
         return samplable_trajectory, \
-<<<<<<< HEAD
-               ctrajectories[sorted_idxs[alternative_ids_skip_range], :, :(C_V+1)], \
-               trajectory_costs[sorted_idxs[alternative_ids_skip_range]]
-
-    @staticmethod
-    def _filter_limits(ftrajectories: FrenetTrajectories, cost_params: TrajectoryCostParams) -> (FrenetTrajectories, np.ndarray):
-=======
                ctrajectories[sorted_idxs[alternative_ids_skip_range], :, :(C_V + 1)], \
                trajectory_costs[sorted_idxs[alternative_ids_skip_range]]
 
     @staticmethod
     def _filter_limits(ftrajectories: FrenetTrajectories, cost_params: TrajectoryCostParams) -> (
     FrenetTrajectories, np.ndarray):
->>>>>>> 81945376
         """
         filters trajectories in their frenet-frame representation according to velocity and acceleration limits
         :param ftrajectories: Frenet-frame trajectories (tensor) of shape [t, p, 6] with t trajectories,
@@ -294,9 +247,4 @@
         solutions_s = OC.QuinticPoly1D.polyval_with_derivatives(poly_s, time_samples)
 
         return TensorOps.cartesian_product_matrix_rows(solutions_s, solutions_d), \
-<<<<<<< HEAD
-               TensorOps.cartesian_product_matrix_rows(poly_s, poly_d)
-
-=======
-               TensorOps.cartesian_product_matrix_rows(poly_s, poly_d)
->>>>>>> 81945376
+               TensorOps.cartesian_product_matrix_rows(poly_s, poly_d)