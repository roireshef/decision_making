--- conflicted
+++ resolved
@@ -6,11 +6,7 @@
 from decision_making.src.exceptions import NoValidTrajectoriesFound
 from decision_making.src.global_constants import WERLING_TIME_RESOLUTION, SX_STEPS, SV_OFFSET_MIN, SV_OFFSET_MAX, \
     SV_STEPS, DX_OFFSET_MIN, DX_OFFSET_MAX, DX_STEPS, TRAJECTORY_OBSTACLE_LOOKAHEAD, SX_OFFSET_MIN, SX_OFFSET_MAX, \
-<<<<<<< HEAD
-    TD_STEPS, LAT_ACC_LIMITS
-=======
-    DEVIATION_FROM_GOAL_LAT_FACTOR
->>>>>>> 19084697
+    TD_STEPS, LAT_ACC_LIMITS, DEVIATION_FROM_GOAL_LAT_FACTOR
 from decision_making.src.messages.trajectory_parameters import TrajectoryCostParams
 from decision_making.src.planning.trajectory.cost_function import SigmoidDynamicBoxObstacle
 from decision_making.src.planning.trajectory.optimal_control.frenet_constraints import FrenetConstraints
@@ -135,7 +131,6 @@
         lon_plan_horizon = Math.round_to_step(lon_plan_horizon, self.dt)
 
         # planning is done on the time dimension relative to an anchor (currently the timestamp of the ego vehicle)
-<<<<<<< HEAD
         # so time points are from t0 = 0 until some T (lon_plan_horizon)
         planning_time_points = np.arange(self.dt, lon_plan_horizon + np.finfo(np.float16).eps, self.dt)
 
@@ -146,12 +141,6 @@
 
         assert lon_plan_horizon >= low_bound_lat_plan_horizon
 
-=======
-        # so time points are from t0 = 0 until some T (planning_horizon)
-        planning_horizon = goal_time - state.ego_state.timestamp_in_sec
-        planning_time_points = np.arange(self.dt, planning_horizon + np.finfo(np.float16).eps, self.dt)
-        assert planning_horizon >= 0
->>>>>>> 19084697
         self._logger.debug('WerlingPlanner is planning from %s (frenet) to %s (frenet) in %s seconds' %
                            (NumpyUtils.str_log(ego_frenet_state), NumpyUtils.str_log(goal_frenet_state),
                             lon_plan_horizon))
@@ -229,13 +218,8 @@
         return np.argwhere(conforms).flatten()
 
     @staticmethod
-<<<<<<< HEAD
     def _compute_cost(ctrajectories: CartesianExtendedTrajectories, ftrajectories: FrenetTrajectories2D, state: State,
-                      goal_in_frenet: FrenetPoint, params: TrajectoryCostParams, global_time_samples: np.ndarray,
-=======
-    def _compute_cost(ctrajectories: CartesianExtendedTrajectories, ftrajectories: FrenetTrajectories, state: State,
                       goal_in_frenet: FrenetState, params: TrajectoryCostParams, global_time_samples: np.ndarray,
->>>>>>> 19084697
                       predictor: Predictor) -> np.ndarray:
         """
         Takes trajectories (in both frenet-frame repr. and cartesian-frame repr.) and computes a cost for each one
