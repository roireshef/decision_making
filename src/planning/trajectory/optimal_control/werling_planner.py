--- conflicted
+++ resolved
@@ -5,12 +5,7 @@
 
 from decision_making.src.exceptions import NoValidTrajectoriesFound
 from decision_making.src.global_constants import WERLING_TIME_RESOLUTION, SX_STEPS, SV_OFFSET_MIN, SV_OFFSET_MAX, \
-<<<<<<< HEAD
-    SV_STEPS, DX_OFFSET_MIN, DX_OFFSET_MAX, DX_STEPS, NUM_ALTERNATIVE_TRAJECTORIES, \
-    TRAJECTORY_OBSTACLE_LOOKAHEAD, SX_OFFSET_MIN, SX_OFFSET_MAX, TD_STEPS, A_LAT_MAX
-=======
-    SV_STEPS, DX_OFFSET_MIN, DX_OFFSET_MAX, DX_STEPS, TRAJECTORY_OBSTACLE_LOOKAHEAD, SX_OFFSET_MIN, SX_OFFSET_MAX
->>>>>>> 24afece3
+    SV_STEPS, DX_OFFSET_MIN, DX_OFFSET_MAX, DX_STEPS, TRAJECTORY_OBSTACLE_LOOKAHEAD, SX_OFFSET_MIN, SX_OFFSET_MAX, TD_STEPS, A_LAT_MAX
 from decision_making.src.messages.trajectory_parameters import TrajectoryCostParams
 from decision_making.src.planning.trajectory.cost_function import SigmoidDynamicBoxObstacle
 from decision_making.src.planning.trajectory.optimal_control.frenet_constraints import FrenetConstraints
@@ -18,12 +13,7 @@
 from decision_making.src.planning.trajectory.trajectory_planner import TrajectoryPlanner, SamplableTrajectory
 from decision_making.src.planning.types import FP_SX, FP_DX, C_V, FS_SV, \
     FS_SA, FS_SX, FS_DX, LIMIT_MIN, LIMIT_MAX, CartesianExtendedTrajectory, \
-<<<<<<< HEAD
-    CartesianTrajectories, FS_DV, FS_DA, CartesianExtendedState, FrenetState, \
-    FS_1D_LEN, FS_X
-=======
-    CartesianTrajectories, FS_DV, FS_DA, CartesianExtendedState, FrenetState, C_A, C_K
->>>>>>> 24afece3
+    CartesianTrajectories, FS_DV, FS_DA, CartesianExtendedState, FrenetState, C_A, C_K, FS_1D_LEN, FS_X
 from decision_making.src.planning.types import FrenetTrajectories, CartesianExtendedTrajectories, FrenetPoint
 from decision_making.src.planning.utils.frenet_serret_frame import FrenetSerret2DFrame
 from decision_making.src.planning.utils.math import Math
@@ -133,7 +123,6 @@
         lon_plan_horizon = Math.round_to_step(lon_plan_horizon, self.dt)
 
         # planning is done on the time dimension relative to an anchor (currently the timestamp of the ego vehicle)
-<<<<<<< HEAD
         # so time points are from t0 = 0 until some T (lon_plan_horizon)
         planning_time_points = np.arange(self.dt, lon_plan_horizon + np.finfo(np.float16).eps, self.dt)
 
@@ -144,16 +133,11 @@
 
         assert lon_plan_horizon >= low_bound_lat_plan_horizon
 
-        lat_plan_horizon_vals = WerlingPlanner._create_lat_horizon_grid(lon_plan_horizon, low_bound_lat_plan_horizon, self.dt)
-=======
-        # so time points are from t0 = 0 until some T (planning_horizon)
-        planning_horizon = goal_time - state.ego_state.timestamp_in_sec
-        planning_time_points = np.arange(self.dt, planning_horizon, self.dt)
-        assert planning_horizon >= 0
         self._logger.debug('WerlingPlanner is planning from %s (frenet) to %s (frenet) in %s seconds' %
                            (NumpyUtils.str_log(ego_frenet_state), NumpyUtils.str_log(goal_frenet_state),
-                            planning_horizon))
->>>>>>> 24afece3
+                            lon_plan_horizon))
+
+        lat_plan_horizon_vals = WerlingPlanner._create_lat_horizon_grid(lon_plan_horizon, low_bound_lat_plan_horizon, self.dt)
 
         # solve problem in frenet-frame
         ftrajectories, poly_coefs, poly_lat_horizons = WerlingPlanner._solve_optimization(fconstraints_t0, fconstraints_tT,
@@ -169,16 +153,7 @@
         ctrajectories_filtered = ctrajectories[filtered_indices]
         ftrajectories_filtered = ftrajectories[filtered_indices]
 
-<<<<<<< HEAD
-        if ftrajectories_filtered is None or len(ftrajectories_filtered) == 0:
-            min_vel, max_vel = np.min(ftrajectories[:, :, FS_SV]), np.max(ftrajectories[:, :, FS_SV])
-            min_acc, max_acc = np.min(ftrajectories[:, :, FS_SA]), np.max(ftrajectories[:, :, FS_SA])
-            raise NoValidTrajectoriesFound("No valid trajectories found. time: %f, goal: %s, state: %s. "
-                                           "planned velocities range [%s, %s]. planned accelerations range [%s, %s]" %
-                                           (lon_plan_horizon, goal, state, min_vel, max_vel, min_acc, max_acc))
-=======
         self._logger.debug("TP has found %d valid trajectories to choose from", len(ctrajectories_filtered))
->>>>>>> 24afece3
 
         if len(ctrajectories_filtered) == 0:
             lat_acc = ctrajectories[:, :, C_V] ** 2 * ctrajectories[:, :, C_K]
@@ -186,7 +161,7 @@
                                            "planned velocities range [%s, %s] (limits: %s); "
                                            "planned lon. accelerations range [%s, %s] (limits: %s); "
                                            "planned lat. accelerations range [%s, %s] (limits: %s); " %
-                                           (planning_horizon, NumpyUtils.str_log(goal), str(state).replace('\n', ''),
+                                           (lon_plan_horizon, NumpyUtils.str_log(goal), str(state).replace('\n', ''),
                                             np.min(ctrajectories[:, :, C_V]), np.max(ctrajectories[:, :, C_V]),
                                             NumpyUtils.str_log(cost_params.velocity_limits),
                                             np.min(ctrajectories[:, :, C_A]), np.max(ctrajectories[:, :, C_A]),
@@ -204,7 +179,7 @@
         samplable_trajectory = SamplableWerlingTrajectory(
             timestamp=state.ego_state.timestamp_in_sec,
             lon_plan_horizon=lon_plan_horizon,
-            lat_plan_horizon=poly_lat_horizons[filtered_indices[sorted_idxs[0]]],
+            lat_plan_horizon=poly_lat_horizons[filtered_indices[sorted_filtered_idxs[0]]],
             frenet_frame=frenet,
             poly_s_coefs=poly_coefs[filtered_indices[sorted_filtered_idxs[0]]][:6],
             poly_d_coefs=poly_coefs[filtered_indices[sorted_filtered_idxs[0]]][6:]
@@ -215,12 +190,7 @@
                filtered_trajectory_costs[sorted_filtered_idxs]
 
     @staticmethod
-<<<<<<< HEAD
-    def _filter_limits(ftrajectories: FrenetTrajectories, cost_params: TrajectoryCostParams) -> (
-            FrenetTrajectories, np.ndarray):
-=======
     def _filter_limits(ctrajectories: CartesianExtendedTrajectories, cost_params: TrajectoryCostParams) -> np.ndarray:
->>>>>>> 24afece3
         """
         Given a set of trajectories in Cartesian coordinate-frame, it validates them against the following limits:
         longitudinal velocity, longitudinal acceleration, lateral acceleration (via curvature and lon. velocity)
@@ -344,12 +314,11 @@
         array of the Td values associated with the polynomials)
         """
 
-<<<<<<< HEAD
         lon_time_samples = np.arange(dt, T_s + np.finfo(np.float16).eps, dt)
 
         # Define constraints
-        constraints_s = TensorOps.cartesian_product_matrix_rows(fconst_0.get_grid_s(), fconst_t.get_grid_s())
-        constraints_d = TensorOps.cartesian_product_matrix_rows(fconst_0.get_grid_d(), fconst_t.get_grid_d())
+        constraints_s = NumpyUtils.cartesian_product_matrix_rows(fconst_0.get_grid_s(), fconst_t.get_grid_s())
+        constraints_d = NumpyUtils.cartesian_product_matrix_rows(fconst_0.get_grid_d(), fconst_t.get_grid_d())
 
         # solve for dimension s
         poly_s = WerlingPlanner._get_werling_poly(constraints_s, T_s)
@@ -381,24 +350,10 @@
             solutions_d = np.vstack((solutions_d, solutions_d_td))
             poly_d = np.vstack((poly_d, poly_d_td))
 
-        solutions = TensorOps.cartesian_product_matrix_rows(solutions_s, solutions_d)
-        polynoms = TensorOps.cartesian_product_matrix_rows(poly_s, poly_d)
+        solutions = NumpyUtils.cartesian_product_matrix_rows(solutions_s, solutions_d)
+        polynoms = NumpyUtils.cartesian_product_matrix_rows(poly_s, poly_d)
 
         # Since the output is a cartesian product between the lat and lon solutions,Td values per polynom can be deduced.
         poly_lat_horizons = np.tile(np.repeat(T_d_vals, DX_STEPS), SX_STEPS)
 
-        return solutions, polynoms, poly_lat_horizons
-=======
-        # solve for dimesion d
-        constraints_d = NumpyUtils.cartesian_product_matrix_rows(fconst_0.get_grid_d(), fconst_t.get_grid_d())
-        poly_d = OC.QuinticPoly1D.solve(A_inv, constraints_d)
-        solutions_d = OC.QuinticPoly1D.polyval_with_derivatives(poly_d, time_samples)
-
-        # solve for dimesion s
-        constraints_s = NumpyUtils.cartesian_product_matrix_rows(fconst_0.get_grid_s(), fconst_t.get_grid_s())
-        poly_s = OC.QuinticPoly1D.solve(A_inv, constraints_s)
-        solutions_s = OC.QuinticPoly1D.polyval_with_derivatives(poly_s, time_samples)
-
-        return NumpyUtils.cartesian_product_matrix_rows(solutions_s, solutions_d), \
-               NumpyUtils.cartesian_product_matrix_rows(poly_s, poly_d)
->>>>>>> 24afece3
+        return solutions, polynoms, poly_lat_horizons