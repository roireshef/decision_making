from logging import Logger
from typing import Tuple

import numpy as np

from decision_making.src.exceptions import NoValidTrajectoriesFound
from decision_making.src.global_constants import WERLING_TIME_RESOLUTION, SX_STEPS, SV_OFFSET_MIN, SV_OFFSET_MAX, \
    SV_STEPS, DX_OFFSET_MIN, DX_OFFSET_MAX, DX_STEPS, NUM_ALTERNATIVE_TRAJECTORIES, \
    TRAJECTORY_OBSTACLE_LOOKAHEAD, SX_OFFSET_MIN, SX_OFFSET_MAX
from decision_making.src.messages.trajectory_parameters import TrajectoryCostParams
from decision_making.src.planning.trajectory.cost_function import SigmoidDynamicBoxObstacle
from decision_making.src.planning.trajectory.optimal_control.frenet_constraints import FrenetConstraints
from decision_making.src.planning.trajectory.optimal_control.optimal_control_utils import OptimalControlUtils as OC
from decision_making.src.planning.trajectory.trajectory_planner import TrajectoryPlanner, SamplableTrajectory
from decision_making.src.planning.types import FP_SX, FP_DX, C_V, FS_SV, \
    FS_SA, FS_SX, FS_DX, LIMIT_MIN, LIMIT_MAX, CartesianExtendedTrajectory, \
    CartesianTrajectories, FS_DV, FS_DA, CartesianExtendedState
from decision_making.src.planning.types import FrenetTrajectories, CartesianExtendedTrajectories, FrenetPoint
from decision_making.src.planning.utils.frenet_serret_frame import FrenetSerret2DFrame
from decision_making.src.planning.utils.math import Math
from decision_making.src.planning.utils.tensor_ops import TensorOps
from decision_making.src.prediction.predictor import Predictor
from decision_making.src.state.state import State


class SamplableWerlingTrajectory(SamplableTrajectory):
    def __init__(self, timestamp: float, max_sample_time: float, frenet_frame: FrenetSerret2DFrame,
                 poly_s_coefs: np.ndarray, poly_d_coefs: np.ndarray):
        """To represent a trajectory that is a result of Werling planner, we store the frenet frame used and
        two polynomial coefficients vectors (for dimensions s and d)"""
        super().__init__(timestamp, max_sample_time)
        self.frenet_frame = frenet_frame
        self.poly_s_coefs = poly_s_coefs
        self.poly_d_coefs = poly_d_coefs

    def sample(self, time_points: np.ndarray) -> CartesianExtendedTrajectory:
        """ see base method """
        relative_time_points = time_points - self.timestamp

        # assign values from <time_points> in both s and d polynomials
        fstates_s = OC.QuinticPoly1D.polyval_with_derivatives(np.array([self.poly_s_coefs]), relative_time_points)[0]
        fstates_d = OC.QuinticPoly1D.polyval_with_derivatives(np.array([self.poly_d_coefs]), relative_time_points)[0]
        fstates = np.hstack((fstates_s, fstates_d))

        # project from road coordinates to cartesian coordinate frame
        # TODO: currently acceleration is computed in ftrajectory_to_ctrajectory as pseudo-derivative
        # TODO (cont.): so acceleration values here are wrong
        cstates = self.frenet_frame.ftrajectory_to_ctrajectory(fstates)

        return cstates


class WerlingPlanner(TrajectoryPlanner):
    def __init__(self, logger: Logger, predictor: Predictor, dt=WERLING_TIME_RESOLUTION):
        super().__init__(logger, predictor)
        self._dt = dt

    @property
    def dt(self):
        return self._dt

    def plan(self, state: State, reference_route: np.ndarray, goal: CartesianExtendedState, goal_time: float,
             cost_params: TrajectoryCostParams) -> Tuple[SamplableTrajectory, CartesianTrajectories, np.ndarray]:
        """ see base class """
        # create road coordinate-frame
        frenet = FrenetSerret2DFrame(reference_route)

        # The reference_route, the goal, ego and the dynamic objects are given in the global coordinate-frame.
        # The vehicle doesn't need to lay parallel to the road.
        ego_cartesian_state = np.array([state.ego_state.x, state.ego_state.y, state.ego_state.yaw, state.ego_state.v_x,
                                        state.ego_state.acceleration_lon, state.ego_state.curvature])

        ego_frenet_state = frenet.ctrajectory_to_ftrajectory(np.array([ego_cartesian_state]))[0]

        # THIS HANDLES CURRENT STATES WHERE THE VEHICLE IS STANDING STILL
        if np.any(np.isnan(ego_frenet_state)):
            self._logger.warning("Werling planner tried to convert current EgoState from cartesian-frame (%s)"
                                 "to frenet-frame (%s) and encoutered nan values. Those values are zeroed by default",
                                 str(ego_cartesian_state), str(ego_frenet_state))
            ego_frenet_state[np.isnan(ego_frenet_state)] = 0.0

        # define constraints for the initial state
        fconstraints_t0 = FrenetConstraints.from_state(ego_frenet_state)

        # define constraints for the terminal (goal) state
        goal_frenet_state = frenet.ctrajectory_to_ftrajectory(np.array([goal]))[0]

        # TODO: Determine desired final state search grid - this should be fixed with introducing different T_s, T_d
        sx_range = np.linspace(np.max((SX_OFFSET_MIN + goal_frenet_state[FS_SX], 0)) / 2,
                               np.min((SX_OFFSET_MAX + goal_frenet_state[FS_SX], (len(frenet.O)-1) * frenet.ds)),
                               SX_STEPS)
        # sx_range = np.linspace(goal_frenet_state[FS_SX]  / 2, goal_frenet_state[FS_SX], SX_STEPS)

        sv_range = np.linspace(
            np.max((SV_OFFSET_MIN + goal_frenet_state[FS_SV], cost_params.velocity_limits[0])),
            np.min((SV_OFFSET_MAX + goal_frenet_state[FS_SV], cost_params.velocity_limits[1])),
            SV_STEPS)

        dx_range = np.linspace(DX_OFFSET_MIN + goal_frenet_state[FS_DX],
                               DX_OFFSET_MAX + goal_frenet_state[FS_DX],
                               DX_STEPS)

        fconstraints_tT = FrenetConstraints(sx=sx_range, sv=sv_range, sa=goal_frenet_state[FS_SA],
                                            dx=dx_range, dv=goal_frenet_state[FS_DV], da=goal_frenet_state[FS_DA])

        # TODO: Understand what's the best resolution for cases of planning_horizon<0
        # planning is done on the time dimension relative to an anchor (currently the timestamp of the ego vehicle)
        # so time points are from t0 = 0 until some T (planning_horizon)
        planning_horizon = goal_time - state.ego_state.timestamp_in_sec
        planning_time_points = np.arange(0.0, planning_horizon, self.dt)
        assert planning_horizon >= 0

        # solve problem in frenet-frame
<<<<<<< HEAD
        ftrajectories, poly_coefs = self._solve_optimization(fconstraints_t0, fconstraints_tT, planning_horizon,
=======
        ftrajectories, poly_coefs = WerlingPlanner._solve_optimization(fconstraints_t0, fconstraints_tT, planning_horizon,
>>>>>>> 74bdf635
                                                 planning_time_points)

        # filter resulting trajectories by velocity and acceleration
        ftrajectories_filtered, filtered_indices = self._filter_limits(ftrajectories, cost_params)

        self._logger.debug("TP has found %d valid trajectories to choose from", len(ftrajectories_filtered))

        if ftrajectories_filtered is None or len(ftrajectories_filtered) == 0:
            min_vel, max_vel = np.min(ftrajectories[:, :, FS_SV]), np.max(ftrajectories[:, :, FS_SV])
            min_acc, max_acc = np.min(ftrajectories[:, :, FS_SA]), np.max(ftrajectories[:, :, FS_SA])
            raise NoValidTrajectoriesFound("No valid trajectories found. time: %f, goal: %s, state: %s. "
                                           "planned velocities range [%s, %s]. planned accelerations range [%s, %s]",
                                           planning_horizon, goal, state, min_vel, max_vel, min_acc, max_acc)

        # project trajectories from frenet-frame to vehicle's cartesian frame
        ctrajectories = frenet.ftrajectories_to_ctrajectories(ftrajectories_filtered)

        # compute trajectory costs at sampled times
        global_time_sample = planning_time_points + state.ego_state.timestamp_in_sec
        trajectory_costs = self._compute_cost(ctrajectories, ftrajectories_filtered, state, goal_frenet_state,
                                              cost_params, global_time_sample, self._predictor)

        sorted_idxs = trajectory_costs.argsort()

        samplable_trajectory = SamplableWerlingTrajectory(
            timestamp=state.ego_state.timestamp_in_sec,
            max_sample_time=state.ego_state.timestamp_in_sec + planning_horizon,
            frenet_frame=frenet,
            poly_s_coefs=poly_coefs[filtered_indices[sorted_idxs[0]]][:6],
            poly_d_coefs=poly_coefs[filtered_indices[sorted_idxs[0]]][6:]
        )

        # splice alternative trajectories by skipping indices - for visualization
        alternative_ids_skip_range = range(0, len(ctrajectories),
                                           max(int(len(ctrajectories) / NUM_ALTERNATIVE_TRAJECTORIES), 1))

        return samplable_trajectory, \
               ctrajectories[sorted_idxs[alternative_ids_skip_range], :, :(C_V+1)], \
               trajectory_costs[sorted_idxs[alternative_ids_skip_range]]

    @staticmethod
    def _filter_limits(ftrajectories: FrenetTrajectories, cost_params: TrajectoryCostParams) -> (FrenetTrajectories, np.ndarray):
        """
        filters trajectories in their frenet-frame representation according to velocity and acceleration limits
        :param ftrajectories: Frenet-frame trajectories (tensor) of shape [t, p, 6] with t trajectories,
        p points in each, and 6 frenet-frame axes
        :param cost_params: A CostParams instance specifying the required limitations
        :return: (a tensor of valid trajectories. shape is [reduced_t, p, 6], array of booleans - true if trajectory is
        valid, false if it breaks the limits.
        """
        conforms = np.all(
            (np.greater_equal(ftrajectories[:, :, FS_SV], cost_params.velocity_limits[LIMIT_MIN])) &
            (np.less_equal(ftrajectories[:, :, FS_SV], cost_params.velocity_limits[LIMIT_MAX])) &
            (np.greater_equal(ftrajectories[:, :, FS_SA], cost_params.acceleration_limits[LIMIT_MIN])) &
            (np.less_equal(ftrajectories[:, :, FS_SA], cost_params.acceleration_limits[LIMIT_MAX])), axis=1)
        return ftrajectories[conforms], np.argwhere(conforms).flatten()

    @staticmethod
    def _compute_cost(ctrajectories: CartesianExtendedTrajectories, ftrajectories: FrenetTrajectories, state: State,
                      goal_in_frenet: FrenetPoint, params: TrajectoryCostParams, global_time_samples: np.ndarray,
                      predictor: Predictor) -> np.ndarray:
        """
        Takes trajectories (in both frenet-frame repr. and cartesian-frame repr.) and computes a cost for each one
        :param ctrajectories: numpy tensor of trajectories in cartesian-frame
        :param ftrajectories: numpy tensor of trajectories in frenet-frame
        :param state: the state object (that includes obstacles, etc.)
        :param params: parameters for the cost function (from behavioral layer)
        :param global_time_samples: [sec] time samples for prediction (global, not relative)
        :param predictor: predictor instance to use to compute future localizations for DyanmicObjects
        :param goal_in_frenet: target state of ego
        :return: numpy array (1D) of the total cost per trajectory (in ctrajectories and ftrajectories)
        """
        # TODO: add jerk cost
        # TODO: handle dynamic objects?
        # TODO: max instead of sum? what if close_obstacles is empty?
        ''' OBSTACLES (Sigmoid cost from bounding-box) '''
        close_obstacles = \
            [SigmoidDynamicBoxObstacle.from_object(obs, params.obstacle_cost.k, params.obstacle_cost.offset,
                                                   global_time_samples, predictor)
             for obs in state.dynamic_objects
             if np.linalg.norm([obs.x - state.ego_state.x, obs.y - state.ego_state.y]) < TRAJECTORY_OBSTACLE_LOOKAHEAD]

        cost_per_obstacle = [obs.compute_cost(ctrajectories[:, :, 0:2]) for obs in close_obstacles]
        obstacles_costs = params.obstacle_cost.w * np.sum(cost_per_obstacle, axis=0)

        ''' SQUARED DISTANCE FROM GOAL SCORE '''
        # make theta_diff to be in [-pi, pi]
        last_fpoints = ftrajectories[:, -1, :]
        dist_from_goal_costs = \
            params.dist_from_goal_lon_sq_cost * np.square(last_fpoints[:, FS_SX] - goal_in_frenet[FP_SX]) + \
            params.dist_from_goal_lat_sq_cost * np.square(last_fpoints[:, FS_DX] - goal_in_frenet[FP_DX])
        dist_from_ref_costs = params.dist_from_ref_sq_cost * np.sum(np.power(ftrajectories[:, :, FS_DX], 2), axis=1)

        ''' DEVIATIONS FROM LANE/SHOULDER/ROAD '''
        deviations_costs = np.zeros(ftrajectories.shape[0])

        # add to deviations_costs the costs of deviations from the left [lane, shoulder, road]
        for exp in [params.left_lane_cost, params.left_shoulder_cost, params.left_road_cost]:
            left_offsets = ftrajectories[:, :, FS_DX] - exp.offset
            deviations_costs += np.mean(Math.clipped_sigmoid(left_offsets, exp.w, exp.k), axis=1)

        # add to deviations_costs the costs of deviations from the right [lane, shoulder, road]
        for exp in [params.right_lane_cost, params.right_shoulder_cost, params.right_road_cost]:
            right_offsets = np.negative(ftrajectories[:, :, FS_DX]) - exp.offset
            deviations_costs += np.mean(Math.clipped_sigmoid(right_offsets, exp.w, exp.k), axis=1)

        ''' TOTAL '''
        return obstacles_costs + dist_from_ref_costs + dist_from_goal_costs + deviations_costs

    @staticmethod
    def _solve_optimization(fconst_0: FrenetConstraints, fconst_t: FrenetConstraints, T: float,
                            time_samples: np.ndarray) -> Tuple[FrenetTrajectories, np.ndarray]:
        """
        Solves the two-point boundary value problem, given a set of constraints over the initial state
        and a set of constraints over the terminal state. The solution is a cartesian product of the solutions returned
        from solving two 1D problems (one for each Frenet dimension)
        :param fconst_0: a set of constraints over the initial state
        :param fconst_t: a set of constraints over the terminal state
        :param T: trajectory duration (sec.)
        :param time_samples: [sec] from 0 to T with step=self.dt
        :return: a tuple: (points-matrix of rows in the form [sx, sv, sa, dx, dv, da],
        poly-coefficients-matrix of rows in the form [c0_s, c1_s, ... c5_s, c0_d, ..., c5_d])
        """
        A = OC.QuinticPoly1D.time_constraints_matrix(T)
        A_inv = np.linalg.inv(A)

        # solve for dimesion d
        constraints_d = TensorOps.cartesian_product_matrix_rows(fconst_0.get_grid_d(), fconst_t.get_grid_d())
        poly_d = OC.QuinticPoly1D.solve(A_inv, constraints_d)
        solutions_d = OC.QuinticPoly1D.polyval_with_derivatives(poly_d, time_samples)

        # solve for dimesion s
        constraints_s = TensorOps.cartesian_product_matrix_rows(fconst_0.get_grid_s(), fconst_t.get_grid_s())
        poly_s = OC.QuinticPoly1D.solve(A_inv, constraints_s)
        solutions_s = OC.QuinticPoly1D.polyval_with_derivatives(poly_s, time_samples)

        return TensorOps.cartesian_product_matrix_rows(solutions_s, solutions_d), \
               TensorOps.cartesian_product_matrix_rows(poly_s, poly_d)

<|MERGE_RESOLUTION|>--- conflicted
+++ resolved
@@ -8,6 +8,7 @@
     SV_STEPS, DX_OFFSET_MIN, DX_OFFSET_MAX, DX_STEPS, NUM_ALTERNATIVE_TRAJECTORIES, \
     TRAJECTORY_OBSTACLE_LOOKAHEAD, SX_OFFSET_MIN, SX_OFFSET_MAX
 from decision_making.src.messages.trajectory_parameters import TrajectoryCostParams
+from decision_making.src.messages.visualization.trajectory_visualization_message import TrajectoryVisualizationMsg
 from decision_making.src.planning.trajectory.cost_function import SigmoidDynamicBoxObstacle
 from decision_making.src.planning.trajectory.optimal_control.frenet_constraints import FrenetConstraints
 from decision_making.src.planning.trajectory.optimal_control.optimal_control_utils import OptimalControlUtils as OC
@@ -111,11 +112,7 @@
         assert planning_horizon >= 0
 
         # solve problem in frenet-frame
-<<<<<<< HEAD
-        ftrajectories, poly_coefs = self._solve_optimization(fconstraints_t0, fconstraints_tT, planning_horizon,
-=======
         ftrajectories, poly_coefs = WerlingPlanner._solve_optimization(fconstraints_t0, fconstraints_tT, planning_horizon,
->>>>>>> 74bdf635
                                                  planning_time_points)
 
         # filter resulting trajectories by velocity and acceleration
