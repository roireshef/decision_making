from logging import Logger
from typing import Tuple

import numpy as np

from decision_making.src.exceptions import NoValidTrajectoriesFound
from decision_making.src.global_constants import WERLING_TIME_RESOLUTION, SX_STEPS, SV_OFFSET_MIN, SV_OFFSET_MAX, \
    SV_STEPS, DX_OFFSET_MIN, DX_OFFSET_MAX, DX_STEPS, NUM_ALTERNATIVE_TRAJECTORIES, \
    TRAJECTORY_OBSTACLE_LOOKAHEAD, SX_OFFSET_MIN, SX_OFFSET_MAX
from decision_making.src.messages.trajectory_parameters import TrajectoryCostParams
from decision_making.src.planning.trajectory.cost_function import SigmoidDynamicBoxObstacle
from decision_making.src.planning.trajectory.optimal_control.frenet_constraints import FrenetConstraints
from decision_making.src.planning.trajectory.optimal_control.optimal_control_utils import OptimalControlUtils as OC
from decision_making.src.planning.trajectory.trajectory_planner import TrajectoryPlanner, SamplableTrajectory
from decision_making.src.planning.types import FP_SX, FP_DX, C_V, FS_SV, \
    FS_SA, FS_SX, FS_DX, LIMIT_MIN, LIMIT_MAX, CartesianExtendedTrajectory, \
    CartesianTrajectories, FS_DV, FS_DA, CartesianExtendedState, FrenetState
from decision_making.src.planning.types import FrenetTrajectories, CartesianExtendedTrajectories, FrenetPoint
from decision_making.src.planning.utils.frenet_serret_frame import FrenetSerret2DFrame
from decision_making.src.planning.utils.math import Math
from decision_making.src.planning.utils.tensor_ops import TensorOps
from decision_making.src.prediction.predictor import Predictor
from decision_making.src.state.state import State


class SamplableWerlingTrajectory(SamplableTrajectory):
    def __init__(self, timestamp: float, max_sample_time: float, frenet_frame: FrenetSerret2DFrame,
                 poly_s_coefs: np.ndarray, poly_d_coefs: np.ndarray):
        """To represent a trajectory that is a result of Werling planner, we store the frenet frame used and
        two polynomial coefficients vectors (for dimensions s and d)"""
        super().__init__(timestamp, max_sample_time)
        self.frenet_frame = frenet_frame
        self.poly_s_coefs = poly_s_coefs
        self.poly_d_coefs = poly_d_coefs

    def sample(self, time_points: np.ndarray) -> CartesianExtendedTrajectory:
        """ see base method """
        relative_time_points = time_points - self.timestamp

        # assign values from <time_points> in both s and d polynomials
        fstates_s = OC.QuinticPoly1D.polyval_with_derivatives(np.array([self.poly_s_coefs]), relative_time_points)[0]
        fstates_d = OC.QuinticPoly1D.polyval_with_derivatives(np.array([self.poly_d_coefs]), relative_time_points)[0]
        fstates = np.hstack((fstates_s, fstates_d))

        # project from road coordinates to cartesian coordinate frame
        cstates = self.frenet_frame.ftrajectory_to_ctrajectory(fstates)

        return cstates


class WerlingPlanner(TrajectoryPlanner):
    def __init__(self, logger: Logger, predictor: Predictor, dt=WERLING_TIME_RESOLUTION):
        super().__init__(logger, predictor)
        self._dt = dt

    @property
    def dt(self):
        return self._dt

    def plan(self, state: State, reference_route: np.ndarray, goal: CartesianExtendedState, goal_time: float,
             cost_params: TrajectoryCostParams) -> Tuple[SamplableTrajectory, CartesianTrajectories, np.ndarray]:
        """ see base class """

        # create road coordinate-frame
        frenet = FrenetSerret2DFrame(reference_route)

        # The reference_route, the goal, ego and the dynamic objects are given in the global coordinate-frame.
        # The vehicle doesn't need to lay parallel to the road.
        ego_cartesian_state = np.array([state.ego_state.x, state.ego_state.y, state.ego_state.yaw, state.ego_state.v_x,
                                        state.ego_state.acceleration_lon, state.ego_state.curvature])

        ego_frenet_state: FrenetState = frenet.cstate_to_fstate(ego_cartesian_state)

        # THIS HANDLES CURRENT STATES WHERE THE VEHICLE IS STANDING STILL
        if np.any(np.isnan(ego_frenet_state)):
            self._logger.warning("Werling planner tried to convert current EgoState from cartesian-frame (%s)"
                                 "to frenet-frame (%s) and encoutered nan values. Those values are zeroed by default",
                                 str(ego_cartesian_state), str(ego_frenet_state))
            ego_frenet_state[np.isnan(ego_frenet_state)] = 0.0

        # define constraints for the initial state
        fconstraints_t0 = FrenetConstraints.from_state(ego_frenet_state)

        # define constraints for the terminal (goal) state
        goal_frenet_state: FrenetState = frenet.cstate_to_fstate(goal)

        # TODO: Determine desired final state search grid - this should be fixed with introducing different T_s, T_d
        sx_range = np.linspace(np.max((SX_OFFSET_MIN + goal_frenet_state[FS_SX], 0)),
                               np.min((SX_OFFSET_MAX + goal_frenet_state[FS_SX], (len(frenet.O) - 1) * frenet.ds)),
                               SX_STEPS)
        # sx_range = np.linspace(goal_frenet_state[FS_SX]  / 2, goal_frenet_state[FS_SX], SX_STEPS)

        sv_range = np.linspace(
            np.max((SV_OFFSET_MIN + goal_frenet_state[FS_SV], cost_params.velocity_limits[LIMIT_MIN])),
            np.min((SV_OFFSET_MAX + goal_frenet_state[FS_SV], cost_params.velocity_limits[LIMIT_MAX])),
            SV_STEPS)

        dx_range = np.linspace(DX_OFFSET_MIN + goal_frenet_state[FS_DX],
                               DX_OFFSET_MAX + goal_frenet_state[FS_DX],
                               DX_STEPS)

        fconstraints_tT = FrenetConstraints(sx=sx_range, sv=sv_range, sa=goal_frenet_state[FS_SA],
                                            dx=dx_range, dv=goal_frenet_state[FS_DV], da=goal_frenet_state[FS_DA])

        # planning is done on the time dimension relative to an anchor (currently the timestamp of the ego vehicle)
        # so time points are from t0 = 0 until some T (planning_horizon)
        planning_horizon = goal_time - state.ego_state.timestamp_in_sec
        planning_time_points = np.arange(self.dt, planning_horizon, self.dt)
        assert planning_horizon >= 0

        # solve problem in frenet-frame
        ftrajectories, poly_coefs = WerlingPlanner._solve_optimization(fconstraints_t0, fconstraints_tT,
                                                                       planning_horizon,
                                                                       planning_time_points)

        # filter resulting trajectories by velocity and acceleration
        ftrajectories_filtered, filtered_indices = self._filter_limits(ftrajectories, cost_params)

        self._logger.debug("TP has found %d valid trajectories to choose from", len(ftrajectories_filtered))

        if ftrajectories_filtered is None or len(ftrajectories_filtered) == 0:
            min_vel, max_vel = np.min(ftrajectories[:, :, FS_SV]), np.max(ftrajectories[:, :, FS_SV])
            min_acc, max_acc = np.min(ftrajectories[:, :, FS_SA]), np.max(ftrajectories[:, :, FS_SA])
            raise NoValidTrajectoriesFound("No valid trajectories found. time: %f, goal: %s, state: %s. "
                                           "planned velocities range [%s, %s]. planned accelerations range [%s, %s]" %
                                           (planning_horizon, goal, state, min_vel, max_vel, min_acc, max_acc))

        # project trajectories from frenet-frame to vehicle's cartesian frame
        ctrajectories: CartesianExtendedTrajectories = frenet.ftrajectories_to_ctrajectories(ftrajectories_filtered)

        # compute trajectory costs at sampled times
        global_time_sample = planning_time_points + state.ego_state.timestamp_in_sec
        trajectory_costs = self._compute_cost(ctrajectories, ftrajectories_filtered, state, goal_frenet_state,
                                              cost_params, global_time_sample, self._predictor)

        sorted_idxs = trajectory_costs.argsort()

        samplable_trajectory = SamplableWerlingTrajectory(
            timestamp=state.ego_state.timestamp_in_sec,
            max_sample_time=state.ego_state.timestamp_in_sec + planning_horizon,
            frenet_frame=frenet,
            poly_s_coefs=poly_coefs[filtered_indices[sorted_idxs[0]]][:6],
            poly_d_coefs=poly_coefs[filtered_indices[sorted_idxs[0]]][6:]
        )

        # slice alternative trajectories by skipping indices - for visualization
        alternative_ids_skip_range = range(0, len(ctrajectories),
                                           max(int(len(ctrajectories) / NUM_ALTERNATIVE_TRAJECTORIES), 1))

<<<<<<< HEAD
        return samplable_trajectory, \
               ctrajectories[sorted_idxs[alternative_ids_skip_range], :, :(C_V + 1)], \
               trajectory_costs[sorted_idxs[alternative_ids_skip_range]]
=======
        prediction_timestamps = np.arange(state.ego_state.timestamp_in_sec,
                                          state.ego_state.timestamp_in_sec + planning_horizon,
                                          VISUALIZATION_PREDICTION_RESOLUTION, float)

        # TODO: move this to visualizer.
        # Curently we are predicting the state at ego's timestamp and at the end of the traj execution time.
        predicted_states = self._predictor.predict_state(state=state, prediction_timestamps=prediction_timestamps)
        # predicted_states[0] is the current state
        # predicted_states[1] is the predicted state in the end of the execution of traj.
        debug_results = TrajectoryVisualizationMsg(reference_route,
                                                   ctrajectories[sorted_idxs[alternative_ids_skip_range], :, :C_V],
                                                   trajectory_costs[sorted_idxs[alternative_ids_skip_range]],
                                                   predicted_states[0],
                                                   predicted_states[1:],
                                                   planning_horizon)

        return ctrajectories[sorted_idxs[0], :, :C_V + 1], trajectory_costs[sorted_idxs[0]], debug_results
>>>>>>> b8a85d33

    @staticmethod
    def _filter_limits(ftrajectories: FrenetTrajectories, cost_params: TrajectoryCostParams) -> (
    FrenetTrajectories, np.ndarray):
        """
        filters trajectories in their frenet-frame representation according to velocity and acceleration limits
        :param ftrajectories: Frenet-frame trajectories (tensor) of shape [t, p, 6] with t trajectories,
        p points in each, and 6 frenet-frame axes
        :param cost_params: A CostParams instance specifying the required limitations
        :return: (a tensor of valid trajectories. shape is [reduced_t, p, 6], array of booleans - true if trajectory is
        valid, false if it breaks the limits.
        """
        conforms = np.all(
            (np.greater_equal(ftrajectories[:, :, FS_SV], cost_params.velocity_limits[LIMIT_MIN])) &
            (np.less_equal(ftrajectories[:, :, FS_SV], cost_params.velocity_limits[LIMIT_MAX])) &
            (np.greater_equal(ftrajectories[:, :, FS_SA], cost_params.acceleration_limits[LIMIT_MIN])) &
            (np.less_equal(ftrajectories[:, :, FS_SA], cost_params.acceleration_limits[LIMIT_MAX])), axis=1)
        return ftrajectories[conforms], np.argwhere(conforms).flatten()

    @staticmethod
    def _compute_cost(ctrajectories: CartesianExtendedTrajectories, ftrajectories: FrenetTrajectories, state: State,
                      goal_in_frenet: FrenetPoint, params: TrajectoryCostParams, global_time_samples: np.ndarray,
                      predictor: Predictor) -> np.ndarray:
        """
        Takes trajectories (in both frenet-frame repr. and cartesian-frame repr.) and computes a cost for each one
        :param ctrajectories: numpy tensor of trajectories in cartesian-frame
        :param ftrajectories: numpy tensor of trajectories in frenet-frame
        :param state: the state object (that includes obstacles, etc.)
        :param params: parameters for the cost function (from behavioral layer)
        :param global_time_samples: [sec] time samples for prediction (global, not relative)
        :param predictor: predictor instance to use to compute future localizations for DyanmicObjects
        :param goal_in_frenet: target state of ego
        :return: numpy array (1D) of the total cost per trajectory (in ctrajectories and ftrajectories)
        """
        # TODO: add jerk cost
        ''' OBSTACLES (Sigmoid cost from bounding-box) '''
        close_obstacles = \
            [SigmoidDynamicBoxObstacle.from_object(obs, params.obstacle_cost.k, params.obstacle_cost.offset,
                                                   global_time_samples, predictor)
             for obs in state.dynamic_objects
             if np.linalg.norm([obs.x - state.ego_state.x, obs.y - state.ego_state.y]) < TRAJECTORY_OBSTACLE_LOOKAHEAD]

        cost_per_obstacle = [obs.compute_cost(ctrajectories[:, :, 0:2]) for obs in close_obstacles]
        obstacles_costs = params.obstacle_cost.w * np.sum(cost_per_obstacle, axis=0)

        ''' SQUARED DISTANCE FROM GOAL SCORE '''
        # make theta_diff to be in [-pi, pi]
        last_fpoints = ftrajectories[:, -1, :]
        dist_from_goal_costs = \
            params.dist_from_goal_lon_sq_cost * np.square(last_fpoints[:, FS_SX] - goal_in_frenet[FP_SX]) + \
            params.dist_from_goal_lat_sq_cost * np.square(last_fpoints[:, FS_DX] - goal_in_frenet[FP_DX])
        dist_from_ref_costs = params.dist_from_ref_sq_cost * np.sum(np.power(ftrajectories[:, :, FS_DX], 2), axis=1)

        ''' DEVIATIONS FROM LANE/SHOULDER/ROAD '''
        deviations_costs = np.zeros(ftrajectories.shape[0])

        # add to deviations_costs the costs of deviations from the left [lane, shoulder, road]
        for exp in [params.left_lane_cost, params.left_shoulder_cost, params.left_road_cost]:
            left_offsets = ftrajectories[:, :, FS_DX] - exp.offset
            deviations_costs += np.mean(Math.clipped_sigmoid(left_offsets, exp.w, exp.k), axis=1)

        # add to deviations_costs the costs of deviations from the right [lane, shoulder, road]
        for exp in [params.right_lane_cost, params.right_shoulder_cost, params.right_road_cost]:
            right_offsets = np.negative(ftrajectories[:, :, FS_DX]) - exp.offset
            deviations_costs += np.mean(Math.clipped_sigmoid(right_offsets, exp.w, exp.k), axis=1)

        ''' TOTAL '''
        return obstacles_costs + dist_from_ref_costs + dist_from_goal_costs + deviations_costs

    @staticmethod
    def _solve_optimization(fconst_0: FrenetConstraints, fconst_t: FrenetConstraints, T: float,
                            time_samples: np.ndarray) -> Tuple[FrenetTrajectories, np.ndarray]:
        """
        Solves the two-point boundary value problem, given a set of constraints over the initial state
        and a set of constraints over the terminal state. The solution is a cartesian product of the solutions returned
        from solving two 1D problems (one for each Frenet dimension)
        :param fconst_0: a set of constraints over the initial state
        :param fconst_t: a set of constraints over the terminal state
        :param T: trajectory duration (sec.)
        :param time_samples: [sec] from 0 to T with step=self.dt
        :return: a tuple: (points-matrix of rows in the form [sx, sv, sa, dx, dv, da],
        poly-coefficients-matrix of rows in the form [c0_s, c1_s, ... c5_s, c0_d, ..., c5_d])
        """
        A = OC.QuinticPoly1D.time_constraints_matrix(T)
        A_inv = np.linalg.inv(A)

        # solve for dimesion d
        constraints_d = TensorOps.cartesian_product_matrix_rows(fconst_0.get_grid_d(), fconst_t.get_grid_d())
        poly_d = OC.QuinticPoly1D.solve(A_inv, constraints_d)
        solutions_d = OC.QuinticPoly1D.polyval_with_derivatives(poly_d, time_samples)

        # solve for dimesion s
        constraints_s = TensorOps.cartesian_product_matrix_rows(fconst_0.get_grid_s(), fconst_t.get_grid_s())
        poly_s = OC.QuinticPoly1D.solve(A_inv, constraints_s)
        solutions_s = OC.QuinticPoly1D.polyval_with_derivatives(poly_s, time_samples)

        return TensorOps.cartesian_product_matrix_rows(solutions_s, solutions_d), \
               TensorOps.cartesian_product_matrix_rows(poly_s, poly_d)<|MERGE_RESOLUTION|>--- conflicted
+++ resolved
@@ -147,29 +147,9 @@
         alternative_ids_skip_range = range(0, len(ctrajectories),
                                            max(int(len(ctrajectories) / NUM_ALTERNATIVE_TRAJECTORIES), 1))
 
-<<<<<<< HEAD
         return samplable_trajectory, \
                ctrajectories[sorted_idxs[alternative_ids_skip_range], :, :(C_V + 1)], \
                trajectory_costs[sorted_idxs[alternative_ids_skip_range]]
-=======
-        prediction_timestamps = np.arange(state.ego_state.timestamp_in_sec,
-                                          state.ego_state.timestamp_in_sec + planning_horizon,
-                                          VISUALIZATION_PREDICTION_RESOLUTION, float)
-
-        # TODO: move this to visualizer.
-        # Curently we are predicting the state at ego's timestamp and at the end of the traj execution time.
-        predicted_states = self._predictor.predict_state(state=state, prediction_timestamps=prediction_timestamps)
-        # predicted_states[0] is the current state
-        # predicted_states[1] is the predicted state in the end of the execution of traj.
-        debug_results = TrajectoryVisualizationMsg(reference_route,
-                                                   ctrajectories[sorted_idxs[alternative_ids_skip_range], :, :C_V],
-                                                   trajectory_costs[sorted_idxs[alternative_ids_skip_range]],
-                                                   predicted_states[0],
-                                                   predicted_states[1:],
-                                                   planning_horizon)
-
-        return ctrajectories[sorted_idxs[0], :, :C_V + 1], trajectory_costs[sorted_idxs[0]], debug_results
->>>>>>> b8a85d33
 
     @staticmethod
     def _filter_limits(ftrajectories: FrenetTrajectories, cost_params: TrajectoryCostParams) -> (
