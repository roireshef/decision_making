--- conflicted
+++ resolved
@@ -143,11 +143,7 @@
 
         # planning is done on the time dimension relative to an anchor (currently the timestamp of the ego vehicle)
         # so time points are from t0 = 0 until some T (lon_plan_horizon)
-<<<<<<< HEAD
-        planning_time_points = np.arange(self.dt, T_s + np.finfo(np.float16).eps, self.dt)
-=======
-        planning_time_points = np.arange(0, lon_plan_horizon + np.finfo(np.float16).eps, self.dt)
->>>>>>> 8653e3db
+        planning_time_points = np.arange(0, T_s + np.finfo(np.float16).eps, self.dt)
 
         # Latitudinal planning horizon(Td) lower bound, now approximated from x=a*t^2
         # TODO: determine tighter lower bound according to physical constraints and ego control limitations
