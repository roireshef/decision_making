--- conflicted
+++ resolved
@@ -144,19 +144,11 @@
 
         # compute trajectory costs at sampled times
         global_time_sample = planning_time_points + state.ego_state.timestamp_in_sec
-<<<<<<< HEAD
-        total_trajectory_costs, partial_costs = \
-            self._compute_cost(ctrajectories, ftrajectories_filtered, state, goal_frenet_state,
-                                              cost_params, global_time_sample, self._predictor, self.dt,
-                                              ego_cartesian_state, ego_frenet_state)
-
-        sorted_idxs = total_trajectory_costs.argsort()
-=======
-        filtered_trajectory_costs = self._compute_cost(ctrajectories_filtered, ftrajectories_filtered, state,
-                                                       goal_frenet_state, cost_params, global_time_sample, self._predictor)
+        filtered_trajectory_costs, partial_costs = \
+            self._compute_cost(ctrajectories_filtered, ftrajectories_filtered, state, goal_frenet_state, cost_params,
+                               global_time_sample, self._predictor, self.dt, ego_cartesian_state, ego_frenet_state)
 
         sorted_filtered_idxs = filtered_trajectory_costs.argsort()
->>>>>>> 5c5f15b6
 
         samplable_trajectory = SamplableWerlingTrajectory(
             timestamp=state.ego_state.timestamp_in_sec,
@@ -167,14 +159,9 @@
         )
 
         return samplable_trajectory, \
-<<<<<<< HEAD
-               ctrajectories[sorted_idxs[alternative_ids_skip_range], :, :(C_V + 1)], \
-               total_trajectory_costs[sorted_idxs[alternative_ids_skip_range]], \
-               np.array([costs[sorted_idxs[alternative_ids_skip_range]] for costs in partial_costs])
-=======
                ctrajectories_filtered[sorted_filtered_idxs, :, :(C_V + 1)], \
-               filtered_trajectory_costs[sorted_filtered_idxs]
->>>>>>> 5c5f15b6
+               filtered_trajectory_costs[sorted_filtered_idxs], \
+               np.array([costs[sorted_filtered_idxs] for costs in partial_costs])
 
     @staticmethod
     def _filter_limits(ctrajectories: CartesianExtendedTrajectories, cost_params: TrajectoryCostParams) -> np.ndarray:
