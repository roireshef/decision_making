from logging import Logger
from typing import Tuple

import numpy as np

from decision_making.src.exceptions import NoValidTrajectoriesFound
from decision_making.src.global_constants import WERLING_TIME_RESOLUTION, SX_STEPS, SV_OFFSET_MIN, SV_OFFSET_MAX, \
    SV_STEPS, DX_OFFSET_MIN, DX_OFFSET_MAX, DX_STEPS, VISUALIZATION_PREDICTION_RESOLUTION, NUM_ALTERNATIVE_TRAJECTORIES, \
    TRAJECTORY_OBSTACLE_LOOKAHEAD
from decision_making.src.messages.trajectory_parameters import TrajectoryCostParams
from decision_making.src.messages.visualization.trajectory_visualization_message import TrajectoryVisualizationMsg
from decision_making.src.planning.trajectory.cost_function import SigmoidDynamicBoxObstacle
from decision_making.src.planning.trajectory.optimal_control.frenet_constraints import FrenetConstraints
from decision_making.src.planning.trajectory.optimal_control.optimal_control_utils import OptimalControlUtils as OC
from decision_making.src.planning.trajectory.trajectory_planner import TrajectoryPlanner
from decision_making.src.planning.types import FP_SX, CURVE_YAW, FP_DX, C_X, C_Y, C_YAW, C_V, FS_SV, \
    FS_SA, FS_SX, FS_DX, LIMIT_MIN, LIMIT_MAX
from decision_making.src.planning.types import FrenetTrajectories, CartesianExtendedTrajectories, FrenetPoint
from decision_making.src.planning.utils.frenet_moving_frame import FrenetMovingFrame
from decision_making.src.planning.utils.math import Math
from decision_making.src.planning.utils.tensor_ops import TensorOps
from decision_making.src.prediction.predictor import Predictor
from decision_making.src.state.state import State


class WerlingPlanner(TrajectoryPlanner):
    def __init__(self, logger: Logger, predictor: Predictor, dt=WERLING_TIME_RESOLUTION):
        super().__init__(logger, predictor)
        self._dt = dt

    @property
    def dt(self):
        return self._dt

    def plan(self, state: State, reference_route: np.ndarray, goal: np.ndarray, goal_time: float,
             cost_params: TrajectoryCostParams) -> Tuple[np.ndarray, float, TrajectoryVisualizationMsg]:
        """ see base class """

        # create road coordinate-frame
        frenet = FrenetMovingFrame(reference_route)

        # The reference_route, the goal, ego and the dynamic objects are given in the global coordinate-frame.
        # The vehicle doesn't need to lay parallel to the road.
        ego_in_frenet = frenet.cpoint_to_fpoint(np.array([state.ego_state.x, state.ego_state.y]))
        ego_theta_diff = frenet.curve[0, CURVE_YAW] - state.ego_state.yaw

        # TODO: translate acceleration of initial state
        # define constraints for the initial state
        fconstraints_t0 = FrenetConstraints(sx=ego_in_frenet[FP_SX],
                                            sv=np.cos(ego_theta_diff) * state.ego_state.v_x +
                                               np.sin(ego_theta_diff) * state.ego_state.v_y,
                                            sa=0,
                                            dx=ego_in_frenet[FP_DX],
                                            dv=-np.sin(ego_theta_diff) * state.ego_state.v_x +
                                               np.cos(ego_theta_diff) * state.ego_state.v_y,
                                            da=0)

        # define constraints for the terminal (goal) state
        goal_in_frenet = frenet.cpoint_to_fpoint(goal[[C_X, C_Y]])
        goal_sx, goal_dx = goal_in_frenet[FP_SX], goal_in_frenet[FP_DX]

        goal_theta_diff = goal[C_YAW] - frenet.curve[frenet.sx_to_s_idx(goal_sx), CURVE_YAW]

        # TODO: Determine desired final state search grid - this should be fixed with introducing different T_s, T_d
        # sx_range = np.linspace(np.max((SX_OFFSET_MIN + goal_sx, 0)) / 2,
        #                        np.min((SX_OFFSET_MAX + goal_sx, frenet.length * frenet.resolution)),
        #                        SX_STEPS)
        sx_range = np.linspace(goal_sx / 2, goal_sx, SX_STEPS)

        sv_range = np.linspace(
            np.max((SV_OFFSET_MIN + np.cos(goal_theta_diff) * goal[C_V], cost_params.velocity_limits[0])),
            np.min((SV_OFFSET_MAX + np.cos(goal_theta_diff) * goal[C_V], cost_params.velocity_limits[1])),
            SV_STEPS)

        dx_range = np.linspace(DX_OFFSET_MIN + goal_dx,
                               DX_OFFSET_MAX + goal_dx,
                               DX_STEPS)
        dv = np.sin(goal_theta_diff) * goal[C_V]

        fconstraints_tT = FrenetConstraints(sx=sx_range, sv=sv_range, sa=0, dx=dx_range, dv=dv, da=0)

        # TODO: Understand what's the best resolution for cases of planning_horizon<0
        # planning is done on the time dimension relative to an anchor (currently the timestamp of the ego vehicle)
        # so time points are from t0 = 0 until some T (planning_horizon)
        planning_horizon = goal_time - state.ego_state.timestamp_in_sec
        planning_time_points = np.arange(0.0, planning_horizon, self.dt)
        assert planning_horizon >= 0

        # solve problem in frenet-frame
        ftrajectories, _ = self._solve_optimization(fconstraints_t0, fconstraints_tT, planning_horizon,
                                                    planning_time_points)

        # filter resulting trajectories by velocity and acceleration
        ftrajectories_filtered = self._filter_limits(ftrajectories, cost_params)

        self._logger.debug("TP has found %d valid trajectories to choose from", len(ftrajectories_filtered))

        if ftrajectories_filtered is None or len(ftrajectories_filtered) == 0:
            raise NoValidTrajectoriesFound("No valid trajectories found. time: %f, goal: %s, state: %s",
                                           planning_horizon, goal, state)

        # project trajectories from frenet-frame to vehicle's cartesian frame
        ctrajectories = frenet.ftrajectories_to_ctrajectories(ftrajectories_filtered)

        # compute trajectory costs at sampled times
        global_time_sample = planning_time_points + state.ego_state.timestamp_in_sec
        trajectory_costs = self._compute_cost(ctrajectories, ftrajectories_filtered, state, goal_in_frenet,
                                              cost_params, global_time_sample, self._predictor)

        sorted_idxs = trajectory_costs.argsort()

        alternative_ids_skip_range = range(0, len(ctrajectories),
                                           max(int(len(ctrajectories) / NUM_ALTERNATIVE_TRAJECTORIES), 1))

        prediction_timestamps = np.arange(state.ego_state.timestamp_in_sec,
                                          state.ego_state.timestamp_in_sec + planning_horizon,
                                          VISUALIZATION_PREDICTION_RESOLUTION, float)

        # TODO: move this to visualizer.
        # Curently we are predicting the state at ego's timestamp and at the end of the traj execution time.
        predicted_states = self._predictor.predict_state(state=state, prediction_timestamps=prediction_timestamps)
        # predicted_states[0] is the current state
        # predicted_states[1] is the predicted state in the end of the execution of traj.
        debug_results = TrajectoryVisualizationMsg(reference_route,
                                                   ctrajectories[sorted_idxs[alternative_ids_skip_range], :, :C_V],
                                                   trajectory_costs[sorted_idxs[alternative_ids_skip_range]],
                                                   predicted_states[0],
                                                   predicted_states[1:],
                                                   planning_horizon)

        return ctrajectories[sorted_idxs[0], :, :C_V + 1], trajectory_costs[sorted_idxs[0]], debug_results

    @staticmethod
    def _filter_limits(ftrajectories: FrenetTrajectories, cost_params: TrajectoryCostParams) -> FrenetTrajectories:
        """
        filters trajectories in their frenet-frame representation according to velocity and acceleration limits
        :param ftrajectories: Frenet-frame trajectories (tensor)
        :param cost_params: A CostParams instance specifying the required limitations
        :return: a tensor of valid trajectories. shape is [reduced_t, p, 6]
        """
        conforms = np.all(
            (np.greater_equal(ftrajectories[:, :, FS_SV], cost_params.velocity_limits[LIMIT_MIN])) &
            (np.less_equal(ftrajectories[:, :, FS_SV], cost_params.velocity_limits[LIMIT_MAX])) &
            (np.greater_equal(ftrajectories[:, :, FS_SA], cost_params.acceleration_limits[LIMIT_MIN])) &
            (np.less_equal(ftrajectories[:, :, FS_SA], cost_params.acceleration_limits[LIMIT_MAX])), axis=1)
        return ftrajectories[conforms]

    @staticmethod
    def _compute_cost(ctrajectories: CartesianExtendedTrajectories, ftrajectories: FrenetTrajectories, state: State,
                      goal_in_frenet: FrenetPoint, params: TrajectoryCostParams, global_time_samples: np.ndarray,
                      predictor: Predictor):
        """
        Takes trajectories (in both frenet-frame repr. and cartesian-frame repr.) and computes a cost for each one
        :param ctrajectories: numpy tensor of trajectories in cartesian-frame
        :param ftrajectories: numpy tensor of trajectories in frenet-frame
        :param state: the state object (that includes obstacles, etc.)
        :param params: parameters for the cost function (from behavioral layer)
        :param global_time_samples: [sec] time samples for prediction (global, not relative)
        :param predictor:
        :param goal_in_frenet: target state of ego
        :return:
        """
        # TODO: add jerk cost
        # TODO: handle dynamic objects?
        # TODO: max instead of sum? what if close_obstacles is empty?
        ''' OBSTACLES (Sigmoid cost from bounding-box) '''
        close_obstacles = \
            [SigmoidDynamicBoxObstacle.from_object(obs, params.obstacle_cost.k, params.obstacle_cost.offset,
                                                   global_time_samples, predictor)
             for obs in state.dynamic_objects
             if np.linalg.norm([obs.x - state.ego_state.x, obs.y - state.ego_state.y]) < TRAJECTORY_OBSTACLE_LOOKAHEAD]

        cost_per_obstacle = [obs.compute_cost(ctrajectories[:, :, 0:2]) for obs in close_obstacles]
        obstacles_costs = params.obstacle_cost.w * np.sum(cost_per_obstacle, axis=0)

        ''' SQUARED DISTANCE FROM GOAL SCORE '''
        # make theta_diff to be in [-pi, pi]
        last_fpoints = ftrajectories[:, -1, :]
        dist_from_goal_costs = \
            params.dist_from_goal_lon_sq_cost * np.square(last_fpoints[:, FS_SX] - goal_in_frenet[FP_SX]) + \
            params.dist_from_goal_lat_sq_cost * np.square(last_fpoints[:, FS_DX] - goal_in_frenet[FP_DX])
        dist_from_ref_costs = params.dist_from_ref_sq_cost * np.sum(np.power(ftrajectories[:, :, FS_DX], 2), axis=1)

        ''' DEVIATIONS FROM LANE/SHOULDER/ROAD '''
        deviations_costs = np.zeros(ftrajectories.shape[0])

        # add to deviations_costs the costs of deviations from the left [lane, shoulder, road]
        for exp in [params.left_lane_cost, params.left_shoulder_cost, params.left_road_cost]:
            left_offsets = ftrajectories[:, :, FS_DX] - exp.offset
            deviations_costs += np.mean(Math.clipped_sigmoid(left_offsets, exp.w, exp.k), axis=1)

        # add to deviations_costs the costs of deviations from the right [lane, shoulder, road]
        for exp in [params.right_lane_cost, params.right_shoulder_cost, params.right_road_cost]:
            right_offsets = np.negative(ftrajectories[:, :, FS_DX]) - exp.offset
            deviations_costs += np.mean(Math.clipped_sigmoid(right_offsets, exp.w, exp.k), axis=1)

        ''' TOTAL '''
        return obstacles_costs + dist_from_ref_costs + dist_from_goal_costs + deviations_costs

    def _solve_optimization(self, fconst_0: FrenetConstraints, fconst_t: FrenetConstraints, T: float,
                            time_samples: np.ndarray):
        """
        Solves the two-point boundary value problem, given a set of constraints over the initial state
        and a set of constraints over the terminal state. The solution is a cartesian product of the solutions returned
        from solving two 1D problems (one for each Frenet dimension)
        :param fconst_0: a set of constraints over the initial state
        :param fconst_t: a set of constraints over the terminal state
        :param T: trajectory duration (sec.)
        :param time_samples: [sec] from 0 to T with step=self.dt
        :return: a tuple: (points-matrix of rows in the form [sx, sv, sa, dx, dv, da],
        poly-coefficients-matrix of rows in the form [c0_s, c1_s, ... c5_s, c0_d, ..., c5_d])
        """
        A = OC.QuinticPoly1D.time_constraints_matrix(T)
        A_inv = np.linalg.inv(A)

        # solve for dimesion d
        constraints_d = TensorOps.cartesian_product_matrix_rows(fconst_0.get_grid_d(), fconst_t.get_grid_d())
        poly_d = OC.QuinticPoly1D.solve(A_inv, constraints_d)
        solutions_d = OC.QuinticPoly1D.polyval_with_derivatives(poly_d, time_samples)

        # solve for dimesion s
        constraints_s = TensorOps.cartesian_product_matrix_rows(fconst_0.get_grid_s(), fconst_t.get_grid_s())
        poly_s = OC.QuinticPoly1D.solve(A_inv, constraints_s)
        solutions_s = OC.QuinticPoly1D.polyval_with_derivatives(poly_s, time_samples)

<<<<<<< HEAD
        return TensorOps.cartesian_product_matrix_rows(solutions_s, solutions_d)
=======
        return (TensorOps.cartesian_product_matrix_rows(solutions_s, solutions_d), (poly_s, poly_d))

>>>>>>> aa20c698
<|MERGE_RESOLUTION|>--- conflicted
+++ resolved
@@ -223,9 +223,5 @@
         poly_s = OC.QuinticPoly1D.solve(A_inv, constraints_s)
         solutions_s = OC.QuinticPoly1D.polyval_with_derivatives(poly_s, time_samples)
 
-<<<<<<< HEAD
-        return TensorOps.cartesian_product_matrix_rows(solutions_s, solutions_d)
-=======
         return (TensorOps.cartesian_product_matrix_rows(solutions_s, solutions_d), (poly_s, poly_d))
 
->>>>>>> aa20c698
