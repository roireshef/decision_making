from logging import Logger
from numbers import Number
from typing import Union, Tuple

import numpy as np

from decision_making.src.exceptions import NoValidTrajectoriesFound
from decision_making.src.global_constants import *
from decision_making.src.messages.trajectory_parameters import TrajectoryCostParams
from decision_making.src.messages.visualization.trajectory_visualization_message import TrajectoryVisualizationMsg
from decision_making.src.planning.trajectory.cost_function import SigmoidDynamicBoxObstacle
from decision_making.src.planning.trajectory.optimal_control.optimal_control_utils import OptimalControlUtils as OC
from decision_making.src.planning.trajectory.trajectory_planner import TrajectoryPlanner, SamplableTrajectory
from decision_making.src.planning.utils.columns import *
from decision_making.src.planning.utils.math import Math
from decision_making.src.prediction.predictor import Predictor
from decision_making.src.state.state import State
from decision_making.src.planning.utils.frenet_moving_frame import FrenetMovingFrame


class SamplableWerlingTrajectory(SamplableTrajectory):
    def __init__(self, timestamp: float, frenet_frame: FrenetMovingFrame, poly_coefs: np.ndarray):
        """To represent a trajectory that is a result of Werling planner, we store the frenet frame used and
        two polynomial coefficients vectors (for dimensions s and d)"""
        super().__init__(timestamp)
        self.frenet_frame = frenet_frame
        self.poly_s_coefs = poly_coefs[:6]
        self.poly_d_coefs = poly_coefs[6:]

    def sample(self, time_points: np.ndarray) -> np.ndarray:
        """ see base method """
        poly_s_d = np.array([self.poly_s_coefs, self.poly_d_coefs])

        # assign values from <time_points> in both s and d polynomials
        fpoints = OC.QuinticPoly1D.polyval_with_derivatives(poly_s_d, time_points)[:, :, 0]  # [dx, sx] only

        # project from road coordinates to cartesian coordinate frame
        cpoints = np.apply_along_axis(func1d=self.frenet_frame.fpoint_to_cpoint, axis=1, arr=fpoints.transpose())
        return cpoints


class WerlingPlanner(TrajectoryPlanner):
    def __init__(self, logger: Logger, predictor: Predictor, dt=WERLING_TIME_RESOLUTION):
        super().__init__(logger, predictor)
        self._dt = dt

    @property
    def dt(self):
        return self._dt

    def plan(self, state: State, reference_route: np.ndarray, goal: np.ndarray, time: float,
             cost_params: TrajectoryCostParams) -> Tuple[SamplableWerlingTrajectory, float, TrajectoryVisualizationMsg]:
        """ see base class """
        # create road coordinate-frame
        frenet = FrenetMovingFrame(reference_route)

        # The reference_route, the goal, ego and the dynamic objects are given in the global coordinate-frame.
        # The vehicle doesn't need to lay parallel to the road.
        ego_in_frenet = frenet.cpoint_to_fpoint(np.array([state.ego_state.x, state.ego_state.y]))
        ego_theta_diff = frenet.curve[0, R_THETA] - state.ego_state.yaw

        # TODO: fix velocity jitters at the State level
        # ego_v_x = np.max((state.ego_state.v_x, 0))
        ego_v_x = state.ego_state.v_x
        ego_v_y = state.ego_state.v_y

        # TODO: translate velocity (better) and acceleration of initial state
        # define constraints for the initial state
        fconstraints_t0 = FrenetConstraints(ego_in_frenet[FP_SX],
                                            np.cos(ego_theta_diff) * ego_v_x + np.sin(ego_theta_diff) * ego_v_y,
                                            0,
                                            ego_in_frenet[FP_DX],
                                            -np.sin(ego_theta_diff) * ego_v_x + np.cos(ego_theta_diff) * ego_v_y,
                                            0)

        # define constraints for the terminal (goal) state
        goal_in_frenet = frenet.cpoint_to_fpoint(goal[[EGO_X, EGO_Y]])
        goal_sx, goal_dx = goal_in_frenet[0], goal_in_frenet[1]

        goal_theta_diff = goal[EGO_THETA] - frenet.curve[frenet.sx_to_s_idx(goal_sx), R_THETA]

        sx_range = np.linspace(np.max((SX_OFFSET_MIN + goal_sx, 0)),
                               np.min((SX_OFFSET_MAX + goal_sx, frenet.length * frenet.resolution)),
                               SX_STEPS)

        sv_range = np.linspace(
            np.max((SV_OFFSET_MIN + np.cos(goal_theta_diff) * goal[EGO_V], cost_params.velocity_limits[0])),
            np.min((SV_OFFSET_MAX + np.cos(goal_theta_diff) * goal[EGO_V], cost_params.velocity_limits[1])),
            SV_STEPS)

        dx_range = np.linspace(DX_OFFSET_MIN + goal_dx,
                               DX_OFFSET_MAX + goal_dx,
                               DX_STEPS)
        dv = np.sin(goal_theta_diff) * goal[EGO_V]

        fconstraints_tT = FrenetConstraints(sx_range, sv_range, 0, dx_range, dv, 0)

<<<<<<< HEAD
        relative_time = time - state.ego_state.timestamp_in_sec
=======
        # TODO: subtract the ego state seen by the behavioral planner. The planning horizon dictated by the BP
        # TODO: is relative to an older timestamp than the ego timestamp that is seen by the TP
        # TODO: also, handle delays and cases when time could be negative?
        time = global_goal_time - state.ego_state.timestamp_in_sec    # Fix that
>>>>>>> b9516a87

        # TODO: remove this assert
        assert relative_time >= 0

        time_samples = np.arange(0.0, relative_time, self.dt)
        # solve problem in frenet-frame
        ftrajectories, poly_coefs = self._solve_optimization(fconstraints_t0, fconstraints_tT, time_samples)

        # filter resulting trajectories by velocity and acceleration
        ftrajectories_filtered, filtered_indices = self._filter_limits(ftrajectories, cost_params)

        self._logger.debug("TP has found %d valid trajectories to choose from", len(ftrajectories_filtered))

        if ftrajectories_filtered is None or len(ftrajectories_filtered) == 0:
            raise NoValidTrajectoriesFound("No valid trajectories found. time: {}, goal: {}, state: {}"
                                           .format(relative_time, goal, state))

        # project trajectories from frenet-frame to vehicle's cartesian frame
        ctrajectories = frenet.ftrajectories_to_ctrajectories(ftrajectories_filtered)

        # compute trajectory costs
        trajectory_costs = self._compute_cost(ctrajectories, ftrajectories_filtered, state, goal_in_frenet,
                                              cost_params, time_samples, self._predictor)

        sorted_idxs = trajectory_costs.argsort()

        samplable_trajectory = SamplableWerlingTrajectory(
            timestamp=state.ego_state.timestamp_in_sec,
            frenet_frame=frenet,
            poly_coefs=poly_coefs[filtered_indices[sorted_idxs[0]]]
        )

        #TODO: move this to visualizer. Curently we are predicting the state at ego's timestamp and at the end of the traj execution time.
        ## VIZ BLOCK ##
        alternative_ids_skip_range = range(0, len(ctrajectories),
                                           max(int(len(ctrajectories) / NUM_ALTERNATIVE_TRAJECTORIES), 1))

<<<<<<< HEAD
        prediction_timestamps = np.arange(state.ego_state.timestamp_in_sec, state.ego_state.timestamp_in_sec + relative_time,
                                          VISUALIZATION_PREDICTION_RESOLUTION, float)

=======
        # TODO: we might want to replace the most recent timestamp with the current machine timestamp
        ego_timestamp_in_sec = state.ego_state.timestamp_in_sec
        objects_timestamp_in_sec = [state.dynamic_objects[x].timestamp_in_sec for x in
                                    range(len(state.dynamic_objects))]
        objects_timestamp_in_sec.append(ego_timestamp_in_sec)
        most_recent_timestamp = np.max(objects_timestamp_in_sec)

        prediction_timestamps = np.arange(most_recent_timestamp, state.ego_state.timestamp_in_sec + time,
                                          VISUALIZATION_PREDICTION_RESOLUTION, float)

        # TODO: move this to visualizer. Curently we are predicting the state at ego's timestamp and at the end of the traj execution time.
>>>>>>> b9516a87
        predicted_states = self._predictor.predict_state(state=state, prediction_timestamps=prediction_timestamps)
        # predicted_states[0] is the current state
        # predicted_states[1] is the predicted state in the end of the execution of traj.
        debug_results = TrajectoryVisualizationMsg(reference_route,
                                                   ctrajectories[sorted_idxs[alternative_ids_skip_range], :, :EGO_V],
                                                   trajectory_costs[sorted_idxs[alternative_ids_skip_range]],
                                                   predicted_states[0],
                                                   predicted_states[1:],
                                                   relative_time)
        ## END OF VIZ BLOCK ##

<<<<<<< HEAD
        return samplable_trajectory, trajectory_costs[sorted_idxs[0]], debug_results
=======
        return ctrajectories[sorted_idxs[0], :, :EGO_V + 1], trajectory_costs[sorted_idxs[0]], debug_results
>>>>>>> b9516a87

    @staticmethod
    def _filter_limits(ftrajectories: np.ndarray, cost_params: TrajectoryCostParams) -> (np.ndarray, np.ndarray):
        """
        filters trajectories in their frenet-frame representation according to velocity and acceleration limits
        :param ftrajectories: trajectories in frenet-frame. A numpy array of shape [t, p, 6] with t trajectories,
        p points in each, and 6 frenet-frame axes
        :param cost_params: A CostParams instance specifying the required limitations
        :return: a numpy array of valid trajectories. shape is [reduced_t, p, 6]
        """
        conforms = np.all((np.greater_equal(ftrajectories[:, :, F_SV], cost_params.velocity_limits[0])) &
                          (np.less_equal(ftrajectories[:, :, F_SV], cost_params.velocity_limits[1])) &
                          (np.greater_equal(ftrajectories[:, :, F_SA], cost_params.acceleration_limits[0])) &
                          (np.less_equal(ftrajectories[:, :, F_SA], cost_params.acceleration_limits[1])), axis=1)
        return ftrajectories[conforms], np.argwhere(conforms).flatten()

    @staticmethod
    def _compute_cost(ctrajectories: np.ndarray, ftrajectories: np.ndarray, state: State, goal_in_frenet: np.ndarray,
                      params: TrajectoryCostParams, time_samples: np.ndarray, predictor: Predictor):
        """
        Takes trajectories (in both frenet-frame repr. and cartesian-frame repr.) and computes a cost for each one
        :param ctrajectories: numpy tensor of trajectories in cartesian-frame
        :param ftrajectories: numpy tensor of trajectories in frenet-frame
        :param state: the state object (that includes obstacles, etc.)
        :param params: parameters for the cost function (from behavioral layer)
        :param time_samples: [sec] time samples for prediction (global, not relative)
        :param predictor:
        :param goal: target state of ego: (x, y, theta, yaw)
        :return:
        """
        # TODO: add jerk cost
        # TODO: handle dynamic objects?

        # TODO: max instead of sum? what if close_obstacles is empty?
        ''' OBSTACLES (Sigmoid cost from bounding-box) '''
        # TODO: validate that both obstacles and ego are in world coordinates. if not, change the filter cond.


        # TODO: verigy that we add the right timestamp. The planning horizon dictated by the BP
        # TODO: is relative to an older timestamp than the ego timestamp that is seen by the TP
        absolute_time_samples_in_sec = time_samples + state.ego_state.timestamp_in_sec

        close_obstacles = \
            [SigmoidDynamicBoxObstacle.from_object(obs, params.obstacle_cost.k, params.obstacle_cost.offset,
                                                   absolute_time_samples_in_sec, predictor)
             for obs in state.dynamic_objects
             if np.linalg.norm([obs.x - state.ego_state.x, obs.y - state.ego_state.y]) < TRAJECTORY_OBSTACLE_LOOKAHEAD]

        cost_per_obstacle = [obs.compute_cost(ctrajectories[:, :, 0:2]) for obs in close_obstacles]
        obstacles_costs = params.obstacle_cost.w * np.sum(cost_per_obstacle, axis=0)

        ''' SQUARED DISTANCE FROM GOAL SCORE '''
        # make theta_diff to be in [-pi, pi]
        last_fpoints = ftrajectories[:, -1, :]
        dist_from_goal_costs = \
            params.dist_from_goal_lon_sq_cost * np.square(last_fpoints[:, F_SX] - goal_in_frenet[FP_SX]) + \
            params.dist_from_goal_lat_sq_cost * np.square(last_fpoints[:, F_DX] - goal_in_frenet[FP_DX])
        dist_from_ref_costs = params.dist_from_ref_sq_cost * np.sum(np.power(ftrajectories[:, :, F_DX], 2), axis=1)

        ''' DEVIATIONS FROM LANE/SHOULDER/ROAD '''
        deviations_costs = np.zeros(ftrajectories.shape[0])

        # add to deviations_costs the costs of deviations from the left [lane, shoulder, road]
        for exp in [params.left_lane_cost, params.left_shoulder_cost, params.left_road_cost]:
            left_offsets = ftrajectories[:, :, F_DX] - exp.offset
            deviations_costs += np.mean(Math.clipped_sigmoid(left_offsets, exp.w, exp.k), axis=1)

        # add to deviations_costs the costs of deviations from the right [lane, shoulder, road]
        for exp in [params.right_lane_cost, params.right_shoulder_cost, params.right_road_cost]:
            right_offsets = np.negative(ftrajectories[:, :, F_DX]) - exp.offset
            deviations_costs += np.mean(Math.clipped_sigmoid(right_offsets, exp.w, exp.k), axis=1)

        ''' TOTAL '''
        return obstacles_costs + dist_from_ref_costs + dist_from_goal_costs + deviations_costs

    def _solve_optimization(self, fconst_0, fconst_t, T, time_samples) -> Tuple[np.ndarray, np.ndarray]:
        """
        Solves the two-point boundary value problem, given a set of constraints over the initial state
        and a set of constraints over the terminal state. The solution is a cartesian product of the solutions returned
        from solving two 1D problems (one for each Frenet dimension)
        :param fconst_0: a set of constraints over the initial state
        :param fconst_t: a set of constraints over the terminal state
        :param T: trajectory duration (sec.)
        :param time_samples: [sec] from 0 to T with step=self.dt
        :return: a tuple: (points-matrix of rows in the form [sx, sv, sa, dx, dv, da],
        poly-coefficients-matrix of rows in the form [c0_s, c1_s, ... c5_s, c0_d, ..., c5_d])
        """
        A = OC.QuinticPoly1D.time_constraints_matrix(T)
        A_inv = np.linalg.inv(A)

        # solve for dimesion d
        constraints_d = self._cartesian_product_rows(fconst_0.get_grid_d(), fconst_t.get_grid_d())
        poly_d = OC.QuinticPoly1D.solve(A_inv, constraints_d)
        solutions_d = OC.QuinticPoly1D.polyval_with_derivatives(poly_d, time_samples)

        # solve for dimesion s
        constraints_s = self._cartesian_product_rows(fconst_0.get_grid_s(), fconst_t.get_grid_s())
        poly_s = OC.QuinticPoly1D.solve(A_inv, constraints_s)
        solutions_s = OC.QuinticPoly1D.polyval_with_derivatives(poly_s, time_samples)

        return self._cartesian_product_rows(solutions_s, solutions_d), self._cartesian_product_rows(poly_s, poly_d)

    @staticmethod
    def _cartesian_product_rows(mat1: np.ndarray, mat2: np.ndarray):
        mat1_shape_for_tile = np.ones_like(mat1.shape)
        mat1_shape_for_tile[0] = len(mat1)
        return np.concatenate((np.repeat(mat1, len(mat2), axis=0), np.tile(mat2, tuple(mat1_shape_for_tile))),
                              axis=len(mat1.shape) - 1)


class FrenetConstraints:
    # this class stores in its fields values for grid-search over frenet-frame parameters for the werling planner
    def __init__(self, sx: Union[np.ndarray, Number], sv: Union[np.ndarray, Number], sa: Union[np.ndarray, Number],
                 dx: Union[np.ndarray, Number], dv: Union[np.ndarray, Number], da: Union[np.ndarray, Number]):
        self._sx = np.array(sx)
        self._sv = np.array(sv)
        self._sa = np.array(sa)
        self._dx = np.array(dx)
        self._dv = np.array(dv)
        self._da = np.array(da)

    def get_grid_s(self) -> np.ndarray:
        """
        Generates a grid (cartesian product) of all (position, velocity and acceleration) on dimension S
        :return: numpy array of shape [n, 3] where n is the resulting number of constraints
        """
        return np.array(np.meshgrid(self._sx, self._sv, self._sa)).T.reshape(-1, 3)

    def get_grid_d(self) -> np.ndarray:
        """
        Generates a grid (cartesian product) of all (position, velocity and acceleration) on dimension D
        :return: numpy array of shape [n, 3] where n is the resulting number of constraints
        """
        return np.array(np.meshgrid(self._dx, self._dv, self._da)).T.reshape(-1, 3)<|MERGE_RESOLUTION|>--- conflicted
+++ resolved
@@ -79,9 +79,11 @@
 
         goal_theta_diff = goal[EGO_THETA] - frenet.curve[frenet.sx_to_s_idx(goal_sx), R_THETA]
 
-        sx_range = np.linspace(np.max((SX_OFFSET_MIN + goal_sx, 0)),
-                               np.min((SX_OFFSET_MAX + goal_sx, frenet.length * frenet.resolution)),
-                               SX_STEPS)
+        # TODO: fix
+        # sx_range = np.linspace(np.max((SX_OFFSET_MIN + goal_sx, 0)) / 2,
+        #                        np.min((SX_OFFSET_MAX + goal_sx, frenet.length * frenet.resolution)),
+        #                        SX_STEPS)
+        sx_range = np.linspace(goal_sx / 2, goal_sx, SX_STEPS)
 
         sv_range = np.linspace(
             np.max((SV_OFFSET_MIN + np.cos(goal_theta_diff) * goal[EGO_V], cost_params.velocity_limits[0])),
@@ -95,14 +97,10 @@
 
         fconstraints_tT = FrenetConstraints(sx_range, sv_range, 0, dx_range, dv, 0)
 
-<<<<<<< HEAD
-        relative_time = time - state.ego_state.timestamp_in_sec
-=======
         # TODO: subtract the ego state seen by the behavioral planner. The planning horizon dictated by the BP
         # TODO: is relative to an older timestamp than the ego timestamp that is seen by the TP
         # TODO: also, handle delays and cases when time could be negative?
-        time = global_goal_time - state.ego_state.timestamp_in_sec    # Fix that
->>>>>>> b9516a87
+        relative_time = time - state.ego_state.timestamp_in_sec
 
         # TODO: remove this assert
         assert relative_time >= 0
@@ -140,11 +138,6 @@
         alternative_ids_skip_range = range(0, len(ctrajectories),
                                            max(int(len(ctrajectories) / NUM_ALTERNATIVE_TRAJECTORIES), 1))
 
-<<<<<<< HEAD
-        prediction_timestamps = np.arange(state.ego_state.timestamp_in_sec, state.ego_state.timestamp_in_sec + relative_time,
-                                          VISUALIZATION_PREDICTION_RESOLUTION, float)
-
-=======
         # TODO: we might want to replace the most recent timestamp with the current machine timestamp
         ego_timestamp_in_sec = state.ego_state.timestamp_in_sec
         objects_timestamp_in_sec = [state.dynamic_objects[x].timestamp_in_sec for x in
@@ -152,11 +145,10 @@
         objects_timestamp_in_sec.append(ego_timestamp_in_sec)
         most_recent_timestamp = np.max(objects_timestamp_in_sec)
 
-        prediction_timestamps = np.arange(most_recent_timestamp, state.ego_state.timestamp_in_sec + time,
+        prediction_timestamps = np.arange(most_recent_timestamp, state.ego_state.timestamp_in_sec + relative_time,
                                           VISUALIZATION_PREDICTION_RESOLUTION, float)
 
         # TODO: move this to visualizer. Curently we are predicting the state at ego's timestamp and at the end of the traj execution time.
->>>>>>> b9516a87
         predicted_states = self._predictor.predict_state(state=state, prediction_timestamps=prediction_timestamps)
         # predicted_states[0] is the current state
         # predicted_states[1] is the predicted state in the end of the execution of traj.
@@ -168,11 +160,7 @@
                                                    relative_time)
         ## END OF VIZ BLOCK ##
 
-<<<<<<< HEAD
         return samplable_trajectory, trajectory_costs[sorted_idxs[0]], debug_results
-=======
-        return ctrajectories[sorted_idxs[0], :, :EGO_V + 1], trajectory_costs[sorted_idxs[0]], debug_results
->>>>>>> b9516a87
 
     @staticmethod
     def _filter_limits(ftrajectories: np.ndarray, cost_params: TrajectoryCostParams) -> (np.ndarray, np.ndarray):
