--- conflicted
+++ resolved
@@ -108,12 +108,8 @@
         planning_time_points = np.arange(self.dt, planning_horizon, self.dt)
         assert planning_horizon >= 0
         self._logger.debug('WerlingPlanner is planning from %s (frenet) to %s (frenet) in %s seconds' %
-                           (repr(ego_frenet_state).replace('\n', ''), repr(goal_frenet_state).replace('\n', ''),
+                           (NumpyUtils.str_log(ego_frenet_state), NumpyUtils.str_log(goal_frenet_state),
                             planning_horizon))
-
-        self._logger.debug("Werling planner is planning according to the following constraints: "
-                           "Initial Constraint: %s; Terminal Constraint set: %s" % (fconstraints_t0, fconstraints_tT))
-
 
         # solve problem in frenet-frame
         ftrajectories, poly_coefs = WerlingPlanner._solve_optimization(fconstraints_t0, fconstraints_tT,
@@ -130,7 +126,6 @@
 
         self._logger.debug("TP has found %d valid trajectories to choose from", len(ctrajectories_filtered))
 
-<<<<<<< HEAD
         if ctrajectories_filtered is None or len(ctrajectories_filtered) == 0:
             raise NoValidTrajectoriesFound("No valid trajectories found. time: %f, goal: %s, state: %s. "
                                            "planned velocities range [%s, %s], "
@@ -140,23 +135,6 @@
                                             np.min(ctrajectories[:, :, C_V]), np.max(ctrajectories[:, :, C_V]),
                                             np.min(ctrajectories[:, :, C_A]), np.max(ctrajectories[:, :, C_A]),
                                             np.min(ctrajectories[:, :, C_K]), np.max(ctrajectories[:, :, C_K])))
-=======
-        if ftrajectories_filtered is None or len(ftrajectories_filtered) == 0:
-            min_vel, max_vel = np.min(ftrajectories[:, :, FS_SV]), np.max(ftrajectories[:, :, FS_SV])
-            min_acc_s, max_acc_s = np.min(ftrajectories[:, :, FS_SA]), np.max(ftrajectories[:, :, FS_SA])
-            min_acc_d, max_acc_d = np.min(ftrajectories[:, :, FS_DA]), np.max(ftrajectories[:, :, FS_DA])
-            raise NoValidTrajectoriesFound("No valid trajectories found. time: %f, goal: %s, state: %s. "
-                                           "planned velocities range [%s, %s]; "
-                                           "planned lon. accelerations range [%s, %s]; "
-                                           "planned lat. accelerations range [%s, %s]; " %
-                                           (planning_horizon, NumpyUtils.str_log(goal), state,
-                                            min_vel, max_vel,
-                                            min_acc_s, max_acc_s,
-                                            min_acc_d, max_acc_d))
-
-        # project trajectories from frenet-frame to vehicle's cartesian frame
-        ctrajectories: CartesianExtendedTrajectories = frenet.ftrajectories_to_ctrajectories(ftrajectories_filtered)
->>>>>>> a39308ae
 
         # compute trajectory costs at sampled times
         global_time_sample = planning_time_points + state.ego_state.timestamp_in_sec
