import time

import numpy as np
import traceback
from decision_making.src.infra.pubsub import PubSub
from common_data.interface.Rte_Types.python import Rte_Types_pubsub as pubsub_topics
from decision_making.src.exceptions import MsgDeserializationError, NoValidTrajectoriesFound, StateHasNotArrivedYet
from decision_making.src.global_constants import TRAJECTORY_TIME_RESOLUTION, TRAJECTORY_NUM_POINTS, \
    LOG_MSG_TRAJECTORY_PLANNER_MISSION_PARAMS, LOG_MSG_RECEIVED_STATE, \
    LOG_MSG_TRAJECTORY_PLANNER_TRAJECTORY_MSG, LOG_MSG_TRAJECTORY_PLANNER_IMPL_TIME, \
    TRAJECTORY_PLANNING_NAME_FOR_METRICS, MAX_TRAJECTORY_WAYPOINTS, TRAJECTORY_WAYPOINT_SIZE, \
    LOG_MSG_SCENE_STATIC_RECEIVED, VISUALIZATION_PREDICTION_RESOLUTION, MAX_NUM_POINTS_FOR_VIZ, \
    MAX_VIS_TRAJECTORIES_NUMBER, LOG_MSG_TRAJECTORY_PLAN_FROM_DESIRED, LOG_MSG_TRAJECTORY_PLAN_FROM_ACTUAL
from decision_making.src.infra.dm_module import DmModule
from decision_making.src.messages.scene_common_messages import Header, Timestamp, MapOrigin
from decision_making.src.messages.scene_static_message import SceneStatic
from decision_making.src.messages.trajectory_parameters import TrajectoryParams
from decision_making.src.messages.trajectory_plan_message import TrajectoryPlan, DataTrajectoryPlan
from decision_making.src.messages.visualization.trajectory_visualization_message import TrajectoryVisualizationMsg, \
    PredictionsVisualization, DataTrajectoryVisualization
from decision_making.src.planning.trajectory.trajectory_planner import TrajectoryPlanner, SamplableTrajectory
from decision_making.src.planning.trajectory.trajectory_planning_strategy import TrajectoryPlanningStrategy
from decision_making.src.planning.types import CartesianExtendedState, CartesianTrajectories, FP_SX, C_Y, FS_DX, \
    FS_SX
from decision_making.src.planning.utils.generalized_frenet_serret_frame import GeneralizedFrenetSerretFrame
from decision_making.src.planning.utils.localization_utils import LocalizationUtils
from decision_making.src.prediction.ego_aware_prediction.ego_aware_predictor import EgoAwarePredictor
from decision_making.src.scene.scene_static_model import SceneStaticModel
from decision_making.src.state.state import State
from decision_making.src.utils.metric_logger import MetricLogger
from logging import Logger
from typing import Dict


class TrajectoryPlanningFacade(DmModule):
    def __init__(self, pubsub: PubSub, logger: Logger,
                 strategy_handlers: Dict[TrajectoryPlanningStrategy, TrajectoryPlanner],
                 last_trajectory: SamplableTrajectory = None):
        """
        The trajectory planning facade handles trajectory planning requests and redirects them to the relevant planner
        :param pubsub: communication layer (DDS/LCM/...) instance
        :param logger: logger
        :param strategy_handlers: a dictionary of trajectory planners as strategy handlers - types are
        {TrajectoryPlanningStrategy: TrajectoryPlanner}
        :param last_trajectory: a representation of the last trajectory that was planned during self._periodic_action_impl
        """
        super().__init__(pubsub=pubsub, logger=logger)

        MetricLogger.init(TRAJECTORY_PLANNING_NAME_FOR_METRICS)

        self._strategy_handlers = strategy_handlers
        self._validate_strategy_handlers()
        self._last_trajectory = last_trajectory
        self._started_receiving_states = False

    def _start_impl(self):
        self.pubsub.subscribe(pubsub_topics.PubSubMessageTypes["UC_SYSTEM_TRAJECTORY_PARAMS"], None)
        self.pubsub.subscribe(pubsub_topics.PubSubMessageTypes["UC_SYSTEM_STATE"], None)
        self.pubsub.subscribe(pubsub_topics.PubSubMessageTypes["UC_SYSTEM_SCENE_STATIC"], None)

    def _stop_impl(self):
        self.pubsub.unsubscribe(pubsub_topics.PubSubMessageTypes["UC_SYSTEM_TRAJECTORY_PARAMS"])
        self.pubsub.unsubscribe(pubsub_topics.PubSubMessageTypes["UC_SYSTEM_STATE"])
        self.pubsub.unsubscribe(pubsub_topics.PubSubMessageTypes["UC_SYSTEM_SCENE_STATIC"])

    def _periodic_action_impl(self):
        """
        will execute planning using the implementation for the desired planning-strategy provided
        :return: no return value. results are published in self.__publish_results()
        """
        try:
            # Monitor execution time of a time-critical component (prints to logging at the end of method)
            start_time = time.time()

            state = self._get_current_state()

            scene_static = self._get_current_scene_static()
            SceneStaticModel.get_instance().set_scene_static(scene_static)

            params = self._get_mission_params()

            # Longitudinal planning horizon (Ts)
            lon_plan_horizon = params.time - state.ego_state.timestamp_in_sec

            self.logger.debug("input: target_state: %s", params.target_state)
            self.logger.debug("input: reference_route[0]: %s", params.reference_route.points[0])
            self.logger.debug("input: ego: pos: (x: %f y: %f)", state.ego_state.x, state.ego_state.y)
            self.logger.debug("input: ego: velocity: %s", state.ego_state.velocity)
            self.logger.debug("TrajectoryPlanningFacade is required to plan with time horizon = %s", lon_plan_horizon)
            self.logger.debug("state: %d objects detected", len(state.dynamic_objects))

            # Tests if actual localization is close enough to desired localization, and if it is, it starts planning
            # from the DESIRED localization rather than the ACTUAL one. This is due to the nature of planning with
            # Optimal Control and the fact it complies with Bellman principle of optimality.
            # THIS DOES NOT ACCOUNT FOR: yaw, velocities, accelerations, etc. Only to location.
            if LocalizationUtils.is_actual_state_close_to_expected_state(
                    state.ego_state, self._last_trajectory, self.logger, self.__class__.__name__):
                sampled_state = self._get_state_with_expected_ego(state) if self._last_trajectory is not None else None
                self.logger.debug(LOG_MSG_TRAJECTORY_PLAN_FROM_DESIRED,
                                  sampled_state.ego_state.map_state,
                                  state.ego_state.map_state)
                updated_state = sampled_state
            else:
                self.logger.warning(LOG_MSG_TRAJECTORY_PLAN_FROM_ACTUAL, state.ego_state.map_state)
                updated_state = state

            MetricLogger.get_logger().bind(bp_time=params.bp_time)

            # plan a trajectory according to specification from upper DM level
            samplable_trajectory, ctrajectories, costs = self._strategy_handlers[params.strategy]. \
                plan(updated_state, params.reference_route, params.target_state, lon_plan_horizon,
                     params.cost_params)

            trajectory_msg = self.generate_trajectory_plan(timestamp=state.ego_state.timestamp_in_sec,
                                                           samplable_trajectory=samplable_trajectory)

            self._publish_trajectory(trajectory_msg)
            self.logger.debug('%s: %s', LOG_MSG_TRAJECTORY_PLANNER_TRAJECTORY_MSG, trajectory_msg)

            # publish visualization/debug data - based on short term prediction aligned state!
            debug_results = TrajectoryPlanningFacade._prepare_visualization_msg(
                state, ctrajectories, params.time - state.ego_state.timestamp_in_sec,
                self._strategy_handlers[params.strategy].predictor, params.reference_route)

            self._publish_debug(debug_results)

            self.logger.info("%s %s", LOG_MSG_TRAJECTORY_PLANNER_IMPL_TIME, time.time() - start_time)
            MetricLogger.get_logger().report()

        except StateHasNotArrivedYet:
            self.logger.warning("StateHasNotArrivedYet was raised. skipping planning.")

        except MsgDeserializationError:
            self.logger.warning("TrajectoryPlanningFacade: MsgDeserializationError was raised. skipping planning. %s ",
                              traceback.format_exc())

        # TODO - we need to handle this as an emergency.
        except NoValidTrajectoriesFound:
            self.logger.error("TrajectoryPlanningFacade: NoValidTrajectoriesFound was raised. skipping planning. %s",
                              traceback.format_exc())

        except Exception:
            self.logger.critical("TrajectoryPlanningFacade: UNHANDLED EXCEPTION in trajectory planning: %s",
                                 traceback.format_exc())

    # TODO: add map_origin that is sent from the outside
    def generate_trajectory_plan(self, timestamp: float, samplable_trajectory: SamplableTrajectory) -> TrajectoryPlan:
        """
        sample trajectory points from the samplable-trajectory, translate them according to ego's reference point and
        wrap them in a message to the controller
        :param timestamp: the timestamp to use as a reference for the beginning of trajectory
        :param samplable_trajectory: the trajectory plan to sample points from (samplable object)
        :return: a TrajectoryPlan message ready to send to the controller
        """
        trajectory_points = samplable_trajectory.sample(
            np.linspace(start=0,
                        stop=(TRAJECTORY_NUM_POINTS - 1) * TRAJECTORY_TIME_RESOLUTION,
                        num=TRAJECTORY_NUM_POINTS) + timestamp)
        self._last_trajectory = samplable_trajectory

        # publish results to the lower DM level (Control)
        # TODO: put real values in tolerance and maximal velocity fields
        # TODO: understand if padding with zeros is necessary
        waypoints = np.vstack((np.hstack((trajectory_points, np.zeros(shape=[TRAJECTORY_NUM_POINTS,
                                                                             TRAJECTORY_WAYPOINT_SIZE -
                                                                             trajectory_points.shape[1]]))),
                               np.zeros(shape=[MAX_TRAJECTORY_WAYPOINTS - TRAJECTORY_NUM_POINTS,
                                               TRAJECTORY_WAYPOINT_SIZE])))

        timestamp_object = Timestamp.from_seconds(timestamp)
        map_origin = MapOrigin(e_phi_latitude=0, e_phi_longitude=0, e_l_altitude=0, s_Timestamp=timestamp_object)

        trajectory_msg = TrajectoryPlan(s_Header=Header(e_Cnt_SeqNum=0, s_Timestamp=timestamp_object,
                                                        e_Cnt_version=0),
                                        s_Data=DataTrajectoryPlan(s_Timestamp=timestamp_object, s_MapOrigin=map_origin,
                                                                  a_TrajectoryWaypoints=waypoints,
                                                                  e_Cnt_NumValidTrajectoryWaypoints=TRAJECTORY_NUM_POINTS))

        return trajectory_msg

    def _validate_strategy_handlers(self) -> None:
        for elem in TrajectoryPlanningStrategy.__members__.values():
            if not self._strategy_handlers.keys().__contains__(elem):
                raise KeyError('strategy_handlers does not contain a  record for ' + elem)
            if not isinstance(self._strategy_handlers[elem], TrajectoryPlanner):
                raise ValueError('strategy_handlers does not contain a TrajectoryPlanner impl. for ' + elem)

    def _get_current_state(self) -> State:
        """
        Returns the last received world state.
        We assume that if no updates have been received since the last call,
        then we will output the last received state.
        :return: deserialized State
        """
<<<<<<< HEAD
        is_success, input_state = self.pubsub.get_latest_sample(topic=pubsub_topics.PubSubMessageTypes["UC_SYSTEM_STATE"], timeout=1)
        if input_state is None:
            raise MsgDeserializationError("Pubsub message queue for %s topic is empty or topic isn\'t subscribed" %
                                          pubsub_topics.PubSubMessageTypes["UC_SYSTEM_STATE"])
        object_state = State.deserialize(input_state)
        self.logger.debug('%s: %s' % (LOG_MSG_RECEIVED_STATE, object_state))
        return object_state
=======
        is_success, serialized_state = self.pubsub.get_latest_sample(topic=pubsub_topics.PubSubMessageTypes["UC_SYSTEM_STATE_LCM"], timeout=1)
        # TODO Move the raising of the exception to LCM code. Do the same in trajectory facade
        if serialized_state is None:
            if self._started_receiving_states:
                # PubSub queue is empty after being non-empty for a while
                raise MsgDeserializationError("Pubsub message queue for %s topic is empty or topic isn\'t "
                                              "subscribed" % pubsub_topics.PubSubMessageTypes["UC_SYSTEM_STATE_LCM"])
            else:
                # Pubsub queue is empty since planning module is up
                raise StateHasNotArrivedYet("Waiting for data from SceneProvider/StateModule")
        self._started_receiving_states = True
        state = State.deserialize(serialized_state)
        self.logger.debug('{}: {}'.format(LOG_MSG_RECEIVED_STATE, state))
        return state
>>>>>>> f6ebffcd

    def _get_current_scene_static(self) -> SceneStatic:
        is_success, serialized_scene_static = self.pubsub.get_latest_sample(topic=pubsub_topics.PubSubMessageTypes["UC_SYSTEM_SCENE_STATIC"], timeout=1)
        # TODO Move the raising of the exception to LCM code. Do the same in trajectory facade
        if serialized_scene_static is None:
            raise MsgDeserializationError("Pubsub message queue for %s topic is empty or topic isn\'t subscribed" %
                                          pubsub_topics.PubSubMessageTypes["UC_SYSTEM_SCENE_STATIC"])
        scene_static = SceneStatic.deserialize(serialized_scene_static)
        self.logger.debug("%s: %f" % (LOG_MSG_SCENE_STATIC_RECEIVED, scene_static.s_Header.s_Timestamp.timestamp_in_seconds))
        return scene_static

    def _get_mission_params(self) -> TrajectoryParams:
        """
        Returns the last received mission (trajectory) parameters.
        We assume that if no updates have been received since the last call,
        then we will output the last received trajectory parameters.
        :return: deserialized trajectory parameters
        """
<<<<<<< HEAD
        is_success, input_params = self.pubsub.get_latest_sample(topic=pubsub_topics.PubSubMessageTypes["UC_SYSTEM_TRAJECTORY_PARAMS"], timeout=1)
        if input_params is None:
            raise MsgDeserializationError('Pubsub message queue for %s topic is empty or topic isn\'t subscribed' %
                                          pubsub_topics.PubSubMessageTypes["UC_SYSTEM_TRAJECTORY_PARAMS"])
        object_params = TrajectoryParams.deserialize(input_params)
        self.logger.debug('%s: %s', LOG_MSG_TRAJECTORY_PLANNER_MISSION_PARAMS, object_params)
        return object_params
=======
        is_success, serialized_params = self.pubsub.get_latest_sample(topic=pubsub_topics.PubSubMessageTypes["UC_SYSTEM_TRAJECTORY_PARAMS_LCM"], timeout=1)
        if serialized_params is None:
            raise MsgDeserializationError('Pubsub message queue for %s topic is empty or topic isn\'t subscribed' %
                                          pubsub_topics.PubSubMessageTypes["UC_SYSTEM_TRAJECTORY_PARAMS_LCM"])
        trajectory_params = TrajectoryParams.deserialize(serialized_params)
        self.logger.debug('%s: %s', LOG_MSG_TRAJECTORY_PLANNER_MISSION_PARAMS, trajectory_params)
        return trajectory_params
>>>>>>> f6ebffcd

    def _publish_trajectory(self, results: TrajectoryPlan) -> None:
        self.pubsub.publish(pubsub_topics.PubSubMessageTypes["UC_SYSTEM_TRAJECTORY_PLAN"], results.serialize())

    def _publish_debug(self, debug_msg: TrajectoryVisualizationMsg) -> None:
        self.pubsub.publish(pubsub_topics.PubSubMessageTypes["UC_SYSTEM_TRAJECTORY_VISUALIZATION"], debug_msg.serialize())

    def _get_state_with_expected_ego(self, state: State) -> State:
        """
        takes a state and overrides its ego vehicle's localization to be the localization expected at the state's
        timestamp according to the last trajectory cached in the facade's self._last_trajectory.
        Note: lateral velocity is zeroed since we don't plan for drifts and lateral components are being reflected in
        yaw and curvature.
        :param state: the state to process
        :return: a new state object with a new ego-vehicle localization
        """
        current_time = state.ego_state.timestamp_in_sec
        expected_state_vec: CartesianExtendedState = self._last_trajectory.sample(np.array([current_time]))[0]
        expected_ego_state = state.ego_state.clone_from_cartesian_state(expected_state_vec,
                                                                        state.ego_state.timestamp_in_sec)

        updated_state = state.clone_with(ego_state=expected_ego_state)

        return updated_state

    @staticmethod
    def _prepare_visualization_msg(state: State, ctrajectories: CartesianTrajectories,
                                   planning_horizon: float, predictor: EgoAwarePredictor,
                                   reference_route: GeneralizedFrenetSerretFrame) -> TrajectoryVisualizationMsg:
        """
        prepares visualization message for visualization purposes
        :param state: short-term prediction aligned state
        :param ctrajectories: alternative trajectories in cartesian-frame
        :param planning_horizon: [sec] the (relative) planning-horizon used for planning
        :param predictor: predictor for the actors' predictions
        :return: trajectory visualization message
        """
        # TODO: add recipe to trajectory_params for goal's description
        # slice alternative trajectories by skipping indices - for visualization
        alternative_ids_skip_range = np.round(np.linspace(0, len(ctrajectories)-1, MAX_VIS_TRAJECTORIES_NUMBER)).astype(int)
        # slice alternative trajectories by skipping indices - for visualization
        sliced_ctrajectories = ctrajectories[alternative_ids_skip_range]

        # this assumes the state is already aligned by short time prediction
        prediction_horizons = np.arange(0, planning_horizon, VISUALIZATION_PREDICTION_RESOLUTION, float)

        # visualize objects' predictions
        # TODO: create 3 GFFs in TP and convert objects' predictions on them
        objects_visualizations = []
        for obj in state.dynamic_objects:
            try:
                obj_fstate = reference_route.cstate_to_fstate(obj.cartesian_state)
                obj_fpredictions = predictor.predict_frenet_states(np.array([obj_fstate]),
                                                                   prediction_horizons)[0][:, [FS_SX, FS_DX]]
                # skip objects having predictions out of reference_route
                valid_obj_fpredictions = obj_fpredictions[obj_fpredictions[:, FP_SX] < reference_route.s_max]
                obj_cpredictions = reference_route.fpoints_to_cpoints(valid_obj_fpredictions)
                objects_visualizations.append(PredictionsVisualization(obj.obj_id, obj_cpredictions))

            except Exception:  # verify the object can be projected on reference_route
                continue

        header = Header(0, Timestamp.from_seconds(state.ego_state.timestamp_in_sec), 0)
        visualization_data = DataTrajectoryVisualization(
            sliced_ctrajectories[:, :min(MAX_NUM_POINTS_FOR_VIZ, ctrajectories.shape[1]), :(C_Y+1)],
            objects_visualizations, "")
        return TrajectoryVisualizationMsg(header, visualization_data)<|MERGE_RESOLUTION|>--- conflicted
+++ resolved
@@ -170,13 +170,13 @@
         timestamp_object = Timestamp.from_seconds(timestamp)
         map_origin = MapOrigin(e_phi_latitude=0, e_phi_longitude=0, e_l_altitude=0, s_Timestamp=timestamp_object)
 
-        trajectory_msg = TrajectoryPlan(s_Header=Header(e_Cnt_SeqNum=0, s_Timestamp=timestamp_object,
+        trajectory_plan = TrajectoryPlan(s_Header=Header(e_Cnt_SeqNum=0, s_Timestamp=timestamp_object,
                                                         e_Cnt_version=0),
                                         s_Data=DataTrajectoryPlan(s_Timestamp=timestamp_object, s_MapOrigin=map_origin,
                                                                   a_TrajectoryWaypoints=waypoints,
                                                                   e_Cnt_NumValidTrajectoryWaypoints=TRAJECTORY_NUM_POINTS))
 
-        return trajectory_msg
+        return trajectory_plan
 
     def _validate_strategy_handlers(self) -> None:
         for elem in TrajectoryPlanningStrategy.__members__.values():
@@ -192,22 +192,13 @@
         then we will output the last received state.
         :return: deserialized State
         """
-<<<<<<< HEAD
-        is_success, input_state = self.pubsub.get_latest_sample(topic=pubsub_topics.PubSubMessageTypes["UC_SYSTEM_STATE"], timeout=1)
-        if input_state is None:
-            raise MsgDeserializationError("Pubsub message queue for %s topic is empty or topic isn\'t subscribed" %
-                                          pubsub_topics.PubSubMessageTypes["UC_SYSTEM_STATE"])
-        object_state = State.deserialize(input_state)
-        self.logger.debug('%s: %s' % (LOG_MSG_RECEIVED_STATE, object_state))
-        return object_state
-=======
-        is_success, serialized_state = self.pubsub.get_latest_sample(topic=pubsub_topics.PubSubMessageTypes["UC_SYSTEM_STATE_LCM"], timeout=1)
+        is_success, serialized_state = self.pubsub.get_latest_sample(topic=pubsub_topics.PubSubMessageTypes["UC_SYSTEM_STATE"], timeout=1)
         # TODO Move the raising of the exception to LCM code. Do the same in trajectory facade
         if serialized_state is None:
             if self._started_receiving_states:
                 # PubSub queue is empty after being non-empty for a while
                 raise MsgDeserializationError("Pubsub message queue for %s topic is empty or topic isn\'t "
-                                              "subscribed" % pubsub_topics.PubSubMessageTypes["UC_SYSTEM_STATE_LCM"])
+                                              "subscribed" % pubsub_topics.PubSubMessageTypes["UC_SYSTEM_STATE"])
             else:
                 # Pubsub queue is empty since planning module is up
                 raise StateHasNotArrivedYet("Waiting for data from SceneProvider/StateModule")
@@ -215,11 +206,10 @@
         state = State.deserialize(serialized_state)
         self.logger.debug('{}: {}'.format(LOG_MSG_RECEIVED_STATE, state))
         return state
->>>>>>> f6ebffcd
 
     def _get_current_scene_static(self) -> SceneStatic:
         is_success, serialized_scene_static = self.pubsub.get_latest_sample(topic=pubsub_topics.PubSubMessageTypes["UC_SYSTEM_SCENE_STATIC"], timeout=1)
-        # TODO Move the raising of the exception to LCM code. Do the same in trajectory facade
+        # TODO Move the raising of the exception to PubSub code.
         if serialized_scene_static is None:
             raise MsgDeserializationError("Pubsub message queue for %s topic is empty or topic isn\'t subscribed" %
                                           pubsub_topics.PubSubMessageTypes["UC_SYSTEM_SCENE_STATIC"])
@@ -234,23 +224,13 @@
         then we will output the last received trajectory parameters.
         :return: deserialized trajectory parameters
         """
-<<<<<<< HEAD
-        is_success, input_params = self.pubsub.get_latest_sample(topic=pubsub_topics.PubSubMessageTypes["UC_SYSTEM_TRAJECTORY_PARAMS"], timeout=1)
-        if input_params is None:
+        is_success, serialized_params = self.pubsub.get_latest_sample(topic=pubsub_topics.PubSubMessageTypes["UC_SYSTEM_TRAJECTORY_PARAMS"], timeout=1)
+        if serialized_params is None:
             raise MsgDeserializationError('Pubsub message queue for %s topic is empty or topic isn\'t subscribed' %
                                           pubsub_topics.PubSubMessageTypes["UC_SYSTEM_TRAJECTORY_PARAMS"])
-        object_params = TrajectoryParams.deserialize(input_params)
-        self.logger.debug('%s: %s', LOG_MSG_TRAJECTORY_PLANNER_MISSION_PARAMS, object_params)
-        return object_params
-=======
-        is_success, serialized_params = self.pubsub.get_latest_sample(topic=pubsub_topics.PubSubMessageTypes["UC_SYSTEM_TRAJECTORY_PARAMS_LCM"], timeout=1)
-        if serialized_params is None:
-            raise MsgDeserializationError('Pubsub message queue for %s topic is empty or topic isn\'t subscribed' %
-                                          pubsub_topics.PubSubMessageTypes["UC_SYSTEM_TRAJECTORY_PARAMS_LCM"])
         trajectory_params = TrajectoryParams.deserialize(serialized_params)
         self.logger.debug('%s: %s', LOG_MSG_TRAJECTORY_PLANNER_MISSION_PARAMS, trajectory_params)
         return trajectory_params
->>>>>>> f6ebffcd
 
     def _publish_trajectory(self, results: TrajectoryPlan) -> None:
         self.pubsub.publish(pubsub_topics.PubSubMessageTypes["UC_SYSTEM_TRAJECTORY_PLAN"], results.serialize())
