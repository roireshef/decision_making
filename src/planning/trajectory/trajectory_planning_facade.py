import time
import time
import traceback
from logging import Logger
from typing import Dict

import numpy as np

from common_data.lcm.config import pubsub_topics
from common_data.src.communication.pubsub.pubsub import PubSub
from decision_making.src.exceptions import MsgDeserializationError, NoValidTrajectoriesFound
from decision_making.src.global_constants import TRAJECTORY_TIME_RESOLUTION, TRAJECTORY_NUM_POINTS, \
    NEGLIGIBLE_DISPOSITION_LON, NEGLIGIBLE_DISPOSITION_LAT, DEFAULT_OBJECT_Z_VALUE, VISUALIZATION_PREDICTION_RESOLUTION, \
    MAX_NUM_POINTS_FOR_VIZ, DOWNSAMPLE_STEP_FOR_REF_ROUTE_VISUALIZATION, \
    NUM_ALTERNATIVE_TRAJECTORIES
from decision_making.src.infra.dm_module import DmModule
from decision_making.src.messages.trajectory_parameters import TrajectoryParams
from decision_making.src.messages.trajectory_plan_message import TrajectoryPlanMsg
from decision_making.src.messages.visualization.trajectory_visualization_message import TrajectoryVisualizationMsg
from decision_making.src.planning.trajectory.trajectory_planner import TrajectoryPlanner, SamplableTrajectory
from decision_making.src.planning.trajectory.trajectory_planning_strategy import TrajectoryPlanningStrategy
from decision_making.src.planning.types import C_Y, C_X, C_YAW, FP_SX, FP_DX, FrenetPoint, \
    CartesianExtendedState, C_V, C_A, CartesianTrajectories, CartesianPath2D, C_K
from decision_making.src.prediction.predictor import Predictor
from decision_making.src.state.state import State, EgoState
from mapping.src.transformations.geometry_utils import CartesianFrame


class TrajectoryPlanningFacade(DmModule):
    def __init__(self, pubsub: PubSub, logger: Logger,
                 strategy_handlers: Dict[TrajectoryPlanningStrategy, TrajectoryPlanner],
                 short_time_predictor: Predictor,
                 last_trajectory: SamplableTrajectory = None):
        """
        The trajectory planning facade handles trajectory planning requests and redirects them to the relevant planner
        :param pubsub: communication layer (DDS/LCM/...) instance
        :param logger: logger
        :param strategy_handlers: a dictionary of trajectory planners as strategy handlers - types are
        {TrajectoryPlanningStrategy: TrajectoryPlanner}
        :param short_time_predictor: predictor used to align all objects in state to ego's timestamp.
        :param last_trajectory: a representation the last trajectory that was planned during self._periodic_action_impl
        """
        super().__init__(pubsub=pubsub, logger=logger)

        self._short_time_predictor = short_time_predictor
        self._strategy_handlers = strategy_handlers
        self._validate_strategy_handlers()
        self._last_trajectory = last_trajectory

    def _start_impl(self):
        self.pubsub.subscribe(pubsub_topics.TRAJECTORY_PARAMS_TOPIC, None)
        self.pubsub.subscribe(pubsub_topics.STATE_TOPIC, None)

    def _stop_impl(self):
        self.pubsub.unsubscribe(pubsub_topics.TRAJECTORY_PARAMS_TOPIC)
        self.pubsub.unsubscribe(pubsub_topics.STATE_TOPIC)

    def _periodic_action_impl(self):
        """
        will execute planning using the implementation for the desired planning-strategy provided
        :return: no return value. results are published in self.__publish_results()
        """
        try:
            # TODO: Read time from central time module to support also simulation & recording time.
            # Monitor execution time of a time-critical component (prints to logging at the end of method)
            start_time = time.time()

            state = self._get_current_state()

            # Update state: align all object to most recent timestamp, based on ego and dynamic objects timestamp
            state_aligned = self._short_time_predictor.align_objects_to_most_recent_timestamp(state=state)

            params = self._get_mission_params()

            self.logger.debug("input: target_state: %s", params.target_state)
            self.logger.debug("input: reference_route[0]: %s", params.reference_route[0])
            self.logger.debug("input: ego: pos: (x: %f y: %f)", state_aligned.ego_state.x, state_aligned.ego_state.y)
            self.logger.debug("input: ego: v_x: %f, v_y: %f", state_aligned.ego_state.v_x, state_aligned.ego_state.v_y)
            self.logger.info("state: %d objects detected", len(state_aligned.dynamic_objects))

            # Tests if actual localization is close enough to desired localization, and if it is, it starts planning
            # from the DESIRED localization rather than the ACTUAL one. This is due to the nature of planning with
            # Optimal Control and the fact it complies with Bellman principle of optimality.
            # THIS DOES NOT ACCOUNT FOR: yaw, velocities, accelerations, etc. Only to location.
            if self._is_actual_state_close_to_expected_state(state_aligned.ego_state):
                updated_state = self._get_state_with_expected_ego(state_aligned)
                self.logger.info("TrajectoryPlanningFacade ego localization was overriden to the expected-state "
                                 "according to previous plan")
            else:
                updated_state = state_aligned

            # plan a trajectory according to specification from upper DM level
            samplable_trajectory, ctrajectories, costs = self._strategy_handlers[params.strategy]. \
                plan(updated_state, params.reference_route, params.target_state, params.time, params.cost_params)

            # TODO: validate that sampling is consistent with controller!
            trajectory_points = samplable_trajectory.sample(
                np.linspace(start=TRAJECTORY_TIME_RESOLUTION,
                            stop=TRAJECTORY_NUM_POINTS * TRAJECTORY_TIME_RESOLUTION,
                            num=TRAJECTORY_NUM_POINTS) + state_aligned.ego_state.timestamp_in_sec)

            # TODO: should we publish v_x at all?
            # TODO: add timestamp here.
            # publish results to the lower DM level (Control)
<<<<<<< HEAD
            self._publish_trajectory(
                TrajectoryPlanMsg(timestamp=state.ego_state.timestamp, trajectory=trajectory, current_speed=state.ego_state.v_x))
=======
            self._publish_trajectory(TrajectoryPlanMsg(trajectory=trajectory_points, current_speed=state_aligned.ego_state.v_x))
            self._last_trajectory = samplable_trajectory

            # publish visualization/debug data - based on actual ego localization (original state)!
            debug_results = TrajectoryPlanningFacade._prepare_visualization_msg(
                state, params.reference_route, ctrajectories, costs, params.time - state.ego_state.timestamp_in_sec,
                self._strategy_handlers[params.strategy].predictor)
>>>>>>> 24afece3

            self._publish_debug(debug_results)

            self.logger.info("TrajectoryPlanningFacade._periodic_action_impl time %f", time.time() - start_time)

        except MsgDeserializationError:
            self.logger.warn("TrajectoryPlanningFacade: MsgDeserializationError was raised. skipping planning. %s ",
                             traceback.format_exc())
        # TODO - we need to handle this as an emergency.
        except NoValidTrajectoriesFound:
            self.logger.warn("TrajectoryPlanningFacade: MsgDeserializationError was raised. skipping planning. %s",
                             traceback.format_exc())
        # TODO: remove this handler
        except Exception:
            self.logger.critical("TrajectoryPlanningFacade: UNHANDLED EXCEPTION in trajectory planning: %s",
                                 traceback.format_exc())

    def _validate_strategy_handlers(self) -> None:
        for elem in TrajectoryPlanningStrategy.__members__.values():
            if not self._strategy_handlers.keys().__contains__(elem):
                raise KeyError('strategy_handlers does not contain a  record for ' + elem)
            if not isinstance(self._strategy_handlers[elem], TrajectoryPlanner):
                raise ValueError('strategy_handlers does not contain a TrajectoryPlanner impl. for ' + elem)

    def _get_current_state(self) -> State:
        """
        Returns the last received world state.
        We assume that if no updates have been received since the last call,
        then we will output the last received state.
        :return: deserialized State
        """
        input_state = self.pubsub.get_latest_sample(topic=pubsub_topics.STATE_TOPIC, timeout=1)
        object_state = State.deserialize(input_state)
        self.logger.debug('Received state: %s' % object_state)
        return object_state

    def _get_mission_params(self) -> TrajectoryParams:
        """
        Returns the last received mission (trajectory) parameters.
        We assume that if no updates have been received since the last call,
        then we will output the last received trajectory parameters.
        :return: deserialized trajectory parameters
        """
        input_params = self.pubsub.get_latest_sample(topic=pubsub_topics.TRAJECTORY_PARAMS_TOPIC, timeout=1)
        object_params = TrajectoryParams.deserialize(input_params)
        self.logger.debug('Received mission params: {}'.format(object_params))
        return object_params

    def _publish_trajectory(self, results: TrajectoryPlanMsg) -> None:
        self.pubsub.publish(pubsub_topics.TRAJECTORY_TOPIC, results.serialize())

    def _publish_debug(self, debug_msg: TrajectoryVisualizationMsg) -> None:
        self.pubsub.publish(pubsub_topics.TRAJECTORY_VISUALIZATION_TOPIC, debug_msg.serialize())

    def _is_actual_state_close_to_expected_state(self, current_ego_state: EgoState) -> bool:
        """
        checks if the actual ego state at time t[current] is close (currently in terms of Euclidean distance of position
        [x,y] only) to the desired state at t[current] according to the plan of the last trajectory.
        :param current_ego_state: the current EgoState object representing the actual state of ego vehicle
        :return: true if actual state is closer than NEGLIGIBLE_LOCATION_DIFF to the planned state. false otherwise
        """
        current_time = current_ego_state.timestamp_in_sec
        if self._last_trajectory is None or current_time > self._last_trajectory.max_sample_time:
            return False

        self.logger.info("TrajectoryPlanningFacade time-difference from last planned trajectory is %s",
                          current_time - self._last_trajectory.timestamp)

        current_expected_state: CartesianExtendedState = self._last_trajectory.sample(np.array([current_time]))[0]
        current_actual_location = np.array([current_ego_state.x, current_ego_state.y, DEFAULT_OBJECT_Z_VALUE])

        errors_in_expected_frame, _ = CartesianFrame.convert_global_to_relative_frame(
            global_pos=current_actual_location,
            global_yaw=0.0,  # irrelevant since yaw isn't used.
            frame_position=np.append(current_expected_state[[C_X, C_Y]], [DEFAULT_OBJECT_Z_VALUE]),
            frame_orientation=current_expected_state[C_YAW]
        )

        distances_in_expected_frame: FrenetPoint = np.abs(errors_in_expected_frame)

        self.logger.info(("TrajectoryPlanningFacade localization stats: "
                          "{desired_localization: %s, actual_localization: %s, desired_velocity: %s, "
                          "actual_velocity: %s, lon_lat_errors: %s, velocity_error: %s}" %
                         (current_expected_state, current_actual_location, current_expected_state[C_V],
                          current_ego_state.v_x, distances_in_expected_frame,
                          current_ego_state.v_x - current_expected_state[C_V])).replace('\n', ' '))

        return distances_in_expected_frame[FP_SX] <= NEGLIGIBLE_DISPOSITION_LON and \
               distances_in_expected_frame[FP_DX] <= NEGLIGIBLE_DISPOSITION_LAT

    def _get_state_with_expected_ego(self, state: State) -> State:
        """
        takes a state and overrides its ego vehicle's localization to be the localization expected at the state's
        timestamp according to the last trajectory cached in the facade's self._last_trajectory.
        Note: lateral velocity is zeroed since we don't plan for drifts and lateral components are being reflected in
        yaw and curvature.
        :param state: the state to process
        :return: a new state object with a new ego-vehicle localization
        """
        current_time = state.ego_state.timestamp_in_sec
        expected_state_vec: CartesianExtendedState = self._last_trajectory.sample(np.array([current_time]))[0]

        expected_ego_state = EgoState(
            obj_id=state.ego_state.obj_id,
            timestamp=state.ego_state.timestamp,
            x=expected_state_vec[C_X], y=expected_state_vec[C_Y], z=state.ego_state.z,
            yaw=expected_state_vec[C_YAW], size=state.ego_state.size,
            confidence=state.ego_state.confidence,
            v_x=expected_state_vec[C_V],
            v_y=0.0,  # this is ok because we don't PLAN for drift velocity
            acceleration_lon=expected_state_vec[C_A],
            omega_yaw=state.ego_state.omega_yaw,  # TODO: fill this properly
            steering_angle=np.arctan(state.ego_state.size.length * expected_state_vec[C_K]),
        )

        updated_state = state.clone_with(ego_state=expected_ego_state)

        return updated_state

    @staticmethod
    def _prepare_visualization_msg(state: State, reference_route: CartesianPath2D,
                                   ctrajectories: CartesianTrajectories, costs: np.ndarray,
                                   planning_horizon: float, predictor: Predictor):
        """
        prepares visualization message for visualization purposes
        :param state: the original (raw, unedited) state got by this facade
        :param reference_route: the reference route got from BP
        :param ctrajectories: alternative trajectories in cartesian-frame
        :param costs: costs computed for each alternative trajectory
        :param planning_horizon: [sec] the (relative) planning-horizon used for planning
        :return:
        """
        # TODO: remove this section and solve timestamps-sync in StateModule?
        objects_timestamp_in_sec = [dyn_obj.timestamp_in_sec for dyn_obj in state.dynamic_objects]
        objects_timestamp_in_sec.append(state.ego_state.timestamp_in_sec)
        most_recent_timestamp = np.max(objects_timestamp_in_sec)

        prediction_timestamps = np.arange(most_recent_timestamp, state.ego_state.timestamp_in_sec + planning_horizon,
                                          VISUALIZATION_PREDICTION_RESOLUTION, float)

        # TODO: move this to visualizer!
        # Curently we are predicting the state at ego's timestamp and at the end of the traj execution time.
        # predicted_states[0] is the current state
        # predicted_states[1] is the predicted state in the end of the execution of traj.
        predicted_states = predictor.predict_state(state=state, prediction_timestamps=prediction_timestamps)

        downsampled_reference_route, _ = CartesianFrame.resample_curve(reference_route,
                                                                       step_size=DOWNSAMPLE_STEP_FOR_REF_ROUTE_VISUALIZATION)

        # slice alternative trajectories by skipping indices - for visualization
        alternative_ids_skip_range = range(0, len(ctrajectories),
                                           max(int(len(ctrajectories) / NUM_ALTERNATIVE_TRAJECTORIES), 1))

        # slice alternative trajectories by skipping indices - for visualization
        sliced_ctrajectories = ctrajectories[alternative_ids_skip_range]
        sliced_costs = costs[alternative_ids_skip_range]

        return TrajectoryVisualizationMsg(downsampled_reference_route,
                                          sliced_ctrajectories[:, :min(MAX_NUM_POINTS_FOR_VIZ, ctrajectories.shape[1]), :C_V],
                                          sliced_costs,
                                          predicted_states[0],
                                          predicted_states[1:],
                                          planning_horizon)<|MERGE_RESOLUTION|>--- conflicted
+++ resolved
@@ -102,18 +102,13 @@
             # TODO: should we publish v_x at all?
             # TODO: add timestamp here.
             # publish results to the lower DM level (Control)
-<<<<<<< HEAD
-            self._publish_trajectory(
-                TrajectoryPlanMsg(timestamp=state.ego_state.timestamp, trajectory=trajectory, current_speed=state.ego_state.v_x))
-=======
-            self._publish_trajectory(TrajectoryPlanMsg(trajectory=trajectory_points, current_speed=state_aligned.ego_state.v_x))
+            self._publish_trajectory(TrajectoryPlanMsg(timestamp=state.ego_state.timestamp, trajectory=trajectory_points, current_speed=state_aligned.ego_state.v_x))
             self._last_trajectory = samplable_trajectory
 
             # publish visualization/debug data - based on actual ego localization (original state)!
             debug_results = TrajectoryPlanningFacade._prepare_visualization_msg(
                 state, params.reference_route, ctrajectories, costs, params.time - state.ego_state.timestamp_in_sec,
                 self._strategy_handlers[params.strategy].predictor)
->>>>>>> 24afece3
 
             self._publish_debug(debug_results)
 
