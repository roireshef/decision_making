--- conflicted
+++ resolved
@@ -57,14 +57,8 @@
         self._started_receiving_states = False
 
     def _start_impl(self):
-<<<<<<< HEAD
-        self.pubsub.subscribe(UC_SYSTEM_TRAJECTORY_PARAMS_LCM, None)
-        self.pubsub.subscribe(UC_SYSTEM_STATE_LCM, None)
-=======
         self.pubsub.subscribe(UC_SYSTEM_TRAJECTORY_PARAMS_LCM)
         self.pubsub.subscribe(UC_SYSTEM_STATE_LCM)
-        self.pubsub.subscribe(UC_SYSTEM_SCENE_STATIC)
->>>>>>> 56fd6eca
 
     def _stop_impl(self):
         self.pubsub.unsubscribe(UC_SYSTEM_TRAJECTORY_PARAMS_LCM)
