--- conflicted
+++ resolved
@@ -2,6 +2,7 @@
 
 import numpy as np
 import traceback
+from decision_making.src.infra.pubsub import PubSub
 from common_data.interface.Rte_Types.python.uc_system import UC_SYSTEM_TRAJECTORY_PLAN
 from common_data.interface.Rte_Types.python.uc_system import UC_SYSTEM_TRAJECTORY_PARAMS_LCM
 from common_data.interface.Rte_Types.python.uc_system import UC_SYSTEM_STATE_LCM
@@ -219,23 +220,15 @@
         return state
 
     def _get_current_scene_static(self) -> SceneStatic:
-<<<<<<< HEAD
-        is_success, serialized_scene_static = self.pubsub.get_latest_sample(topic=UC_SYSTEM_SCENE_STATIC, timeout=1)
-=======
         with prof.time_range('_get_current_scene_static.get_latest_sample'):
             is_success, serialized_scene_static = self.pubsub.get_latest_sample(topic=UC_SYSTEM_SCENE_STATIC, timeout=1)
 
->>>>>>> 10cbb5bf
         # TODO Move the raising of the exception to pubsub code. Do the same in behavioral facade
         if serialized_scene_static is None:
             raise MsgDeserializationError("Pubsub message queue for %s topic is empty or topic isn\'t subscribed" %
                                           UC_SYSTEM_SCENE_STATIC)
-<<<<<<< HEAD
-        scene_static = SceneStatic.deserialize(serialized_scene_static)
-=======
         with prof.time_range('_get_current_scene_static.SceneStatic.deserialize'):
             scene_static = SceneStatic.deserialize(serialized_scene_static)
->>>>>>> 10cbb5bf
         if scene_static.s_Data.e_Cnt_num_lane_segments == 0 and scene_static.s_Data.e_Cnt_num_road_segments == 0:
             raise MsgDeserializationError("SceneStatic map was received without any road or lanes")
         self.logger.debug("%s: %f" % (LOG_MSG_SCENE_STATIC_RECEIVED, scene_static.s_Header.s_Timestamp.timestamp_in_seconds))
