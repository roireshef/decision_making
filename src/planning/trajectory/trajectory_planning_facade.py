--- conflicted
+++ resolved
@@ -11,12 +11,8 @@
 from decision_making.src.global_constants import TRAJECTORY_TIME_RESOLUTION, TRAJECTORY_NUM_POINTS, \
     LOG_MSG_TRAJECTORY_PLANNER_MISSION_PARAMS, LOG_MSG_RECEIVED_STATE, \
     LOG_MSG_TRAJECTORY_PLANNER_TRAJECTORY_MSG, LOG_MSG_TRAJECTORY_PLANNER_IMPL_TIME, \
-<<<<<<< HEAD
-    TRAJECTORY_PLANNING_NAME_FOR_METRICS, MAX_TRAJECTORY_WAYPOINTS, TRAJECTORY_WAYPOINT_SIZE, REFERENCE_ROUTE_LANE_ID
-=======
     TRAJECTORY_PLANNING_NAME_FOR_METRICS, MAX_TRAJECTORY_WAYPOINTS, TRAJECTORY_WAYPOINT_SIZE, \
     LOG_MSG_SCENE_STATIC_RECEIVED
->>>>>>> 72ff681b
 from decision_making.src.infra.dm_module import DmModule
 from decision_making.src.messages.scene_common_messages import Header, Timestamp, MapOrigin
 from decision_making.src.messages.scene_static_message import SceneStatic
@@ -25,13 +21,9 @@
 from decision_making.src.messages.visualization.trajectory_visualization_message import TrajectoryVisualizationMsg
 from decision_making.src.planning.trajectory.trajectory_planner import TrajectoryPlanner, SamplableTrajectory
 from decision_making.src.planning.trajectory.trajectory_planning_strategy import TrajectoryPlanningStrategy
-<<<<<<< HEAD
-from decision_making.src.planning.types import CartesianExtendedState, C_V, CartesianTrajectories, C_Y, FS_SX, FS_DX, \
+from decision_making.src.planning.types import CartesianExtendedState, CartesianTrajectories, C_V, C_Y, FS_SX, FS_DX, \
     FP_SX
-from decision_making.src.planning.utils.frenet_serret_frame import FrenetSerret2DFrame
-=======
-from decision_making.src.planning.types import CartesianExtendedState, CartesianTrajectories
->>>>>>> 72ff681b
+from decision_making.src.planning.utils.generalized_frenet_serret_frame import GeneralizedFrenetSerretFrame
 from decision_making.src.planning.utils.localization_utils import LocalizationUtils
 from decision_making.src.planning.utils.transformations import Transformations
 from decision_making.src.prediction.action_unaware_prediction.ego_unaware_predictor import EgoUnawarePredictor
@@ -247,7 +239,7 @@
     @staticmethod
     def _prepare_visualization_msg(state: State, ctrajectories: CartesianTrajectories,
                                    planning_horizon: float, predictor: EgoAwarePredictor,
-                                   reference_route: FrenetSerret2DFrame) -> TrajectoryVisualizationMsg:
+                                   reference_route: GeneralizedFrenetSerretFrame) -> TrajectoryVisualizationMsg:
         """
         prepares visualization message for visualization purposes
         :param state: short-term prediction aligned state
