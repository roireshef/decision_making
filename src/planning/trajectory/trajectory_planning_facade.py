import time

import numpy as np
import traceback
<<<<<<< HEAD
from common_data.interface.Rte_Types.python import Rte_Types_pubsub as pubsub_topics
=======
from decision_making.src.infra.pubsub import PubSub
from common_data.interface.Rte_Types.python.uc_system import UC_SYSTEM_TRAJECTORY_PLAN
from common_data.interface.Rte_Types.python.uc_system import UC_SYSTEM_TRAJECTORY_PARAMS_LCM
from common_data.interface.Rte_Types.python.uc_system import UC_SYSTEM_STATE_LCM
from common_data.interface.Rte_Types.python.uc_system import UC_SYSTEM_SCENE_STATIC
from common_data.interface.Rte_Types.python.uc_system import UC_SYSTEM_TRAJECTORY_VISUALIZATION
>>>>>>> d13f7830
from decision_making.src.exceptions import MsgDeserializationError, NoValidTrajectoriesFound, StateHasNotArrivedYet
from decision_making.src.global_constants import TRAJECTORY_TIME_RESOLUTION, TRAJECTORY_NUM_POINTS, \
    LOG_MSG_TRAJECTORY_PLANNER_MISSION_PARAMS, LOG_MSG_RECEIVED_STATE, \
    LOG_MSG_TRAJECTORY_PLANNER_TRAJECTORY_MSG, LOG_MSG_TRAJECTORY_PLANNER_IMPL_TIME, \
    TRAJECTORY_PLANNING_NAME_FOR_METRICS, MAX_TRAJECTORY_WAYPOINTS, TRAJECTORY_WAYPOINT_SIZE, \
    LOG_MSG_SCENE_STATIC_RECEIVED, VISUALIZATION_PREDICTION_RESOLUTION, MAX_NUM_POINTS_FOR_VIZ, \
    MAX_VIS_TRAJECTORIES_NUMBER, LOG_MSG_TRAJECTORY_PLAN_FROM_DESIRED, LOG_MSG_TRAJECTORY_PLAN_FROM_ACTUAL
from decision_making.src.infra.dm_module import DmModule
from decision_making.src.infra.pubsub import PubSub
from decision_making.src.messages.scene_common_messages import Header, Timestamp, MapOrigin
from decision_making.src.messages.scene_static_message import SceneStatic
from decision_making.src.messages.trajectory_parameters import TrajectoryParams
from decision_making.src.messages.trajectory_plan_message import TrajectoryPlan, DataTrajectoryPlan
from decision_making.src.messages.visualization.trajectory_visualization_message import TrajectoryVisualizationMsg, \
    PredictionsVisualization, DataTrajectoryVisualization
from decision_making.src.planning.trajectory.trajectory_planner import TrajectoryPlanner, SamplableTrajectory
from decision_making.src.planning.trajectory.trajectory_planning_strategy import TrajectoryPlanningStrategy
from decision_making.src.planning.types import CartesianExtendedState, CartesianTrajectories, FP_SX, C_Y, FS_DX, \
    FS_SX
from decision_making.src.planning.utils.generalized_frenet_serret_frame import GeneralizedFrenetSerretFrame
from decision_making.src.planning.utils.localization_utils import LocalizationUtils
from decision_making.src.prediction.ego_aware_prediction.ego_aware_predictor import EgoAwarePredictor
from decision_making.src.scene.scene_static_model import SceneStaticModel
from decision_making.src.state.state import State
from decision_making.src.utils.metric_logger import MetricLogger
from logging import Logger
from typing import Dict


class TrajectoryPlanningFacade(DmModule):
    def __init__(self, pubsub: PubSub, logger: Logger,
                 strategy_handlers: Dict[TrajectoryPlanningStrategy, TrajectoryPlanner],
                 last_trajectory: SamplableTrajectory = None):
        """
        The trajectory planning facade handles trajectory planning requests and redirects them to the relevant planner
        :param pubsub: communication layer (DDS/LCM/...) instance
        :param logger: logger
        :param strategy_handlers: a dictionary of trajectory planners as strategy handlers - types are
        {TrajectoryPlanningStrategy: TrajectoryPlanner}
        :param last_trajectory: a representation of the last trajectory that was planned during self._periodic_action_impl
        """
        super().__init__(pubsub=pubsub, logger=logger)

        MetricLogger.init(TRAJECTORY_PLANNING_NAME_FOR_METRICS)

        self._strategy_handlers = strategy_handlers
        self._validate_strategy_handlers()
        self._last_trajectory = last_trajectory
        self._started_receiving_states = False

    def _start_impl(self):
        self.pubsub.subscribe(UC_SYSTEM_TRAJECTORY_PARAMS_LCM, None)
        self.pubsub.subscribe(UC_SYSTEM_STATE_LCM, None)
        self.pubsub.subscribe(UC_SYSTEM_SCENE_STATIC, None)

    def _stop_impl(self):
        self.pubsub.unsubscribe(UC_SYSTEM_TRAJECTORY_PARAMS_LCM)
        self.pubsub.unsubscribe(UC_SYSTEM_STATE_LCM)
        self.pubsub.unsubscribe(UC_SYSTEM_SCENE_STATIC)

    def _periodic_action_impl(self):
        """
        will execute planning using the implementation for the desired planning-strategy provided
        :return: no return value. results are published in self.__publish_results()
        """
        try:
            # Monitor execution time of a time-critical component (prints to logging at the end of method)
            start_time = time.time()

            scene_static = self._get_current_scene_static()
            SceneStaticModel.get_instance().set_scene_static(scene_static)

            state = self._get_current_state()

            params = self._get_mission_params()

            # Longitudinal planning horizon (Ts)
            lon_plan_horizon = params.time - state.ego_state.timestamp_in_sec
            minimal_required_horizon = params.minimal_required_time - state.ego_state.timestamp_in_sec

            self.logger.debug("input: target_state: %s", params.target_state)
            self.logger.debug("input: reference_route[0]: %s", params.reference_route.points[0])
            self.logger.debug("input: ego: pos: (x: %f y: %f)", state.ego_state.x, state.ego_state.y)
            self.logger.debug("input: ego: velocity: %s", state.ego_state.velocity)
            self.logger.debug("TrajectoryPlanningFacade is required to plan with time horizon = %s", lon_plan_horizon)
            self.logger.debug("state: %d objects detected", len(state.dynamic_objects))

            # Tests if actual localization is close enough to desired localization, and if it is, it starts planning
            # from the DESIRED localization rather than the ACTUAL one. This is due to the nature of planning with
            # Optimal Control and the fact it complies with Bellman principle of optimality.
            # THIS DOES NOT ACCOUNT FOR: yaw, velocities, accelerations, etc. Only to location.
            if LocalizationUtils.is_actual_state_close_to_expected_state(
                    state.ego_state, self._last_trajectory, self.logger, self.__class__.__name__):
                sampled_state = self._get_state_with_expected_ego(state) if self._last_trajectory is not None else None
                self.logger.debug(LOG_MSG_TRAJECTORY_PLAN_FROM_DESIRED,
                                  sampled_state.ego_state.map_state,
                                  state.ego_state.map_state)
                updated_state = sampled_state
            else:
                self.logger.warning(LOG_MSG_TRAJECTORY_PLAN_FROM_ACTUAL, state.ego_state.map_state)
                updated_state = state

            MetricLogger.get_logger().bind(bp_time=params.bp_time)

            # plan a trajectory according to specification from upper DM level
            samplable_trajectory, ctrajectories, _ = self._strategy_handlers[params.strategy]. \
                plan(updated_state, params.reference_route, params.target_state, lon_plan_horizon,
                     minimal_required_horizon, params.bp_time, params.cost_params)

            trajectory_msg = self.generate_trajectory_plan(timestamp=state.ego_state.timestamp_in_sec,
                                                           samplable_trajectory=samplable_trajectory)

            self._publish_trajectory(trajectory_msg)
            self.logger.debug('%s: %s', LOG_MSG_TRAJECTORY_PLANNER_TRAJECTORY_MSG, trajectory_msg)

            # TODO: handle viz for fixed trajectories
            # publish visualization/debug data - based on short term prediction aligned state!
            debug_results = TrajectoryPlanningFacade._prepare_visualization_msg(
                state, ctrajectories, max(lon_plan_horizon, minimal_required_horizon),
                self._strategy_handlers[params.strategy].predictor, params.reference_route)

            self._publish_debug(debug_results)

            self.logger.info("%s %s", LOG_MSG_TRAJECTORY_PLANNER_IMPL_TIME, time.time() - start_time)
            MetricLogger.get_logger().report()

        except StateHasNotArrivedYet:
            self.logger.warning("StateHasNotArrivedYet was raised. skipping planning.")

        except MsgDeserializationError:
            self.logger.warning("TrajectoryPlanningFacade: MsgDeserializationError was raised. skipping planning. %s ",
                              traceback.format_exc())

        # TODO - we need to handle this as an emergency.
        except NoValidTrajectoriesFound:
            self.logger.error("TrajectoryPlanningFacade: NoValidTrajectoriesFound was raised. skipping planning. %s",
                              traceback.format_exc())

        except Exception:
            self.logger.critical("TrajectoryPlanningFacade: UNHANDLED EXCEPTION in trajectory planning: %s",
                                 traceback.format_exc())

    # TODO: add map_origin that is sent from the outside
    def generate_trajectory_plan(self, timestamp: float, samplable_trajectory: SamplableTrajectory):
        """
        sample trajectory points from the samplable-trajectory, translate them according to ego's reference point and
        wrap them in a message to the controller
        :param timestamp: the timestamp to use as a reference for the beginning of trajectory
        :param samplable_trajectory: the trajectory plan to sample points from (samplable object)
        :return: a TrajectoryPlan message ready to send to the controller
        """
        trajectory_points = samplable_trajectory.sample(
            np.linspace(start=0,
                        stop=(TRAJECTORY_NUM_POINTS - 1) * TRAJECTORY_TIME_RESOLUTION,
                        num=TRAJECTORY_NUM_POINTS) + timestamp)
        self._last_trajectory = samplable_trajectory

        # publish results to the lower DM level (Control)
        # TODO: put real values in tolerance and maximal velocity fields
        # TODO: understand if padding with zeros is necessary
        waypoints = np.vstack((np.hstack((trajectory_points, np.zeros(shape=[TRAJECTORY_NUM_POINTS,
                                                                             TRAJECTORY_WAYPOINT_SIZE -
                                                                             trajectory_points.shape[1]]))),
                               np.zeros(shape=[MAX_TRAJECTORY_WAYPOINTS - TRAJECTORY_NUM_POINTS,
                                               TRAJECTORY_WAYPOINT_SIZE])))

        timestamp_object = Timestamp.from_seconds(timestamp)
        map_origin = MapOrigin(e_phi_latitude=0, e_phi_longitude=0, e_l_altitude=0, s_Timestamp=timestamp_object)

        trajectory_msg = TrajectoryPlan(s_Header=Header(e_Cnt_SeqNum=0, s_Timestamp=timestamp_object,
                                                        e_Cnt_version=0),
                                        s_Data=DataTrajectoryPlan(s_Timestamp=timestamp_object, s_MapOrigin=map_origin,
                                                                  a_TrajectoryWaypoints=waypoints,
                                                                  e_Cnt_NumValidTrajectoryWaypoints=TRAJECTORY_NUM_POINTS))

        return trajectory_msg

    def _validate_strategy_handlers(self) -> None:
        for elem in TrajectoryPlanningStrategy.__members__.values():
            if not self._strategy_handlers.keys().__contains__(elem):
                raise KeyError('strategy_handlers does not contain a  record for ' + elem)
            if not isinstance(self._strategy_handlers[elem], TrajectoryPlanner):
                raise ValueError('strategy_handlers does not contain a TrajectoryPlanner impl. for ' + elem)

    def _get_current_state(self) -> State:
        """
        Returns the last received world state.
        We assume that if no updates have been received since the last call,
        then we will output the last received state.
        :return: deserialized State
        """
        is_success, serialized_state = self.pubsub.get_latest_sample(topic=UC_SYSTEM_STATE_LCM, timeout=1)
        # TODO Move the raising of the exception to LCM code. Do the same in trajectory facade
        if serialized_state is None:
            if self._started_receiving_states:
                # PubSub queue is empty after being non-empty for a while
                raise MsgDeserializationError("Pubsub message queue for %s topic is empty or topic isn\'t subscribed" %
                                          UC_SYSTEM_STATE_LCM)
            else:
                # Pubsub queue is empty since planning module is up
                raise StateHasNotArrivedYet("Waiting for data from SceneProvider/StateModule")
        self._started_receiving_states = True
        state = State.deserialize(serialized_state)
        self.logger.debug('{}: {}'.format(LOG_MSG_RECEIVED_STATE, state))
        return state

    def _get_current_scene_static(self) -> SceneStatic:
<<<<<<< HEAD
        is_success, serialized_scene_static = self.pubsub.get_latest_sample(topic=pubsub_topics.PubSubMessageTypes["UC_SYSTEM_SCENE_STATIC"], timeout=1)
        # TODO Move the raising of the exception to pubsub code. Do the same in behavioral facade
=======
        is_success, serialized_scene_static = self.pubsub.get_latest_sample(topic=UC_SYSTEM_SCENE_STATIC, timeout=1)
        # TODO Move the raising of the exception to LCM code. Do the same in trajectory facade
>>>>>>> d13f7830
        if serialized_scene_static is None:
            raise MsgDeserializationError("Pubsub message queue for %s topic is empty or topic isn\'t subscribed" %
                                          UC_SYSTEM_SCENE_STATIC)
        scene_static = SceneStatic.deserialize(serialized_scene_static)
        if scene_static.s_Data.e_Cnt_num_lane_segments == 0 and scene_static.s_Data.e_Cnt_num_road_segments == 0:
            raise MsgDeserializationError("SceneStatic map was received without any road or lanes")
        self.logger.debug("%s: %f" % (LOG_MSG_SCENE_STATIC_RECEIVED, scene_static.s_Header.s_Timestamp.timestamp_in_seconds))
        return scene_static

    def _get_mission_params(self) -> TrajectoryParams:
        """
        Returns the last received mission (trajectory) parameters.
        We assume that if no updates have been received since the last call,
        then we will output the last received trajectory parameters.
        :return: deserialized trajectory parameters
        """
        is_success, serialized_params = self.pubsub.get_latest_sample(topic=UC_SYSTEM_TRAJECTORY_PARAMS_LCM, timeout=1)
        if serialized_params is None:
            raise MsgDeserializationError('Pubsub message queue for %s topic is empty or topic isn\'t subscribed' %
                                          UC_SYSTEM_TRAJECTORY_PARAMS_LCM)
        trajectory_params = TrajectoryParams.deserialize(serialized_params)
        self.logger.debug('%s: %s', LOG_MSG_TRAJECTORY_PLANNER_MISSION_PARAMS, trajectory_params)
        return trajectory_params

    def _publish_trajectory(self, results: TrajectoryPlan) -> None:
        self.pubsub.publish(UC_SYSTEM_TRAJECTORY_PLAN, results.serialize())

    def _publish_debug(self, debug_msg: TrajectoryVisualizationMsg) -> None:
        self.pubsub.publish(UC_SYSTEM_TRAJECTORY_VISUALIZATION, debug_msg.serialize())

    def _get_state_with_expected_ego(self, state: State) -> State:
        """
        takes a state and overrides its ego vehicle's localization to be the localization expected at the state's
        timestamp according to the last trajectory cached in the facade's self._last_trajectory.
        Note: lateral velocity is zeroed since we don't plan for drifts and lateral components are being reflected in
        yaw and curvature.
        :param state: the state to process
        :return: a new state object with a new ego-vehicle localization
        """
        current_time = state.ego_state.timestamp_in_sec
        expected_state_vec: CartesianExtendedState = self._last_trajectory.sample(np.array([current_time]))[0]
        expected_ego_state = state.ego_state.clone_from_cartesian_state(expected_state_vec,
                                                                        state.ego_state.timestamp_in_sec)

        updated_state = state.clone_with(ego_state=expected_ego_state)

        return updated_state

    @staticmethod
    def _prepare_visualization_msg(state: State, ctrajectories: CartesianTrajectories,
                                   planning_horizon: float, predictor: EgoAwarePredictor,
                                   reference_route: GeneralizedFrenetSerretFrame) -> TrajectoryVisualizationMsg:
        """
        prepares visualization message for visualization purposes
        :param state: short-term prediction aligned state
        :param ctrajectories: alternative trajectories in cartesian-frame
        :param planning_horizon: [sec] the (relative) planning-horizon used for planning
        :param predictor: predictor for the actors' predictions
        :return: trajectory visualization message
        """
        # TODO: add recipe to trajectory_params for goal's description
        # slice alternative trajectories by skipping indices - for visualization
        alternative_ids_skip_range = np.round(np.linspace(0, len(ctrajectories)-1, MAX_VIS_TRAJECTORIES_NUMBER)).astype(int)
        # slice alternative trajectories by skipping indices - for visualization
        sliced_ctrajectories = ctrajectories[alternative_ids_skip_range]

        # this assumes the state is already aligned by short time prediction
        prediction_horizons = np.arange(0, planning_horizon, VISUALIZATION_PREDICTION_RESOLUTION, float)

        # visualize objects' predictions
        # TODO: create 3 GFFs in TP and convert objects' predictions on them
        objects_visualizations = []
        for obj in state.dynamic_objects:
            try:
                obj_fstate = reference_route.cstate_to_fstate(obj.cartesian_state)
                obj_fpredictions = predictor.predict_2d_frenet_states(np.array([obj_fstate]),
                                                                      prediction_horizons)[0][:, [FS_SX, FS_DX]]
                # skip objects having predictions out of reference_route
                valid_obj_fpredictions = obj_fpredictions[obj_fpredictions[:, FP_SX] < reference_route.s_max]
                obj_cpredictions = reference_route.fpoints_to_cpoints(valid_obj_fpredictions)
                objects_visualizations.append(PredictionsVisualization(obj.obj_id, obj_cpredictions))

            except Exception:  # verify the object can be projected on reference_route
                continue

        header = Header(0, Timestamp.from_seconds(state.ego_state.timestamp_in_sec), 0)
        trajectory_length = ctrajectories.shape[1]
        points_step = int(trajectory_length / MAX_NUM_POINTS_FOR_VIZ) + 1
        visualization_data = DataTrajectoryVisualization(
            sliced_ctrajectories[:, :trajectory_length:points_step, :(C_Y+1)],  # at most MAX_NUM_POINTS_FOR_VIZ points
            objects_visualizations, "")
        return TrajectoryVisualizationMsg(header, visualization_data)<|MERGE_RESOLUTION|>--- conflicted
+++ resolved
@@ -2,16 +2,11 @@
 
 import numpy as np
 import traceback
-<<<<<<< HEAD
-from common_data.interface.Rte_Types.python import Rte_Types_pubsub as pubsub_topics
-=======
-from decision_making.src.infra.pubsub import PubSub
 from common_data.interface.Rte_Types.python.uc_system import UC_SYSTEM_TRAJECTORY_PLAN
 from common_data.interface.Rte_Types.python.uc_system import UC_SYSTEM_TRAJECTORY_PARAMS_LCM
 from common_data.interface.Rte_Types.python.uc_system import UC_SYSTEM_STATE_LCM
 from common_data.interface.Rte_Types.python.uc_system import UC_SYSTEM_SCENE_STATIC
 from common_data.interface.Rte_Types.python.uc_system import UC_SYSTEM_TRAJECTORY_VISUALIZATION
->>>>>>> d13f7830
 from decision_making.src.exceptions import MsgDeserializationError, NoValidTrajectoriesFound, StateHasNotArrivedYet
 from decision_making.src.global_constants import TRAJECTORY_TIME_RESOLUTION, TRAJECTORY_NUM_POINTS, \
     LOG_MSG_TRAJECTORY_PLANNER_MISSION_PARAMS, LOG_MSG_RECEIVED_STATE, \
@@ -219,13 +214,8 @@
         return state
 
     def _get_current_scene_static(self) -> SceneStatic:
-<<<<<<< HEAD
-        is_success, serialized_scene_static = self.pubsub.get_latest_sample(topic=pubsub_topics.PubSubMessageTypes["UC_SYSTEM_SCENE_STATIC"], timeout=1)
+        is_success, serialized_scene_static = self.pubsub.get_latest_sample(topic=UC_SYSTEM_SCENE_STATIC, timeout=1)
         # TODO Move the raising of the exception to pubsub code. Do the same in behavioral facade
-=======
-        is_success, serialized_scene_static = self.pubsub.get_latest_sample(topic=UC_SYSTEM_SCENE_STATIC, timeout=1)
-        # TODO Move the raising of the exception to LCM code. Do the same in trajectory facade
->>>>>>> d13f7830
         if serialized_scene_static is None:
             raise MsgDeserializationError("Pubsub message queue for %s topic is empty or topic isn\'t subscribed" %
                                           UC_SYSTEM_SCENE_STATIC)
