--- conflicted
+++ resolved
@@ -3,26 +3,17 @@
 from typing import Tuple
 
 from common_data.dds.python.Communication.ddspubsub import DdsPubSub
-<<<<<<< HEAD
 from decision_making.src.infra.dm_module import DmModule
-=======
-from decision_making.src.infra.dm_module import DM_Module
 from decision_making.src.messages.dds_message import DDSMsg
 from decision_making.src.messages.dds_typed_message import DDSTypedMsg
->>>>>>> c4a9f603
 from decision_making.src.messages.trajectory_parameters import TrajectoryCostParams
 from decision_making.src.planning.trajectory.trajectory_planner import TrajectoryPlanner
 from decision_making.src.state.enriched_state import State as EnrichedState
+from rte.python.logger import AV_logger
 
 import numpy as np
 
-<<<<<<< HEAD
-=======
-from rte.python.logger import AV_logger
-from rte.python.periodic_timer.periodic_timer import PeriodicTimer
 
-
->>>>>>> c4a9f603
 class TrajectoryPlanningStrategy(Enum):
     HIGHWAY = 0
     TRAFFIC_JAM = 1
@@ -34,15 +25,15 @@
         The trajectory planning facade handles trajectory planning requests and redirects them to the relevant planner
     """
 
-    def __init__(self, dds: DdsPubSub, logger: AV_logger):
+    def __init__(self, dds : DdsPubSub, logger: AV_logger, strategy_handlers: dict):
         """
         :param strategy_handlers: a dictionary of trajectory planners as strategy handlers -
         types are {TrajectoryPlanningStrategy: TrajectoryPlanner}
         """
-<<<<<<< HEAD
         super().__init__(dds=dds, logger=logger)
         self.__validate_strategy_handlers(strategy_handlers)
         self.__strategy_handlers = strategy_handlers
+        self.logger.info("Initialized Behavioral Planner Facade.")
 
     # TODO: implement
     def _start_impl(self):
@@ -56,27 +47,13 @@
     def _periodic_action_impl(self):
         pass
 
-    def plan(self, strategy: TrajectoryPlanningStrategy):
-=======
-        super().__init__(DDS=dds, logger=logger)
-        self.logger.info("Initialized Behavioral Planner Facade.")
-        self.timer = PeriodicTimer(1, self.plan)
-
-    def start(self):
-        strategy_handlers = dict()
-        # self.__validate_strategy_handlers(strategy_handlers)
-        # self.__strategy_handlers = strategy_handlers
-
-        self.timer.start()
-
     def plan(self, strategy: TrajectoryPlanningStrategy = TrajectoryPlanningStrategy.HIGHWAY):
->>>>>>> c4a9f603
         """
         will execute planning with using the implementation for the desired planning-strategy provided
         :param strategy: desired planning strategy
         :return: no return value. results are published in self.__publish_results()
         """
-        self.logger.info('performing trajectory planning')
+        self.logger.debug('performing trajectory planning')
         state = self.__read_current_state()
         ref_route, goal, cost_params = self.__read_mission_specs()
         # trajectory, cost, debug_results = self.__strategy_handlers[strategy].plan(state, ref_route, goal, cost_params)
@@ -96,8 +73,9 @@
 
     # TODO: implement message passing
     def __read_current_state(self) -> EnrichedState:
-        input_state = self.DDS.get_latest_sample(topic='TrajectoryPlannerSub::StateReader', timeout=1)
+        input_state = self.dds.get_latest_sample(topic='TrajectoryPlannerSub::StateReader', timeout=1)
         self.logger.info("Recevied state: " + str(input_state))
+        return input_state
 
     def __read_mission_specs(self) -> Tuple[np.ndarray, np.ndarray, TrajectoryCostParams]:
         serialized_input_mission = self.DDS.get_latest_sample(topic='TrajectoryPlannerSub::TrajectoryParametersReader',
@@ -116,26 +94,4 @@
         pass
 
     def __publish_debug(self, debug_data):
-<<<<<<< HEAD
-        pass
-
-
-if __name__ == '__main__':
-    strategy_handlers = dict()
-
-    logger = None
-    dds_object = DdsPubSub("DecisionMakingParticipantLibrary::TrajectoryPlanner",
-                    '../../../../common_data/dds/generatedFiles/xml/decisionMakingMain.xml')
-
-    trajecotry_planning_module = TrajectoryPlanningFacade(dds=dds_object, logger=logger,
-                                                          strategy_handlers=strategy_handlers)
-    trajecotry_planning_module.start()
-
-    while True:
-        trajecotry_planning_module.plan(strategy=TrajectoryPlanningStrategy.HIGHWAY)
-        time.sleep(1)
-
-    trajecotry_planning_module.stop()
-=======
-        pass
->>>>>>> c4a9f603
+        pass