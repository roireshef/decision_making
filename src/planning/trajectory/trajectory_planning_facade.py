--- conflicted
+++ resolved
@@ -1,23 +1,12 @@
-import time
 from enum import Enum
 
 from common_data.dds.python.Communication.ddspubsub import DdsPubSub
 from decision_making.src.infra.dm_module import DmModule
-<<<<<<< HEAD
 from decision_making.src.messages.trajectory_parameters import TrajectoryParameters
 from decision_making.src.messages.trajectory_plan_message import TrajectoryPlanMsg
 from decision_making.src.planning.trajectory.trajectory_planner import TrajectoryPlanner
 from decision_making.src.state.enriched_state import EnrichedState
 from rte.python.logger.AV_logger import AV_Logger
-=======
-from decision_making.src.messages.dds_message import DDSMsg
-from decision_making.src.messages.dds_typed_message import DDSTypedMsg
-from decision_making.src.messages.trajectory_parameters import TrajectoryCostParams
-from decision_making.src.planning.trajectory.trajectory_planner import TrajectoryPlanner
-from decision_making.src.state.enriched_state import State as EnrichedState
-from rte.python.logger import AV_logger
->>>>>>> a10302b9
-
 
 
 class TrajectoryPlanningStrategy(Enum):
@@ -25,19 +14,9 @@
     TRAFFIC_JAM = 1
     PARKING = 2
 
-<<<<<<< HEAD
 
 class TrajectoryPlanningFacade(DmModule):
     def __init__(self, dds: DdsPubSub, logger: AV_Logger, strategy_handlers: dict):
-=======
-
-class TrajectoryPlanningFacade(DmModule):
-    """
-        The trajectory planning facade handles trajectory planning requests and redirects them to the relevant planner
-    """
-
-    def __init__(self, dds : DdsPubSub, logger: AV_logger, strategy_handlers: dict):
->>>>>>> a10302b9
         """
         The trajectory planning facade handles trajectory planning requests and redirects them to the relevant planner
         :param dds: communication layer (DDS) instance
@@ -48,21 +27,7 @@
         super().__init__(dds=dds, logger=logger)
 
         self.__validate_strategy_handlers(strategy_handlers)
-<<<<<<< HEAD
         self._strategy_handlers = strategy_handlers
-
-    # TODO: turn-on subscriptions?
-    def start(self):
-        pass
-
-    # TODO: turn-off subscriptions
-    def stop(self):
-        pass
-
-    def periodic_action(self):
-=======
-        self.__strategy_handlers = strategy_handlers
-        self.logger.info("Initialized Behavioral Planner Facade.")
 
     # TODO: implement
     def _start_impl(self):
@@ -74,18 +39,12 @@
 
     # TODO: implement. call plan with the configured strategy
     def _periodic_action_impl(self):
-        pass
-
-    def plan(self, strategy: TrajectoryPlanningStrategy = TrajectoryPlanningStrategy.HIGHWAY):
->>>>>>> a10302b9
         """
         will execute planning with using the implementation for the desired planning-strategy provided
         :param strategy: desired planning strategy
         :return: no return value. results are published in self.__publish_results()
         """
-        self.logger.debug('performing trajectory planning')
         state = self.__read_current_state()
-<<<<<<< HEAD
         params = self.__read_mission_specs()
 
         # plan a trajectory according to params (from upper DM level) and most-recent vehicle-state
@@ -98,56 +57,25 @@
 
         # publish visualization/debug data
         self.__publish_debug(debug_results)
-=======
-        ref_route, goal, cost_params = self.__read_mission_specs()
-        # trajectory, cost, debug_results = self.__strategy_handlers[strategy].plan(state, ref_route, goal, cost_params)
-
-        # TODO: publish cost to behavioral layer?
-        # self.__publish_trajectory(trajectory)
-        # self.__publish_debug(debug_results)
->>>>>>> a10302b9
 
     # TODO: should also be published to DDS logger
     @staticmethod
     def __validate_strategy_handlers(handlers: dict):
         for elem in TrajectoryPlanningStrategy.__members__.values():
-<<<<<<< HEAD
             if not handlers.keys().__contains__(elem):
                 raise KeyError('strategy_handlers does not contain a  record for ' + elem)
             if not isinstance(handlers[elem], TrajectoryPlanner):
-=======
-            if not strategy_handlers.keys().__contains__(elem):
-                raise KeyError('strategy_handlers does not contain a  record for ' + str(elem))
-            if not isinstance(strategy_handlers[elem], TrajectoryPlanner):
->>>>>>> a10302b9
                 raise ValueError('strategy_handlers does not contain a TrajectoryPlanner impl. for ' + elem)
 
     # TODO: move state into constants file
     def __read_current_state(self) -> EnrichedState:
         input_state = self.dds.get_latest_sample(topic='TrajectoryPlannerSub::StateReader', timeout=1)
-<<<<<<< HEAD
+        self.logger.info("Recevied state: " + str(input_state))
         return input_state
 
     # TODO: implement message passing
     def __read_mission_specs(self) -> TrajectoryParameters:
         pass
-=======
-        self.logger.info("Recevied state: " + str(input_state))
-        return input_state
-
-    def __read_mission_specs(self) -> Tuple[np.ndarray, np.ndarray, TrajectoryCostParams]:
-        serialized_input_mission = self.DDS.get_latest_sample(topic='TrajectoryPlannerSub::TrajectoryParametersReader',
-                                                              timeout=1)
-
-        if serialized_input_mission is None:
-            self.logger.info('Received None mission')
-            return None, None, None
-        else:
-            self.logger.info("Recevied mission: " + str(serialized_input_mission))
-            # trajectory_cost_params = TrajectoryCostParams.deserialize(serialized_input_mission)
-            trajectory_cost_params = None
-            return np.array([0.0]), np.array([0.0]), trajectory_cost_params
->>>>>>> a10302b9
 
     # TODO: implement message passing
     def __publish_trajectory(self, results):
