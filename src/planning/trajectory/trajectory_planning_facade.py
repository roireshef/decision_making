import time

import numpy as np
import traceback
from logging import Logger
from typing import Dict

from common_data.interface.py.pubsub import Rte_Types_pubsub_topics as pubsub_topics
from common_data.src.communication.pubsub.pubsub import PubSub
from decision_making.src.exceptions import MsgDeserializationError, NoValidTrajectoriesFound
from decision_making.src.global_constants import TRAJECTORY_TIME_RESOLUTION, TRAJECTORY_NUM_POINTS, \
    LOG_MSG_TRAJECTORY_PLANNER_MISSION_PARAMS, LOG_MSG_RECEIVED_STATE, \
    LOG_MSG_TRAJECTORY_PLANNER_TRAJECTORY_MSG, LOG_MSG_TRAJECTORY_PLANNER_IMPL_TIME, \
    TRAJECTORY_PLANNING_NAME_FOR_METRICS, MAX_TRAJECTORY_WAYPOINTS, TRAJECTORY_WAYPOINT_SIZE, \
    LOG_MSG_SCENE_STATIC_RECEIVED
from decision_making.src.infra.dm_module import DmModule
from decision_making.src.messages.scene_common_messages import Header, Timestamp, MapOrigin
from decision_making.src.messages.scene_static_message import SceneStatic
from decision_making.src.messages.trajectory_parameters import TrajectoryParams
from decision_making.src.messages.trajectory_plan_message import TrajectoryPlan, DataTrajectoryPlan
from decision_making.src.messages.visualization.trajectory_visualization_message import TrajectoryVisualizationMsg
from decision_making.src.planning.trajectory.trajectory_planner import TrajectoryPlanner, SamplableTrajectory
from decision_making.src.planning.trajectory.trajectory_planning_strategy import TrajectoryPlanningStrategy
from decision_making.src.planning.types import CartesianExtendedState, CartesianTrajectories, C_V, C_Y, FS_SX, FS_DX, \
    FP_SX
from decision_making.src.planning.utils.generalized_frenet_serret_frame import GeneralizedFrenetSerretFrame
from decision_making.src.planning.utils.localization_utils import LocalizationUtils
from decision_making.src.planning.utils.transformations import Transformations
from decision_making.src.prediction.ego_aware_prediction.ego_aware_predictor import EgoAwarePredictor
from decision_making.src.state.state import State
from decision_making.src.utils.metric_logger import MetricLogger
from decision_making.src.scene.scene_static_model import SceneStaticModel


class TrajectoryPlanningFacade(DmModule):
    def __init__(self, pubsub: PubSub, logger: Logger,
                 strategy_handlers: Dict[TrajectoryPlanningStrategy, TrajectoryPlanner],
                 last_trajectory: SamplableTrajectory = None):
        """
        The trajectory planning facade handles trajectory planning requests and redirects them to the relevant planner
        :param pubsub: communication layer (DDS/LCM/...) instance
        :param logger: logger
        :param strategy_handlers: a dictionary of trajectory planners as strategy handlers - types are
        {TrajectoryPlanningStrategy: TrajectoryPlanner}
        :param last_trajectory: a representation of the last trajectory that was planned during self._periodic_action_impl
        """
        super().__init__(pubsub=pubsub, logger=logger)

        MetricLogger.init(TRAJECTORY_PLANNING_NAME_FOR_METRICS)

        self._strategy_handlers = strategy_handlers
        self._validate_strategy_handlers()
        self._last_trajectory = last_trajectory

    def _start_impl(self):
        self.pubsub.subscribe(pubsub_topics.TRAJECTORY_PARAMS_LCM, None)
        self.pubsub.subscribe(pubsub_topics.STATE_LCM, None)
        self.pubsub.subscribe(pubsub_topics.SCENE_STATIC, None)

    def _stop_impl(self):
        self.pubsub.unsubscribe(pubsub_topics.TRAJECTORY_PARAMS_LCM)
        self.pubsub.unsubscribe(pubsub_topics.STATE_LCM)
        self.pubsub.unsubscribe(pubsub_topics.SCENE_STATIC)

    def _periodic_action_impl(self):
        """
        will execute planning using the implementation for the desired planning-strategy provided
        :return: no return value. results are published in self.__publish_results()
        """
        try:
            # Monitor execution time of a time-critical component (prints to logging at the end of method)
            start_time = time.time()

            state = self._get_current_state()

            scene_static = self._get_current_scene_static()
            SceneStaticModel.get_instance().set_scene_static(scene_static)

            params = self._get_mission_params()

            # Longitudinal planning horizon (Ts)
            lon_plan_horizon = params.time - state.ego_state.timestamp_in_sec

            self.logger.debug("input: target_state: %s", params.target_state)
            self.logger.debug("input: reference_route[0]: %s", params.reference_route.points[0])
            self.logger.debug("input: ego: pos: (x: %f y: %f)", state.ego_state.x, state.ego_state.y)
            self.logger.debug("input: ego: velocity: %s", state.ego_state.velocity)
            self.logger.debug("TrajectoryPlanningFacade is required to plan with time horizon = %s", lon_plan_horizon)
            self.logger.debug("state: %d objects detected", len(state.dynamic_objects))

            # Tests if actual localization is close enough to desired localization, and if it is, it starts planning
            # from the DESIRED localization rather than the ACTUAL one. This is due to the nature of planning with
            # Optimal Control and the fact it complies with Bellman principle of optimality.
            # THIS DOES NOT ACCOUNT FOR: yaw, velocities, accelerations, etc. Only to location.
            if LocalizationUtils.is_actual_state_close_to_expected_state(
                    state.ego_state, self._last_trajectory, self.logger, self.__class__.__name__):
                updated_state = self._get_state_with_expected_ego(state)
                self.logger.debug("TrajectoryPlanningFacade ego localization was overridden to the expected-state "
                                  "according to previous plan")
            else:
                updated_state = state

            MetricLogger.get_logger().bind(bp_time=params.bp_time)

            # plan a trajectory according to specification from upper DM level
            samplable_trajectory, ctrajectories, costs = self._strategy_handlers[params.strategy]. \
                plan(updated_state, params.reference_route, params.target_state, lon_plan_horizon,
                     params.cost_params)

            center_vehicle_trajectory_points = samplable_trajectory.sample(
                np.linspace(start=0,
                            stop=(TRAJECTORY_NUM_POINTS - 1) * TRAJECTORY_TIME_RESOLUTION,
                            num=TRAJECTORY_NUM_POINTS) + state.ego_state.timestamp_in_sec)
            self._last_trajectory = samplable_trajectory

            vehicle_origin_trajectory_points = Transformations.transform_trajectory_between_ego_center_and_ego_origin(
                center_vehicle_trajectory_points, direction=1)

            # publish results to the lower DM level (Control)
            # TODO: put real values in tolerance and maximal velocity fields
            waypoints = np.vstack((np.hstack((vehicle_origin_trajectory_points,
                                              np.zeros(shape=[TRAJECTORY_NUM_POINTS,
                                                              TRAJECTORY_WAYPOINT_SIZE-vehicle_origin_trajectory_points.shape[1]]))),
                                  np.zeros(shape=[MAX_TRAJECTORY_WAYPOINTS-TRAJECTORY_NUM_POINTS, TRAJECTORY_WAYPOINT_SIZE])))

            timestamp = Timestamp.from_seconds(state.ego_state.timestamp_in_sec)
            map_origin = MapOrigin(e_phi_latitude=0, e_phi_longitude=0, e_l_altitude=0, s_Timestamp=timestamp)

            trajectory_msg = TrajectoryPlan(s_Header=Header(e_Cnt_SeqNum=0, s_Timestamp=timestamp,
                                                            e_Cnt_version=0),
                                            s_Data=DataTrajectoryPlan(s_Timestamp=timestamp, s_MapOrigin=map_origin,
                                                                      a_TrajectoryWaypoints=waypoints,
                                                                      e_Cnt_NumValidTrajectoryWaypoints=TRAJECTORY_NUM_POINTS))

            self._publish_trajectory(trajectory_msg)
            self.logger.debug('%s: %s', LOG_MSG_TRAJECTORY_PLANNER_TRAJECTORY_MSG, trajectory_msg)

            # publish visualization/debug data - based on short term prediction aligned state!
            debug_results = TrajectoryPlanningFacade._prepare_visualization_msg(
<<<<<<< HEAD
                state_aligned, ctrajectories, params.time - state.ego_state.timestamp_in_sec,
                self._strategy_handlers[params.strategy].predictor, params.reference_route)
=======
                state, ctrajectories, params.time - state.ego_state.timestamp_in_sec,
                self._strategy_handlers[params.strategy].predictor)
>>>>>>> 90896d77

            # TODO: uncomment this line when proper visualization messages integrate into the code
            # self._publish_debug(debug_results)

            self.logger.info("%s %s", LOG_MSG_TRAJECTORY_PLANNER_IMPL_TIME, time.time() - start_time)
            MetricLogger.get_logger().report()

        except MsgDeserializationError:
            self.logger.error("TrajectoryPlanningFacade: MsgDeserializationError was raised. skipping planning. %s ",
                              traceback.format_exc())

        # TODO - we need to handle this as an emergency.
        except NoValidTrajectoriesFound:
            self.logger.error("TrajectoryPlanningFacade: NoValidTrajectoriesFound was raised. skipping planning. %s",
                              traceback.format_exc())

        except Exception:
            self.logger.critical("TrajectoryPlanningFacade: UNHANDLED EXCEPTION in trajectory planning: %s",
                                 traceback.format_exc())

    def _validate_strategy_handlers(self) -> None:
        for elem in TrajectoryPlanningStrategy.__members__.values():
            if not self._strategy_handlers.keys().__contains__(elem):
                raise KeyError('strategy_handlers does not contain a  record for ' + elem)
            if not isinstance(self._strategy_handlers[elem], TrajectoryPlanner):
                raise ValueError('strategy_handlers does not contain a TrajectoryPlanner impl. for ' + elem)

    def _get_current_state(self) -> State:
        """
        Returns the last received world state.
        We assume that if no updates have been received since the last call,
        then we will output the last received state.
        :return: deserialized State
        """
        is_success, input_state = self.pubsub.get_latest_sample(topic=pubsub_topics.STATE_LCM, timeout=1)
        if input_state is None:
            raise MsgDeserializationError('Pubsub message queue for %s topic is empty or topic isn\'t subscribed',
                                          pubsub_topics.STATE_LCM)
        object_state = State.deserialize(input_state)
        self.logger.debug('%s: %s' % (LOG_MSG_RECEIVED_STATE, object_state))
        return object_state

    def _get_current_scene_static(self) -> SceneStatic:
        is_success, serialized_scene_static = self.pubsub.get_latest_sample(topic=pubsub_topics.SCENE_STATIC, timeout=1)
        # TODO Move the raising of the exception to PubSub code. Do the same in trajectory facade
        if serialized_scene_static is None:
            raise MsgDeserializationError('Pubsub message queue for %s topic is empty or topic isn\'t subscribed',
                                          pubsub_topics.SCENE_STATIC)
        scene_static = SceneStatic.deserialize(serialized_scene_static)
        self.logger.debug('%s: %f' % (LOG_MSG_SCENE_STATIC_RECEIVED, scene_static.s_Header.s_Timestamp.timestamp_in_seconds))
        return scene_static

    def _get_mission_params(self) -> TrajectoryParams:
        """
        Returns the last received mission (trajectory) parameters.
        We assume that if no updates have been received since the last call,
        then we will output the last received trajectory parameters.
        :return: deserialized trajectory parameters
        """
        is_success, input_params = self.pubsub.get_latest_sample(topic=pubsub_topics.TRAJECTORY_PARAMS_LCM, timeout=1)
        object_params = TrajectoryParams.deserialize(input_params)
        self.logger.debug('%s: %s', LOG_MSG_TRAJECTORY_PLANNER_MISSION_PARAMS, object_params)
        return object_params

    def _publish_trajectory(self, results: TrajectoryPlan) -> None:
        self.pubsub.publish(pubsub_topics.TRAJECTORY_PLAN, results.serialize())

    def _publish_debug(self, debug_msg: TrajectoryVisualizationMsg) -> None:
        self.pubsub.publish(pubsub_topics.TRAJECTORY_VISUALIZATION_LCM, debug_msg.serialize())

    def _get_state_with_expected_ego(self, state: State) -> State:
        """
        takes a state and overrides its ego vehicle's localization to be the localization expected at the state's
        timestamp according to the last trajectory cached in the facade's self._last_trajectory.
        Note: lateral velocity is zeroed since we don't plan for drifts and lateral components are being reflected in
        yaw and curvature.
        :param state: the state to process
        :return: a new state object with a new ego-vehicle localization
        """
        current_time = state.ego_state.timestamp_in_sec
        expected_state_vec: CartesianExtendedState = self._last_trajectory.sample(np.array([current_time]))[0]
        expected_ego_state = state.ego_state.clone_from_cartesian_state(expected_state_vec,
                                                                        state.ego_state.timestamp_in_sec)

        updated_state = state.clone_with(ego_state=expected_ego_state)

        return updated_state

    @staticmethod
    def _prepare_visualization_msg(state: State, ctrajectories: CartesianTrajectories,
                                   planning_horizon: float, predictor: EgoAwarePredictor,
                                   reference_route: GeneralizedFrenetSerretFrame) -> TrajectoryVisualizationMsg:
        """
        prepares visualization message for visualization purposes
        :param state: short-term prediction aligned state
        :param ctrajectories: alternative trajectories in cartesian-frame
        :param planning_horizon: [sec] the (relative) planning-horizon used for planning
        :param predictor: predictor for the actors' predictions
        :return: trajectory visualization message
        """
        pass<|MERGE_RESOLUTION|>--- conflicted
+++ resolved
@@ -137,13 +137,8 @@
 
             # publish visualization/debug data - based on short term prediction aligned state!
             debug_results = TrajectoryPlanningFacade._prepare_visualization_msg(
-<<<<<<< HEAD
-                state_aligned, ctrajectories, params.time - state.ego_state.timestamp_in_sec,
+                state, ctrajectories, params.time - state.ego_state.timestamp_in_sec,
                 self._strategy_handlers[params.strategy].predictor, params.reference_route)
-=======
-                state, ctrajectories, params.time - state.ego_state.timestamp_in_sec,
-                self._strategy_handlers[params.strategy].predictor)
->>>>>>> 90896d77
 
             # TODO: uncomment this line when proper visualization messages integrate into the code
             # self._publish_debug(debug_results)
