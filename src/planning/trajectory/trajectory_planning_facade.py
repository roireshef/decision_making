--- conflicted
+++ resolved
@@ -72,25 +72,11 @@
 
             params = self._get_mission_params()
 
-            # Longitudinal planning horizon (Ts)
-            lon_plan_horizon = params.time - state.ego_state.timestamp_in_sec
-
-            # Latituudinal planning horizon(Td) lower bound
-            # TODO: determine lower bound according to physical constraints and ego control limitations
-            low_bound_lat_plan_horizon = lon_plan_horizon
-
             self.logger.debug("input: target_state: %s", params.target_state)
             self.logger.debug("input: reference_route[0]: %s", params.reference_route[0])
-<<<<<<< HEAD
-            self.logger.debug("input: ego: pos: (x: %f y: %f)", state.ego_state.x, state.ego_state.y)
-            self.logger.debug("input: ego: v_x: %f, v_y: %f", state.ego_state.v_x, state.ego_state.v_y)
-            self.logger.debug("TrajectoryPlanningFacade is required to plan with time horizon = %s", lon_plan_horizon)
-            self.logger.info("state: %d objects detected", len(state.dynamic_objects))
-=======
             self.logger.debug("input: ego: pos: (x: %f y: %f)", state_aligned.ego_state.x, state_aligned.ego_state.y)
             self.logger.debug("input: ego: v_x: %f, v_y: %f", state_aligned.ego_state.v_x, state_aligned.ego_state.v_y)
             self.logger.info("state: %d objects detected", len(state_aligned.dynamic_objects))
->>>>>>> 6fdb6c1b
 
             # Tests if actual localization is close enough to desired localization, and if it is, it starts planning
             # from the DESIRED localization rather than the ACTUAL one. This is due to the nature of planning with
@@ -108,8 +94,7 @@
 
             # plan a trajectory according to specification from upper DM level
             samplable_trajectory, ctrajectories, costs = self._strategy_handlers[params.strategy]. \
-                plan(updated_state, params.reference_route, extended_target_state, lon_plan_horizon,
-                     low_bound_lat_plan_horizon, params.cost_params)
+                plan(updated_state, params.reference_route, extended_target_state, params.time, params.cost_params)
 
             # TODO: validate that sampling is consistent with controller!
             trajectory_points = samplable_trajectory.sample(
@@ -122,15 +107,9 @@
             self._publish_trajectory(TrajectoryPlanMsg(trajectory=trajectory_points, current_speed=state_aligned.ego_state.v_x))
             self._last_trajectory = samplable_trajectory
 
-<<<<<<< HEAD
-            # publish visualization/debug data - based on actual ego localization (original state)!
-            debug_results = self._prepare_visualization_msg(state, params.reference_route, ctrajectories, costs,
-                                                            lon_plan_horizon,
-=======
             # publish visualization/debug data - based on actual ego localization (original state_aligned)!
             debug_results = self._prepare_visualization_msg(state_aligned, params.reference_route, ctrajectories, costs,
                                                             params.time - state_aligned.ego_state.timestamp_in_sec,
->>>>>>> 6fdb6c1b
                                                             self._strategy_handlers[params.strategy].predictor)
 
             self._publish_debug(debug_results)
