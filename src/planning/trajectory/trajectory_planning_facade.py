import time
import traceback
from logging import Logger
from typing import Dict

import numpy as np
<<<<<<< HEAD
import rte.python.profiler as prof
from common_data.interface.Rte_Types.python.uc_system import UC_SYSTEM_STATE_LCM
from common_data.interface.Rte_Types.python.uc_system import UC_SYSTEM_TRAJECTORY_PARAMS_LCM
from common_data.interface.Rte_Types.python.uc_system import UC_SYSTEM_TRAJECTORY_PLAN
=======
import traceback
from common_data.interface.Rte_Types.python.uc_system import UC_SYSTEM_TRAJECTORY_PLAN
from common_data.interface.Rte_Types.python.uc_system import UC_SYSTEM_TRAJECTORY_PARAMS
from common_data.interface.Rte_Types.python.uc_system import UC_SYSTEM_STATE
from common_data.interface.Rte_Types.python.uc_system import UC_SYSTEM_SCENE_STATIC
>>>>>>> 1d2c3658
from common_data.interface.Rte_Types.python.uc_system import UC_SYSTEM_TRAJECTORY_VISUALIZATION

from decision_making.src.exceptions import MsgDeserializationError, CartesianLimitsViolated, StateHasNotArrivedYet
from decision_making.src.global_constants import TRAJECTORY_TIME_RESOLUTION, TRAJECTORY_NUM_POINTS, \
    LOG_MSG_TRAJECTORY_PLANNER_MISSION_PARAMS, LOG_MSG_RECEIVED_STATE, \
    LOG_MSG_TRAJECTORY_PLANNER_TRAJECTORY_MSG, LOG_MSG_TRAJECTORY_PLANNER_IMPL_TIME, \
    TRAJECTORY_PLANNING_NAME_FOR_METRICS, MAX_TRAJECTORY_WAYPOINTS, TRAJECTORY_WAYPOINT_SIZE, \
    VISUALIZATION_PREDICTION_RESOLUTION, MAX_NUM_POINTS_FOR_VIZ, \
    MAX_VIS_TRAJECTORIES_NUMBER
from decision_making.src.infra.dm_module import DmModule
from decision_making.src.infra.pubsub import PubSub
from decision_making.src.messages.scene_common_messages import Header, Timestamp, MapOrigin
from decision_making.src.messages.trajectory_parameters import TrajectoryParams
from decision_making.src.messages.trajectory_plan_message import TrajectoryPlan, DataTrajectoryPlan
from decision_making.src.messages.visualization.trajectory_visualization_message import TrajectoryVisualizationMsg, \
    PredictionsVisualization, DataTrajectoryVisualization
from decision_making.src.planning.trajectory.trajectory_planner import TrajectoryPlanner, SamplableTrajectory
from decision_making.src.planning.trajectory.trajectory_planning_strategy import TrajectoryPlanningStrategy
from decision_making.src.planning.types import CartesianExtendedState, CartesianTrajectories, FP_SX, C_Y, FS_DX, \
    FS_SX
from decision_making.src.planning.utils.generalized_frenet_serret_frame import GeneralizedFrenetSerretFrame
from decision_making.src.planning.utils.localization_utils import LocalizationUtils
from decision_making.src.prediction.ego_aware_prediction.ego_aware_predictor import EgoAwarePredictor
from decision_making.src.state.state import State
from decision_making.src.utils.metric_logger import MetricLogger
<<<<<<< HEAD
=======
from logging import Logger
from typing import Dict
import rte.python.profiler as prof
>>>>>>> 1d2c3658


class TrajectoryPlanningFacade(DmModule):
    def __init__(self, pubsub: PubSub, logger: Logger,
                 strategy_handlers: Dict[TrajectoryPlanningStrategy, TrajectoryPlanner],
                 last_trajectory: SamplableTrajectory = None):
        """
        The trajectory planning facade handles trajectory planning requests and redirects them to the relevant planner
        :param pubsub: communication layer (DDS/LCM/...) instance
        :param logger: logger
        :param strategy_handlers: a dictionary of trajectory planners as strategy handlers - types are
        {TrajectoryPlanningStrategy: TrajectoryPlanner}
        :param last_trajectory: a representation of the last trajectory that was planned during self._periodic_action_impl
        """
        super().__init__(pubsub=pubsub, logger=logger)

        MetricLogger.init(TRAJECTORY_PLANNING_NAME_FOR_METRICS)

        self._strategy_handlers = strategy_handlers
        self._validate_strategy_handlers()
        self._last_trajectory = last_trajectory
        self._started_receiving_states = False

    def _start_impl(self):
<<<<<<< HEAD
        self.pubsub.subscribe(UC_SYSTEM_TRAJECTORY_PARAMS_LCM)
        self.pubsub.subscribe(UC_SYSTEM_STATE_LCM)

    def _stop_impl(self):
        self.pubsub.unsubscribe(UC_SYSTEM_TRAJECTORY_PARAMS_LCM)
        self.pubsub.unsubscribe(UC_SYSTEM_STATE_LCM)
=======
        self.pubsub.subscribe(UC_SYSTEM_TRAJECTORY_PARAMS)
        self.pubsub.subscribe(UC_SYSTEM_STATE)
        self.pubsub.subscribe(UC_SYSTEM_SCENE_STATIC)

    def _stop_impl(self):
        self.pubsub.unsubscribe(UC_SYSTEM_TRAJECTORY_PARAMS)
        self.pubsub.unsubscribe(UC_SYSTEM_STATE)
>>>>>>> 1d2c3658

    def _periodic_action_impl(self):
        """
        will execute planning using the implementation for the desired planning-strategy provided
        :return: no return value. results are published in self.__publish_results()
        """
        try:
            # Monitor execution time of a time-critical component (prints to logging at the end of method)
            start_time = time.time()

            state = self._get_current_state()

            params = self._get_mission_params()

            # Longitudinal planning horizon (Ts)
            T_target_horizon = params.target_time - state.ego_state.timestamp_in_sec
            T_trajectory_end_horizon = params.trajectory_end_time - state.ego_state.timestamp_in_sec

            self.logger.debug("input: target_state: %s", params.target_state)
            self.logger.debug("input: reference_route[0]: %s", params.reference_route.points[0])
            self.logger.debug("input: ego: pos: (x: %f y: %f)", state.ego_state.x, state.ego_state.y)
            self.logger.debug("input: ego: velocity: %s", state.ego_state.velocity)
            self.logger.debug("TrajectoryPlanningFacade is required to plan with time horizon = %s", T_target_horizon)
            self.logger.debug("state: %d objects detected", len(state.dynamic_objects))

            # Tests if actual localization is close enough to desired localization, and if it is, it starts planning
            # from the DESIRED localization rather than the ACTUAL one. This is due to the nature of planning with
            # Optimal Control and the fact it complies with Bellman principle of optimality.
            # THIS DOES NOT ACCOUNT FOR: yaw, velocities, accelerations, etc. Only to location.
<<<<<<< HEAD
            with prof.time_range('TP-IF'):
                if LocalizationUtils.is_actual_state_close_to_expected_state(
                        state.ego_state, self._last_trajectory, self.logger, self.__class__.__name__):
                    sampled_state = self._get_state_with_expected_ego(
                        state) if self._last_trajectory is not None else None
                    updated_state = sampled_state
                else:
                    updated_state = state
=======
            if LocalizationUtils.is_actual_state_close_to_expected_state(
                    state.ego_state, self._last_trajectory, self.logger, self.__class__.__name__):
                sampled_state = self._get_state_with_expected_ego(state) if self._last_trajectory is not None else None
                updated_state = sampled_state
            else:
                updated_state = state
>>>>>>> 1d2c3658

            MetricLogger.get_logger().bind(bp_time=params.bp_time)

            # plan a trajectory according to specification from upper DM level
            samplable_trajectory, ctrajectories, _ = self._strategy_handlers[params.strategy]. \
                plan(updated_state, params.reference_route, params.target_state, T_target_horizon,
                     T_trajectory_end_horizon, params.cost_params)

            trajectory_msg = self.generate_trajectory_plan(timestamp=state.ego_state.timestamp_in_sec,
                                                           samplable_trajectory=samplable_trajectory)

            self._publish_trajectory(trajectory_msg)
            self.logger.debug('%s: %s', LOG_MSG_TRAJECTORY_PLANNER_TRAJECTORY_MSG, trajectory_msg)

            # TODO: handle viz for fixed trajectories
            # publish visualization/debug data - based on short term prediction aligned state!
            debug_results = TrajectoryPlanningFacade._prepare_visualization_msg(
                state, ctrajectories, max(T_target_horizon, T_trajectory_end_horizon),
                self._strategy_handlers[params.strategy].predictor, params.reference_route)

            self._publish_debug(debug_results)

            self.logger.info("%s %s", LOG_MSG_TRAJECTORY_PLANNER_IMPL_TIME, time.time() - start_time)
            MetricLogger.get_logger().report()

        except StateHasNotArrivedYet:
            self.logger.warning("StateHasNotArrivedYet was raised. skipping planning.")

        except MsgDeserializationError:
            self.logger.warning("TrajectoryPlanningFacade: MsgDeserializationError was raised. skipping planning. %s ",
                                traceback.format_exc())

        # TODO - we need to handle this as an emergency.
        except CartesianLimitsViolated:
            self.logger.critical("TrajectoryPlanningFacade: NoValidTrajectoriesFound was raised. skipping planning. %s",
<<<<<<< HEAD
                                 traceback.format_exc())
=======
                              traceback.format_exc())
>>>>>>> 1d2c3658

        except Exception:
            self.logger.critical("TrajectoryPlanningFacade: UNHANDLED EXCEPTION in trajectory planning: %s",
                                 traceback.format_exc())

    # TODO: add map_origin that is sent from the outside
    @prof.ProfileFunction()
    def generate_trajectory_plan(self, timestamp: float, samplable_trajectory: SamplableTrajectory):
        """
        sample trajectory points from the samplable-trajectory, translate them according to ego's reference point and
        wrap them in a message to the controller
        :param timestamp: the timestamp to use as a reference for the beginning of trajectory
        :param samplable_trajectory: the trajectory plan to sample points from (samplable object)
        :return: a TrajectoryPlan message ready to send to the controller
        """
        trajectory_points = samplable_trajectory.sample(
            np.linspace(start=0,
                        stop=(TRAJECTORY_NUM_POINTS - 1) * TRAJECTORY_TIME_RESOLUTION,
                        num=TRAJECTORY_NUM_POINTS) + timestamp)
        self._last_trajectory = samplable_trajectory

        # publish results to the lower DM level (Control)
        # TODO: put real values in tolerance and maximal velocity fields
        # TODO: understand if padding with zeros is necessary
        waypoints = np.vstack((np.hstack((trajectory_points, np.zeros(shape=[TRAJECTORY_NUM_POINTS,
                                                                             TRAJECTORY_WAYPOINT_SIZE -
                                                                             trajectory_points.shape[1]]))),
                               np.zeros(shape=[MAX_TRAJECTORY_WAYPOINTS - TRAJECTORY_NUM_POINTS,
                                               TRAJECTORY_WAYPOINT_SIZE])))

        timestamp_object = Timestamp.from_seconds(timestamp)
        map_origin = MapOrigin(e_phi_latitude=0, e_phi_longitude=0, e_l_altitude=0, s_Timestamp=timestamp_object)

        trajectory_plan = TrajectoryPlan(s_Header=Header(e_Cnt_SeqNum=0, s_Timestamp=timestamp_object,
                                                         e_Cnt_version=0),
                                         s_Data=DataTrajectoryPlan(s_Timestamp=timestamp_object, s_MapOrigin=map_origin,
                                                                   a_TrajectoryWaypoints=waypoints,
                                                                   e_Cnt_NumValidTrajectoryWaypoints=TRAJECTORY_NUM_POINTS))

        return trajectory_plan

    def _validate_strategy_handlers(self) -> None:
        for elem in TrajectoryPlanningStrategy.__members__.values():
            if not self._strategy_handlers.keys().__contains__(elem):
                raise KeyError('strategy_handlers does not contain a  record for ' + elem)
            if not isinstance(self._strategy_handlers[elem], TrajectoryPlanner):
                raise ValueError('strategy_handlers does not contain a TrajectoryPlanner impl. for ' + elem)

    def _get_current_state(self) -> State:
        """
        Returns the last received world state.
        We assume that if no updates have been received since the last call,
        then we will output the last received state.
        :return: deserialized State
        """
<<<<<<< HEAD
        with prof.time_range('_get_current_state.get_latest_sample'):
            is_success, serialized_state = self.pubsub.get_latest_sample(topic=UC_SYSTEM_STATE_LCM, timeout=1)

=======
        is_success, serialized_state = self.pubsub.get_latest_sample(topic=UC_SYSTEM_STATE, timeout=1)
>>>>>>> 1d2c3658
        # TODO Move the raising of the exception to LCM code. Do the same in trajectory facade
        if serialized_state is None:
            if self._started_receiving_states:
                # PubSub queue is empty after being non-empty for a while
                raise MsgDeserializationError("Pubsub message queue for %s topic is empty or topic isn\'t subscribed" %
                                              UC_SYSTEM_STATE)
            else:
                # Pubsub queue is empty since planning module is up
                raise StateHasNotArrivedYet("Waiting for data from SceneProvider/StateModule")
        self._started_receiving_states = True
        state = State.deserialize(serialized_state)
        self.logger.debug('{}: {}'.format(LOG_MSG_RECEIVED_STATE, state))
        return state

    def _get_mission_params(self) -> TrajectoryParams:
        """
        Returns the last received mission (trajectory) parameters.
        We assume that if no updates have been received since the last call,
        then we will output the last received trajectory parameters.
        :return: deserialized trajectory parameters
        """
<<<<<<< HEAD
        with prof.time_range('_get_mission_params.get_latest_sample'):
            is_success, serialized_params = self.pubsub.get_latest_sample(topic=UC_SYSTEM_TRAJECTORY_PARAMS_LCM,
                                                                          timeout=1)
=======
        is_success, serialized_params = self.pubsub.get_latest_sample(topic=UC_SYSTEM_TRAJECTORY_PARAMS, timeout=1)
>>>>>>> 1d2c3658
        if serialized_params is None:
            raise MsgDeserializationError('Pubsub message queue for %s topic is empty or topic isn\'t subscribed' %
                                          UC_SYSTEM_TRAJECTORY_PARAMS)
        trajectory_params = TrajectoryParams.deserialize(serialized_params)
        self.logger.debug('%s: %s', LOG_MSG_TRAJECTORY_PLANNER_MISSION_PARAMS, trajectory_params)
        return trajectory_params

    def _publish_trajectory(self, results: TrajectoryPlan) -> None:
        self.pubsub.publish(UC_SYSTEM_TRAJECTORY_PLAN, results.serialize())

    def _publish_debug(self, debug_msg: TrajectoryVisualizationMsg) -> None:
        self.pubsub.publish(UC_SYSTEM_TRAJECTORY_VISUALIZATION, debug_msg.serialize())

    @prof.ProfileFunction()
    def _get_state_with_expected_ego(self, state: State) -> State:
        """
        takes a state and overrides its ego vehicle's localization to be the localization expected at the state's
        timestamp according to the last trajectory cached in the facade's self._last_trajectory.
        Note: lateral velocity is zeroed since we don't plan for drifts and lateral components are being reflected in
        yaw and curvature.
        :param state: the state to process
        :return: a new state object with a new ego-vehicle localization
        """
        current_time = state.ego_state.timestamp_in_sec
        expected_state_vec: CartesianExtendedState = self._last_trajectory.sample(np.array([current_time]))[0]
        expected_ego_state = state.ego_state.clone_from_cartesian_state(expected_state_vec,
                                                                        state.ego_state.timestamp_in_sec)

        updated_state = state.clone_with(ego_state=expected_ego_state)
        # mark this state as a state which has been sampled from a trajectory and wasn't received from state module
        updated_state.is_sampled = True

        return updated_state

    @staticmethod
    @prof.ProfileFunction()
    def _prepare_visualization_msg(state: State, ctrajectories: CartesianTrajectories,
                                   planning_horizon: float, predictor: EgoAwarePredictor,
                                   reference_route: GeneralizedFrenetSerretFrame) -> TrajectoryVisualizationMsg:
        """
        prepares visualization message for visualization purposes
        :param state: short-term prediction aligned state
        :param ctrajectories: alternative trajectories in cartesian-frame
        :param planning_horizon: [sec] the (relative) planning-horizon used for planning
        :param predictor: predictor for the actors' predictions
        :return: trajectory visualization message
        """
        # TODO: add recipe to trajectory_params for goal's description
        # slice alternative trajectories by skipping indices - for visualization
        alternative_ids_skip_range = np.round(
            np.linspace(0, len(ctrajectories) - 1, MAX_VIS_TRAJECTORIES_NUMBER)).astype(int)
        # slice alternative trajectories by skipping indices - for visualization
        sliced_ctrajectories = ctrajectories[alternative_ids_skip_range]

        # this assumes the state is already aligned by short time prediction
        prediction_horizons = np.arange(0, planning_horizon, VISUALIZATION_PREDICTION_RESOLUTION, float)

        # visualize objects' predictions
        # TODO: create 3 GFFs in TP and convert objects' predictions on them
        objects_visualizations = []
        for obj in state.dynamic_objects:
            try:
                obj_fstate = reference_route.cstate_to_fstate(obj.cartesian_state)
                obj_fpredictions = predictor.predict_2d_frenet_states(np.array([obj_fstate]),
                                                                      prediction_horizons)[0][:, [FS_SX, FS_DX]]
                # skip objects having predictions out of reference_route
                valid_obj_fpredictions = obj_fpredictions[obj_fpredictions[:, FP_SX] < reference_route.s_max]
                obj_cpredictions = reference_route.fpoints_to_cpoints(valid_obj_fpredictions)
                objects_visualizations.append(PredictionsVisualization(obj.obj_id, obj_cpredictions))

            except Exception:  # verify the object can be projected on reference_route
                continue

        header = Header(0, Timestamp.from_seconds(state.ego_state.timestamp_in_sec), 0)
        trajectory_length = ctrajectories.shape[1]
        points_step = int(trajectory_length / MAX_NUM_POINTS_FOR_VIZ) + 1
        visualization_data = DataTrajectoryVisualization(
            sliced_ctrajectories[:, :trajectory_length:points_step, :(C_Y + 1)],
            # at most MAX_NUM_POINTS_FOR_VIZ points
            objects_visualizations, "")
        return TrajectoryVisualizationMsg(header, visualization_data)<|MERGE_RESOLUTION|>--- conflicted
+++ resolved
@@ -1,21 +1,11 @@
 import time
-import traceback
-from logging import Logger
-from typing import Dict
 
 import numpy as np
-<<<<<<< HEAD
-import rte.python.profiler as prof
-from common_data.interface.Rte_Types.python.uc_system import UC_SYSTEM_STATE_LCM
-from common_data.interface.Rte_Types.python.uc_system import UC_SYSTEM_TRAJECTORY_PARAMS_LCM
-from common_data.interface.Rte_Types.python.uc_system import UC_SYSTEM_TRAJECTORY_PLAN
-=======
 import traceback
 from common_data.interface.Rte_Types.python.uc_system import UC_SYSTEM_TRAJECTORY_PLAN
 from common_data.interface.Rte_Types.python.uc_system import UC_SYSTEM_TRAJECTORY_PARAMS
 from common_data.interface.Rte_Types.python.uc_system import UC_SYSTEM_STATE
 from common_data.interface.Rte_Types.python.uc_system import UC_SYSTEM_SCENE_STATIC
->>>>>>> 1d2c3658
 from common_data.interface.Rte_Types.python.uc_system import UC_SYSTEM_TRAJECTORY_VISUALIZATION
 
 from decision_making.src.exceptions import MsgDeserializationError, CartesianLimitsViolated, StateHasNotArrivedYet
@@ -41,12 +31,9 @@
 from decision_making.src.prediction.ego_aware_prediction.ego_aware_predictor import EgoAwarePredictor
 from decision_making.src.state.state import State
 from decision_making.src.utils.metric_logger import MetricLogger
-<<<<<<< HEAD
-=======
 from logging import Logger
 from typing import Dict
 import rte.python.profiler as prof
->>>>>>> 1d2c3658
 
 
 class TrajectoryPlanningFacade(DmModule):
@@ -71,22 +58,12 @@
         self._started_receiving_states = False
 
     def _start_impl(self):
-<<<<<<< HEAD
         self.pubsub.subscribe(UC_SYSTEM_TRAJECTORY_PARAMS_LCM)
         self.pubsub.subscribe(UC_SYSTEM_STATE_LCM)
-
-    def _stop_impl(self):
-        self.pubsub.unsubscribe(UC_SYSTEM_TRAJECTORY_PARAMS_LCM)
-        self.pubsub.unsubscribe(UC_SYSTEM_STATE_LCM)
-=======
-        self.pubsub.subscribe(UC_SYSTEM_TRAJECTORY_PARAMS)
-        self.pubsub.subscribe(UC_SYSTEM_STATE)
-        self.pubsub.subscribe(UC_SYSTEM_SCENE_STATIC)
 
     def _stop_impl(self):
         self.pubsub.unsubscribe(UC_SYSTEM_TRAJECTORY_PARAMS)
         self.pubsub.unsubscribe(UC_SYSTEM_STATE)
->>>>>>> 1d2c3658
 
     def _periodic_action_impl(self):
         """
@@ -116,23 +93,12 @@
             # from the DESIRED localization rather than the ACTUAL one. This is due to the nature of planning with
             # Optimal Control and the fact it complies with Bellman principle of optimality.
             # THIS DOES NOT ACCOUNT FOR: yaw, velocities, accelerations, etc. Only to location.
-<<<<<<< HEAD
-            with prof.time_range('TP-IF'):
-                if LocalizationUtils.is_actual_state_close_to_expected_state(
-                        state.ego_state, self._last_trajectory, self.logger, self.__class__.__name__):
-                    sampled_state = self._get_state_with_expected_ego(
-                        state) if self._last_trajectory is not None else None
-                    updated_state = sampled_state
-                else:
-                    updated_state = state
-=======
             if LocalizationUtils.is_actual_state_close_to_expected_state(
                     state.ego_state, self._last_trajectory, self.logger, self.__class__.__name__):
                 sampled_state = self._get_state_with_expected_ego(state) if self._last_trajectory is not None else None
                 updated_state = sampled_state
             else:
                 updated_state = state
->>>>>>> 1d2c3658
 
             MetricLogger.get_logger().bind(bp_time=params.bp_time)
 
@@ -147,7 +113,6 @@
             self._publish_trajectory(trajectory_msg)
             self.logger.debug('%s: %s', LOG_MSG_TRAJECTORY_PLANNER_TRAJECTORY_MSG, trajectory_msg)
 
-            # TODO: handle viz for fixed trajectories
             # publish visualization/debug data - based on short term prediction aligned state!
             debug_results = TrajectoryPlanningFacade._prepare_visualization_msg(
                 state, ctrajectories, max(T_target_horizon, T_trajectory_end_horizon),
@@ -168,11 +133,7 @@
         # TODO - we need to handle this as an emergency.
         except CartesianLimitsViolated:
             self.logger.critical("TrajectoryPlanningFacade: NoValidTrajectoriesFound was raised. skipping planning. %s",
-<<<<<<< HEAD
                                  traceback.format_exc())
-=======
-                              traceback.format_exc())
->>>>>>> 1d2c3658
 
         except Exception:
             self.logger.critical("TrajectoryPlanningFacade: UNHANDLED EXCEPTION in trajectory planning: %s",
@@ -228,13 +189,7 @@
         then we will output the last received state.
         :return: deserialized State
         """
-<<<<<<< HEAD
-        with prof.time_range('_get_current_state.get_latest_sample'):
-            is_success, serialized_state = self.pubsub.get_latest_sample(topic=UC_SYSTEM_STATE_LCM, timeout=1)
-
-=======
         is_success, serialized_state = self.pubsub.get_latest_sample(topic=UC_SYSTEM_STATE, timeout=1)
->>>>>>> 1d2c3658
         # TODO Move the raising of the exception to LCM code. Do the same in trajectory facade
         if serialized_state is None:
             if self._started_receiving_states:
@@ -256,13 +211,7 @@
         then we will output the last received trajectory parameters.
         :return: deserialized trajectory parameters
         """
-<<<<<<< HEAD
-        with prof.time_range('_get_mission_params.get_latest_sample'):
-            is_success, serialized_params = self.pubsub.get_latest_sample(topic=UC_SYSTEM_TRAJECTORY_PARAMS_LCM,
-                                                                          timeout=1)
-=======
         is_success, serialized_params = self.pubsub.get_latest_sample(topic=UC_SYSTEM_TRAJECTORY_PARAMS, timeout=1)
->>>>>>> 1d2c3658
         if serialized_params is None:
             raise MsgDeserializationError('Pubsub message queue for %s topic is empty or topic isn\'t subscribed' %
                                           UC_SYSTEM_TRAJECTORY_PARAMS)
