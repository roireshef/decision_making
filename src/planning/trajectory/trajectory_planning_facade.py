--- conflicted
+++ resolved
@@ -28,24 +28,17 @@
 class TrajectoryPlanningFacade(DmModule):
     def __init__(self, pubsub: PubSub, logger: Logger,
                  strategy_handlers: Dict[TrajectoryPlanningStrategy, TrajectoryPlanner],
-                 short_time_predictor: Predictor,
                  last_trajectory: SamplableTrajectory = None):
         """
         The trajectory planning facade handles trajectory planning requests and redirects them to the relevant planner
         :param pubsub: communication layer (DDS/LCM/...) instance
         :param logger: logger
-<<<<<<< HEAD
-        :param strategy_handlers: a dictionary of trajectory planners as strategy handlers -
-        :param short_time_predictor: predictor used to align all objects in state to ego's timestamp.
-=======
         :param strategy_handlers: a dictionary of trajectory planners as strategy handlers - types are
         {TrajectoryPlanningStrategy: TrajectoryPlanner}
->>>>>>> be6c08e2
         :param last_trajectory: a representation the last trajectory that was planned during self._periodic_action_impl
         """
         super().__init__(pubsub=pubsub, logger=logger)
 
-        self._predictor = short_time_predictor
         self._strategy_handlers = strategy_handlers
         self._validate_strategy_handlers()
         self._last_trajectory = last_trajectory
@@ -69,28 +62,26 @@
             start_time = time.time()
 
             state = self._get_current_state()
-
-            # Update state: align all object to most recent timestamp, based on ego and dynamic objects timestamp
-            state_aligned = self._predictor.align_objects_to_most_recent_timestamp(state=state)
-
             params = self._get_mission_params()
 
             self.logger.debug("input: target_state: %s", params.target_state)
             self.logger.debug("input: reference_route[0]: %s", params.reference_route[0])
-            self.logger.debug("input: ego: pos: (x: %f y: %f)", state_aligned.ego_state.x, state_aligned.ego_state.y)
-            self.logger.debug("input: ego: v_x: %f, v_y: %f", state_aligned.ego_state.v_x, state_aligned.ego_state.v_y)
-            self.logger.info("state: %d objects detected", len(state_aligned.dynamic_objects))
+            self.logger.debug("input: ego: pos: (x: %f y: %f)", state.ego_state.x, state.ego_state.y)
+            self.logger.debug("input: ego: v_x: %f, v_y: %f", state.ego_state.v_x, state.ego_state.v_y)
+            self.logger.debug("TrajectoryPlanningFacade is required to plan with time horizon = %s",
+                              params.time - state.ego_state.timestamp_in_sec)
+            self.logger.info("state: %d objects detected", len(state.dynamic_objects))
 
             # Tests if actual localization is close enough to desired localization, and if it is, it starts planning
             # from the DESIRED localization rather than the ACTUAL one. This is due to the nature of planning with
             # Optimal Control and the fact it complies with Bellman principle of optimality.
             # THIS DOES NOT ACCOUNT FOR: yaw, velocities, accelerations, etc. Only to location.
-            if self._is_actual_state_close_to_expected_state(state_aligned.ego_state):
-                updated_state = self._get_state_with_expected_ego(state_aligned)
+            if self._is_actual_state_close_to_expected_state(state.ego_state):
+                updated_state = self._get_state_with_expected_ego(state)
                 self.logger.info("TrajectoryPlanningFacade ego localization was overriden to the expected-state "
                                  "according to previous plan")
             else:
-                updated_state = state_aligned
+                updated_state = state
 
             # THIS ASSUMES TARGET IS ACCELERATION-FREE AND CURAVUTURE-FREE
             extended_target_state = np.append(params.target_state, [DEFAULT_ACCELERATION, DEFAULT_CURVATURE])
@@ -103,25 +94,18 @@
             trajectory_points = samplable_trajectory.sample(
                 np.linspace(start=TRAJECTORY_TIME_RESOLUTION,
                             stop=TRAJECTORY_NUM_POINTS * TRAJECTORY_TIME_RESOLUTION,
-                            num=TRAJECTORY_NUM_POINTS) + state_aligned.ego_state.timestamp_in_sec)
+                            num=TRAJECTORY_NUM_POINTS) + state.ego_state.timestamp_in_sec)
 
             # TODO: should we publish v_x at all?
             # TODO: add timestamp here.
             # publish results to the lower DM level (Control)
-            self._publish_trajectory(TrajectoryPlanMsg(trajectory=trajectory_points, current_speed=state_aligned.ego_state.v_x))
+            self._publish_trajectory(TrajectoryPlanMsg(trajectory=trajectory_points, current_speed=state.ego_state.v_x))
             self._last_trajectory = samplable_trajectory
 
-<<<<<<< HEAD
-            # publish visualization/debug data - based on actual ego localization (original state_aligned)!
-            debug_results = self._prepare_visualization_msg(state_aligned, params.reference_route, ctrajectories, costs,
-                                                            params.time - state_aligned.ego_state.timestamp_in_sec,
-                                                            self._strategy_handlers[params.strategy].predictor)
-=======
             # publish visualization/debug data - based on actual ego localization (original state)!
             debug_results = TrajectoryPlanningFacade._prepare_visualization_msg(
                 state, params.reference_route, ctrajectories, costs, params.time - state.ego_state.timestamp_in_sec,
                 self._strategy_handlers[params.strategy].predictor)
->>>>>>> be6c08e2
 
             self._publish_debug(debug_results)
 
