--- conflicted
+++ resolved
@@ -3,19 +3,12 @@
 from common_data.dds.python.Communication.ddspubsub import DdsPubSub
 from decision_making.src.global_constants import TRAJECTORY_STATE_READER_TOPIC, TRAJECTORY_PUBLISH_TOPIC
 from decision_making.src.infra.dm_module import DmModule
-<<<<<<< HEAD
 from decision_making.src.messages.exceptions import MsgDeserializationError
-from decision_making.src.messages.trajectory_parameters import TrajectoryParameters
-from decision_making.src.planning.trajectory.trajectory_planner import TrajectoryPlanner
-from decision_making.src.state.enriched_state import State as EnrichedState
-from rte.python.logger import AV_logger
-=======
 from decision_making.src.messages.trajectory_parameters import TrajectoryParameters
 from decision_making.src.messages.trajectory_plan_message import TrajectoryPlanMsg
 from decision_making.src.planning.trajectory.trajectory_planner import TrajectoryPlanner
 from decision_making.src.state.enriched_state import EnrichedState
 from rte.python.logger.AV_logger import AV_Logger
->>>>>>> 499abbfb
 
 
 class TrajectoryPlanningStrategy(Enum):
@@ -25,15 +18,7 @@
 
 
 class TrajectoryPlanningFacade(DmModule):
-<<<<<<< HEAD
-    """
-        The trajectory planning facade handles trajectory planning requests and redirects them to the relevant planner
-    """
-
-    def __init__(self, dds: DdsPubSub, logger: AV_logger, strategy_handlers: dict):
-=======
     def __init__(self, dds: DdsPubSub, logger: AV_Logger, strategy_handlers: dict):
->>>>>>> 499abbfb
         """
         The trajectory planning facade handles trajectory planning requests and redirects them to the relevant planner
         :param dds: communication layer (DDS) instance
@@ -56,49 +41,32 @@
 
     # TODO: implement. call plan with the configured strategy
     def _periodic_action_impl(self):
-<<<<<<< HEAD
-        pass
-
-    def plan(self, strategy: TrajectoryPlanningStrategy):
-=======
->>>>>>> 499abbfb
         """
         will execute planning with using the implementation for the desired planning-strategy provided
         :param strategy: desired planning strategy
         :return: no return value. results are published in self.__publish_results()
         """
-<<<<<<< HEAD
         try:
-            state = self.__get_current_state()
-            params = self.__get_mission_params()
+            state = self.__read_current_state()
+            params = self.__read_mission_specs()
 
-            trajectory, cost, debug_results = self._strategy_handlers[strategy]. \
-                plan(state, params.reference_route, params.target_state, params.cost_params)
+            # plan a trajectory according to params (from upper DM level) and most-recent vehicle-state
+            trajectory, cost, debug_results = self._strategy_handlers[params.strategy].plan(
+                state, params.reference_route, params.target_state, params.cost_params)
+
+            # publish results to the lower DM level
+            self.__publish_trajectory(TrajectoryPlanMsg(trajectory=trajectory, reference_route=params.reference_route,
+                                                        current_speed=state.ego_state.v_x))
 
             # TODO: publish cost to behavioral layer?
 
-            self.__publish_trajectory(trajectory)
+            # publish visualization/debug data
             self.__publish_debug(debug_results)
 
         except MsgDeserializationError as e:
             self.logger.debug(str(e))
             self.logger.warn("MsgDeserializationError was raised. skipping planning. " +
                              "turn on debug logging level for more details.")
-=======
-        state = self.__read_current_state()
-        params = self.__read_mission_specs()
-
-        # plan a trajectory according to params (from upper DM level) and most-recent vehicle-state
-        trajectory, cost, debug_results = self._strategy_handlers[params.strategy].plan(
-            state, params.reference_route, params.target_state, params.cost_params)
-
-        # publish results to the lower DM level
-        self.__publish_trajectory(TrajectoryPlanMsg(trajectory=trajectory, reference_route=params.reference_route,
-                                                    current_speed=state.ego_state.v_x))
-
-        # publish visualization/debug data
-        self.__publish_debug(debug_results)
->>>>>>> 499abbfb
 
     @staticmethod
     def __validate_strategy_handlers(handlers: dict):
@@ -108,7 +76,6 @@
             if not isinstance(handlers[elem], TrajectoryPlanner):
                 raise ValueError('strategy_handlers does not contain a TrajectoryPlanner impl. for ' + elem)
 
-<<<<<<< HEAD
     def __get_current_state(self) -> EnrichedState:
         input_state = self.dds.get_latest_sample(topic=TRAJECTORY_STATE_READER_TOPIC, timeout=1)
         self.logger.debug('Received state: %s', input_state)
@@ -120,19 +87,6 @@
         return TrajectoryParameters.deserialize(input_params)
 
     # TODO: add type hints
-=======
-    # TODO: move state into constants file
-    def __read_current_state(self) -> EnrichedState:
-        input_state = self.dds.get_latest_sample(topic='TrajectoryPlannerSub::StateReader', timeout=1)
-        self.logger.info("Recevied state: " + str(input_state))
-        return input_state
-
-    # TODO: implement message passing
-    def __read_mission_specs(self) -> TrajectoryParameters:
-        pass
-
-    # TODO: implement message passing
->>>>>>> 499abbfb
     def __publish_trajectory(self, results):
         self.dds.publish(TRAJECTORY_PUBLISH_TOPIC, results.serialize())
 
