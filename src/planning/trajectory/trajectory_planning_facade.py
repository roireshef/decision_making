from common_data.dds.python.Communication.ddspubsub import DdsPubSub
from decision_making.src.global_constants import *
from decision_making.src.infra.dm_module import DmModule
from decision_making.src.messages.exceptions import MsgDeserializationError
from decision_making.src.messages.trajectory_parameters import TrajectoryParams
from decision_making.src.messages.trajectory_plan_message import TrajectoryPlanMsg
from decision_making.src.messages.visualization.trajectory_visualization_message import TrajectoryVisualizationMsg
from decision_making.src.planning.trajectory.trajectory_planner import TrajectoryPlanner
from decision_making.src.planning.trajectory.trajectory_planning_strategy import TrajectoryPlanningStrategy
from decision_making.src.state.state import State
from logging import Logger


class TrajectoryPlanningFacade(DmModule):
    def __init__(self, dds: DdsPubSub, logger: Logger, strategy_handlers: dict):
        """
        The trajectory planning facade handles trajectory planning requests and redirects them to the relevant planner
        :param dds: communication layer (DDS) instance
        :param logger: logger
        :param strategy_handlers: a dictionary of trajectory planners as strategy handlers -
        types are {TrajectoryPlanningStrategy: TrajectoryPlanner}
        """
        super().__init__(dds=dds, logger=logger)

        self.__validate_strategy_handlers(strategy_handlers)
        self._strategy_handlers = strategy_handlers

    def _start_impl(self):
        pass

    def _stop_impl(self):
        pass

    # TODO: implement. call plan with the configured strategy
    def _periodic_action_impl(self):
        """
        will execute planning with using the implementation for the desired planning-strategy provided
        :return: no return value. results are published in self.__publish_results()
        """
        try:
            state = self._get_current_state()
            params = self._get_mission_params()

            # plan a trajectory according to params (from upper DM level) and most-recent vehicle-state
            trajectory, cost, debug_results = self._strategy_handlers[params.strategy].plan(
                state, params.reference_route, params.target_state, params.cost_params)

            # TODO: should publish v_x?
            # publish results to the lower DM level
            self.__publish_trajectory(TrajectoryPlanMsg(trajectory=trajectory, reference_route=params.reference_route,
                                                        current_speed=state.ego_state.v_x))

            # TODO: publish cost to behavioral layer?

            # publish visualization/debug data
            self.__publish_debug(debug_results)

        except MsgDeserializationError as e:
            self.logger.debug(str(e))
            self.logger.warn("MsgDeserializationError was raised. skipping planning. " +
                             "turn on debug logging level for more details.")

    @staticmethod
    def __validate_strategy_handlers(handlers: dict):
        for elem in TrajectoryPlanningStrategy.__members__.values():
            if not handlers.keys().__contains__(elem):
                raise KeyError('strategy_handlers does not contain a  record for ' + elem)
            if not isinstance(handlers[elem], TrajectoryPlanner):
                raise ValueError('strategy_handlers does not contain a TrajectoryPlanner impl. for ' + elem)

    def _get_current_state(self) -> State:
        input_state = self.dds.get_latest_sample(topic=TRAJECTORY_STATE_READER_TOPIC, timeout=1)
        self.logger.debug('Received state: %s', input_state)
        return State.deserialize(input_state)

<<<<<<< HEAD
    def _get_mission_params(self) -> TrajectoryParams:
        input_params = self.dds.get_latest_sample(topic=TRAJECTORY_STATE_READER_TOPIC, timeout=1)
=======
    def _get_mission_params(self) -> TrajectoryParameters:
        input_params = self.dds.get_latest_sample(topic=TRAJECTORY_PARAMS_READER_TOPIC, timeout=1)
>>>>>>> fa2d9d7d
        self.logger.debug('Received state: %s', input_params)
        return TrajectoryParams.deserialize(input_params)

    def __publish_trajectory(self, results: TrajectoryPlanMsg) -> None:
        self.dds.publish(TRAJECTORY_PUBLISH_TOPIC, results.serialize())

    def __publish_debug(self, debug_msg: TrajectoryVisualizationMsg) -> None:
        self.dds.publish(TRAJECTORY_VISUALIZATION_TOPIC, debug_msg.serialize())<|MERGE_RESOLUTION|>--- conflicted
+++ resolved
@@ -73,13 +73,8 @@
         self.logger.debug('Received state: %s', input_state)
         return State.deserialize(input_state)
 
-<<<<<<< HEAD
     def _get_mission_params(self) -> TrajectoryParams:
         input_params = self.dds.get_latest_sample(topic=TRAJECTORY_STATE_READER_TOPIC, timeout=1)
-=======
-    def _get_mission_params(self) -> TrajectoryParameters:
-        input_params = self.dds.get_latest_sample(topic=TRAJECTORY_PARAMS_READER_TOPIC, timeout=1)
->>>>>>> fa2d9d7d
         self.logger.debug('Received state: %s', input_params)
         return TrajectoryParams.deserialize(input_params)
 
