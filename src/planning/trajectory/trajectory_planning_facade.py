--- conflicted
+++ resolved
@@ -82,21 +82,12 @@
             # from the DESIRED localization rather than the ACTUAL one. This is due to the nature of planning with
             # Optimal Control and the fact it complies with Bellman principle of optimality.
             # THIS DOES NOT ACCOUNT FOR: yaw, velocities, accelerations, etc. Only to location.
-<<<<<<< HEAD
-            if self._is_actual_state_close_to_expected_state(state.ego_state):
-                updated_state = self._get_state_with_expected_ego(state)
-                self.logger.info("TrajectoryPlanningFacade ego localization was overriden to the expected-state "
-                                 "according to previous plan")
-            else:
-                updated_state = state
-=======
             if self._is_actual_state_close_to_expected_state(state_aligned.ego_state):
                 updated_state = self._get_state_with_expected_ego(state_aligned)
                 self.logger.info("TrajectoryPlanningFacade ego localization was overriden to the expected-state "
                                  "according to previous plan")
             else:
                 updated_state = state_aligned
->>>>>>> 73fda789
 
             # THIS ASSUMES TARGET IS ACCELERATION-FREE AND CURAVUTURE-FREE
             extended_target_state = np.append(params.target_state, [DEFAULT_ACCELERATION, DEFAULT_CURVATURE])
@@ -109,18 +100,6 @@
             trajectory_points = samplable_trajectory.sample(
                 np.linspace(start=TRAJECTORY_TIME_RESOLUTION,
                             stop=TRAJECTORY_NUM_POINTS * TRAJECTORY_TIME_RESOLUTION,
-<<<<<<< HEAD
-                            num=TRAJECTORY_NUM_POINTS) + state.ego_state.timestamp_in_sec)
-
-            # TODO: should we publish v_x at all? add timestamp here.
-            # publish results to the lower DM level (Control)
-            self._publish_trajectory(TrajectoryPlanMsg(trajectory=trajectory_points, current_speed=state.ego_state.v_x))
-            self._last_trajectory = samplable_trajectory
-
-            # publish visualization/debug data - based on actual ego localization (original state)!
-            debug_results = self._prepare_visualization_msg(state, params.reference_route, ctrajectories, costs,
-                                                            params.time - state.ego_state.timestamp_in_sec,
-=======
                             num=TRAJECTORY_NUM_POINTS) + state_aligned.ego_state.timestamp_in_sec)
 
             # TODO: should we publish v_x at all? add timestamp here.
@@ -131,7 +110,6 @@
             # publish visualization/debug data - based on actual ego localization (original state_aligned)!
             debug_results = self._prepare_visualization_msg(state_aligned, params.reference_route, ctrajectories, costs,
                                                             params.time - state_aligned.ego_state.timestamp_in_sec,
->>>>>>> 73fda789
                                                             self._strategy_handlers[params.strategy].predictor)
 
             self._publish_debug(debug_results)
