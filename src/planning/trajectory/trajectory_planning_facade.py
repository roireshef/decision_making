--- conflicted
+++ resolved
@@ -1,7 +1,3 @@
-<<<<<<< HEAD
-
-=======
->>>>>>> 19084697
 import time
 import traceback
 from logging import Logger
