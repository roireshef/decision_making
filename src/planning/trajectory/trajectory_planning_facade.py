--- conflicted
+++ resolved
@@ -22,10 +22,6 @@
     CartesianExtendedState, C_V, C_A, CartesianTrajectories, CartesianPath2D, C_K
 from decision_making.src.prediction.predictor import Predictor
 from decision_making.src.state.state import State, EgoState
-<<<<<<< HEAD
-
-=======
->>>>>>> 957311a4
 from mapping.src.transformations.geometry_utils import CartesianFrame
 
 
@@ -38,15 +34,10 @@
         The trajectory planning facade handles trajectory planning requests and redirects them to the relevant planner
         :param pubsub: communication layer (DDS/LCM/...) instance
         :param logger: logger
-<<<<<<< HEAD
-        :param strategy_handlers: a dictionary of trajectory planners as strategy handlers
-        :param last_trajectory: a representation of the last trajectory that was planned during self._periodic_action_impl
-=======
         :param strategy_handlers: a dictionary of trajectory planners as strategy handlers - types are
         {TrajectoryPlanningStrategy: TrajectoryPlanner}
         :param short_time_predictor: predictor used to align all objects in state to ego's timestamp.
-        :param last_trajectory: a representation the last trajectory that was planned during self._periodic_action_impl
->>>>>>> 957311a4
+        :param last_trajectory: a representation of the last trajectory that was planned during self._periodic_action_impl
         """
         super().__init__(pubsub=pubsub, logger=logger)
 
@@ -85,30 +76,18 @@
 
             self.logger.debug("input: target_state: %s", params.target_state)
             self.logger.debug("input: reference_route[0]: %s", params.reference_route[0])
-<<<<<<< HEAD
             self.logger.debug("input: ego: pos: (x: %f y: %f)", state.ego_state.x, state.ego_state.y)
             self.logger.debug("input: ego: v_x: %f, v_y: %f", state.ego_state.v_x, state.ego_state.v_y)
             self.logger.debug("TrajectoryPlanningFacade is required to plan with time horizon = %s", lon_plan_horizon)
             self.logger.info("state: %d objects detected", len(state.dynamic_objects))
-=======
-            self.logger.debug("input: ego: pos: (x: %f y: %f)", state_aligned.ego_state.x, state_aligned.ego_state.y)
-            self.logger.debug("input: ego: v_x: %f, v_y: %f", state_aligned.ego_state.v_x, state_aligned.ego_state.v_y)
-            self.logger.info("state: %d objects detected", len(state_aligned.dynamic_objects))
->>>>>>> 957311a4
 
             # Tests if actual localization is close enough to desired localization, and if it is, it starts planning
             # from the DESIRED localization rather than the ACTUAL one. This is due to the nature of planning with
             # Optimal Control and the fact it complies with Bellman principle of optimality.
             # THIS DOES NOT ACCOUNT FOR: yaw, velocities, accelerations, etc. Only to location.
-<<<<<<< HEAD
-            if self._is_actual_state_close_to_expected_state(state.ego_state):
-                updated_state = self._get_state_with_expected_ego(state)
-                self.logger.info("TrajectoryPlanningFacade ego localization was overridden to the expected-state "
-=======
             if self._is_actual_state_close_to_expected_state(state_aligned.ego_state):
                 updated_state = self._get_state_with_expected_ego(state_aligned)
-                self.logger.info("TrajectoryPlanningFacade ego localization was overriden to the expected-state "
->>>>>>> 957311a4
+                self.logger.info("TrajectoryPlanningFacade ego localization was overridden to the expected-state "
                                  "according to previous plan")
             else:
                 updated_state = state_aligned
@@ -134,15 +113,9 @@
             self._last_trajectory = samplable_trajectory
 
             # publish visualization/debug data - based on actual ego localization (original state)!
-<<<<<<< HEAD
-            debug_results = self._prepare_visualization_msg(state, params.reference_route, ctrajectories, costs,
-                                                            lon_plan_horizon,
-                                                            self._strategy_handlers[params.strategy].predictor)
-=======
             debug_results = TrajectoryPlanningFacade._prepare_visualization_msg(
                 state, params.reference_route, ctrajectories, costs, params.time - state.ego_state.timestamp_in_sec,
                 self._strategy_handlers[params.strategy].predictor)
->>>>>>> 957311a4
 
             self._publish_debug(debug_results)
 
