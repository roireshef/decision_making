import copy
import time
import traceback
from logging import Logger
from typing import Dict

import numpy as np

from common_data.lcm.config import pubsub_topics
from common_data.src.communication.pubsub.pubsub import PubSub
from decision_making.src.exceptions import MsgDeserializationError, NoValidTrajectoriesFound
from decision_making.src.global_constants import TRAJECTORY_TIME_RESOLUTION, TRAJECTORY_NUM_POINTS, \
    VISUALIZATION_PREDICTION_RESOLUTION, MAX_NUM_POINTS_FOR_VIZ, DOWNSAMPLE_STEP_FOR_REF_ROUTE_VISUALIZATION, \
    NUM_ALTERNATIVE_TRAJECTORIES, LOG_MSG_TRAJECTORY_PLANNER_MISSION_PARAMS, LOG_MSG_RECEIVED_STATE, \
    LOG_MSG_TRAJECTORY_PLANNER_TRAJECTORY_MSG, LOG_MSG_TRAJECTORY_PLANNER_IMPL_TIME
from decision_making.src.infra.dm_module import DmModule
from decision_making.src.messages.trajectory_parameters import TrajectoryParams
from decision_making.src.messages.trajectory_plan_message import TrajectoryPlanMsg
from decision_making.src.messages.visualization.trajectory_visualization_message import TrajectoryVisualizationMsg
from decision_making.src.planning.trajectory.trajectory_planner import TrajectoryPlanner, SamplableTrajectory
from decision_making.src.planning.trajectory.trajectory_planning_strategy import TrajectoryPlanningStrategy
from decision_making.src.planning.types import C_Y, C_X, C_YAW, CartesianExtendedState, C_V, C_A, \
    CartesianTrajectories, CartesianPath2D, C_K
from decision_making.src.planning.utils.localization_utils import LocalizationUtils
from decision_making.src.prediction.predictor import Predictor
from decision_making.src.state.state import State, EgoState
from mapping.src.transformations.geometry_utils import CartesianFrame


class TrajectoryPlanningFacade(DmModule):
    def __init__(self, pubsub: PubSub, logger: Logger,
                 strategy_handlers: Dict[TrajectoryPlanningStrategy, TrajectoryPlanner],
                 short_time_predictor: Predictor,
                 last_trajectory: SamplableTrajectory = None):
        """
        The trajectory planning facade handles trajectory planning requests and redirects them to the relevant planner
        :param pubsub: communication layer (DDS/LCM/...) instance
        :param logger: logger
        :param strategy_handlers: a dictionary of trajectory planners as strategy handlers - types are
        {TrajectoryPlanningStrategy: TrajectoryPlanner}
        :param short_time_predictor: predictor used to align all objects in state to ego's timestamp.
        :param last_trajectory: a representation of the last trajectory that was planned during self._periodic_action_impl
        """
        super().__init__(pubsub=pubsub, logger=logger)

        self._short_time_predictor = short_time_predictor
        self._strategy_handlers = strategy_handlers
        self._validate_strategy_handlers()
        self._last_trajectory = last_trajectory

    def _start_impl(self):
        self.pubsub.subscribe(pubsub_topics.TRAJECTORY_PARAMS_TOPIC, None)
        self.pubsub.subscribe(pubsub_topics.STATE_TOPIC, None)

    def _stop_impl(self):
        self.pubsub.unsubscribe(pubsub_topics.TRAJECTORY_PARAMS_TOPIC)
        self.pubsub.unsubscribe(pubsub_topics.STATE_TOPIC)

    def _periodic_action_impl(self):
        """
        will execute planning using the implementation for the desired planning-strategy provided
        :return: no return value. results are published in self.__publish_results()
        """
        try:
            # TODO: Read time from central time module to support also simulation & recording time.
            # Monitor execution time of a time-critical component (prints to logging at the end of method)
            start_time = time.time()

            state = self._get_current_state()

            # Update state: align all object to most recent timestamp, based on ego and dynamic objects timestamp
            state_aligned = self._short_time_predictor.align_objects_to_most_recent_timestamp(state=state)

            params = self._get_mission_params()

            # Longitudinal planning horizon (Ts)
            lon_plan_horizon = params.time - state.ego_state.timestamp_in_sec

            self.logger.debug("input: target_state: %s", params.target_state)
            self.logger.debug("input: reference_route[0]: %s", params.reference_route[0])
            self.logger.debug("input: ego: pos: (x: %f y: %f)", state.ego_state.x, state.ego_state.y)
            self.logger.debug("input: ego: v_x: %f, v_y: %f", state.ego_state.v_x, state.ego_state.v_y)
            self.logger.debug("TrajectoryPlanningFacade is required to plan with time horizon = %s", lon_plan_horizon)
            self.logger.debug("state: %d objects detected", len(state.dynamic_objects))

            # Tests if actual localization is close enough to desired localization, and if it is, it starts planning
            # from the DESIRED localization rather than the ACTUAL one. This is due to the nature of planning with
            # Optimal Control and the fact it complies with Bellman principle of optimality.
            # THIS DOES NOT ACCOUNT FOR: yaw, velocities, accelerations, etc. Only to location.
            if LocalizationUtils.is_actual_state_close_to_expected_state(
                    state_aligned.ego_state, self._last_trajectory, self.logger, self.__class__.__name__):
                updated_state = self._get_state_with_expected_ego(state_aligned)
                self.logger.debug("TrajectoryPlanningFacade ego localization was overridden to the expected-state "
                                  "according to previous plan")
            else:
                updated_state = state_aligned

            # plan a trajectory according to specification from upper DM level
            samplable_trajectory, ctrajectories, costs = self._strategy_handlers[params.strategy]. \
                plan(updated_state, params.reference_route, params.target_state, lon_plan_horizon, params.cost_params)

            # TODO: validate that sampling is consistent with controller!
            trajectory_points = samplable_trajectory.sample(
                np.linspace(start=0,
                            stop=(TRAJECTORY_NUM_POINTS - 1) * TRAJECTORY_TIME_RESOLUTION,
                            num=TRAJECTORY_NUM_POINTS) + state_aligned.ego_state.timestamp_in_sec)
            self._last_trajectory = samplable_trajectory

            trajectory_points = LocalizationUtils.transform_ego_trajectory_from_ego_center_to_ego_origin(
                state_aligned.ego_state.size.length, trajectory_points)

            # TODO: should we publish v_x at all?
            # TODO: add timestamp here.
            # publish results to the lower DM level (Control)
            trajectory_msg = TrajectoryPlanMsg(timestamp=state.ego_state.timestamp, trajectory=trajectory_points,
                                               current_speed=state_aligned.ego_state.v_x)
            self._publish_trajectory(trajectory_msg)
<<<<<<< HEAD
            self.logger.debug('{}: {}'.format(LOG_MSG_TRAJECTORY_PLANNER_TRAJECTORY_MSG, trajectory_msg))
=======
            self.logger.debug('%s: %s', LOG_MSG_TRAJECTORY_PLANNER_TRAJECTORY_MSG, trajectory_msg)
            self._last_trajectory = samplable_trajectory
>>>>>>> 581406c6

            # publish visualization/debug data - based on actual ego localization (original state)!
            debug_results = TrajectoryPlanningFacade._prepare_visualization_msg(
                state, params.reference_route, ctrajectories, costs, params.time - state.ego_state.timestamp_in_sec,
                self._strategy_handlers[params.strategy].predictor)

            self._publish_debug(debug_results)

            self.logger.info("%s %s", LOG_MSG_TRAJECTORY_PLANNER_IMPL_TIME, time.time() - start_time)

        except MsgDeserializationError:
            self.logger.warn("TrajectoryPlanningFacade: MsgDeserializationError was raised. skipping planning. %s ",
                             traceback.format_exc())
        # TODO - we need to handle this as an emergency.
        except NoValidTrajectoriesFound:
            self.logger.warn("TrajectoryPlanningFacade: MsgDeserializationError was raised. skipping planning. %s",
                             traceback.format_exc())
        # TODO: remove this handler
        except Exception:
            self.logger.critical("TrajectoryPlanningFacade: UNHANDLED EXCEPTION in trajectory planning: %s",
                                 traceback.format_exc())

    def _validate_strategy_handlers(self) -> None:
        for elem in TrajectoryPlanningStrategy.__members__.values():
            if not self._strategy_handlers.keys().__contains__(elem):
                raise KeyError('strategy_handlers does not contain a  record for ' + elem)
            if not isinstance(self._strategy_handlers[elem], TrajectoryPlanner):
                raise ValueError('strategy_handlers does not contain a TrajectoryPlanner impl. for ' + elem)

    def _get_current_state(self) -> State:
        """
        Returns the last received world state.
        We assume that if no updates have been received since the last call,
        then we will output the last received state.
        :return: deserialized State
        """
        input_state = self.pubsub.get_latest_sample(topic=pubsub_topics.STATE_TOPIC, timeout=1)
        object_state = State.deserialize(input_state)
        self.logger.debug('%s: %s' % (LOG_MSG_RECEIVED_STATE, object_state))
        return object_state

    def _get_mission_params(self) -> TrajectoryParams:
        """
        Returns the last received mission (trajectory) parameters.
        We assume that if no updates have been received since the last call,
        then we will output the last received trajectory parameters.
        :return: deserialized trajectory parameters
        """
        input_params = self.pubsub.get_latest_sample(topic=pubsub_topics.TRAJECTORY_PARAMS_TOPIC, timeout=1)
        object_params = TrajectoryParams.deserialize(input_params)
        self.logger.debug('%s: %s', LOG_MSG_TRAJECTORY_PLANNER_MISSION_PARAMS, object_params)
        return object_params

    def _publish_trajectory(self, results: TrajectoryPlanMsg) -> None:
        self.pubsub.publish(pubsub_topics.TRAJECTORY_TOPIC, results.serialize())

    def _publish_debug(self, debug_msg: TrajectoryVisualizationMsg) -> None:
        self.pubsub.publish(pubsub_topics.TRAJECTORY_VISUALIZATION_TOPIC, debug_msg.serialize())

    def _get_state_with_expected_ego(self, state: State) -> State:
        """
        takes a state and overrides its ego vehicle's localization to be the localization expected at the state's
        timestamp according to the last trajectory cached in the facade's self._last_trajectory.
        Note: lateral velocity is zeroed since we don't plan for drifts and lateral components are being reflected in
        yaw and curvature.
        :param state: the state to process
        :return: a new state object with a new ego-vehicle localization
        """
        current_time = state.ego_state.timestamp_in_sec
        expected_state_vec: CartesianExtendedState = self._last_trajectory.sample(np.array([current_time]))[0]

        expected_ego_state = EgoState(
            obj_id=state.ego_state.obj_id,
            timestamp=state.ego_state.timestamp,
            x=expected_state_vec[C_X], y=expected_state_vec[C_Y], z=state.ego_state.z,
            yaw=expected_state_vec[C_YAW], size=state.ego_state.size,
            confidence=state.ego_state.confidence,
            v_x=expected_state_vec[C_V],
            v_y=0.0,  # this is ok because we don't PLAN for drift velocity
            acceleration_lon=expected_state_vec[C_A],
            omega_yaw=state.ego_state.omega_yaw,  # TODO: fill this properly
            steering_angle=np.arctan(state.ego_state.size.length * expected_state_vec[C_K]),
        )

        updated_state = state.clone_with(ego_state=expected_ego_state)

        return updated_state

    @staticmethod
    def _prepare_visualization_msg(state: State, reference_route: CartesianPath2D,
                                   ctrajectories: CartesianTrajectories, costs: np.ndarray,
                                   planning_horizon: float, predictor: Predictor):
        """
        prepares visualization message for visualization purposes
        :param state: the original (raw, unedited) state got by this facade
        :param reference_route: the reference route got from BP
        :param ctrajectories: alternative trajectories in cartesian-frame
        :param costs: costs computed for each alternative trajectory
        :param planning_horizon: [sec] the (relative) planning-horizon used for planning
        :return:
        """
        # TODO: remove this section and solve timestamps-sync in StateModule?
        objects_timestamp_in_sec = [dyn_obj.timestamp_in_sec for dyn_obj in state.dynamic_objects]
        objects_timestamp_in_sec.append(state.ego_state.timestamp_in_sec)
        most_recent_timestamp = np.max(objects_timestamp_in_sec)

        prediction_timestamps = np.arange(most_recent_timestamp, state.ego_state.timestamp_in_sec + planning_horizon,
                                          VISUALIZATION_PREDICTION_RESOLUTION, float)

        # TODO: move this to visualizer!
        # Curently we are predicting the state at ego's timestamp and at the end of the traj execution time.
        # predicted_states[0] is the current state
        # predicted_states[1] is the predicted state in the end of the execution of traj.
        predicted_states = predictor.predict_state(state=state, prediction_timestamps=prediction_timestamps)

        _, downsampled_reference_route, _ = CartesianFrame.resample_curve(reference_route,
                                                                          step_size=DOWNSAMPLE_STEP_FOR_REF_ROUTE_VISUALIZATION)

        # slice alternative trajectories by skipping indices - for visualization
        alternative_ids_skip_range = range(0, len(ctrajectories),
                                           max(int(len(ctrajectories) / NUM_ALTERNATIVE_TRAJECTORIES), 1))

        # slice alternative trajectories by skipping indices - for visualization
        sliced_ctrajectories = ctrajectories[alternative_ids_skip_range]
        sliced_costs = costs[alternative_ids_skip_range]

        return TrajectoryVisualizationMsg(downsampled_reference_route,
                                          sliced_ctrajectories[:, :min(MAX_NUM_POINTS_FOR_VIZ, ctrajectories.shape[1]),
                                          :C_V],
                                          sliced_costs,
                                          predicted_states[0],
                                          predicted_states[1:],
                                          planning_horizon)<|MERGE_RESOLUTION|>--- conflicted
+++ resolved
@@ -115,12 +115,7 @@
             trajectory_msg = TrajectoryPlanMsg(timestamp=state.ego_state.timestamp, trajectory=trajectory_points,
                                                current_speed=state_aligned.ego_state.v_x)
             self._publish_trajectory(trajectory_msg)
-<<<<<<< HEAD
-            self.logger.debug('{}: {}'.format(LOG_MSG_TRAJECTORY_PLANNER_TRAJECTORY_MSG, trajectory_msg))
-=======
             self.logger.debug('%s: %s', LOG_MSG_TRAJECTORY_PLANNER_TRAJECTORY_MSG, trajectory_msg)
-            self._last_trajectory = samplable_trajectory
->>>>>>> 581406c6
 
             # publish visualization/debug data - based on actual ego localization (original state)!
             debug_results = TrajectoryPlanningFacade._prepare_visualization_msg(
