import traceback
from logging import Logger
from typing import Dict

from common_data.dds.python.Communication.ddspubsub import DdsPubSub
from decision_making.src.exceptions import MsgDeserializationError, NoValidTrajectoriesFound
from decision_making.src.global_constants import TRAJECTORY_STATE_READER_TOPIC, TRAJECTORY_PARAMS_READER_TOPIC, \
    TRAJECTORY_PUBLISH_TOPIC, TRAJECTORY_VISUALIZATION_TOPIC
from decision_making.src.infra.dm_module import DmModule
from decision_making.src.messages.trajectory_parameters import TrajectoryParams
from decision_making.src.messages.trajectory_plan_message import TrajectoryPlanMsg
from decision_making.src.messages.visualization.trajectory_visualization_message import TrajectoryVisualizationMsg
from decision_making.src.planning.trajectory.trajectory_planner import TrajectoryPlanner, SamplableTrajectory
from decision_making.src.planning.trajectory.trajectory_planning_strategy import TrajectoryPlanningStrategy
from decision_making.src.planning.utils.columns import EGO_X, EGO_Y
from decision_making.src.state.state import State, EgoState
import time
import numpy as np
import copy
from mapping.src.transformations.geometry_utils import CartesianFrame


class TrajectoryPlanningFacade(DmModule):
    def __init__(self, dds: DdsPubSub, logger: Logger,
                 strategy_handlers: Dict[TrajectoryPlanningStrategy, TrajectoryPlanner],
                 last_trajectory: SamplableTrajectory=None):
        """
        The trajectory planning facade handles trajectory planning requests and redirects them to the relevant planner
        :param dds: communication layer (DDS) instance
        :param logger: logger
<<<<<<< HEAD
        :param strategy_handlers: a dictionary of trajectory planners as strategy handlers -
        types are {TrajectoryPlanningStrategy: TrajectoryPlanner}
        :param last_trajectory: last chosen trajectory's representation
=======
        :param strategy_handlers: a dictionary of trajectory planners as strategy handlers
>>>>>>> 7cea6bc2
        """
        super().__init__(dds=dds, logger=logger)

        self._strategy_handlers = strategy_handlers
        self._validate_strategy_handlers()
        self._last_trajectory = last_trajectory

    def _start_impl(self):
        pass

    def _stop_impl(self):
        pass

    def _periodic_action_impl(self):
        """
        will execute planning using the implementation for the desired planning-strategy provided
        :return: no return value. results are published in self.__publish_results()
        """
        try:
            # TODO: Read time from central time module to support also simulation & recording time.
            # TODO: If it is done only for measuring RT performance, then add documentation and change name accordingly
            start_time = time.time()

            state = self._get_current_state()
            params = self._get_mission_params()

            self.logger.debug("input: target_state: %s ", params.target_state)
            self.logger.debug("input: reference_route[0]: %s", params.reference_route[0])
            self.logger.debug("input: ego: pos: (x: %f y: %f)", state.ego_state.x, state.ego_state.y)
            self.logger.debug("input: ego: v_x: %f, v_y: %f", state.ego_state.v_x, state.ego_state.v_y)
            self.logger.info("state: %d objects detected", len(state.dynamic_objects))

            # TODO: this currently applies to location only (not yaw, velocities, accelerations, etc.)
            if self._is_actual_state_close_to_expected_state(state.ego_state):
                updated_state = self._get_state_with_expected_ego(state)
            else:
                updated_state = state

            # plan a trajectory according to params (from upper DM level) and most-recent vehicle-state
            samplable_trajectory, cost, debug_results = self._strategy_handlers[params.strategy].\
                plan(updated_state, params.reference_route, params.target_state, params.time, params.cost_params)

            # TODO: validate that sampling is consistent with controller!
            trajectory_points = samplable_trajectory.sample(
                np.linspace(start=TRAJECTORY_TIME_RESOLUTION,
                            stop=TRAJECTORY_NUM_POINTS*TRAJECTORY_TIME_RESOLUTION,
                            num=TRAJECTORY_NUM_POINTS))

            # TODO: should publish v_x?
<<<<<<< HEAD
            # publish results to the lower DM level
            self._publish_trajectory(TrajectoryPlanMsg(trajectory=trajectory_points,
                                                       reference_route=params.reference_route,
                                                       current_speed=state.ego_state.v_x))
=======
            # publish results to the lower DM level (Control)
            self._publish_trajectory(TrajectoryPlanMsg(trajectory=trajectory, current_speed=state.ego_state.v_x))
>>>>>>> 7cea6bc2

            self._last_trajectory = samplable_trajectory

            # TODO: publish cost to behavioral layer?
            # publish visualization/debug data
            self._publish_debug(debug_results)

            self.logger.info("TrajectoryPlanningFacade._periodic_action_impl time %f", time.time()-start_time)

        except MsgDeserializationError as e:
            self.logger.warn("MsgDeserializationError was raised. skipping planning. " +
                             "turn on debug logging level for more details.")
            self.logger.debug(str(e))
        except NoValidTrajectoriesFound as e:
            # TODO - we need to handle this as an emergency.
            self.logger.warn("NoValidTrajectoriesFound was raised. skipping planning. " +
                             "turn on debug logging level for more details.")
            self.logger.debug(str(e))
        # TODO: remove this handler
        except Exception as e:
            self.logger.critical("UNHANDLED EXCEPTION in trajectory planning: %s. %s ", e, traceback.format_exc())

    def _validate_strategy_handlers(self) -> None:
        for elem in TrajectoryPlanningStrategy.__members__.values():
            if not self._strategy_handlers.keys().__contains__(elem):
                raise KeyError('strategy_handlers does not contain a  record for ' + elem)
            if not isinstance(self._strategy_handlers[elem], TrajectoryPlanner):
                raise ValueError('strategy_handlers does not contain a TrajectoryPlanner impl. for ' + elem)

    def _get_current_state(self) -> State:
        """
        Returns the last received world state.
        We assume that if no updates have been received since the last call,
        then we will output the last received state.
        :return: deserialized State
        """
        input_state = self.dds.get_latest_sample(topic=TRAJECTORY_STATE_READER_TOPIC, timeout=1)
        self.logger.debug('Received state: %s', input_state)
        return State.deserialize(input_state)

    def _get_mission_params(self) -> TrajectoryParams:
        """
        Returns the last received mission (trajectory) parameters.
        We assume that if no updates have been received since the last call,
        then we will output the last received trajectory parameters.
        :return: deserialized trajectory parameters
        """
        input_params = self.dds.get_latest_sample(topic=TRAJECTORY_PARAMS_READER_TOPIC, timeout=1)
        self.logger.debug('Received state: %s', input_params)
        return TrajectoryParams.deserialize(input_params)

    def _publish_trajectory(self, results: TrajectoryPlanMsg) -> None:
        self.dds.publish(TRAJECTORY_PUBLISH_TOPIC, results.serialize())

    def _publish_debug(self, debug_msg: TrajectoryVisualizationMsg) -> None:
        self.dds.publish(TRAJECTORY_VISUALIZATION_TOPIC, debug_msg.serialize())

    def _is_actual_state_close_to_expected_state(self, current_ego_state: EgoState) -> bool:
        """
        checks if the actual ego state at time t[current] is close (currently in terms of Euclidean distance of position
        [x,y] only) to the desired state at t[current] according to the plan of the last trajectory.
        :param current_ego_state: the current EgoState object representing the actual state of ego vehicle
        :return: true if actual state is closer than NEGLIGIBLE_LOCATION_DIFF to the planned state. false otherwise
        """
        if self._last_trajectory is None:
            return False

        time_diff = current_ego_state.timestamp - self._last_trajectory.timestamp
        current_expected_location = self._last_trajectory.sample(np.array([time_diff]))
        current_actual_location = np.array([current_ego_state.x, current_ego_state.y])

        # TODO: sides should be switched (this should be in terms of expected coordinate frame)
        errors_in_ego_frame, _ = CartesianFrame.convert_global_to_relative_frame(
            global_pos=np.append(current_expected_location, [0.0]),
            global_yaw=0.0, # irrelevant since we don't care about relative yaw
            frame_position=current_actual_location,
            frame_orientation=current_ego_state.yaw
        )

        distances_in_ego_frame = np.abs(errors_in_ego_frame)

        # TODO: change 0,1 indices to X and Y column constants (when merged with other branches in v1.5.3)
        return distances_in_ego_frame[0] <= NEGLIGIBLE_DISPOSITION_LON and \
               distances_in_ego_frame[1] <= NEGLIGIBLE_DISPOSITION_LAT

    def _get_state_with_expected_ego(self, state: State):
        time_diff = state.ego_state.timestamp - self._last_trajectory.timestamp
        expected_state = self._last_trajectory.sample(np.array([time_diff]))[0]

        updated_state = copy.deepcopy(state)
        updated_state.ego_state = EgoState(obj_id=state.ego_state.obj_id,
                                           timestamp=state.ego_state.timestamp,
                                           x=expected_state[EGO_X], y=expected_state[EGO_Y], z=state.ego_state.z,
                                           yaw=state.ego_state.yaw, size=state.ego_state.size,
                                           confidence=state.ego_state.confidence,
                                           v_x=state.ego_state.v_x, v_y=state.ego_state.v_y,
                                           acceleration_lon=state.ego_state.acceleration_lon,
                                           omega_yaw=state.ego_state.omega_yaw,
                                           steering_angle=state.ego_state.steering_angle,
                                           road_localization=None
                                           )

        return updated_state<|MERGE_RESOLUTION|>--- conflicted
+++ resolved
@@ -5,15 +5,15 @@
 from common_data.dds.python.Communication.ddspubsub import DdsPubSub
 from decision_making.src.exceptions import MsgDeserializationError, NoValidTrajectoriesFound
 from decision_making.src.global_constants import TRAJECTORY_STATE_READER_TOPIC, TRAJECTORY_PARAMS_READER_TOPIC, \
-    TRAJECTORY_PUBLISH_TOPIC, TRAJECTORY_VISUALIZATION_TOPIC
+    TRAJECTORY_PUBLISH_TOPIC, TRAJECTORY_VISUALIZATION_TOPIC, TRAJECTORY_TIME_RESOLUTION, TRAJECTORY_NUM_POINTS, \
+    NEGLIGIBLE_DISPOSITION_LON, NEGLIGIBLE_DISPOSITION_LAT
 from decision_making.src.infra.dm_module import DmModule
 from decision_making.src.messages.trajectory_parameters import TrajectoryParams
 from decision_making.src.messages.trajectory_plan_message import TrajectoryPlanMsg
 from decision_making.src.messages.visualization.trajectory_visualization_message import TrajectoryVisualizationMsg
 from decision_making.src.planning.trajectory.trajectory_planner import TrajectoryPlanner, SamplableTrajectory
 from decision_making.src.planning.trajectory.trajectory_planning_strategy import TrajectoryPlanningStrategy
-from decision_making.src.planning.utils.columns import EGO_X, EGO_Y
-from decision_making.src.state.state import State, EgoState
+from decision_making.src.state.state import State
 import time
 import numpy as np
 import copy
@@ -28,13 +28,8 @@
         The trajectory planning facade handles trajectory planning requests and redirects them to the relevant planner
         :param dds: communication layer (DDS) instance
         :param logger: logger
-<<<<<<< HEAD
         :param strategy_handlers: a dictionary of trajectory planners as strategy handlers -
         types are {TrajectoryPlanningStrategy: TrajectoryPlanner}
-        :param last_trajectory: last chosen trajectory's representation
-=======
-        :param strategy_handlers: a dictionary of trajectory planners as strategy handlers
->>>>>>> 7cea6bc2
         """
         super().__init__(dds=dds, logger=logger)
 
@@ -84,15 +79,8 @@
                             num=TRAJECTORY_NUM_POINTS))
 
             # TODO: should publish v_x?
-<<<<<<< HEAD
-            # publish results to the lower DM level
-            self._publish_trajectory(TrajectoryPlanMsg(trajectory=trajectory_points,
-                                                       reference_route=params.reference_route,
-                                                       current_speed=state.ego_state.v_x))
-=======
             # publish results to the lower DM level (Control)
-            self._publish_trajectory(TrajectoryPlanMsg(trajectory=trajectory, current_speed=state.ego_state.v_x))
->>>>>>> 7cea6bc2
+            self._publish_trajectory(TrajectoryPlanMsg(trajectory=trajectory_points, current_speed=state.ego_state.v_x))
 
             self._last_trajectory = samplable_trajectory
 
