--- conflicted
+++ resolved
@@ -4,7 +4,6 @@
 import traceback
 
 from decision_making.src.messages.control_status_message import ControlStatus
-
 from decision_making.src.planning.trajectory.samplable_werling_trajectory import SamplableWerlingTrajectory
 from interface.Rte_Types.python.uc_system import UC_SYSTEM_TRAJECTORY_PLAN
 from interface.Rte_Types.python.uc_system import UC_SYSTEM_TRAJECTORY_PARAMS
@@ -175,15 +174,9 @@
                                     MAX_TRAJECTORY_WAYPOINTS)
         trajectory_points = samplable_trajectory.sample(
             np.linspace(start=0,
-<<<<<<< HEAD
-                        stop=(TRAJECTORY_NUM_POINTS - 1) * TRAJECTORY_TIME_RESOLUTION,
-                        num=TRAJECTORY_NUM_POINTS) + timestamp)
-        self._last_trajectory = samplable_trajectory if is_engaged else None
-=======
                         stop=(trajectory_num_points - 1) * TRAJECTORY_TIME_RESOLUTION,
                         num=trajectory_num_points) + timestamp)
-        self._last_trajectory = samplable_trajectory
->>>>>>> a82b7887
+        self._last_trajectory = samplable_trajectory if is_engaged else None
 
         # publish results to the lower DM level (Control)
         # TODO: put real values in tolerance and maximal velocity fields
