import time

import numpy as np
import traceback
from decision_making.src.infra.pubsub import PubSub
<<<<<<< HEAD
from common_data.interface.Rte_Types.python.uc_system import UC_SYSTEM_TRAJECTORY_PLAN
from common_data.interface.Rte_Types.python.uc_system import UC_SYSTEM_TRAJECTORY_PARAMS_LCM
from common_data.interface.Rte_Types.python.uc_system import UC_SYSTEM_STATE_LCM
from common_data.interface.Rte_Types.python.uc_system import UC_SYSTEM_SCENE_STATIC
from common_data.interface.Rte_Types.python.uc_system import UC_SYSTEM_TRAJECTORY_VISUALIZATION
from decision_making.src.exceptions import MsgDeserializationError, NoValidTrajectoriesFound
=======
from common_data.interface.Rte_Types.python import Rte_Types_pubsub as pubsub_topics
from decision_making.src.exceptions import MsgDeserializationError, NoValidTrajectoriesFound, StateHasNotArrivedYet
>>>>>>> 566d5f17
from decision_making.src.global_constants import TRAJECTORY_TIME_RESOLUTION, TRAJECTORY_NUM_POINTS, \
    LOG_MSG_TRAJECTORY_PLANNER_MISSION_PARAMS, LOG_MSG_RECEIVED_STATE, \
    LOG_MSG_TRAJECTORY_PLANNER_TRAJECTORY_MSG, LOG_MSG_TRAJECTORY_PLANNER_IMPL_TIME, \
    TRAJECTORY_PLANNING_NAME_FOR_METRICS, MAX_TRAJECTORY_WAYPOINTS, TRAJECTORY_WAYPOINT_SIZE, \
    LOG_MSG_SCENE_STATIC_RECEIVED, VISUALIZATION_PREDICTION_RESOLUTION, MAX_NUM_POINTS_FOR_VIZ, \
    MAX_VIS_TRAJECTORIES_NUMBER, LOG_MSG_TRAJECTORY_PLAN_FROM_DESIRED, LOG_MSG_TRAJECTORY_PLAN_FROM_ACTUAL
from decision_making.src.infra.dm_module import DmModule
from decision_making.src.messages.scene_common_messages import Header, Timestamp, MapOrigin
from decision_making.src.messages.scene_static_message import SceneStatic
from decision_making.src.messages.trajectory_parameters import TrajectoryParams
from decision_making.src.messages.trajectory_plan_message import TrajectoryPlan, DataTrajectoryPlan
from decision_making.src.messages.visualization.trajectory_visualization_message import TrajectoryVisualizationMsg, \
    PredictionsVisualization, DataTrajectoryVisualization
from decision_making.src.planning.trajectory.trajectory_planner import TrajectoryPlanner, SamplableTrajectory
from decision_making.src.planning.trajectory.trajectory_planning_strategy import TrajectoryPlanningStrategy
from decision_making.src.planning.types import CartesianExtendedState, CartesianTrajectories, FP_SX, C_Y, FS_DX, \
    FS_SX
from decision_making.src.planning.utils.generalized_frenet_serret_frame import GeneralizedFrenetSerretFrame
from decision_making.src.planning.utils.localization_utils import LocalizationUtils
from decision_making.src.prediction.ego_aware_prediction.ego_aware_predictor import EgoAwarePredictor
from decision_making.src.scene.scene_static_model import SceneStaticModel
from decision_making.src.state.state import State
from decision_making.src.utils.metric_logger import MetricLogger
from logging import Logger
from typing import Dict


class TrajectoryPlanningFacade(DmModule):
    def __init__(self, pubsub: PubSub, logger: Logger,
                 strategy_handlers: Dict[TrajectoryPlanningStrategy, TrajectoryPlanner],
                 last_trajectory: SamplableTrajectory = None):
        """
        The trajectory planning facade handles trajectory planning requests and redirects them to the relevant planner
        :param pubsub: communication layer (DDS/LCM/...) instance
        :param logger: logger
        :param strategy_handlers: a dictionary of trajectory planners as strategy handlers - types are
        {TrajectoryPlanningStrategy: TrajectoryPlanner}
        :param last_trajectory: a representation of the last trajectory that was planned during self._periodic_action_impl
        """
        super().__init__(pubsub=pubsub, logger=logger)

        MetricLogger.init(TRAJECTORY_PLANNING_NAME_FOR_METRICS)

        self._strategy_handlers = strategy_handlers
        self._validate_strategy_handlers()
        self._last_trajectory = last_trajectory
        self._started_receiving_states = False

    def _start_impl(self):
<<<<<<< HEAD
        self.pubsub.subscribe(UC_SYSTEM_TRAJECTORY_PARAMS_LCM, None)
        self.pubsub.subscribe(UC_SYSTEM_STATE_LCM, None)
        self.pubsub.subscribe(UC_SYSTEM_SCENE_STATIC, None)
=======
        self.pubsub.subscribe(pubsub_topics.PubSubMessageTypes["UC_SYSTEM_TRAJECTORY_PARAMS_LCM"], None)
        self.pubsub.subscribe(pubsub_topics.PubSubMessageTypes["UC_SYSTEM_STATE_LCM"], None)
        self.pubsub.subscribe(pubsub_topics.PubSubMessageTypes["UC_SYSTEM_SCENE_STATIC"], None)
>>>>>>> 566d5f17

    def _stop_impl(self):
        self.pubsub.unsubscribe(UC_SYSTEM_TRAJECTORY_PARAMS_LCM)
        self.pubsub.unsubscribe(UC_SYSTEM_STATE_LCM)
        self.pubsub.unsubscribe(UC_SYSTEM_SCENE_STATIC)

    def _periodic_action_impl(self):
        """
        will execute planning using the implementation for the desired planning-strategy provided
        :return: no return value. results are published in self.__publish_results()
        """
        try:
            # Monitor execution time of a time-critical component (prints to logging at the end of method)
            start_time = time.time()

            state = self._get_current_state()

            scene_static = self._get_current_scene_static()
            SceneStaticModel.get_instance().set_scene_static(scene_static)

            params = self._get_mission_params()

            # Longitudinal planning horizon (Ts)
            lon_plan_horizon = params.time - state.ego_state.timestamp_in_sec

            self.logger.debug("input: target_state: %s", params.target_state)
            self.logger.debug("input: reference_route[0]: %s", params.reference_route.points[0])
            self.logger.debug("input: ego: pos: (x: %f y: %f)", state.ego_state.x, state.ego_state.y)
            self.logger.debug("input: ego: velocity: %s", state.ego_state.velocity)
            self.logger.debug("TrajectoryPlanningFacade is required to plan with time horizon = %s", lon_plan_horizon)
            self.logger.debug("state: %d objects detected", len(state.dynamic_objects))

            # Tests if actual localization is close enough to desired localization, and if it is, it starts planning
            # from the DESIRED localization rather than the ACTUAL one. This is due to the nature of planning with
            # Optimal Control and the fact it complies with Bellman principle of optimality.
            # THIS DOES NOT ACCOUNT FOR: yaw, velocities, accelerations, etc. Only to location.
            if LocalizationUtils.is_actual_state_close_to_expected_state(
                    state.ego_state, self._last_trajectory, self.logger, self.__class__.__name__):
                sampled_state = self._get_state_with_expected_ego(state) if self._last_trajectory is not None else None
                self.logger.debug(LOG_MSG_TRAJECTORY_PLAN_FROM_DESIRED,
                                  sampled_state.ego_state.map_state,
                                  state.ego_state.map_state)
                updated_state = sampled_state
            else:
                self.logger.warning(LOG_MSG_TRAJECTORY_PLAN_FROM_ACTUAL, state.ego_state.map_state)
                updated_state = state

            MetricLogger.get_logger().bind(bp_time=params.bp_time)

            # plan a trajectory according to specification from upper DM level
            samplable_trajectory, ctrajectories, costs = self._strategy_handlers[params.strategy]. \
                plan(updated_state, params.reference_route, params.target_state, lon_plan_horizon,
                     params.cost_params)

            trajectory_msg = self.generate_trajectory_plan(timestamp=state.ego_state.timestamp_in_sec,
                                                           samplable_trajectory=samplable_trajectory)

            self._publish_trajectory(trajectory_msg)
            self.logger.debug('%s: %s', LOG_MSG_TRAJECTORY_PLANNER_TRAJECTORY_MSG, trajectory_msg)

            # publish visualization/debug data - based on short term prediction aligned state!
            debug_results = TrajectoryPlanningFacade._prepare_visualization_msg(
                state, ctrajectories, params.time - state.ego_state.timestamp_in_sec,
                self._strategy_handlers[params.strategy].predictor, params.reference_route)

            self._publish_debug(debug_results)

            self.logger.info("%s %s", LOG_MSG_TRAJECTORY_PLANNER_IMPL_TIME, time.time() - start_time)
            MetricLogger.get_logger().report()

        except StateHasNotArrivedYet:
            self.logger.warning("StateHasNotArrivedYet was raised. skipping planning.")

        except MsgDeserializationError:
            self.logger.warning("TrajectoryPlanningFacade: MsgDeserializationError was raised. skipping planning. %s ",
                              traceback.format_exc())

        # TODO - we need to handle this as an emergency.
        except NoValidTrajectoriesFound:
            self.logger.error("TrajectoryPlanningFacade: NoValidTrajectoriesFound was raised. skipping planning. %s",
                              traceback.format_exc())

        except Exception:
            self.logger.critical("TrajectoryPlanningFacade: UNHANDLED EXCEPTION in trajectory planning: %s",
                                 traceback.format_exc())

    # TODO: add map_origin that is sent from the outside
    def generate_trajectory_plan(self, timestamp: float, samplable_trajectory: SamplableTrajectory):
        """
        sample trajectory points from the samplable-trajectory, translate them according to ego's reference point and
        wrap them in a message to the controller
        :param timestamp: the timestamp to use as a reference for the beginning of trajectory
        :param samplable_trajectory: the trajectory plan to sample points from (samplable object)
        :return: a TrajectoryPlan message ready to send to the controller
        """
        trajectory_points = samplable_trajectory.sample(
            np.linspace(start=0,
                        stop=(TRAJECTORY_NUM_POINTS - 1) * TRAJECTORY_TIME_RESOLUTION,
                        num=TRAJECTORY_NUM_POINTS) + timestamp)
        self._last_trajectory = samplable_trajectory

        # publish results to the lower DM level (Control)
        # TODO: put real values in tolerance and maximal velocity fields
        # TODO: understand if padding with zeros is necessary
        waypoints = np.vstack((np.hstack((trajectory_points, np.zeros(shape=[TRAJECTORY_NUM_POINTS,
                                                                             TRAJECTORY_WAYPOINT_SIZE -
                                                                             trajectory_points.shape[1]]))),
                               np.zeros(shape=[MAX_TRAJECTORY_WAYPOINTS - TRAJECTORY_NUM_POINTS,
                                               TRAJECTORY_WAYPOINT_SIZE])))

        timestamp_object = Timestamp.from_seconds(timestamp)
        map_origin = MapOrigin(e_phi_latitude=0, e_phi_longitude=0, e_l_altitude=0, s_Timestamp=timestamp_object)

        trajectory_msg = TrajectoryPlan(s_Header=Header(e_Cnt_SeqNum=0, s_Timestamp=timestamp_object,
                                                        e_Cnt_version=0),
                                        s_Data=DataTrajectoryPlan(s_Timestamp=timestamp_object, s_MapOrigin=map_origin,
                                                                  a_TrajectoryWaypoints=waypoints,
                                                                  e_Cnt_NumValidTrajectoryWaypoints=TRAJECTORY_NUM_POINTS))

        return trajectory_msg

    def _validate_strategy_handlers(self) -> None:
        for elem in TrajectoryPlanningStrategy.__members__.values():
            if not self._strategy_handlers.keys().__contains__(elem):
                raise KeyError('strategy_handlers does not contain a  record for ' + elem)
            if not isinstance(self._strategy_handlers[elem], TrajectoryPlanner):
                raise ValueError('strategy_handlers does not contain a TrajectoryPlanner impl. for ' + elem)

    def _get_current_state(self) -> State:
        """
        Returns the last received world state.
        We assume that if no updates have been received since the last call,
        then we will output the last received state.
        :return: deserialized State
        """
<<<<<<< HEAD
        is_success, input_state = self.pubsub.get_latest_sample(topic=UC_SYSTEM_STATE_LCM, timeout=1)
        if input_state is None:
            raise MsgDeserializationError("Pubsub message queue for %s topic is empty or topic isn\'t subscribed" %
                                          UC_SYSTEM_STATE_LCM)
        object_state = State.deserialize(input_state)
        self.logger.debug('%s: %s' % (LOG_MSG_RECEIVED_STATE, object_state))
        return object_state

    def _get_current_scene_static(self) -> SceneStatic:
        is_success, serialized_scene_static = self.pubsub.get_latest_sample(topic=UC_SYSTEM_SCENE_STATIC, timeout=1)
        # TODO Move the raising of the exception to PubSub code.
=======
        is_success, serialized_state = self.pubsub.get_latest_sample(topic=pubsub_topics.PubSubMessageTypes["UC_SYSTEM_STATE_LCM"], timeout=1)
        # TODO Move the raising of the exception to LCM code. Do the same in trajectory facade
        if serialized_state is None:
            if self._started_receiving_states:
                # PubSub queue is empty after being non-empty for a while
                raise MsgDeserializationError("Pubsub message queue for %s topic is empty or topic isn\'t "
                                              "subscribed" % pubsub_topics.PubSubMessageTypes["UC_SYSTEM_STATE_LCM"])
            else:
                # Pubsub queue is empty since planning module is up
                raise StateHasNotArrivedYet("Waiting for data from SceneProvider/StateModule")
        self._started_receiving_states = True
        state = State.deserialize(serialized_state)
        self.logger.debug('{}: {}'.format(LOG_MSG_RECEIVED_STATE, state))
        return state

    def _get_current_scene_static(self) -> SceneStatic:
        is_success, serialized_scene_static = self.pubsub.get_latest_sample(topic=pubsub_topics.PubSubMessageTypes["UC_SYSTEM_SCENE_STATIC"], timeout=1)
        # TODO Move the raising of the exception to LCM code. Do the same in trajectory facade
>>>>>>> 566d5f17
        if serialized_scene_static is None:
            raise MsgDeserializationError("Pubsub message queue for %s topic is empty or topic isn\'t subscribed" %
                                          UC_SYSTEM_SCENE_STATIC)
        scene_static = SceneStatic.deserialize(serialized_scene_static)
        self.logger.debug("%s: %f" % (LOG_MSG_SCENE_STATIC_RECEIVED, scene_static.s_Header.s_Timestamp.timestamp_in_seconds))
        return scene_static

    def _get_mission_params(self) -> TrajectoryParams:
        """
        Returns the last received mission (trajectory) parameters.
        We assume that if no updates have been received since the last call,
        then we will output the last received trajectory parameters.
        :return: deserialized trajectory parameters
        """
<<<<<<< HEAD
        is_success, input_params = self.pubsub.get_latest_sample(topic=UC_SYSTEM_TRAJECTORY_PARAMS_LCM, timeout=1)
        if input_params is None:
            raise MsgDeserializationError('Pubsub message queue for %s topic is empty or topic isn\'t subscribed' %
                                          UC_SYSTEM_TRAJECTORY_PARAMS_LCM)
        object_params = TrajectoryParams.deserialize(input_params)
        self.logger.debug('%s: %s', LOG_MSG_TRAJECTORY_PLANNER_MISSION_PARAMS, object_params)
        return object_params
=======
        is_success, serialized_params = self.pubsub.get_latest_sample(topic=pubsub_topics.PubSubMessageTypes["UC_SYSTEM_TRAJECTORY_PARAMS_LCM"], timeout=1)
        if serialized_params is None:
            raise MsgDeserializationError('Pubsub message queue for %s topic is empty or topic isn\'t subscribed' %
                                          pubsub_topics.PubSubMessageTypes["UC_SYSTEM_TRAJECTORY_PARAMS_LCM"])
        trajectory_params = TrajectoryParams.deserialize(serialized_params)
        self.logger.debug('%s: %s', LOG_MSG_TRAJECTORY_PLANNER_MISSION_PARAMS, trajectory_params)
        return trajectory_params
>>>>>>> 566d5f17

    def _publish_trajectory(self, results: TrajectoryPlan) -> None:
        self.pubsub.publish(UC_SYSTEM_TRAJECTORY_PLAN, results.serialize())

    def _publish_debug(self, debug_msg: TrajectoryVisualizationMsg) -> None:
        self.pubsub.publish(UC_SYSTEM_TRAJECTORY_VISUALIZATION, debug_msg.serialize())

    def _get_state_with_expected_ego(self, state: State) -> State:
        """
        takes a state and overrides its ego vehicle's localization to be the localization expected at the state's
        timestamp according to the last trajectory cached in the facade's self._last_trajectory.
        Note: lateral velocity is zeroed since we don't plan for drifts and lateral components are being reflected in
        yaw and curvature.
        :param state: the state to process
        :return: a new state object with a new ego-vehicle localization
        """
        current_time = state.ego_state.timestamp_in_sec
        expected_state_vec: CartesianExtendedState = self._last_trajectory.sample(np.array([current_time]))[0]
        expected_ego_state = state.ego_state.clone_from_cartesian_state(expected_state_vec,
                                                                        state.ego_state.timestamp_in_sec)

        updated_state = state.clone_with(ego_state=expected_ego_state)

        return updated_state

    @staticmethod
    def _prepare_visualization_msg(state: State, ctrajectories: CartesianTrajectories,
                                   planning_horizon: float, predictor: EgoAwarePredictor,
                                   reference_route: GeneralizedFrenetSerretFrame) -> TrajectoryVisualizationMsg:
        """
        prepares visualization message for visualization purposes
        :param state: short-term prediction aligned state
        :param ctrajectories: alternative trajectories in cartesian-frame
        :param planning_horizon: [sec] the (relative) planning-horizon used for planning
        :param predictor: predictor for the actors' predictions
        :return: trajectory visualization message
        """
        # TODO: add recipe to trajectory_params for goal's description
        # slice alternative trajectories by skipping indices - for visualization
        alternative_ids_skip_range = np.round(np.linspace(0, len(ctrajectories)-1, MAX_VIS_TRAJECTORIES_NUMBER)).astype(int)
        # slice alternative trajectories by skipping indices - for visualization
        sliced_ctrajectories = ctrajectories[alternative_ids_skip_range]

        # this assumes the state is already aligned by short time prediction
        prediction_horizons = np.arange(0, planning_horizon, VISUALIZATION_PREDICTION_RESOLUTION, float)

        # visualize objects' predictions
        # TODO: create 3 GFFs in TP and convert objects' predictions on them
        objects_visualizations = []
        for obj in state.dynamic_objects:
            try:
                obj_fstate = reference_route.cstate_to_fstate(obj.cartesian_state)
                obj_fpredictions = predictor.predict_frenet_states(np.array([obj_fstate]),
                                                                   prediction_horizons)[0][:, [FS_SX, FS_DX]]
                # skip objects having predictions out of reference_route
                valid_obj_fpredictions = obj_fpredictions[obj_fpredictions[:, FP_SX] < reference_route.s_max]
                obj_cpredictions = reference_route.fpoints_to_cpoints(valid_obj_fpredictions)
                objects_visualizations.append(PredictionsVisualization(obj.obj_id, obj_cpredictions))

            except Exception:  # verify the object can be projected on reference_route
                continue

        header = Header(0, Timestamp.from_seconds(state.ego_state.timestamp_in_sec), 0)
        trajectory_length = ctrajectories.shape[1]
        points_step = int(trajectory_length / MAX_NUM_POINTS_FOR_VIZ) + 1
        visualization_data = DataTrajectoryVisualization(
            sliced_ctrajectories[:, :trajectory_length:points_step, :(C_Y+1)],  # at most MAX_NUM_POINTS_FOR_VIZ points
            objects_visualizations, "")
        return TrajectoryVisualizationMsg(header, visualization_data)<|MERGE_RESOLUTION|>--- conflicted
+++ resolved
@@ -3,17 +3,12 @@
 import numpy as np
 import traceback
 from decision_making.src.infra.pubsub import PubSub
-<<<<<<< HEAD
 from common_data.interface.Rte_Types.python.uc_system import UC_SYSTEM_TRAJECTORY_PLAN
 from common_data.interface.Rte_Types.python.uc_system import UC_SYSTEM_TRAJECTORY_PARAMS_LCM
 from common_data.interface.Rte_Types.python.uc_system import UC_SYSTEM_STATE_LCM
 from common_data.interface.Rte_Types.python.uc_system import UC_SYSTEM_SCENE_STATIC
 from common_data.interface.Rte_Types.python.uc_system import UC_SYSTEM_TRAJECTORY_VISUALIZATION
-from decision_making.src.exceptions import MsgDeserializationError, NoValidTrajectoriesFound
-=======
-from common_data.interface.Rte_Types.python import Rte_Types_pubsub as pubsub_topics
 from decision_making.src.exceptions import MsgDeserializationError, NoValidTrajectoriesFound, StateHasNotArrivedYet
->>>>>>> 566d5f17
 from decision_making.src.global_constants import TRAJECTORY_TIME_RESOLUTION, TRAJECTORY_NUM_POINTS, \
     LOG_MSG_TRAJECTORY_PLANNER_MISSION_PARAMS, LOG_MSG_RECEIVED_STATE, \
     LOG_MSG_TRAJECTORY_PLANNER_TRAJECTORY_MSG, LOG_MSG_TRAJECTORY_PLANNER_IMPL_TIME, \
@@ -63,15 +58,9 @@
         self._started_receiving_states = False
 
     def _start_impl(self):
-<<<<<<< HEAD
         self.pubsub.subscribe(UC_SYSTEM_TRAJECTORY_PARAMS_LCM, None)
         self.pubsub.subscribe(UC_SYSTEM_STATE_LCM, None)
         self.pubsub.subscribe(UC_SYSTEM_SCENE_STATIC, None)
-=======
-        self.pubsub.subscribe(pubsub_topics.PubSubMessageTypes["UC_SYSTEM_TRAJECTORY_PARAMS_LCM"], None)
-        self.pubsub.subscribe(pubsub_topics.PubSubMessageTypes["UC_SYSTEM_STATE_LCM"], None)
-        self.pubsub.subscribe(pubsub_topics.PubSubMessageTypes["UC_SYSTEM_SCENE_STATIC"], None)
->>>>>>> 566d5f17
 
     def _stop_impl(self):
         self.pubsub.unsubscribe(UC_SYSTEM_TRAJECTORY_PARAMS_LCM)
@@ -207,26 +196,13 @@
         then we will output the last received state.
         :return: deserialized State
         """
-<<<<<<< HEAD
-        is_success, input_state = self.pubsub.get_latest_sample(topic=UC_SYSTEM_STATE_LCM, timeout=1)
-        if input_state is None:
-            raise MsgDeserializationError("Pubsub message queue for %s topic is empty or topic isn\'t subscribed" %
-                                          UC_SYSTEM_STATE_LCM)
-        object_state = State.deserialize(input_state)
-        self.logger.debug('%s: %s' % (LOG_MSG_RECEIVED_STATE, object_state))
-        return object_state
-
-    def _get_current_scene_static(self) -> SceneStatic:
-        is_success, serialized_scene_static = self.pubsub.get_latest_sample(topic=UC_SYSTEM_SCENE_STATIC, timeout=1)
-        # TODO Move the raising of the exception to PubSub code.
-=======
-        is_success, serialized_state = self.pubsub.get_latest_sample(topic=pubsub_topics.PubSubMessageTypes["UC_SYSTEM_STATE_LCM"], timeout=1)
+        is_success, serialized_state = self.pubsub.get_latest_sample(topic=UC_SYSTEM_STATE_LCM, timeout=1)
         # TODO Move the raising of the exception to LCM code. Do the same in trajectory facade
         if serialized_state is None:
             if self._started_receiving_states:
                 # PubSub queue is empty after being non-empty for a while
                 raise MsgDeserializationError("Pubsub message queue for %s topic is empty or topic isn\'t "
-                                              "subscribed" % pubsub_topics.PubSubMessageTypes["UC_SYSTEM_STATE_LCM"])
+                                          UC_SYSTEM_STATE_LCM)
             else:
                 # Pubsub queue is empty since planning module is up
                 raise StateHasNotArrivedYet("Waiting for data from SceneProvider/StateModule")
@@ -236,9 +212,8 @@
         return state
 
     def _get_current_scene_static(self) -> SceneStatic:
-        is_success, serialized_scene_static = self.pubsub.get_latest_sample(topic=pubsub_topics.PubSubMessageTypes["UC_SYSTEM_SCENE_STATIC"], timeout=1)
+        is_success, serialized_scene_static = self.pubsub.get_latest_sample(topic=UC_SYSTEM_SCENE_STATIC, timeout=1)
         # TODO Move the raising of the exception to LCM code. Do the same in trajectory facade
->>>>>>> 566d5f17
         if serialized_scene_static is None:
             raise MsgDeserializationError("Pubsub message queue for %s topic is empty or topic isn\'t subscribed" %
                                           UC_SYSTEM_SCENE_STATIC)
@@ -253,23 +228,13 @@
         then we will output the last received trajectory parameters.
         :return: deserialized trajectory parameters
         """
-<<<<<<< HEAD
-        is_success, input_params = self.pubsub.get_latest_sample(topic=UC_SYSTEM_TRAJECTORY_PARAMS_LCM, timeout=1)
-        if input_params is None:
+        is_success, serialized_params = self.pubsub.get_latest_sample(topic=UC_SYSTEM_TRAJECTORY_PARAMS_LCM, timeout=1)
+        if serialized_params is None:
             raise MsgDeserializationError('Pubsub message queue for %s topic is empty or topic isn\'t subscribed' %
                                           UC_SYSTEM_TRAJECTORY_PARAMS_LCM)
-        object_params = TrajectoryParams.deserialize(input_params)
-        self.logger.debug('%s: %s', LOG_MSG_TRAJECTORY_PLANNER_MISSION_PARAMS, object_params)
-        return object_params
-=======
-        is_success, serialized_params = self.pubsub.get_latest_sample(topic=pubsub_topics.PubSubMessageTypes["UC_SYSTEM_TRAJECTORY_PARAMS_LCM"], timeout=1)
-        if serialized_params is None:
-            raise MsgDeserializationError('Pubsub message queue for %s topic is empty or topic isn\'t subscribed' %
-                                          pubsub_topics.PubSubMessageTypes["UC_SYSTEM_TRAJECTORY_PARAMS_LCM"])
         trajectory_params = TrajectoryParams.deserialize(serialized_params)
         self.logger.debug('%s: %s', LOG_MSG_TRAJECTORY_PLANNER_MISSION_PARAMS, trajectory_params)
         return trajectory_params
->>>>>>> 566d5f17
 
     def _publish_trajectory(self, results: TrajectoryPlan) -> None:
         self.pubsub.publish(UC_SYSTEM_TRAJECTORY_PLAN, results.serialize())
