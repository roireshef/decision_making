import copy
import time
import traceback
from logging import Logger
from typing import Dict

import numpy as np

from common_data.lcm.config import pubsub_topics
from common_data.src.communication.pubsub.pubsub import PubSub
from decision_making.src.exceptions import MsgDeserializationError, NoValidTrajectoriesFound
from decision_making.src.global_constants import TRAJECTORY_TIME_RESOLUTION, TRAJECTORY_NUM_POINTS, \
    NEGLIGIBLE_DISPOSITION_LON, NEGLIGIBLE_DISPOSITION_LAT, DEFAULT_OBJECT_Z_VALUE, VISUALIZATION_PREDICTION_RESOLUTION, \
    DEFAULT_CURVATURE, DEFAULT_ACCELERATION, MAX_NUM_POINTS_FOR_VIZ
from decision_making.src.infra.dm_module import DmModule
from decision_making.src.messages.trajectory_parameters import TrajectoryParams
from decision_making.src.messages.trajectory_plan_message import TrajectoryPlanMsg
from decision_making.src.messages.visualization.trajectory_visualization_message import TrajectoryVisualizationMsg
from decision_making.src.planning.trajectory.trajectory_planner import TrajectoryPlanner, SamplableTrajectory
from decision_making.src.planning.trajectory.trajectory_planning_strategy import TrajectoryPlanningStrategy
from decision_making.src.planning.types import C_Y, C_X, C_YAW, FP_SX, FP_DX, FrenetPoint, \
    CartesianExtendedState, C_V, C_A, CartesianTrajectories, CartesianPath2D, C_K
from decision_making.src.prediction.predictor import Predictor
from decision_making.src.state.state import State, EgoState
from mapping.src.transformations.geometry_utils import CartesianFrame


class TrajectoryPlanningFacade(DmModule):
    def __init__(self, pubsub: PubSub, logger: Logger,
                 strategy_handlers: Dict[TrajectoryPlanningStrategy, TrajectoryPlanner],
                 short_time_predictor: Predictor,
                 last_trajectory: SamplableTrajectory = None):
        """
        The trajectory planning facade handles trajectory planning requests and redirects them to the relevant planner
        :param pubsub: communication layer (DDS/LCM/...) instance
        :param logger: logger
<<<<<<< HEAD
        :param strategy_handlers: a dictionary of trajectory planners as strategy handlers -
        :param short_time_predictor: predictor used to align all objects in state to ego's timestamp.
=======
        :param strategy_handlers: a dictionary of trajectory planners as strategy handlers - types are
        {TrajectoryPlanningStrategy: TrajectoryPlanner}
>>>>>>> c87d375b
        :param last_trajectory: a representation the last trajectory that was planned during self._periodic_action_impl
        """
        super().__init__(pubsub=pubsub, logger=logger)

        self._predictor = short_time_predictor
        self._strategy_handlers = strategy_handlers
        self._validate_strategy_handlers()
        self._last_trajectory = last_trajectory

    def _start_impl(self):
        self.pubsub.subscribe(pubsub_topics.TRAJECTORY_PARAMS_TOPIC, None)
        self.pubsub.subscribe(pubsub_topics.STATE_TOPIC, None)

    def _stop_impl(self):
        self.pubsub.unsubscribe(pubsub_topics.TRAJECTORY_PARAMS_TOPIC)
        self.pubsub.unsubscribe(pubsub_topics.STATE_TOPIC)

    def _periodic_action_impl(self):
        """
        will execute planning using the implementation for the desired planning-strategy provided
        :return: no return value. results are published in self.__publish_results()
        """
        try:
            # TODO: Read time from central time module to support also simulation & recording time.
            # Monitor execution time of a time-critical component (prints to logging at the end of method)
            start_time = time.time()

            state = self._get_current_state()

            # Update state: align all object to most recent timestamp, based on ego and dynamic objects timestamp
            state_aligned = self._predictor.align_objects_to_most_recent_timestamp(state=state)

            params = self._get_mission_params()

            self.logger.debug("input: target_state: %s", params.target_state)
            self.logger.debug("input: reference_route[0]: %s", params.reference_route[0])
            self.logger.debug("input: ego: pos: (x: %f y: %f)", state_aligned.ego_state.x, state_aligned.ego_state.y)
            self.logger.debug("input: ego: v_x: %f, v_y: %f", state_aligned.ego_state.v_x, state_aligned.ego_state.v_y)
            self.logger.info("state: %d objects detected", len(state_aligned.dynamic_objects))

            # Tests if actual localization is close enough to desired localization, and if it is, it starts planning
            # from the DESIRED localization rather than the ACTUAL one. This is due to the nature of planning with
            # Optimal Control and the fact it complies with Bellman principle of optimality.
            # THIS DOES NOT ACCOUNT FOR: yaw, velocities, accelerations, etc. Only to location.
            if self._is_actual_state_close_to_expected_state(state_aligned.ego_state):
                updated_state = self._get_state_with_expected_ego(state_aligned)
                self.logger.info("TrajectoryPlanningFacade ego localization was overriden to the expected-state "
                                 "according to previous plan")
            else:
                updated_state = state_aligned

            # THIS ASSUMES TARGET IS ACCELERATION-FREE AND CURAVUTURE-FREE
            extended_target_state = np.append(params.target_state, [DEFAULT_ACCELERATION, DEFAULT_CURVATURE])

            # plan a trajectory according to specification from upper DM level
            samplable_trajectory, ctrajectories, costs = self._strategy_handlers[params.strategy]. \
                plan(updated_state, params.reference_route, extended_target_state, params.time, params.cost_params)

            # TODO: validate that sampling is consistent with controller!
            trajectory_points = samplable_trajectory.sample(
                np.linspace(start=TRAJECTORY_TIME_RESOLUTION,
                            stop=TRAJECTORY_NUM_POINTS * TRAJECTORY_TIME_RESOLUTION,
                            num=TRAJECTORY_NUM_POINTS) + state_aligned.ego_state.timestamp_in_sec)

            # TODO: should we publish v_x at all?
            # TODO: add timestamp here.
            # publish results to the lower DM level (Control)
            self._publish_trajectory(TrajectoryPlanMsg(trajectory=trajectory_points, current_speed=state_aligned.ego_state.v_x))
            self._last_trajectory = samplable_trajectory

<<<<<<< HEAD
            # publish visualization/debug data - based on actual ego localization (original state_aligned)!
            debug_results = self._prepare_visualization_msg(state_aligned, params.reference_route, ctrajectories, costs,
                                                            params.time - state_aligned.ego_state.timestamp_in_sec,
                                                            self._strategy_handlers[params.strategy].predictor)
=======
            # publish visualization/debug data - based on actual ego localization (original state)!
            debug_results = TrajectoryPlanningFacade._prepare_visualization_msg(
                state, params.reference_route, ctrajectories, costs, params.time - state.ego_state.timestamp_in_sec,
                self._strategy_handlers[params.strategy].predictor)
>>>>>>> c87d375b

            self._publish_debug(debug_results)

            self.logger.info("TrajectoryPlanningFacade._periodic_action_impl time %f", time.time() - start_time)

        except MsgDeserializationError as e:
            self.logger.warn("TrajectoryPlanningFacade: MsgDeserializationError was raised. skipping planning. %s %s",
                             e, traceback.format_exc())
        except NoValidTrajectoriesFound as e:
            # TODO - we need to handle this as an emergency.
            self.logger.warn("TrajectoryPlanningFacade: NoValidTrajectoriesFound was raised. skipping planning. %s %s",
                             e, traceback.format_exc())
        # TODO: remove this handler
        except Exception as e:
            self.logger.critical("TrajectoryPlanningFacade: UNHANDLED EXCEPTION in trajectory planning: %s. %s ",
                                 e, traceback.format_exc())

    def _validate_strategy_handlers(self) -> None:
        for elem in TrajectoryPlanningStrategy.__members__.values():
            if not self._strategy_handlers.keys().__contains__(elem):
                raise KeyError('strategy_handlers does not contain a  record for ' + elem)
            if not isinstance(self._strategy_handlers[elem], TrajectoryPlanner):
                raise ValueError('strategy_handlers does not contain a TrajectoryPlanner impl. for ' + elem)

    def _get_current_state(self) -> State:
        """
        Returns the last received world state.
        We assume that if no updates have been received since the last call,
        then we will output the last received state.
        :return: deserialized State
        """
        input_state = self.pubsub.get_latest_sample(topic=pubsub_topics.STATE_TOPIC, timeout=1)
        object_state = State.deserialize(input_state)
        self.logger.debug('Received state: %s' % object_state)
        return object_state

    def _get_mission_params(self) -> TrajectoryParams:
        """
        Returns the last received mission (trajectory) parameters.
        We assume that if no updates have been received since the last call,
        then we will output the last received trajectory parameters.
        :return: deserialized trajectory parameters
        """
        input_params = self.pubsub.get_latest_sample(topic=pubsub_topics.TRAJECTORY_PARAMS_TOPIC, timeout=1)
        object_params = TrajectoryParams.deserialize(input_params)
        self.logger.debug('Received mission params: {}'.format(object_params))
        return object_params

    def _publish_trajectory(self, results: TrajectoryPlanMsg) -> None:
        self.pubsub.publish(pubsub_topics.TRAJECTORY_TOPIC, results.serialize())

    def _publish_debug(self, debug_msg: TrajectoryVisualizationMsg) -> None:
        self.pubsub.publish(pubsub_topics.TRAJECTORY_VISUALIZATION_TOPIC, debug_msg.serialize())

    def _is_actual_state_close_to_expected_state(self, current_ego_state: EgoState) -> bool:
        """
        checks if the actual ego state at time t[current] is close (currently in terms of Euclidean distance of position
        [x,y] only) to the desired state at t[current] according to the plan of the last trajectory.
        :param current_ego_state: the current EgoState object representing the actual state of ego vehicle
        :return: true if actual state is closer than NEGLIGIBLE_LOCATION_DIFF to the planned state. false otherwise
        """
        current_time = current_ego_state.timestamp_in_sec
        if self._last_trajectory is None or current_time > self._last_trajectory.max_sample_time:
            return False

        self.logger.debug("TrajectoryPlanningFacade time-difference from last planned trajectory is %s",
                          current_time - self._last_trajectory.timestamp)

        current_expected_state: CartesianExtendedState = self._last_trajectory.sample(np.array([current_time]))[0]
        current_actual_location = np.array([current_ego_state.x, current_ego_state.y, DEFAULT_OBJECT_Z_VALUE])

        errors_in_expected_frame, _ = CartesianFrame.convert_global_to_relative_frame(
            global_pos=current_actual_location,
            global_yaw=0.0,  # irrelevant since yaw isn't used.
            frame_position=np.append(current_expected_state[[C_X, C_Y]], [DEFAULT_OBJECT_Z_VALUE]),
            frame_orientation=current_expected_state[C_YAW]
        )

        distances_in_expected_frame: FrenetPoint = np.abs(errors_in_expected_frame)

        self.logger.info(("TrajectoryPlanningFacade localization stats: "
                          "{desired_localization: %s, actual_localization: %s, desired_velocity: %s, "
                          "actual_velocity: %s, lon_lat_errors: %s, velocity_error: %s}" %
                         (current_expected_state, current_actual_location, current_expected_state[C_V],
                          current_ego_state.v_x, distances_in_expected_frame,
                          current_ego_state.v_x - current_expected_state[C_V])).replace('\n', ' '))

        return distances_in_expected_frame[FP_SX] <= NEGLIGIBLE_DISPOSITION_LON and \
               distances_in_expected_frame[FP_DX] <= NEGLIGIBLE_DISPOSITION_LAT

    def _get_state_with_expected_ego(self, state: State) -> State:
        """
        takes a state and overrides its ego vehicle's localization to be the localization expected at the state's
        timestamp according to the last trajectory cached in the facade's self._last_trajectory.
        Note: lateral velocity is zeroed since we don't plan for drifts and lateral components are being reflected in
        yaw and curvature.
        :param state: the state to process
        :return: a new state object with a new ego-vehicle localization
        """
        current_time = state.ego_state.timestamp_in_sec
        expected_state_vec: CartesianExtendedState = self._last_trajectory.sample(np.array([current_time]))[0]

        expected_ego_state = EgoState(
            obj_id=state.ego_state.obj_id,
            timestamp=state.ego_state.timestamp,
            x=expected_state_vec[C_X], y=expected_state_vec[C_Y], z=state.ego_state.z,
            yaw=expected_state_vec[C_YAW], size=state.ego_state.size,
            confidence=state.ego_state.confidence,
            v_x=expected_state_vec[C_V],
            v_y=0.0,  # this is ok because we don't PLAN for drift velocity
            acceleration_lon=expected_state_vec[C_A],
            omega_yaw=state.ego_state.omega_yaw,  # TODO: fill this properly
            steering_angle=np.arctan(state.ego_state.size.length * expected_state_vec[C_K]),
        )

        updated_state = state.clone_with(ego_state=expected_ego_state)

        return updated_state

    @staticmethod
    def _prepare_visualization_msg(state: State, reference_route: CartesianPath2D,
                                   ctrajectories: CartesianTrajectories, costs: np.ndarray,
                                   planning_horizon: float, predictor: Predictor):
        """
        prepares visualization message for visualization purposes
        :param state: the original (raw, unedited) state got by this facade
        :param reference_route: the reference route got from BP
        :param ctrajectories: alternative trajectories in cartesian-frame
        :param costs: costs computed for each alternative trajectory
        :param planning_horizon: [sec] the (relative) planning-horizon used for planning
        :return:
        """
        # TODO: remove this section and solve timestamps-sync in StateModule?
        objects_timestamp_in_sec = [dyn_obj.timestamp_in_sec for dyn_obj in state.dynamic_objects]
        objects_timestamp_in_sec.append(state.ego_state.timestamp_in_sec)
        most_recent_timestamp = np.max(objects_timestamp_in_sec)

        prediction_timestamps = np.arange(most_recent_timestamp, state.ego_state.timestamp_in_sec + planning_horizon,
                                          VISUALIZATION_PREDICTION_RESOLUTION, float)

        # TODO: move this to visualizer!
        # Curently we are predicting the state at ego's timestamp and at the end of the traj execution time.
        # predicted_states[0] is the current state
        # predicted_states[1] is the predicted state in the end of the execution of traj.
        predicted_states = predictor.predict_state(state=state, prediction_timestamps=prediction_timestamps)

        return TrajectoryVisualizationMsg(reference_route[:min(MAX_NUM_POINTS_FOR_VIZ, reference_route.shape[0])],
                                          ctrajectories[:, :min(MAX_NUM_POINTS_FOR_VIZ, ctrajectories.shape[1]), :C_V],
                                          costs,
                                          predicted_states[0],
                                          predicted_states[1:],
                                          planning_horizon)<|MERGE_RESOLUTION|>--- conflicted
+++ resolved
@@ -34,13 +34,9 @@
         The trajectory planning facade handles trajectory planning requests and redirects them to the relevant planner
         :param pubsub: communication layer (DDS/LCM/...) instance
         :param logger: logger
-<<<<<<< HEAD
-        :param strategy_handlers: a dictionary of trajectory planners as strategy handlers -
-        :param short_time_predictor: predictor used to align all objects in state to ego's timestamp.
-=======
         :param strategy_handlers: a dictionary of trajectory planners as strategy handlers - types are
         {TrajectoryPlanningStrategy: TrajectoryPlanner}
->>>>>>> c87d375b
+        :param short_time_predictor: predictor used to align all objects in state to ego's timestamp.
         :param last_trajectory: a representation the last trajectory that was planned during self._periodic_action_impl
         """
         super().__init__(pubsub=pubsub, logger=logger)
@@ -111,17 +107,10 @@
             self._publish_trajectory(TrajectoryPlanMsg(trajectory=trajectory_points, current_speed=state_aligned.ego_state.v_x))
             self._last_trajectory = samplable_trajectory
 
-<<<<<<< HEAD
-            # publish visualization/debug data - based on actual ego localization (original state_aligned)!
-            debug_results = self._prepare_visualization_msg(state_aligned, params.reference_route, ctrajectories, costs,
-                                                            params.time - state_aligned.ego_state.timestamp_in_sec,
-                                                            self._strategy_handlers[params.strategy].predictor)
-=======
             # publish visualization/debug data - based on actual ego localization (original state)!
             debug_results = TrajectoryPlanningFacade._prepare_visualization_msg(
                 state, params.reference_route, ctrajectories, costs, params.time - state.ego_state.timestamp_in_sec,
                 self._strategy_handlers[params.strategy].predictor)
->>>>>>> c87d375b
 
             self._publish_debug(debug_results)
 
