--- conflicted
+++ resolved
@@ -1,20 +1,12 @@
-import time
 from enum import Enum
 
 from common_data.dds.python.Communication.ddspubsub import DdsPubSub
 from decision_making.src.global_constants import TRAJECTORY_STATE_READER_TOPIC, TRAJECTORY_PUBLISH_TOPIC
 from decision_making.src.infra.dm_module import DmModule
-<<<<<<< HEAD
 from decision_making.src.messages.trajectory_parameters import TrajectoryParameters
-=======
-from decision_making.src.messages.dds_message import DDSMsg
-from decision_making.src.messages.dds_typed_message import DDSTypedMsg
-from decision_making.src.messages.trajectory_parameters import TrajectoryCostParams
->>>>>>> 051012e1
 from decision_making.src.planning.trajectory.trajectory_planner import TrajectoryPlanner
 from decision_making.src.state.enriched_state import State as EnrichedState
 from rte.python.logger import AV_logger
-
 
 
 class TrajectoryPlanningStrategy(Enum):
@@ -28,23 +20,14 @@
         The trajectory planning facade handles trajectory planning requests and redirects them to the relevant planner
     """
 
-<<<<<<< HEAD
-    def __init__(self, dds: DdsPubSub, logger, strategy_handlers: dict):
-=======
-    def __init__(self, dds : DdsPubSub, logger: AV_logger, strategy_handlers: dict):
->>>>>>> 051012e1
+    def __init__(self, dds: DdsPubSub, logger: AV_logger, strategy_handlers: dict):
         """
         :param strategy_handlers: a dictionary of trajectory planners as strategy handlers -
         types are {TrajectoryPlanningStrategy: TrajectoryPlanner}
         """
         super().__init__(dds=dds, logger=logger)
         self.__validate_strategy_handlers(strategy_handlers)
-<<<<<<< HEAD
         self._strategy_handlers = strategy_handlers
-=======
-        self.__strategy_handlers = strategy_handlers
-        self.logger.info("Initialized Behavioral Planner Facade.")
->>>>>>> 051012e1
 
     # TODO: implement
     def _start_impl(self):
@@ -58,28 +41,22 @@
     def _periodic_action_impl(self):
         pass
 
-    def plan(self, strategy: TrajectoryPlanningStrategy = TrajectoryPlanningStrategy.HIGHWAY):
+    def plan(self, strategy: TrajectoryPlanningStrategy):
         """
         will execute planning with using the implementation for the desired planning-strategy provided
         :param strategy: desired planning strategy
         :return: no return value. results are published in self.__publish_results()
         """
-<<<<<<< HEAD
         state = self.__get_current_state()
         params = self.__get_mission_params()
 
         trajectory, cost, debug_results = self._strategy_handlers[strategy]. \
             plan(state, params.reference_route, params.target_state, params.cost_params)
-=======
-        self.logger.debug('performing trajectory planning')
-        state = self.__read_current_state()
-        ref_route, goal, cost_params = self.__read_mission_specs()
-        # trajectory, cost, debug_results = self.__strategy_handlers[strategy].plan(state, ref_route, goal, cost_params)
->>>>>>> 051012e1
 
         # TODO: publish cost to behavioral layer?
-        # self.__publish_trajectory(trajectory)
-        # self.__publish_debug(debug_results)
+
+        self.__publish_trajectory(trajectory)
+        self.__publish_debug(debug_results)
 
     @staticmethod
     def __validate_strategy_handlers(strategy_handlers):
@@ -89,62 +66,19 @@
             if not isinstance(strategy_handlers[elem], TrajectoryPlanner):
                 raise ValueError('strategy_handlers does not contain a TrajectoryPlanner impl. for ' + elem)
 
-<<<<<<< HEAD
     def __get_current_state(self) -> EnrichedState:
         input_state = self.dds.get_latest_sample(topic=TRAJECTORY_STATE_READER_TOPIC, timeout=1)
         self.logger.debug('Received state: %s', input_state)
-        return input_state
+        return EnrichedState.deserialize(input_state)
 
     def __get_mission_params(self) -> TrajectoryParameters:
-        params = self.dds.get_latest_sample(topic=TRAJECTORY_STATE_READER_TOPIC, timeout=1)
-        self.logger.debug('Received state: %s', params)
-        return params
-=======
-    # TODO: implement message passing
-    def __read_current_state(self) -> EnrichedState:
-        input_state = self.dds.get_latest_sample(topic='TrajectoryPlannerSub::StateReader', timeout=1)
-        self.logger.info("Recevied state: " + str(input_state))
-        return input_state
-
-    def __read_mission_specs(self) -> Tuple[np.ndarray, np.ndarray, TrajectoryCostParams]:
-        serialized_input_mission = self.DDS.get_latest_sample(topic='TrajectoryPlannerSub::TrajectoryParametersReader',
-                                                              timeout=1)
-
-        if serialized_input_mission is None:
-            self.logger.info('Received None mission')
-            return None, None, None
-        else:
-            self.logger.info("Recevied mission: " + str(serialized_input_mission))
-            # trajectory_cost_params = TrajectoryCostParams.deserialize(serialized_input_mission)
-            trajectory_cost_params = None
-            return np.array([0.0]), np.array([0.0]), trajectory_cost_params
->>>>>>> 051012e1
+        input_params = self.dds.get_latest_sample(topic=TRAJECTORY_STATE_READER_TOPIC, timeout=1)
+        self.logger.debug('Received state: %s', input_params)
+        return TrajectoryParameters.deserialize(input_params)
 
     # TODO: add type hints
     def __publish_trajectory(self, results):
         self.dds.publish(TRAJECTORY_PUBLISH_TOPIC, results.serialize())
 
     def __publish_debug(self, debug_data):
-<<<<<<< HEAD
-        pass
-
-
-if __name__ == '__main__':
-    strategy_handlers = dict()
-
-    logger = None
-    dds_object = DdsPubSub("DecisionMakingParticipantLibrary::TrajectoryPlanner",
-                           '../../../../common_data/dds/generatedFiles/xml/decisionMakingMain.xml')
-
-    trajecotry_planning_module = TrajectoryPlanningFacade(dds=dds_object, logger=logger,
-                                                          strategy_handlers=strategy_handlers)
-    trajecotry_planning_module.start()
-
-    while True:
-        trajecotry_planning_module.plan(strategy=TrajectoryPlanningStrategy.HIGHWAY)
-        time.sleep(1)
-
-    trajecotry_planning_module.stop()
-=======
-        pass
->>>>>>> 051012e1
+        pass