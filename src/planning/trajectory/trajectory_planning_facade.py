import time

import numpy as np
import traceback
from logging import Logger
from typing import Dict

from common_data.interface.py.pubsub import Rte_Types_pubsub_topics as pubsub_topics
from common_data.src.communication.pubsub.pubsub import PubSub
from decision_making.src.exceptions import MsgDeserializationError, NoValidTrajectoriesFound
from decision_making.src.global_constants import TRAJECTORY_TIME_RESOLUTION, TRAJECTORY_NUM_POINTS, \
    LOG_MSG_TRAJECTORY_PLANNER_MISSION_PARAMS, LOG_MSG_RECEIVED_STATE, \
    LOG_MSG_TRAJECTORY_PLANNER_TRAJECTORY_MSG, LOG_MSG_TRAJECTORY_PLANNER_IMPL_TIME, \
    TRAJECTORY_PLANNING_NAME_FOR_METRICS, MAX_TRAJECTORY_WAYPOINTS, TRAJECTORY_WAYPOINT_SIZE, \
    LOG_MSG_SCENE_STATIC_RECEIVED
from decision_making.src.infra.dm_module import DmModule
from decision_making.src.messages.scene_common_messages import Header, Timestamp, MapOrigin
from decision_making.src.messages.scene_static_message import SceneStatic
from decision_making.src.messages.trajectory_parameters import TrajectoryParams
from decision_making.src.messages.trajectory_plan_message import TrajectoryPlan, DataTrajectoryPlan
from decision_making.src.messages.visualization.trajectory_visualization_message import TrajectoryVisualizationMsg
from decision_making.src.planning.trajectory.trajectory_planner import TrajectoryPlanner, SamplableTrajectory
from decision_making.src.planning.trajectory.trajectory_planning_strategy import TrajectoryPlanningStrategy
<<<<<<< HEAD
from decision_making.src.planning.types import CartesianExtendedState, CartesianTrajectories, C_V, C_Y, FS_SX, FS_DX, FP_SX
=======
from decision_making.src.planning.types import CartesianExtendedState, CartesianTrajectories, C_V, C_Y, FS_SX, FS_DX, \
    FP_SX
>>>>>>> 036f3266
from decision_making.src.planning.utils.generalized_frenet_serret_frame import GeneralizedFrenetSerretFrame
from decision_making.src.planning.utils.localization_utils import LocalizationUtils
from decision_making.src.planning.utils.transformations import Transformations
from decision_making.src.prediction.ego_aware_prediction.ego_aware_predictor import EgoAwarePredictor
from decision_making.src.state.state import State
from decision_making.src.utils.metric_logger import MetricLogger
from decision_making.src.scene.scene_static_model import SceneStaticModel


class TrajectoryPlanningFacade(DmModule):
    def __init__(self, pubsub: PubSub, logger: Logger,
                 strategy_handlers: Dict[TrajectoryPlanningStrategy, TrajectoryPlanner],
                 last_trajectory: SamplableTrajectory = None):
        """
        The trajectory planning facade handles trajectory planning requests and redirects them to the relevant planner
        :param pubsub: communication layer (DDS/LCM/...) instance
        :param logger: logger
        :param strategy_handlers: a dictionary of trajectory planners as strategy handlers - types are
        {TrajectoryPlanningStrategy: TrajectoryPlanner}
        :param last_trajectory: a representation of the last trajectory that was planned during self._periodic_action_impl
        """
        super().__init__(pubsub=pubsub, logger=logger)

        MetricLogger.init(TRAJECTORY_PLANNING_NAME_FOR_METRICS)

        self._strategy_handlers = strategy_handlers
        self._validate_strategy_handlers()
        self._last_trajectory = last_trajectory

    def _start_impl(self):
        self.pubsub.subscribe(pubsub_topics.TRAJECTORY_PARAMS_LCM, None)
        self.pubsub.subscribe(pubsub_topics.STATE_LCM, None)
        self.pubsub.subscribe(pubsub_topics.SCENE_STATIC, None)

    def _stop_impl(self):
        self.pubsub.unsubscribe(pubsub_topics.TRAJECTORY_PARAMS_LCM)
        self.pubsub.unsubscribe(pubsub_topics.STATE_LCM)
        self.pubsub.unsubscribe(pubsub_topics.SCENE_STATIC)

    def _periodic_action_impl(self):
        """
        will execute planning using the implementation for the desired planning-strategy provided
        :return: no return value. results are published in self.__publish_results()
        """
        try:
            # Monitor execution time of a time-critical component (prints to logging at the end of method)
            start_time = time.time()

            state = self._get_current_state()

            scene_static = self._get_current_scene_static()
            SceneStaticModel.get_instance().set_scene_static(scene_static)

            params = self._get_mission_params()

            # Longitudinal planning horizon (Ts)
            lon_plan_horizon = params.time - state.ego_state.timestamp_in_sec

            self.logger.debug("input: target_state: %s", params.target_state)
            self.logger.debug("input: reference_route[0]: %s", params.reference_route.points[0])
            self.logger.debug("input: ego: pos: (x: %f y: %f)", state.ego_state.x, state.ego_state.y)
            self.logger.debug("input: ego: velocity: %s", state.ego_state.velocity)
            self.logger.debug("TrajectoryPlanningFacade is required to plan with time horizon = %s", lon_plan_horizon)
            self.logger.debug("state: %d objects detected", len(state.dynamic_objects))

            # Tests if actual localization is close enough to desired localization, and if it is, it starts planning
            # from the DESIRED localization rather than the ACTUAL one. This is due to the nature of planning with
            # Optimal Control and the fact it complies with Bellman principle of optimality.
            # THIS DOES NOT ACCOUNT FOR: yaw, velocities, accelerations, etc. Only to location.
            if LocalizationUtils.is_actual_state_close_to_expected_state(
                    state.ego_state, self._last_trajectory, self.logger, self.__class__.__name__):
                updated_state = self._get_state_with_expected_ego(state)
                self.logger.debug("TrajectoryPlanningFacade ego localization was overridden to the expected-state "
                                  "according to previous plan")
            else:
                updated_state = state

            MetricLogger.get_logger().bind(bp_time=params.bp_time)

            # plan a trajectory according to specification from upper DM level
            samplable_trajectory, ctrajectories, costs = self._strategy_handlers[params.strategy]. \
                plan(updated_state, params.reference_route, params.target_state, lon_plan_horizon,
                     params.cost_params)

            center_vehicle_trajectory_points = samplable_trajectory.sample(
                np.linspace(start=0,
                            stop=(TRAJECTORY_NUM_POINTS - 1) * TRAJECTORY_TIME_RESOLUTION,
                            num=TRAJECTORY_NUM_POINTS) + state.ego_state.timestamp_in_sec)
            self._last_trajectory = samplable_trajectory

            vehicle_origin_trajectory_points = Transformations.transform_trajectory_between_ego_center_and_ego_origin(
                center_vehicle_trajectory_points, direction=1)

            # publish results to the lower DM level (Control)
            # TODO: put real values in tolerance and maximal velocity fields
            waypoints = np.vstack((np.hstack((vehicle_origin_trajectory_points,
                                              np.zeros(shape=[TRAJECTORY_NUM_POINTS,
                                                              TRAJECTORY_WAYPOINT_SIZE-vehicle_origin_trajectory_points.shape[1]]))),
                                  np.zeros(shape=[MAX_TRAJECTORY_WAYPOINTS-TRAJECTORY_NUM_POINTS, TRAJECTORY_WAYPOINT_SIZE])))

            timestamp = Timestamp.from_seconds(state.ego_state.timestamp_in_sec)
            map_origin = MapOrigin(e_phi_latitude=0, e_phi_longitude=0, e_l_altitude=0, s_Timestamp=timestamp)

            trajectory_msg = TrajectoryPlan(s_Header=Header(e_Cnt_SeqNum=0, s_Timestamp=timestamp,
                                                            e_Cnt_version=0),
                                            s_Data=DataTrajectoryPlan(s_Timestamp=timestamp, s_MapOrigin=map_origin,
                                                                      a_TrajectoryWaypoints=waypoints,
                                                                      e_Cnt_NumValidTrajectoryWaypoints=TRAJECTORY_NUM_POINTS))

            self._publish_trajectory(trajectory_msg)
            self.logger.debug('%s: %s', LOG_MSG_TRAJECTORY_PLANNER_TRAJECTORY_MSG, trajectory_msg)

            # publish visualization/debug data - based on short term prediction aligned state!
            debug_results = TrajectoryPlanningFacade._prepare_visualization_msg(
<<<<<<< HEAD
                state_aligned, ctrajectories, params.time - state.ego_state.timestamp_in_sec,
=======
                state, ctrajectories, params.time - state.ego_state.timestamp_in_sec,
>>>>>>> 036f3266
                self._strategy_handlers[params.strategy].predictor, params.reference_route)

            # TODO: uncomment this line when proper visualization messages integrate into the code
            # self._publish_debug(debug_results)

            self.logger.info("%s %s", LOG_MSG_TRAJECTORY_PLANNER_IMPL_TIME, time.time() - start_time)
            MetricLogger.get_logger().report()

        except MsgDeserializationError:
            self.logger.error("TrajectoryPlanningFacade: MsgDeserializationError was raised. skipping planning. %s ",
                              traceback.format_exc())

        # TODO - we need to handle this as an emergency.
        except NoValidTrajectoriesFound:
            self.logger.error("TrajectoryPlanningFacade: NoValidTrajectoriesFound was raised. skipping planning. %s",
                              traceback.format_exc())

        except Exception:
            self.logger.critical("TrajectoryPlanningFacade: UNHANDLED EXCEPTION in trajectory planning: %s",
                                 traceback.format_exc())

    def _validate_strategy_handlers(self) -> None:
        for elem in TrajectoryPlanningStrategy.__members__.values():
            if not self._strategy_handlers.keys().__contains__(elem):
                raise KeyError('strategy_handlers does not contain a  record for ' + elem)
            if not isinstance(self._strategy_handlers[elem], TrajectoryPlanner):
                raise ValueError('strategy_handlers does not contain a TrajectoryPlanner impl. for ' + elem)

    def _get_current_state(self) -> State:
        """
        Returns the last received world state.
        We assume that if no updates have been received since the last call,
        then we will output the last received state.
        :return: deserialized State
        """
        is_success, input_state = self.pubsub.get_latest_sample(topic=pubsub_topics.STATE_LCM, timeout=1)
        if input_state is None:
            raise MsgDeserializationError('Pubsub message queue for %s topic is empty or topic isn\'t subscribed',
                                          pubsub_topics.STATE_LCM)
        object_state = State.deserialize(input_state)
        self.logger.debug('%s: %s' % (LOG_MSG_RECEIVED_STATE, object_state))
        return object_state

    def _get_current_scene_static(self) -> SceneStatic:
        is_success, serialized_scene_static = self.pubsub.get_latest_sample(topic=pubsub_topics.SCENE_STATIC, timeout=1)
        # TODO Move the raising of the exception to PubSub code. Do the same in trajectory facade
        if serialized_scene_static is None:
            raise MsgDeserializationError('Pubsub message queue for %s topic is empty or topic isn\'t subscribed',
                                          pubsub_topics.SCENE_STATIC)
        scene_static = SceneStatic.deserialize(serialized_scene_static)
        self.logger.debug('%s: %f' % (LOG_MSG_SCENE_STATIC_RECEIVED, scene_static.s_Header.s_Timestamp.timestamp_in_seconds))
        return scene_static

    def _get_mission_params(self) -> TrajectoryParams:
        """
        Returns the last received mission (trajectory) parameters.
        We assume that if no updates have been received since the last call,
        then we will output the last received trajectory parameters.
        :return: deserialized trajectory parameters
        """
        is_success, input_params = self.pubsub.get_latest_sample(topic=pubsub_topics.TRAJECTORY_PARAMS_LCM, timeout=1)
        object_params = TrajectoryParams.deserialize(input_params)
        self.logger.debug('%s: %s', LOG_MSG_TRAJECTORY_PLANNER_MISSION_PARAMS, object_params)
        return object_params

    def _publish_trajectory(self, results: TrajectoryPlan) -> None:
        self.pubsub.publish(pubsub_topics.TRAJECTORY_PLAN, results.serialize())

    def _publish_debug(self, debug_msg: TrajectoryVisualizationMsg) -> None:
        self.pubsub.publish(pubsub_topics.TRAJECTORY_VISUALIZATION_LCM, debug_msg.serialize())

    def _get_state_with_expected_ego(self, state: State) -> State:
        """
        takes a state and overrides its ego vehicle's localization to be the localization expected at the state's
        timestamp according to the last trajectory cached in the facade's self._last_trajectory.
        Note: lateral velocity is zeroed since we don't plan for drifts and lateral components are being reflected in
        yaw and curvature.
        :param state: the state to process
        :return: a new state object with a new ego-vehicle localization
        """
        current_time = state.ego_state.timestamp_in_sec
        expected_state_vec: CartesianExtendedState = self._last_trajectory.sample(np.array([current_time]))[0]
        expected_ego_state = state.ego_state.clone_from_cartesian_state(expected_state_vec,
                                                                        state.ego_state.timestamp_in_sec)

        updated_state = state.clone_with(ego_state=expected_ego_state)

        return updated_state

    @staticmethod
    def _prepare_visualization_msg(state: State, ctrajectories: CartesianTrajectories,
                                   planning_horizon: float, predictor: EgoAwarePredictor,
                                   reference_route: GeneralizedFrenetSerretFrame) -> TrajectoryVisualizationMsg:
        """
        prepares visualization message for visualization purposes
        :param state: short-term prediction aligned state
        :param ctrajectories: alternative trajectories in cartesian-frame
        :param planning_horizon: [sec] the (relative) planning-horizon used for planning
        :param predictor: predictor for the actors' predictions
        :return: trajectory visualization message
        """
        pass<|MERGE_RESOLUTION|>--- conflicted
+++ resolved
@@ -21,12 +21,8 @@
 from decision_making.src.messages.visualization.trajectory_visualization_message import TrajectoryVisualizationMsg
 from decision_making.src.planning.trajectory.trajectory_planner import TrajectoryPlanner, SamplableTrajectory
 from decision_making.src.planning.trajectory.trajectory_planning_strategy import TrajectoryPlanningStrategy
-<<<<<<< HEAD
-from decision_making.src.planning.types import CartesianExtendedState, CartesianTrajectories, C_V, C_Y, FS_SX, FS_DX, FP_SX
-=======
 from decision_making.src.planning.types import CartesianExtendedState, CartesianTrajectories, C_V, C_Y, FS_SX, FS_DX, \
     FP_SX
->>>>>>> 036f3266
 from decision_making.src.planning.utils.generalized_frenet_serret_frame import GeneralizedFrenetSerretFrame
 from decision_making.src.planning.utils.localization_utils import LocalizationUtils
 from decision_making.src.planning.utils.transformations import Transformations
@@ -141,11 +137,7 @@
 
             # publish visualization/debug data - based on short term prediction aligned state!
             debug_results = TrajectoryPlanningFacade._prepare_visualization_msg(
-<<<<<<< HEAD
-                state_aligned, ctrajectories, params.time - state.ego_state.timestamp_in_sec,
-=======
                 state, ctrajectories, params.time - state.ego_state.timestamp_in_sec,
->>>>>>> 036f3266
                 self._strategy_handlers[params.strategy].predictor, params.reference_route)
 
             # TODO: uncomment this line when proper visualization messages integrate into the code
