--- conflicted
+++ resolved
@@ -189,31 +189,18 @@
         """
         is_success, input_state = self.pubsub.get_latest_sample(topic=pubsub_topics.PubSubMessageTypes["UC_SYSTEM_STATE_LCM"], timeout=1)
         if input_state is None:
-<<<<<<< HEAD
-            raise MsgDeserializationError('Pubsub message queue for %s topic is empty or topic isn\'t subscribed',
+            raise MsgDeserializationError("Pubsub message queue for %s topic is empty or topic isn\'t subscribed" %
                                           pubsub_topics.PubSubMessageTypes["UC_SYSTEM_STATE_LCM"])
-=======
-            raise MsgDeserializationError("Pubsub message queue for %s topic is empty or topic isn\'t subscribed" %
-                                          pubsub_topics.STATE_LCM)
->>>>>>> 60965489
         object_state = State.deserialize(input_state)
         self.logger.debug('%s: %s' % (LOG_MSG_RECEIVED_STATE, object_state))
         return object_state
 
     def _get_current_scene_static(self) -> SceneStatic:
-<<<<<<< HEAD
         is_success, serialized_scene_static = self.pubsub.get_latest_sample(topic=pubsub_topics.PubSubMessageTypes["UC_SYSTEM_SCENE_STATIC"], timeout=1)
-        # TODO Move the raising of the exception to PubSub code. Do the same in trajectory facade
-        if serialized_scene_static is None:
-            raise MsgDeserializationError('Pubsub message queue for %s topic is empty or topic isn\'t subscribed',
-                                          pubsub_topics.PubSubMessageTypes["UC_SYSTEM_SCENE_STATIC"])
-=======
-        is_success, serialized_scene_static = self.pubsub.get_latest_sample(topic=pubsub_topics.SCENE_STATIC, timeout=1)
         # TODO Move the raising of the exception to PubSub code.
         if serialized_scene_static is None:
             raise MsgDeserializationError("Pubsub message queue for %s topic is empty or topic isn\'t subscribed" %
-                                          pubsub_topics.SCENE_STATIC)
->>>>>>> 60965489
+                                          pubsub_topics.PubSubMessageTypes["UC_SYSTEM_SCENE_STATIC"])
         scene_static = SceneStatic.deserialize(serialized_scene_static)
         self.logger.debug('%s: %f' % (LOG_MSG_SCENE_STATIC_RECEIVED, scene_static.s_Header.s_Timestamp.timestamp_in_seconds))
         return scene_static
@@ -225,14 +212,10 @@
         then we will output the last received trajectory parameters.
         :return: deserialized trajectory parameters
         """
-<<<<<<< HEAD
         is_success, input_params = self.pubsub.get_latest_sample(topic=pubsub_topics.PubSubMessageTypes["UC_SYSTEM_TRAJECTORY_PARAMS_LCM"], timeout=1)
-=======
-        is_success, input_params = self.pubsub.get_latest_sample(topic=pubsub_topics.TRAJECTORY_PARAMS_LCM, timeout=1)
         if input_params is None:
             raise MsgDeserializationError('Pubsub message queue for %s topic is empty or topic isn\'t subscribed' %
-                                          pubsub_topics.TRAJECTORY_PARAMS_LCM)
->>>>>>> 60965489
+                                          pubsub_topics.PubSubMessageTypes["UC_SYSTEM_TRAJECTORY_PARAMS_LCM"])
         object_params = TrajectoryParams.deserialize(input_params)
         self.logger.debug('%s: %s', LOG_MSG_TRAJECTORY_PLANNER_MISSION_PARAMS, object_params)
         return object_params
