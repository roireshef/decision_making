--- conflicted
+++ resolved
@@ -103,13 +103,8 @@
 
             # plan a trajectory according to specification from upper DM level
             samplable_trajectory, ctrajectories, _ = self._strategy_handlers[params.strategy]. \
-<<<<<<< HEAD
                 plan(updated_state, params.reference_route, params.target_state, T,
                      T_required_horizon, params.cost_params)
-
-=======
-                plan(updated_state, params.reference_route, params.target_state, lon_plan_horizon,
-                     minimal_required_horizon, params.cost_params)
 
             if self._last_trajectory is not None and samplable_trajectory is not None:
                 self.logger.debug('Previous SamplableTrajectory : %s.', self._last_trajectory.__dict__)
@@ -117,7 +112,6 @@
                 self.logger.debug('time: %.3f,d_T: %.3f,d_time: %.3f', state.ego_state.timestamp_in_sec,
                                   self._last_trajectory.T-samplable_trajectory.T,
                                   samplable_trajectory.timestamp_in_sec - self._last_trajectory.timestamp_in_sec)
->>>>>>> a0d75bd6
 
             trajectory_msg = self.generate_trajectory_plan(timestamp=state.ego_state.timestamp_in_sec,
                                                            samplable_trajectory=samplable_trajectory)
