import copy
import time
import traceback
from logging import Logger
from typing import Dict

import numpy as np

from common_data.lcm.config import pubsub_topics
from common_data.src.communication.pubsub.pubsub import PubSub
from decision_making.src.exceptions import MsgDeserializationError, NoValidTrajectoriesFound
from decision_making.src.global_constants import TRAJECTORY_TIME_RESOLUTION, TRAJECTORY_NUM_POINTS, \
    NEGLIGIBLE_DISPOSITION_LON, NEGLIGIBLE_DISPOSITION_LAT, DEFAULT_OBJECT_Z_VALUE, VISUALIZATION_PREDICTION_RESOLUTION, \
    DEFAULT_CURVATURE, DEFAULT_ACCELERATION, MAX_NUM_POINTS_FOR_VIZ, DOWNSAMPLE_STEP_FOR_REF_ROUTE_VISUALIZATION
from decision_making.src.infra.dm_module import DmModule
from decision_making.src.messages.trajectory_parameters import TrajectoryParams
from decision_making.src.messages.trajectory_plan_message import TrajectoryPlanMsg
from decision_making.src.messages.visualization.trajectory_visualization_message import TrajectoryVisualizationMsg
from decision_making.src.planning.trajectory.trajectory_planner import TrajectoryPlanner, SamplableTrajectory
from decision_making.src.planning.trajectory.trajectory_planning_strategy import TrajectoryPlanningStrategy
from decision_making.src.planning.types import C_Y, C_X, C_YAW, FP_SX, FP_DX, FrenetPoint, \
    CartesianExtendedState, C_V, C_A, CartesianTrajectories, CartesianPath2D, C_K
from decision_making.src.prediction.predictor import Predictor
from decision_making.src.state.state import State, EgoState
from mapping.src.transformations.geometry_utils import CartesianFrame


class TrajectoryPlanningFacade(DmModule):
    def __init__(self, pubsub: PubSub, logger: Logger,
                 strategy_handlers: Dict[TrajectoryPlanningStrategy, TrajectoryPlanner],
                 short_time_predictor: Predictor,
                 last_trajectory: SamplableTrajectory = None):
        """
        The trajectory planning facade handles trajectory planning requests and redirects them to the relevant planner
        :param pubsub: communication layer (DDS/LCM/...) instance
        :param logger: logger
<<<<<<< HEAD
        :param strategy_handlers: a dictionary of trajectory planners as strategy handlers -
=======
        :param strategy_handlers: a dictionary of trajectory planners as strategy handlers - types are
        {TrajectoryPlanningStrategy: TrajectoryPlanner}
>>>>>>> 957311a4
        :param short_time_predictor: predictor used to align all objects in state to ego's timestamp.
        :param last_trajectory: a representation the last trajectory that was planned during self._periodic_action_impl
        """
        super().__init__(pubsub=pubsub, logger=logger)

<<<<<<< HEAD
        self._predictor = short_time_predictor
=======
        self._short_time_predictor = short_time_predictor
>>>>>>> 957311a4
        self._strategy_handlers = strategy_handlers
        self._validate_strategy_handlers()
        self._last_trajectory = last_trajectory

    def _start_impl(self):
        self.pubsub.subscribe(pubsub_topics.TRAJECTORY_PARAMS_TOPIC, None)
        self.pubsub.subscribe(pubsub_topics.STATE_TOPIC, None)

    def _stop_impl(self):
        self.pubsub.unsubscribe(pubsub_topics.TRAJECTORY_PARAMS_TOPIC)
        self.pubsub.unsubscribe(pubsub_topics.STATE_TOPIC)

    def _periodic_action_impl(self):
        """
        will execute planning using the implementation for the desired planning-strategy provided
        :return: no return value. results are published in self.__publish_results()
        """
        try:
            # TODO: Read time from central time module to support also simulation & recording time.
            # Monitor execution time of a time-critical component (prints to logging at the end of method)
            start_time = time.time()

            state = self._get_current_state()

            # Update state: align all object to most recent timestamp, based on ego and dynamic objects timestamp
<<<<<<< HEAD
            state_aligned = self._predictor.align_objects_to_most_recent_timestamp(state=state)
=======
            state_aligned = self._short_time_predictor.align_objects_to_most_recent_timestamp(state=state)
>>>>>>> 957311a4

            params = self._get_mission_params()

            self.logger.debug("input: target_state: %s", params.target_state)
            self.logger.debug("input: reference_route[0]: %s", params.reference_route[0])
            self.logger.debug("input: ego: pos: (x: %f y: %f)", state_aligned.ego_state.x, state_aligned.ego_state.y)
            self.logger.debug("input: ego: v_x: %f, v_y: %f", state_aligned.ego_state.v_x, state_aligned.ego_state.v_y)
            self.logger.info("state: %d objects detected", len(state_aligned.dynamic_objects))

            # Tests if actual localization is close enough to desired localization, and if it is, it starts planning
            # from the DESIRED localization rather than the ACTUAL one. This is due to the nature of planning with
            # Optimal Control and the fact it complies with Bellman principle of optimality.
            # THIS DOES NOT ACCOUNT FOR: yaw, velocities, accelerations, etc. Only to location.
            if self._is_actual_state_close_to_expected_state(state_aligned.ego_state):
                updated_state = self._get_state_with_expected_ego(state_aligned)
                self.logger.info("TrajectoryPlanningFacade ego localization was overriden to the expected-state "
                                 "according to previous plan")
            else:
                updated_state = state_aligned

            # THIS ASSUMES TARGET IS ACCELERATION-FREE AND CURAVUTURE-FREE
            extended_target_state = np.append(params.target_state, [DEFAULT_ACCELERATION, DEFAULT_CURVATURE])

            # plan a trajectory according to specification from upper DM level
            samplable_trajectory, ctrajectories, costs = self._strategy_handlers[params.strategy]. \
                plan(updated_state, params.reference_route, extended_target_state, params.time, params.cost_params)

            # TODO: validate that sampling is consistent with controller!
            trajectory_points = samplable_trajectory.sample(
                np.linspace(start=TRAJECTORY_TIME_RESOLUTION,
                            stop=TRAJECTORY_NUM_POINTS * TRAJECTORY_TIME_RESOLUTION,
                            num=TRAJECTORY_NUM_POINTS) + state_aligned.ego_state.timestamp_in_sec)

            # TODO: should we publish v_x at all?
            # TODO: add timestamp here.
            # publish results to the lower DM level (Control)
            self._publish_trajectory(TrajectoryPlanMsg(trajectory=trajectory_points, current_speed=state_aligned.ego_state.v_x))
            self._last_trajectory = samplable_trajectory

<<<<<<< HEAD
            # publish visualization/debug data - based on actual ego localization (original state_aligned)!
            debug_results = self._prepare_visualization_msg(state_aligned, params.reference_route, ctrajectories, costs,
                                                            params.time - state_aligned.ego_state.timestamp_in_sec,
                                                            self._strategy_handlers[params.strategy].predictor)
=======
            # publish visualization/debug data - based on actual ego localization (original state)!
            debug_results = TrajectoryPlanningFacade._prepare_visualization_msg(
                state, params.reference_route, ctrajectories, costs, params.time - state.ego_state.timestamp_in_sec,
                self._strategy_handlers[params.strategy].predictor)
>>>>>>> 957311a4

            self._publish_debug(debug_results)

            self.logger.info("TrajectoryPlanningFacade._periodic_action_impl time %f", time.time() - start_time)

        except MsgDeserializationError as e:
            self.logger.warn("TrajectoryPlanningFacade: MsgDeserializationError was raised. skipping planning. %s ", e)
        except NoValidTrajectoriesFound as e:
            # TODO - we need to handle this as an emergency.
            self.logger.warn("TrajectoryPlanningFacade: NoValidTrajectoriesFound was raised. skipping planning. %s ", e)
        # TODO: remove this handler
        except Exception as e:
            self.logger.critical("TrajectoryPlanningFacade: UNHANDLED EXCEPTION in trajectory planning: %s",
                                 traceback.format_exc())

    def _validate_strategy_handlers(self) -> None:
        for elem in TrajectoryPlanningStrategy.__members__.values():
            if not self._strategy_handlers.keys().__contains__(elem):
                raise KeyError('strategy_handlers does not contain a  record for ' + elem)
            if not isinstance(self._strategy_handlers[elem], TrajectoryPlanner):
                raise ValueError('strategy_handlers does not contain a TrajectoryPlanner impl. for ' + elem)

    def _get_current_state(self) -> State:
        """
        Returns the last received world state.
        We assume that if no updates have been received since the last call,
        then we will output the last received state.
        :return: deserialized State
        """
        input_state = self.pubsub.get_latest_sample(topic=pubsub_topics.STATE_TOPIC, timeout=1)
        object_state = State.deserialize(input_state)
        self.logger.debug('Received state: %s' % object_state)
        return object_state

    def _get_mission_params(self) -> TrajectoryParams:
        """
        Returns the last received mission (trajectory) parameters.
        We assume that if no updates have been received since the last call,
        then we will output the last received trajectory parameters.
        :return: deserialized trajectory parameters
        """
        input_params = self.pubsub.get_latest_sample(topic=pubsub_topics.TRAJECTORY_PARAMS_TOPIC, timeout=1)
        object_params = TrajectoryParams.deserialize(input_params)
        self.logger.debug('Received mission params: {}'.format(object_params))
        return object_params

    def _publish_trajectory(self, results: TrajectoryPlanMsg) -> None:
        self.pubsub.publish(pubsub_topics.TRAJECTORY_TOPIC, results.serialize())

    def _publish_debug(self, debug_msg: TrajectoryVisualizationMsg) -> None:
        self.pubsub.publish(pubsub_topics.TRAJECTORY_VISUALIZATION_TOPIC, debug_msg.serialize())

    def _is_actual_state_close_to_expected_state(self, current_ego_state: EgoState) -> bool:
        """
        checks if the actual ego state at time t[current] is close (currently in terms of Euclidean distance of position
        [x,y] only) to the desired state at t[current] according to the plan of the last trajectory.
        :param current_ego_state: the current EgoState object representing the actual state of ego vehicle
        :return: true if actual state is closer than NEGLIGIBLE_LOCATION_DIFF to the planned state. false otherwise
        """
        current_time = current_ego_state.timestamp_in_sec
        if self._last_trajectory is None or current_time > self._last_trajectory.max_sample_time:
            return False

        self.logger.info("TrajectoryPlanningFacade time-difference from last planned trajectory is %s",
                          current_time - self._last_trajectory.timestamp)

        current_expected_state: CartesianExtendedState = self._last_trajectory.sample(np.array([current_time]))[0]
        current_actual_location = np.array([current_ego_state.x, current_ego_state.y, DEFAULT_OBJECT_Z_VALUE])

        errors_in_expected_frame, _ = CartesianFrame.convert_global_to_relative_frame(
            global_pos=current_actual_location,
            global_yaw=0.0,  # irrelevant since yaw isn't used.
            frame_position=np.append(current_expected_state[[C_X, C_Y]], [DEFAULT_OBJECT_Z_VALUE]),
            frame_orientation=current_expected_state[C_YAW]
        )

        distances_in_expected_frame: FrenetPoint = np.abs(errors_in_expected_frame)

        self.logger.info(("TrajectoryPlanningFacade localization stats: "
                          "{desired_localization: %s, actual_localization: %s, desired_velocity: %s, "
                          "actual_velocity: %s, lon_lat_errors: %s, velocity_error: %s}" %
                         (current_expected_state, current_actual_location, current_expected_state[C_V],
                          current_ego_state.v_x, distances_in_expected_frame,
                          current_ego_state.v_x - current_expected_state[C_V])).replace('\n', ' '))

        return distances_in_expected_frame[FP_SX] <= NEGLIGIBLE_DISPOSITION_LON and \
               distances_in_expected_frame[FP_DX] <= NEGLIGIBLE_DISPOSITION_LAT

    def _get_state_with_expected_ego(self, state: State) -> State:
        """
        takes a state and overrides its ego vehicle's localization to be the localization expected at the state's
        timestamp according to the last trajectory cached in the facade's self._last_trajectory.
        Note: lateral velocity is zeroed since we don't plan for drifts and lateral components are being reflected in
        yaw and curvature.
        :param state: the state to process
        :return: a new state object with a new ego-vehicle localization
        """
        current_time = state.ego_state.timestamp_in_sec
        expected_state_vec: CartesianExtendedState = self._last_trajectory.sample(np.array([current_time]))[0]

        expected_ego_state = EgoState(
            obj_id=state.ego_state.obj_id,
            timestamp=state.ego_state.timestamp,
            x=expected_state_vec[C_X], y=expected_state_vec[C_Y], z=state.ego_state.z,
            yaw=expected_state_vec[C_YAW], size=state.ego_state.size,
            confidence=state.ego_state.confidence,
            v_x=expected_state_vec[C_V],
            v_y=0.0,  # this is ok because we don't PLAN for drift velocity
            acceleration_lon=expected_state_vec[C_A],
            omega_yaw=state.ego_state.omega_yaw,  # TODO: fill this properly
            steering_angle=np.arctan(state.ego_state.size.length * expected_state_vec[C_K]),
        )

        updated_state = state.clone_with(ego_state=expected_ego_state)

        return updated_state

    @staticmethod
    def _prepare_visualization_msg(state: State, reference_route: CartesianPath2D,
                                   ctrajectories: CartesianTrajectories, costs: np.ndarray,
                                   planning_horizon: float, predictor: Predictor):
        """
        prepares visualization message for visualization purposes
        :param state: the original (raw, unedited) state got by this facade
        :param reference_route: the reference route got from BP
        :param ctrajectories: alternative trajectories in cartesian-frame
        :param costs: costs computed for each alternative trajectory
        :param planning_horizon: [sec] the (relative) planning-horizon used for planning
        :return:
        """
        # TODO: remove this section and solve timestamps-sync in StateModule?
        objects_timestamp_in_sec = [dyn_obj.timestamp_in_sec for dyn_obj in state.dynamic_objects]
        objects_timestamp_in_sec.append(state.ego_state.timestamp_in_sec)
        most_recent_timestamp = np.max(objects_timestamp_in_sec)

        prediction_timestamps = np.arange(most_recent_timestamp, state.ego_state.timestamp_in_sec + planning_horizon,
                                          VISUALIZATION_PREDICTION_RESOLUTION, float)

        # TODO: move this to visualizer!
        # Curently we are predicting the state at ego's timestamp and at the end of the traj execution time.
        # predicted_states[0] is the current state
        # predicted_states[1] is the predicted state in the end of the execution of traj.
        predicted_states = predictor.predict_state(state=state, prediction_timestamps=prediction_timestamps)

        downsampled_reference_route, _ = CartesianFrame.resample_curve(reference_route,
                                                                       step_size=DOWNSAMPLE_STEP_FOR_REF_ROUTE_VISUALIZATION)

        return TrajectoryVisualizationMsg(downsampled_reference_route,
                                          ctrajectories[:, :min(MAX_NUM_POINTS_FOR_VIZ, ctrajectories.shape[1]), :C_V],
                                          costs,
                                          predicted_states[0],
                                          predicted_states[1:],
                                          planning_horizon)<|MERGE_RESOLUTION|>--- conflicted
+++ resolved
@@ -34,22 +34,14 @@
         The trajectory planning facade handles trajectory planning requests and redirects them to the relevant planner
         :param pubsub: communication layer (DDS/LCM/...) instance
         :param logger: logger
-<<<<<<< HEAD
-        :param strategy_handlers: a dictionary of trajectory planners as strategy handlers -
-=======
         :param strategy_handlers: a dictionary of trajectory planners as strategy handlers - types are
         {TrajectoryPlanningStrategy: TrajectoryPlanner}
->>>>>>> 957311a4
         :param short_time_predictor: predictor used to align all objects in state to ego's timestamp.
         :param last_trajectory: a representation the last trajectory that was planned during self._periodic_action_impl
         """
         super().__init__(pubsub=pubsub, logger=logger)
 
-<<<<<<< HEAD
-        self._predictor = short_time_predictor
-=======
         self._short_time_predictor = short_time_predictor
->>>>>>> 957311a4
         self._strategy_handlers = strategy_handlers
         self._validate_strategy_handlers()
         self._last_trajectory = last_trajectory
@@ -75,11 +67,7 @@
             state = self._get_current_state()
 
             # Update state: align all object to most recent timestamp, based on ego and dynamic objects timestamp
-<<<<<<< HEAD
-            state_aligned = self._predictor.align_objects_to_most_recent_timestamp(state=state)
-=======
             state_aligned = self._short_time_predictor.align_objects_to_most_recent_timestamp(state=state)
->>>>>>> 957311a4
 
             params = self._get_mission_params()
 
@@ -119,17 +107,10 @@
             self._publish_trajectory(TrajectoryPlanMsg(trajectory=trajectory_points, current_speed=state_aligned.ego_state.v_x))
             self._last_trajectory = samplable_trajectory
 
-<<<<<<< HEAD
-            # publish visualization/debug data - based on actual ego localization (original state_aligned)!
-            debug_results = self._prepare_visualization_msg(state_aligned, params.reference_route, ctrajectories, costs,
-                                                            params.time - state_aligned.ego_state.timestamp_in_sec,
-                                                            self._strategy_handlers[params.strategy].predictor)
-=======
             # publish visualization/debug data - based on actual ego localization (original state)!
             debug_results = TrajectoryPlanningFacade._prepare_visualization_msg(
                 state, params.reference_route, ctrajectories, costs, params.time - state.ego_state.timestamp_in_sec,
                 self._strategy_handlers[params.strategy].predictor)
->>>>>>> 957311a4
 
             self._publish_debug(debug_results)
 
