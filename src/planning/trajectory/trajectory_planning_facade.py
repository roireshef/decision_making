--- conflicted
+++ resolved
@@ -107,10 +107,6 @@
             # TODO: remove ego_state.v_x from the message in version 2.0
             trajectory_msg = TrajectoryPlanMsg(timestamp=state.ego_state.timestamp, trajectory=trajectory_points,
                                                current_speed=state_aligned.ego_state.v_x)
-<<<<<<< HEAD
-
-=======
->>>>>>> 581406c6
             self._publish_trajectory(trajectory_msg)
             self.logger.debug('%s: %s', LOG_MSG_TRAJECTORY_PLANNER_TRAJECTORY_MSG, trajectory_msg)
             self._last_trajectory = samplable_trajectory
