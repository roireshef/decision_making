--- conflicted
+++ resolved
@@ -71,7 +71,6 @@
             if len(close_objects) == 0:
                 return np.zeros((ctrajectories.shape[0], ctrajectories.shape[1]))
 
-<<<<<<< HEAD
             # calculate objects' map_state
             for obj in close_objects:
                 obj._cached_map_states[RelativeLane.SAME_LANE] = \
@@ -80,17 +79,8 @@
                                                  if obj.map_state.lane_fstate is not None])
 
             # Predict objects' future movement, then project predicted objects' states to Cartesian frame
-            # TODO: if an object is located on another road than reference_route, its prediction may be wrong
-=======
-            # TODO: this assumes everybody on the same road!
-            ego_lane_frenet = MapUtils.get_lane_frenet_frame(state.ego_state.map_state.lane_id)
-            objects_relative_fstates = np.array([ego_lane_frenet.cstate_to_fstate(obj.cartesian_state)
-                                                 for obj in close_objects])
-
-            # Predict objects' future movement, then project predicted objects' states to Cartesian frame
             # TODO: objects' frenet states relative to ego should be part of Scene Provider!!
             # TODO: this assumes predictor works with frenet frames relative to ego-lane - figure out if this is how we want to do it in the future.
->>>>>>> dee97ade
             objects_predicted_ftrajectories = predictor.predict_frenet_states(
                 objects_relative_fstates, global_time_samples - state.ego_state.timestamp_in_sec)
             objects_predicted_ctrajectories = reference_route.ftrajectories_to_ctrajectories(objects_predicted_ftrajectories)
