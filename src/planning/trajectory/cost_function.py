import numpy as np

import rte.python.profiler as prof
from decision_making.src.global_constants import EXP_CLIP_TH, PLANNING_LOOKAHEAD_DIST
from decision_making.src.messages.trajectory_parameters import TrajectoryCostParams
from decision_making.src.planning.types import C_YAW, C_Y, C_X, C_A, C_K, C_V, CartesianExtendedTrajectories, \
    FrenetTrajectories2D, FS_DX
from decision_making.src.planning.utils.frenet_serret_frame import FrenetSerret2DFrame
from decision_making.src.planning.utils.math_utils import Math
from decision_making.src.prediction.ego_aware_prediction.ego_aware_predictor import EgoAwarePredictor
from decision_making.src.prediction.ego_aware_prediction.road_following_predictor import RoadFollowingPredictor
from decision_making.src.state.state import State
from mapping.src.transformations.geometry_utils import CartesianFrame


class TrajectoryPlannerCosts:

    @staticmethod
    def compute_pointwise_costs(ctrajectories: CartesianExtendedTrajectories, ftrajectories: FrenetTrajectories2D,
                                state: State, params: TrajectoryCostParams,
                                global_time_samples: np.ndarray, predictor: EgoAwarePredictor, dt: float,
                                reference_route: FrenetSerret2DFrame) -> \
            [np.ndarray, np.ndarray, np.ndarray]:
        """
        Compute obstacle, deviation and jerk costs for every trajectory point separately.
        It creates a costs tensor of size N x M x 3, where N is trajectories number, M is trajectory length.
        :param ctrajectories: numpy tensor of trajectories in cartesian-frame
        :param ftrajectories: numpy tensor of trajectories in frenet-frame
        :param state: the state object (that includes obstacles, etc.)
        :param params: parameters for the cost function (from behavioral layer)
        :param global_time_samples: [sec] time samples for prediction (global, not relative)
        :param predictor: predictor instance to use to compute future localizations for DyanmicObjects
        :param dt: time step of ctrajectories
        :return: point-wise cost components: obstacles_costs, deviations_costs, jerk_costs.
        The tensor shape: N x M x 3, where N is trajectories number, M is trajectory length.
        """
        ''' OBSTACLES (Sigmoid cost from bounding-box) '''
        obstacles_costs = TrajectoryPlannerCosts.compute_obstacle_costs(ctrajectories, state, params,
                                                                        global_time_samples, predictor,
                                                                        reference_route)

        ''' DEVIATIONS FROM LANE/SHOULDER/ROAD '''
        deviations_costs = TrajectoryPlannerCosts.compute_deviation_costs(ftrajectories, params)

        ''' JERK COST '''
        jerk_costs = TrajectoryPlannerCosts.compute_jerk_costs(ctrajectories, params, dt)

        return np.dstack((obstacles_costs, deviations_costs, jerk_costs))

    @staticmethod
    def compute_obstacle_costs(ctrajectories: CartesianExtendedTrajectories, state: State,
                               params: TrajectoryCostParams, global_time_samples: np.ndarray,
                               predictor: RoadFollowingPredictor, reference_route: FrenetSerret2DFrame):
        """
        :param ctrajectories: numpy tensor of trajectories in cartesian-frame
        :param state: the state object (that includes obstacles, etc.)
        :param params: parameters for the cost function (from behavioral layer)
        :param global_time_samples: [sec] time samples for prediction (global, not relative)
        :param predictor: predictor instance to use to compute future localizations for DyanmicObjects
        :return: MxN matrix of obstacle costs per point, where N is trajectories number, M is trajectory length
        """
        # Filter close objects
        close_objects = [obs for obs in state.dynamic_objects
                   if np.linalg.norm([obs.x - state.ego_state.x, obs.y - state.ego_state.y]) < PLANNING_LOOKAHEAD_DIST]

        with prof.time_range('new_compute_obstacle_costs{objects: %d, ctraj_shape: %s}' % (len(close_objects), ctrajectories.shape)):
            if len(close_objects) == 0:
                return np.zeros((ctrajectories.shape[0], ctrajectories.shape[1]))

            # calculate objects' map_state
<<<<<<< HEAD
            objects_lane_fstates = np.array([obj.map_state.lane_fstate
                                             for obj in close_objects if obj.cartesian_state is not None])
            objects_lane_ids = [obj.map_state.lane_id
                                for obj in close_objects if obj.cartesian_state is not None]
            objects_relative_fstates = reference_route.convert_from_segment_states(objects_lane_fstates, objects_lane_ids)

            # Predict objects' future movement, then project predicted objects' states to Cartesian frame
            # TODO: this assumes predictor works with frenet frames relative to ego-lane - figure out if this is how we want to do it in the future.
            objects_predicted_ftrajectories = predictor.predict_frenet_states(
=======
            # TODO: consider using map_state_on_host_lane
            objects_relative_fstates = np.array([reference_route.cstate_to_fstate(obj.cartesian_state)
                                                 for obj in close_objects if obj.cartesian_state is not None])

            # Predict objects' future movement, then project predicted objects' states to Cartesian frame
            # TODO: this assumes predictor works with frenet frames relative to ego-lane - figure out if this is how we want to do it in the future.
            objects_predicted_ftrajectories = predictor.predict_2d_frenet_states(
>>>>>>> 17eaaf53
                objects_relative_fstates, global_time_samples - state.ego_state.timestamp_in_sec)
            objects_predicted_ctrajectories = reference_route.ftrajectories_to_ctrajectories(objects_predicted_ftrajectories)

            objects_sizes = np.array([[obs.size.length, obs.size.width] for obs in close_objects])
            ego_size = np.array([state.ego_state.size.length, state.ego_state.size.width])

            # Compute the distance to the closest point in every object to ego's boundaries (on the length and width axes)
            distances = TrajectoryPlannerCosts.compute_distances_to_objects(
                ctrajectories, objects_predicted_ctrajectories, objects_sizes, ego_size)
<<<<<<< HEAD
=======

>>>>>>> 17eaaf53

            # compute a flipped-sigmoid for distances in each dimension [x, y] of each point (in each trajectory)
            k = np.array([params.obstacle_cost_x.k, params.obstacle_cost_y.k])
            offset = np.array([params.obstacle_cost_x.offset, params.obstacle_cost_y.offset])
            per_dimension_cost = np.divide(1.0, (1.0+np.exp(np.minimum(np.multiply(k, distances - offset), EXP_CLIP_TH))))

            # multiply dimensional flipped-logistic costs, so that big values are where the two dimensions have
            # negative distance, i.e. collision
            per_point_cost = per_dimension_cost.prod(axis=-1)

            per_trajectory_point_cost = params.obstacle_cost_x.w * np.sum(per_point_cost, axis=1)

            return per_trajectory_point_cost

    @staticmethod
    @prof.ProfileFunction()
    def compute_distances_to_objects(ego_ctrajectories: CartesianExtendedTrajectories,
                                     objects_ctrajectories: CartesianExtendedTrajectories,
                                     objects_sizes: np.array, ego_size: np.array):
        """
        Given M trajectories of ego vehicle of length T timestamps and M objects' predictions of length T timestamps
        each, this functions computes the longitudinal and lateral distances from ego's boundaries to the closest point
        in the objects.
        :param ego_ctrajectories: numpy array of M x CartesianExtendedTrajectory - of M ego's trajectories over time
        :param objects_ctrajectories: numpy array of N x CartesianExtendedTrajectory - of N objects' predictions over time
        :param objects_sizes: numpy array of shape [N, 2] - for each object in N objects - the length and width
        :param ego_size: 1D numpy array of ego's length and width
        :return: numpy array of shape [M, N, T, 2] for M ego's trajectories, N objects, T timestamps,
        distance in ego's [longitudinal, lateral] axes
        """
        objects_H = CartesianFrame.homo_tensor_2d(objects_ctrajectories[:, :, C_YAW],
                                                  objects_ctrajectories[:, :, [C_X, C_Y]])
        objects_H_inv = np.linalg.inv(objects_H)
        objects_H_inv_transposed_trimmed = objects_H_inv[..., :2, :]

        ego_points = ego_ctrajectories[:, :, [C_X, C_Y]]
        ego_points_ext = np.dstack((ego_points, np.ones(ego_points.shape[:2])))

        # Ego-center coordinates are projected onto the objects' reference frames [M, N, T, 2]
        # with M ego-trajectories, N objects, T timestamps.
        ego_centers_in_objs_frame = np.einsum('mti, ntji -> mntj', ego_points_ext, objects_H_inv_transposed_trimmed)

        # deduct ego and objects' half-sizes on both dimensions (to reflect objects' boundaries and not center-point)
        distances_from_ego_boundaries = np.abs(ego_centers_in_objs_frame) - 0.5 * (objects_sizes[:, np.newaxis] + ego_size)

        return distances_from_ego_boundaries

    @staticmethod
    def compute_deviation_costs(ftrajectories: FrenetTrajectories2D, params: TrajectoryCostParams):
        """
        Compute point-wise deviation costs from lane, shoulders and road together.
        :param ftrajectories: numpy tensor of trajectories in frenet-frame
        :param params: parameters for the cost function (from behavioral layer)
        :return: MxN matrix of deviation costs per point, where N is trajectories number, M is trajectory length.
        """
        deviations_costs = np.zeros((ftrajectories.shape[0], ftrajectories.shape[1]))

        # add to deviations_costs the costs of deviations from the left [lane, shoulder, road]
        for sig_cost in [params.left_lane_cost, params.left_shoulder_cost, params.left_road_cost]:
            left_offsets = ftrajectories[:, :, FS_DX] - sig_cost.offset
            deviations_costs += Math.clipped_sigmoid(left_offsets, sig_cost.w, sig_cost.k)

        # add to deviations_costs the costs of deviations from the right [lane, shoulder, road]
        for sig_cost in [params.right_lane_cost, params.right_shoulder_cost, params.right_road_cost]:
            right_offsets = np.negative(ftrajectories[:, :, FS_DX]) - sig_cost.offset
            deviations_costs += Math.clipped_sigmoid(right_offsets, sig_cost.w, sig_cost.k)
        return deviations_costs

    @staticmethod
    def compute_jerk_costs(ctrajectories: CartesianExtendedTrajectories, params: TrajectoryCostParams, dt: float) -> \
            np.array:
        """
        Compute point-wise jerk costs as weighted sum of longitudinal and lateral jerks
        :param ctrajectories: numpy tensor of trajectories in cartesian-frame
        :param params: parameters for the cost function (from behavioral layer)
        :param dt: time step
        :return: MxN matrix of jerk costs per point, where N is trajectories number, M is trajectory length.
        """
        lon_jerks, lat_jerks = Jerk.compute_jerks(ctrajectories, dt)
        jerk_costs = params.lon_jerk_cost * lon_jerks + params.lat_jerk_cost * lat_jerks
        return np.c_[np.zeros(jerk_costs.shape[0]), jerk_costs]


class Jerk:
    @staticmethod
    def compute_jerks(ctrajectories: CartesianExtendedTrajectories, dt: float):
        """
        Compute longitudinal and lateral jerks based on cartesian trajectories.
        :param ctrajectories: array[trajectories_num, timesteps_num, 6] of cartesian trajectories
        :param dt: time step for acceleration derivative by time
        :return: two ndarrays of size ctrajectories.shape[0]. Longitudinal and lateral jerks for all ctrajectories
        """
        # divide by dt^2 (squared a_dot) and multiply by dt (in the integral)
        lon_jerks = np.square(np.diff(ctrajectories[:, :, C_A], axis=1)) / dt
        lat_jerks = np.square(np.diff(ctrajectories[:, :, C_K] * np.square(ctrajectories[:, :, C_V]), axis=1)) / dt
        return lon_jerks, lat_jerks<|MERGE_RESOLUTION|>--- conflicted
+++ resolved
@@ -68,7 +68,6 @@
                 return np.zeros((ctrajectories.shape[0], ctrajectories.shape[1]))
 
             # calculate objects' map_state
-<<<<<<< HEAD
             objects_lane_fstates = np.array([obj.map_state.lane_fstate
                                              for obj in close_objects if obj.cartesian_state is not None])
             objects_lane_ids = [obj.map_state.lane_id
@@ -77,16 +76,7 @@
 
             # Predict objects' future movement, then project predicted objects' states to Cartesian frame
             # TODO: this assumes predictor works with frenet frames relative to ego-lane - figure out if this is how we want to do it in the future.
-            objects_predicted_ftrajectories = predictor.predict_frenet_states(
-=======
-            # TODO: consider using map_state_on_host_lane
-            objects_relative_fstates = np.array([reference_route.cstate_to_fstate(obj.cartesian_state)
-                                                 for obj in close_objects if obj.cartesian_state is not None])
-
-            # Predict objects' future movement, then project predicted objects' states to Cartesian frame
-            # TODO: this assumes predictor works with frenet frames relative to ego-lane - figure out if this is how we want to do it in the future.
             objects_predicted_ftrajectories = predictor.predict_2d_frenet_states(
->>>>>>> 17eaaf53
                 objects_relative_fstates, global_time_samples - state.ego_state.timestamp_in_sec)
             objects_predicted_ctrajectories = reference_route.ftrajectories_to_ctrajectories(objects_predicted_ftrajectories)
 
@@ -96,10 +86,6 @@
             # Compute the distance to the closest point in every object to ego's boundaries (on the length and width axes)
             distances = TrajectoryPlannerCosts.compute_distances_to_objects(
                 ctrajectories, objects_predicted_ctrajectories, objects_sizes, ego_size)
-<<<<<<< HEAD
-=======
-
->>>>>>> 17eaaf53
 
             # compute a flipped-sigmoid for distances in each dimension [x, y] of each point (in each trajectory)
             k = np.array([params.obstacle_cost_x.k, params.obstacle_cost_y.k])
