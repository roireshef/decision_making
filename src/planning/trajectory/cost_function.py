from abc import abstractmethod
from typing import List

import numpy as np

import rte.python.profiler as prof
from decision_making.src.global_constants import EXP_CLIP_TH, PLANNING_LOOKAHEAD_DIST
from decision_making.src.messages.trajectory_parameters import TrajectoryCostParams
from decision_making.src.planning.types import C_YAW, CartesianState, C_Y, C_X, \
    CartesianTrajectories, CartesianPaths2D, CartesianPoint2D, C_A, C_K, C_V, CartesianExtendedTrajectories, \
    FrenetTrajectories2D, FS_DX
from decision_making.src.planning.utils.math import Math
from decision_making.src.prediction.ego_aware_prediction.ego_aware_predictor import EgoAwarePredictor
<<<<<<< HEAD
from decision_making.src.prediction.ego_aware_prediction.road_following_predictor import RoadFollowingPredictor
from decision_making.src.prediction.predictor import Predictor
from decision_making.src.state.state import State, NewDynamicObject
from mapping.src.service.map_service import MapService
=======
from decision_making.src.state.state import State, DynamicObject
>>>>>>> be3ee2a9
from mapping.src.transformations.geometry_utils import CartesianFrame


class SigmoidBoxObstacle:
    def __init__(self, length: float, width: float, k: float, margin: CartesianPoint2D):
        """
        :param length: length of the box in its own longitudinal axis (box's x)
        :param width: length of the box in its own lateral axis (box's y)
        """
        self._length = length
        self._width = width
        self._k = k
        self._margin = margin

    @property
    def length(self): return self._length

    @property
    def width(self): return self._width

    @property
    def k(self): return self._k

    @property
    def margin(self): return self._margin

    def compute_cost_per_point(self, points: np.ndarray) -> np.ndarray:
        """
        Takes a list of points in vehicle's coordinate frame and returns cost of proximity (to self) for each point
        :param points: either a CartesianPath2D or CartesianPaths2D
        :return: numpy vector of corresponding costs per point
        """
        if len(points.shape) == 2:
            points = np.array([points])

        points_proj = self.convert_to_obstacle_coordinate_frame(points)

        # subtract from the distances: 1. the box dimensions (height, width) and the margin
        points_offset = np.subtract(points_proj, [self.length / 2 + self.margin[0], self.width / 2 + self.margin[1]])

        # compute a sigmoid for each dimension [x, y] of each point (in each trajectory)
        logit_costs = np.divide(1.0, (1.0 + np.exp(np.clip(np.multiply(self.k, points_offset), -np.inf, EXP_CLIP_TH))))

        return logit_costs[:, :, C_X] * logit_costs[:, :, C_Y]

    def compute_cost(self, points: np.ndarray) -> np.ndarray:
        """
        Takes a list of points in vehicle's coordinate frame and returns cost of proximity (to self) for each point
        :param points: either a CartesianTrajectory or CartesianTrajectories
        :return: numpy vector of corresponding trajectory-costs
        """
        logit_costs = self.compute_cost_per_point(points)
        return np.sum(logit_costs[:, :], axis=1)

    @abstractmethod
    def convert_to_obstacle_coordinate_frame(self, points: CartesianPaths2D) -> CartesianPaths2D:
        """
        Project all points to the box-obstacle's own coordinate-frame (for each trajectory).
        Each trajectory-point is multiplied by the appropriate conversion matrix.
        now each record is relative to the box coordinate frame (box-center).
        :param points: CartesianPaths2D tensor of trajectories in global-frame
        :return: CartesianPaths2D tensor of trajectories in object's-coordinate-frame
        """
        pass


class SigmoidDynamicBoxObstacle(SigmoidBoxObstacle):
    def __init__(self, poses: List[DynamicObject], length: float, width: float, k: float, margin: CartesianPoint2D):
        """
        :param poses: array of the object's predicted poses, each pose is np.array([x, y, theta, vel])
        :param length: length of the box in its own longitudinal axis (box's x)
        :param width: length of the box in its own lateral axis (box's y)
        """
        super().__init__(length, width, k, margin)

        # conversion matrices from global to relative to obstacle
        # TODO: make this more efficient by removing for loop
        self._H_inv = np.zeros((len(poses), 3, 3))
        for pose_ind in range(len(poses)):
            H = CartesianFrame.homo_matrix_2d(poses[pose_ind].cartesian_state[C_YAW], poses[pose_ind].cartesian_state[:C_YAW])
            self._H_inv[pose_ind] = np.linalg.inv(H).transpose()

    def convert_to_obstacle_coordinate_frame(self, points: np.ndarray):
        """ see base method """
        # add a third value (=1.0) to each point in each trajectory for multiplication with homogeneous-matrix
        ones = np.ones(points.shape[:2])
        points_ext = np.dstack((points, ones))

        # this also removes third value (=1.0) from results to return to (x,y) coordinates
        # dimensions - (i) trajectories, (j) timestamp, (k) old-frame-coordinates, (l) new-frame-coordinates
        return np.abs(np.einsum('ijk, jkl -> ijl', points_ext, self._H_inv)[:, :, :(C_Y+1)])

    @classmethod
<<<<<<< HEAD
    def from_object(cls, obj: NewDynamicObject, k: float, offset: CartesianPoint2D, time_samples: np.ndarray,
=======
    def from_object(cls, state: State, obj: DynamicObject, k: float, offset: CartesianPoint2D, time_samples: np.ndarray,
>>>>>>> be3ee2a9
                    predictor: EgoAwarePredictor):
        """
        Additional constructor that takes a ObjectState from the State object and wraps it
        :param state:
        :param obj: ObjectState object from State object (in global coordinates)
        :param k:
        :param offset: longitudinal & lateral margins (half size of ego)
        :param time_samples: [sec] time period for prediction (absolute time)
        :param predictor:
        :return: new instance
        """
        # get predictions of the dynamic object in global coordinates
<<<<<<< HEAD
        predicted_objects = predictor._predict_object(obj, time_samples)
        predictions = np.array([obj.cartesian_state for obj in predicted_objects])
=======
        predictions = predictor.predict_objects(state, [obj.obj_id], time_samples, None)[obj.obj_id]
>>>>>>> be3ee2a9
        return cls(predictions, obj.size.length, obj.size.width, k, offset)


class SigmoidStaticBoxObstacle(SigmoidBoxObstacle):
    """
    Static 2D obstacle represented in vehicle's coordinate frame that computes sigmoid costs for
    points in the vehicle's coordinate frame
    """

    # width is on y, length is on x
    def __init__(self, pose: CartesianState, length: float, width: float, k: float, margin: CartesianPoint2D):
        """
        :param pose: 1D numpy array [x, y, theta, vel] that represents object's pose
        :param length: length of the box in its own longitudinal axis (box's x)
        :param width: length of the box in its own lateral axis (box's y)
        :param k: sigmoid's  exponent coefficient
        :param margin: center of sigmoid offset
        """
        super().__init__(length, width, k, margin)
        H = CartesianFrame.homo_matrix_2d(pose[C_YAW], pose[:C_YAW])
        self._H_inv = np.linalg.inv(H).transpose()

    def convert_to_obstacle_coordinate_frame(self, points: CartesianTrajectories):
        # add a third value (=1.0) to each point in each trajectory for multiplication with homogeneous-matrix
        ones = np.ones(points.shape[:2])
        points_ext = np.dstack((points, ones))

        # this also removes third value (=1.0) from results to return to (x,y) coordinates
        # dimensions - (i) trajectories, (j) timestamp, (k) old-frame-coordinates, (l) new-frame-coordinates
        return np.abs(np.einsum('ijk, kl -> ijl', points_ext, self._H_inv)[:, :, :(C_Y+1)])

    @classmethod
    def from_object(cls, obj: NewDynamicObject, k: float, offset: CartesianPoint2D):
        """
        Additional constructor that takes a ObjectState from the State object and wraps it
        :param obj: ObjectState object from State object (in global coordinates)
        :param k:
        :param offset:
        :return: new instance
        """
        return cls(np.array([obj.x, obj.y, obj.yaw, 0]), obj.size.length, obj.size.width, k, offset)


class Costs:

    @staticmethod
    def compute_pointwise_costs(ctrajectories: CartesianExtendedTrajectories, ftrajectories: FrenetTrajectories2D,
                                state: State, params: TrajectoryCostParams,
                                global_time_samples: np.ndarray, predictor: EgoAwarePredictor, dt: float) -> \
            [np.ndarray, np.ndarray, np.ndarray]:
        """
        Compute obstacle, deviation and jerk costs for every trajectory point separately.
        It creates a costs tensor of size N x M x 3, where N is trajectories number, M is trajectory length.
        :param ctrajectories: numpy tensor of trajectories in cartesian-frame
        :param ftrajectories: numpy tensor of trajectories in frenet-frame
        :param state: the state object (that includes obstacles, etc.)
        :param params: parameters for the cost function (from behavioral layer)
        :param global_time_samples: [sec] time samples for prediction (global, not relative)
        :param predictor: predictor instance to use to compute future localizations for DyanmicObjects
        :param dt: time step of ctrajectories
        :return: point-wise cost components: obstacles_costs, deviations_costs, jerk_costs.
        The tensor shape: N x M x 3, where N is trajectories number, M is trajectory length.
        """
        ''' OBSTACLES (Sigmoid cost from bounding-box) '''
        # with prof.time_range('old_compute_obstacle_costs{ctrajectories: %s, objects'):
        #     obstacles_costs = Costs.old_compute_obstacle_costs(ctrajectories, state, params, global_time_samples, predictor)

        obstacles_costs = Costs.compute_obstacle_costs(ctrajectories, state, params, global_time_samples, predictor)

        ''' DEVIATIONS FROM LANE/SHOULDER/ROAD '''
        deviations_costs = Costs.compute_deviation_costs(ftrajectories, params)

        ''' JERK COST '''
        jerk_costs = Costs.compute_jerk_costs(ctrajectories, params, dt)

        return np.dstack((obstacles_costs, deviations_costs, jerk_costs))

    @staticmethod
<<<<<<< HEAD
    def old_compute_obstacle_costs(ctrajectories: CartesianExtendedTrajectories, state: State, params: TrajectoryCostParams,
                               global_time_samples: np.ndarray, predictor: Predictor):
=======
    def compute_obstacle_costs(ctrajectories: CartesianExtendedTrajectories, state: State, params: TrajectoryCostParams,
                               global_time_samples: np.ndarray, predictor: EgoAwarePredictor):
>>>>>>> be3ee2a9
        """
        :param ctrajectories: numpy tensor of trajectories in cartesian-frame
        :param state: the state object (that includes obstacles, etc.)
        :param params: parameters for the cost function (from behavioral layer)
        :param global_time_samples: [sec] time samples for prediction (global, not relative)
        :param predictor: predictor instance to use to compute future localizations for DynamicObjects
        :return: MxN matrix of obstacle costs per point, where N is trajectories number, M is trajectory length
        """
        offset = np.array([params.obstacle_cost_x.offset, params.obstacle_cost_y.offset])
        close_obstacles = \
            [SigmoidDynamicBoxObstacle.from_object(state= state, obj=obs, k=params.obstacle_cost_x.k, offset=offset,
                                                   time_samples=global_time_samples, predictor=predictor)
             for obs in state.dynamic_objects
             if np.linalg.norm([obs.x - state.ego_state.x, obs.y - state.ego_state.y]) < PLANNING_LOOKAHEAD_DIST]

        if len(close_obstacles) > 0:
            cost_per_obstacle = [obs.compute_cost_per_point(ctrajectories[:, :, 0:(C_Y+1)]) for obs in close_obstacles]
            obstacles_costs = params.obstacle_cost_x.w * np.sum(cost_per_obstacle, axis=0)
        else:
            obstacles_costs = np.zeros((ctrajectories.shape[0], ctrajectories.shape[1]))
        return obstacles_costs

    @staticmethod
    def compute_obstacle_costs(ctrajectories: CartesianExtendedTrajectories, state: State,
                               params: TrajectoryCostParams, global_time_samples: np.ndarray,
                               predictor: RoadFollowingPredictor):
        """
        :param ctrajectories: numpy tensor of trajectories in cartesian-frame
        :param state: the state object (that includes obstacles, etc.)
        :param params: parameters for the cost function (from behavioral layer)
        :param global_time_samples: [sec] time samples for prediction (global, not relative)
        :param predictor: predictor instance to use to compute future localizations for DyanmicObjects
        :return: MxN matrix of obstacle costs per point, where N is trajectories number, M is trajectory length
        """
        # Filter close objects
        close_objects = [obs for obs in state.dynamic_objects
                   if np.linalg.norm([obs.x - state.ego_state.x, obs.y - state.ego_state.y]) < PLANNING_LOOKAHEAD_DIST]

        with prof.time_range('new_compute_obstacle_costs{objects: %d, ctraj_shape: %s}' % (len(close_objects), ctrajectories.shape)):
            if len(close_objects) == 0:
                return np.zeros((ctrajectories.shape[0], ctrajectories.shape[1]))

            # TODO: this assumes everybody on the same road!
            road_frenet = MapService.get_instance()._rhs_roads_frenet[state.ego_state.map_state.road_id]

            # Predict objects' future movement, then project predicted objects' states to Cartesian frame
            objects_fstates = np.array([obs.map_state.road_fstate for obs in close_objects])
            objects_predicted_ftrajectories = predictor._predict_states(objects_fstates, global_time_samples)
            objects_predicted_ctrajectories = road_frenet.ftrajectories_to_ctrajectories(objects_predicted_ftrajectories)

            objects_sizes = np.array([[obs.size.length, obs.size.width] for obs in close_objects])
            ego_size = np.array([state.ego_state.size.length, state.ego_state.size.width])

            # Compute the distance to the closest point in every object to ego's boundaries (on the length and width axes)
            distances = Costs.compute_distances_to_objects(ctrajectories, objects_predicted_ctrajectories, objects_sizes, ego_size)

            # compute a flipped-sigmoid for distances in each dimension [x, y] of each point (in each trajectory)
            k = np.array([params.obstacle_cost_x.k, params.obstacle_cost_y.k])
            offset = np.array([params.obstacle_cost_x.offset, params.obstacle_cost_y.offset])
            points_offset = distances + offset
            per_dimension_cost = np.divide(1.0, (1.0+np.exp(np.clip(np.multiply(k, points_offset), -np.inf, EXP_CLIP_TH))))

            # multiply dimensional flipped-logistic costs, so that big values are where the two dimensions have
            # negative distance, i.e. collision
            per_point_cost = per_dimension_cost.prod(axis=-1)

            per_trajectory_point_cost = params.obstacle_cost_x.w * np.sum(per_point_cost, axis=1)

            return per_trajectory_point_cost

    @staticmethod
    @prof.ProfileFunction()
    def compute_distances_to_objects(ego_ctrajectories: CartesianExtendedTrajectories,
                                     objects_ctrajectories: CartesianExtendedTrajectories,
                                     objects_sizes: np.array, ego_size: np.array):
        """
        Given M trajectories of ego vehicle of length T timestamps and M objects' predictions of length T timestamps
        each, this functions computes the longitudinal and lateral distances from ego's boundaries to the closest point
        in the objects.
        :param ego_ctrajectories: numpy array of M x CartesianExtendedTrajectory - of M ego's trajectories over time
        :param objects_ctrajectories: numpy array of N x CartesianExtendedTrajectory - of N objects' predictions over time
        :param objects_sizes: numpy array of shape [N, 2] - for each object in N objects - the length and width
        :param ego_size: 1D numpy array of ego's length and width
        :return: numpy array of shape [M, N, T, 2] for M ego's trajectories, N objects, T timestamps,
        distance in ego's [longitudinal, lateral] axes
        """
        objects_H = CartesianFrame.homo_tensor_2d(objects_ctrajectories[:, :, C_YAW],
                                                  objects_ctrajectories[:, :, [C_X, C_Y]])
        objects_H_inv = np.linalg.inv(objects_H)
        objects_H_inv_transposed_trimmed = objects_H_inv.transpose((0, 1, 3, 2))[..., :2]

        ego_points = ego_ctrajectories[:, :, [C_X, C_Y]]
        ego_points_ext = np.dstack((ego_points, np.ones(ego_points.shape[:2])))

        # Ego-center coordinates are projected onto the objects' reference frames [M, N, T, 2]
        # and difference in yaw is computed [M, N, T] with M ego-trajectories, N objects, T timestamps.
        ego_centers_in_objs_frame = np.einsum('mti, ntij -> mntj', ego_points_ext, objects_H_inv_transposed_trimmed)
        yaw_diffs = objects_ctrajectories[:, :, C_YAW] - ego_ctrajectories[:, np.newaxis, :, C_YAW]

        # Ego-center coordinates are mirrored onto the 1st quadrant.
        # if the initial quadrant was 2/4 - we need to fix the rotation angle
        quadrant_fix = np.sign(ego_centers_in_objs_frame).prod(axis=-1)
        fixed_yaw_diffs = yaw_diffs * quadrant_fix
        fixed_ego_centers = np.abs(ego_centers_in_objs_frame)

        # deduct objects' half-sizes on both dimensions (to reflect objects' boundaries and not center-point)
        translated_ego_centers = fixed_ego_centers - np.divide(objects_sizes[:, np.newaxis], 2.)


        # Now project the objects' center coordinate onto the new ego coordinate frames
        obj_centers_in_ego_new_frame = Costs._origin_of_inverse(fixed_yaw_diffs, translated_ego_centers)

        # deduct ego's half-sizes on both dimensions (to reflect ego's boundaries and not center-point)
        distances_from_ego_boundaries = np.abs(obj_centers_in_ego_new_frame) - np.divide(ego_size, 2.)

        return distances_from_ego_boundaries

    @staticmethod
    def _origin_of_inverse(rotation, translation):
        """
        computes the following in a more (memory) efficient way:
        # H = CartesianFrame.homo_tensor_2d(rotation, translation)
        # H_inv = np.linalg.inv(ego_H)
        # H_inv[..., :2, 2]
        """
        sin, cos = np.sin(rotation), np.cos(rotation)
        term = translation[..., 0]*sin - translation[..., 1]*cos
        return np.stack(((-translation[..., 0]+term*sin)/cos, term), axis=-1)


    @staticmethod
    def compute_deviation_costs(ftrajectories: FrenetTrajectories2D, params: TrajectoryCostParams):
        """
        Compute point-wise deviation costs from lane, shoulders and road together.
        :param ftrajectories: numpy tensor of trajectories in frenet-frame
        :param params: parameters for the cost function (from behavioral layer)
        :return: MxN matrix of deviation costs per point, where N is trajectories number, M is trajectory length.
        """
        deviations_costs = np.zeros((ftrajectories.shape[0], ftrajectories.shape[1]))

        # add to deviations_costs the costs of deviations from the left [lane, shoulder, road]
        for sig_cost in [params.left_lane_cost, params.left_shoulder_cost, params.left_road_cost]:
            left_offsets = ftrajectories[:, :, FS_DX] - sig_cost.offset
            deviations_costs += Math.clipped_sigmoid(left_offsets, sig_cost.w, sig_cost.k)

        # add to deviations_costs the costs of deviations from the right [lane, shoulder, road]
        for sig_cost in [params.right_lane_cost, params.right_shoulder_cost, params.right_road_cost]:
            right_offsets = np.negative(ftrajectories[:, :, FS_DX]) - sig_cost.offset
            deviations_costs += Math.clipped_sigmoid(right_offsets, sig_cost.w, sig_cost.k)
        return deviations_costs

    @staticmethod
    def compute_jerk_costs(ctrajectories: CartesianExtendedTrajectories, params: TrajectoryCostParams, dt: float) -> \
            np.array:
        """
        Compute point-wise jerk costs as weighted sum of longitudinal and lateral jerks
        :param ctrajectories: numpy tensor of trajectories in cartesian-frame
        :param params: parameters for the cost function (from behavioral layer)
        :param dt: time step
        :return: MxN matrix of jerk costs per point, where N is trajectories number, M is trajectory length.
        """
        lon_jerks, lat_jerks = Jerk.compute_jerks(ctrajectories, dt)
        jerk_costs = params.lon_jerk_cost * lon_jerks + params.lat_jerk_cost * lat_jerks
        return np.c_[np.zeros(jerk_costs.shape[0]), jerk_costs]


class Jerk:
    @staticmethod
    def compute_jerks(ctrajectories: CartesianExtendedTrajectories, dt: float):
        """
        Compute longitudinal and lateral jerks based on cartesian trajectories.
        :param ctrajectories: array[trajectories_num, timesteps_num, 6] of cartesian trajectories
        :param dt: time step for acceleration derivative by time
        :return: two ndarrays of size ctrajectories.shape[0]. Longitudinal and lateral jerks for all ctrajectories
        """
        # divide by dt^2 (squared a_dot) and multiply by dt (in the integral)
        lon_jerks = np.square(np.diff(ctrajectories[:, :, C_A], axis=1)) / dt
        lat_jerks = np.square(np.diff(ctrajectories[:, :, C_K] * np.square(ctrajectories[:, :, C_V]), axis=1)) / dt
        return lon_jerks, lat_jerks
<|MERGE_RESOLUTION|>--- conflicted
+++ resolved
@@ -11,14 +11,10 @@
     FrenetTrajectories2D, FS_DX
 from decision_making.src.planning.utils.math import Math
 from decision_making.src.prediction.ego_aware_prediction.ego_aware_predictor import EgoAwarePredictor
-<<<<<<< HEAD
 from decision_making.src.prediction.ego_aware_prediction.road_following_predictor import RoadFollowingPredictor
-from decision_making.src.prediction.predictor import Predictor
-from decision_making.src.state.state import State, NewDynamicObject
+from decision_making.src.prediction.ego_aware_prediction.ego_aware_predictor import EgoAwarePredictor
+from decision_making.src.state.state import State, DynamicObject
 from mapping.src.service.map_service import MapService
-=======
-from decision_making.src.state.state import State, DynamicObject
->>>>>>> be3ee2a9
 from mapping.src.transformations.geometry_utils import CartesianFrame
 
 
@@ -112,11 +108,7 @@
         return np.abs(np.einsum('ijk, jkl -> ijl', points_ext, self._H_inv)[:, :, :(C_Y+1)])
 
     @classmethod
-<<<<<<< HEAD
-    def from_object(cls, obj: NewDynamicObject, k: float, offset: CartesianPoint2D, time_samples: np.ndarray,
-=======
     def from_object(cls, state: State, obj: DynamicObject, k: float, offset: CartesianPoint2D, time_samples: np.ndarray,
->>>>>>> be3ee2a9
                     predictor: EgoAwarePredictor):
         """
         Additional constructor that takes a ObjectState from the State object and wraps it
@@ -129,12 +121,7 @@
         :return: new instance
         """
         # get predictions of the dynamic object in global coordinates
-<<<<<<< HEAD
-        predicted_objects = predictor._predict_object(obj, time_samples)
-        predictions = np.array([obj.cartesian_state for obj in predicted_objects])
-=======
         predictions = predictor.predict_objects(state, [obj.obj_id], time_samples, None)[obj.obj_id]
->>>>>>> be3ee2a9
         return cls(predictions, obj.size.length, obj.size.width, k, offset)
 
 
@@ -167,7 +154,7 @@
         return np.abs(np.einsum('ijk, kl -> ijl', points_ext, self._H_inv)[:, :, :(C_Y+1)])
 
     @classmethod
-    def from_object(cls, obj: NewDynamicObject, k: float, offset: CartesianPoint2D):
+    def from_object(cls, obj: DynamicObject, k: float, offset: CartesianPoint2D):
         """
         Additional constructor that takes a ObjectState from the State object and wraps it
         :param obj: ObjectState object from State object (in global coordinates)
@@ -213,13 +200,8 @@
         return np.dstack((obstacles_costs, deviations_costs, jerk_costs))
 
     @staticmethod
-<<<<<<< HEAD
     def old_compute_obstacle_costs(ctrajectories: CartesianExtendedTrajectories, state: State, params: TrajectoryCostParams,
-                               global_time_samples: np.ndarray, predictor: Predictor):
-=======
-    def compute_obstacle_costs(ctrajectories: CartesianExtendedTrajectories, state: State, params: TrajectoryCostParams,
-                               global_time_samples: np.ndarray, predictor: EgoAwarePredictor):
->>>>>>> be3ee2a9
+                                   global_time_samples: np.ndarray, predictor: EgoAwarePredictor):
         """
         :param ctrajectories: numpy tensor of trajectories in cartesian-frame
         :param state: the state object (that includes obstacles, etc.)
