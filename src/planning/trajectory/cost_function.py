import numpy as np

import rte.python.profiler as prof
from decision_making.src.global_constants import EXP_CLIP_TH, PLANNING_LOOKAHEAD_DIST, REFERENCE_ROUTE_LANE_ID
from decision_making.src.messages.trajectory_parameters import TrajectoryCostParams
from decision_making.src.planning.behavioral.data_objects import RelativeLane
from decision_making.src.planning.types import C_YAW, C_Y, C_X, C_A, C_K, C_V, CartesianExtendedTrajectories, \
    FrenetTrajectories2D, FS_DX
from decision_making.src.planning.utils.frenet_serret_frame import FrenetSerret2DFrame
from decision_making.src.planning.utils.generalized_frenet_serret_frame import GeneralizedFrenetSerretFrame
from decision_making.src.planning.utils.math import Math
from decision_making.src.prediction.ego_aware_prediction.road_following_predictor import RoadFollowingPredictor
from decision_making.src.prediction.ego_aware_prediction.ego_aware_predictor import EgoAwarePredictor
from decision_making.src.state.map_state import MapState
from decision_making.src.state.state import State
from decision_making.src.utils.map_utils import MapUtils
from mapping.src.transformations.geometry_utils import CartesianFrame


class TrajectoryPlannerCosts:

    @staticmethod
    def compute_pointwise_costs(ctrajectories: CartesianExtendedTrajectories, ftrajectories: FrenetTrajectories2D,
                                state: State, params: TrajectoryCostParams,
                                global_time_samples: np.ndarray, predictor: EgoAwarePredictor, dt: float,
                                reference_route: FrenetSerret2DFrame) -> \
            [np.ndarray, np.ndarray, np.ndarray]:
        """
        Compute obstacle, deviation and jerk costs for every trajectory point separately.
        It creates a costs tensor of size N x M x 3, where N is trajectories number, M is trajectory length.
        :param ctrajectories: numpy tensor of trajectories in cartesian-frame
        :param ftrajectories: numpy tensor of trajectories in frenet-frame
        :param state: the state object (that includes obstacles, etc.)
        :param params: parameters for the cost function (from behavioral layer)
        :param global_time_samples: [sec] time samples for prediction (global, not relative)
        :param predictor: predictor instance to use to compute future localizations for DyanmicObjects
        :param dt: time step of ctrajectories
        :return: point-wise cost components: obstacles_costs, deviations_costs, jerk_costs.
        The tensor shape: N x M x 3, where N is trajectories number, M is trajectory length.
        """
        ''' OBSTACLES (Sigmoid cost from bounding-box) '''
        obstacles_costs = TrajectoryPlannerCosts.compute_obstacle_costs(ctrajectories, state, params,
                                                                        global_time_samples, predictor,
                                                                        reference_route)

        ''' DEVIATIONS FROM LANE/SHOULDER/ROAD '''
        deviations_costs = TrajectoryPlannerCosts.compute_deviation_costs(ftrajectories, params)

        ''' JERK COST '''
        jerk_costs = TrajectoryPlannerCosts.compute_jerk_costs(ctrajectories, params, dt)

        return np.dstack((obstacles_costs, deviations_costs, jerk_costs))

    @staticmethod
    def compute_obstacle_costs(ctrajectories: CartesianExtendedTrajectories, state: State,
                               params: TrajectoryCostParams, global_time_samples: np.ndarray,
                               predictor: RoadFollowingPredictor, reference_route: FrenetSerret2DFrame):
        """
        :param ctrajectories: numpy tensor of trajectories in cartesian-frame
        :param state: the state object (that includes obstacles, etc.)
        :param params: parameters for the cost function (from behavioral layer)
        :param global_time_samples: [sec] time samples for prediction (global, not relative)
        :param predictor: predictor instance to use to compute future localizations for DyanmicObjects
        :return: MxN matrix of obstacle costs per point, where N is trajectories number, M is trajectory length
        """
        # Filter close objects
        close_objects = [obs for obs in state.dynamic_objects
                   if np.linalg.norm([obs.x - state.ego_state.x, obs.y - state.ego_state.y]) < PLANNING_LOOKAHEAD_DIST]

        with prof.time_range('new_compute_obstacle_costs{objects: %d, ctraj_shape: %s}' % (len(close_objects), ctrajectories.shape)):
            if len(close_objects) == 0:
                return np.zeros((ctrajectories.shape[0], ctrajectories.shape[1]))

            # calculate objects' map_state
<<<<<<< HEAD
            for obj in close_objects:
                obj._cached_map_state = MapState(lane_fstate=reference_route.cstate_to_fstate(obj.cartesian_state),
                                                 lane_id=REFERENCE_ROUTE_LANE_ID)
            objects_relative_fstates = np.array([obj.map_state.lane_fstate for obj in close_objects
                                                 if obj.map_state.lane_fstate is not None])
=======
            # TODO: consider using map_state_on_host_lane
            objects_relative_fstates = np.array([reference_route.cstate_to_fstate(obj.cartesian_state)
                                                 for obj in close_objects if obj.cartesian_state is not None])
>>>>>>> 036f3266

            # Predict objects' future movement, then project predicted objects' states to Cartesian frame
            # TODO: this assumes predictor works with frenet frames relative to ego-lane - figure out if this is how we want to do it in the future.
            objects_predicted_ftrajectories = predictor.predict_frenet_states(
                objects_relative_fstates, global_time_samples - state.ego_state.timestamp_in_sec)
            objects_predicted_ctrajectories = reference_route.ftrajectories_to_ctrajectories(objects_predicted_ftrajectories)

            objects_sizes = np.array([[obs.size.length, obs.size.width] for obs in close_objects])
            ego_size = np.array([state.ego_state.size.length, state.ego_state.size.width])

            # Compute the distance to the closest point in every object to ego's boundaries (on the length and width axes)
            distances = TrajectoryPlannerCosts.compute_distances_to_objects(
                ctrajectories, objects_predicted_ctrajectories, objects_sizes, ego_size)

            # compute a flipped-sigmoid for distances in each dimension [x, y] of each point (in each trajectory)
            k = np.array([params.obstacle_cost_x.k, params.obstacle_cost_y.k])
            offset = np.array([params.obstacle_cost_x.offset, params.obstacle_cost_y.offset])
            points_offset = distances - offset
            per_dimension_cost = np.divide(1.0, (1.0+np.exp(np.minimum(np.multiply(k, points_offset), EXP_CLIP_TH))))

            # multiply dimensional flipped-logistic costs, so that big values are where the two dimensions have
            # negative distance, i.e. collision
            per_point_cost = per_dimension_cost.prod(axis=-1)

            per_trajectory_point_cost = params.obstacle_cost_x.w * np.sum(per_point_cost, axis=1)

            return per_trajectory_point_cost

    @staticmethod
    @prof.ProfileFunction()
    def compute_distances_to_objects(ego_ctrajectories: CartesianExtendedTrajectories,
                                     objects_ctrajectories: CartesianExtendedTrajectories,
                                     objects_sizes: np.array, ego_size: np.array):
        """
        Given M trajectories of ego vehicle of length T timestamps and M objects' predictions of length T timestamps
        each, this functions computes the longitudinal and lateral distances from ego's boundaries to the closest point
        in the objects.
        :param ego_ctrajectories: numpy array of M x CartesianExtendedTrajectory - of M ego's trajectories over time
        :param objects_ctrajectories: numpy array of N x CartesianExtendedTrajectory - of N objects' predictions over time
        :param objects_sizes: numpy array of shape [N, 2] - for each object in N objects - the length and width
        :param ego_size: 1D numpy array of ego's length and width
        :return: numpy array of shape [M, N, T, 2] for M ego's trajectories, N objects, T timestamps,
        distance in ego's [longitudinal, lateral] axes
        """
        objects_H = CartesianFrame.homo_tensor_2d(objects_ctrajectories[:, :, C_YAW],
                                                  objects_ctrajectories[:, :, [C_X, C_Y]])
        objects_H_inv = np.linalg.inv(objects_H)
        objects_H_inv_transposed_trimmed = objects_H_inv[..., :2, :]

        ego_points = ego_ctrajectories[:, :, [C_X, C_Y]]
        ego_points_ext = np.dstack((ego_points, np.ones(ego_points.shape[:2])))

        # Ego-center coordinates are projected onto the objects' reference frames [M, N, T, 2]
        # with M ego-trajectories, N objects, T timestamps.
        ego_centers_in_objs_frame = np.einsum('mti, ntji -> mntj', ego_points_ext, objects_H_inv_transposed_trimmed)

        # deduct ego and objects' half-sizes on both dimensions (to reflect objects' boundaries and not center-point)
        distances_from_ego_boundaries = np.abs(ego_centers_in_objs_frame) - 0.5 * (objects_sizes[:, np.newaxis] + ego_size)

        return distances_from_ego_boundaries

    @staticmethod
    def compute_deviation_costs(ftrajectories: FrenetTrajectories2D, params: TrajectoryCostParams):
        """
        Compute point-wise deviation costs from lane, shoulders and road together.
        :param ftrajectories: numpy tensor of trajectories in frenet-frame
        :param params: parameters for the cost function (from behavioral layer)
        :return: MxN matrix of deviation costs per point, where N is trajectories number, M is trajectory length.
        """
        deviations_costs = np.zeros((ftrajectories.shape[0], ftrajectories.shape[1]))

        # add to deviations_costs the costs of deviations from the left [lane, shoulder, road]
        for sig_cost in [params.left_lane_cost, params.left_shoulder_cost, params.left_road_cost]:
            left_offsets = ftrajectories[:, :, FS_DX] - sig_cost.offset
            deviations_costs += Math.clipped_sigmoid(left_offsets, sig_cost.w, sig_cost.k)

        # add to deviations_costs the costs of deviations from the right [lane, shoulder, road]
        for sig_cost in [params.right_lane_cost, params.right_shoulder_cost, params.right_road_cost]:
            right_offsets = np.negative(ftrajectories[:, :, FS_DX]) - sig_cost.offset
            deviations_costs += Math.clipped_sigmoid(right_offsets, sig_cost.w, sig_cost.k)
        return deviations_costs

    @staticmethod
    def compute_jerk_costs(ctrajectories: CartesianExtendedTrajectories, params: TrajectoryCostParams, dt: float) -> \
            np.array:
        """
        Compute point-wise jerk costs as weighted sum of longitudinal and lateral jerks
        :param ctrajectories: numpy tensor of trajectories in cartesian-frame
        :param params: parameters for the cost function (from behavioral layer)
        :param dt: time step
        :return: MxN matrix of jerk costs per point, where N is trajectories number, M is trajectory length.
        """
        lon_jerks, lat_jerks = Jerk.compute_jerks(ctrajectories, dt)
        jerk_costs = params.lon_jerk_cost * lon_jerks + params.lat_jerk_cost * lat_jerks
        return np.c_[np.zeros(jerk_costs.shape[0]), jerk_costs]


class Jerk:
    @staticmethod
    def compute_jerks(ctrajectories: CartesianExtendedTrajectories, dt: float):
        """
        Compute longitudinal and lateral jerks based on cartesian trajectories.
        :param ctrajectories: array[trajectories_num, timesteps_num, 6] of cartesian trajectories
        :param dt: time step for acceleration derivative by time
        :return: two ndarrays of size ctrajectories.shape[0]. Longitudinal and lateral jerks for all ctrajectories
        """
        # divide by dt^2 (squared a_dot) and multiply by dt (in the integral)
        lon_jerks = np.square(np.diff(ctrajectories[:, :, C_A], axis=1)) / dt
        lat_jerks = np.square(np.diff(ctrajectories[:, :, C_K] * np.square(ctrajectories[:, :, C_V]), axis=1)) / dt
        return lon_jerks, lat_jerks<|MERGE_RESOLUTION|>--- conflicted
+++ resolved
@@ -72,17 +72,9 @@
                 return np.zeros((ctrajectories.shape[0], ctrajectories.shape[1]))
 
             # calculate objects' map_state
-<<<<<<< HEAD
-            for obj in close_objects:
-                obj._cached_map_state = MapState(lane_fstate=reference_route.cstate_to_fstate(obj.cartesian_state),
-                                                 lane_id=REFERENCE_ROUTE_LANE_ID)
-            objects_relative_fstates = np.array([obj.map_state.lane_fstate for obj in close_objects
-                                                 if obj.map_state.lane_fstate is not None])
-=======
             # TODO: consider using map_state_on_host_lane
             objects_relative_fstates = np.array([reference_route.cstate_to_fstate(obj.cartesian_state)
                                                  for obj in close_objects if obj.cartesian_state is not None])
->>>>>>> 036f3266
 
             # Predict objects' future movement, then project predicted objects' states to Cartesian frame
             # TODO: this assumes predictor works with frenet frames relative to ego-lane - figure out if this is how we want to do it in the future.
