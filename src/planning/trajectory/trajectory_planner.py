--- conflicted
+++ resolved
@@ -19,19 +19,11 @@
 
     @abstractmethod
     @raises(NoValidTrajectoriesFound)
-<<<<<<< HEAD
-    def plan(self, state: State, reference_route: np.ndarray, goal: np.ndarray, global_goal_time: float,
-             cost_params: TrajectoryCostParams) -> Tuple[np.ndarray, float, TrajectoryVisualizationMsg]:
-        """
-        Plans a trajectory according to the specifications in the arguments
-        :param global_goal_time: defines the global time in [sec] of the goal. Enables the target state and time
-=======
     def plan(self, state: State, reference_route: CartesianPath, goal: CartesianState, goal_time: float,
              cost_params: TrajectoryCostParams) -> Tuple[CartesianTrajectory, float, TrajectoryVisualizationMsg]:
         """
         Plans a trajectory according to the specifications in the arguments
         :param goal_time: defines the global time in [sec] of the goal. Enables the target state and time
->>>>>>> 639eb708
             to be determined in the behavioral planner, so that any re-planning iteration is consistent in the TP.
         :param state: environment & ego state object
         :param reference_route: a reference route (often the center of lane).
