--- conflicted
+++ resolved
@@ -1,11 +1,8 @@
+import numpy as np
 from logging import Logger
 from typing import Tuple
-<<<<<<< HEAD
 import rte.python.profiler as prof
 import copy
-=======
-import numpy as np
->>>>>>> 3146aac5
 
 from decision_making.src.exceptions import NoValidTrajectoriesFound, CouldNotGenerateTrajectories, \
     NoSafeTrajectoriesFound
@@ -129,7 +126,6 @@
         refiltered_indices = frenet_filtered_indices[cartesian_refiltered_indices]
         ctrajectories_filtered = ctrajectories[cartesian_refiltered_indices]
         ftrajectories_refiltered = ftrajectories[frenet_filtered_indices][cartesian_refiltered_indices]
-
 
         self._logger.debug(LOG_MSG_TRAJECTORY_PLANNER_NUM_TRAJECTORIES, len(ctrajectories_filtered))
 
@@ -205,7 +201,6 @@
             poly_d_coefs=poly_coefs[refiltered_indices_safe[sorted_filtered_idxs[0]]][6:]
         )
 
-
         return samplable_trajectory, \
                ctrajectories_filtered_safe[sorted_filtered_idxs, :, :(C_V + 1)], \
                filtered_trajectory_costs[sorted_filtered_idxs]
