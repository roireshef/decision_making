import numpy as np
import rte.python.profiler as prof
from decision_making.src.exceptions import CartesianLimitsViolated, FrenetLimitsViolated
from decision_making.src.global_constants import WERLING_TIME_RESOLUTION, SX_STEPS, SV_OFFSET_MIN, SV_OFFSET_MAX, \
    SV_STEPS, DX_OFFSET_MIN, DX_OFFSET_MAX, DX_STEPS, SX_OFFSET_MIN, SX_OFFSET_MAX, \
    TD_STEPS, LAT_ACC_LIMITS, TD_MIN_DT, LOG_MSG_TRAJECTORY_PLANNER_NUM_TRAJECTORIES, EPS, VELOCITY_LIMITS
from decision_making.src.messages.trajectory_parameters import TrajectoryCostParams
from decision_making.src.planning.trajectory.cost_function import TrajectoryPlannerCosts
from decision_making.src.planning.trajectory.fixed_trajectory_planner import FixedSamplableTrajectory
from decision_making.src.planning.trajectory.frenet_constraints import FrenetConstraints
from decision_making.src.planning.trajectory.samplable_werling_trajectory import SamplableWerlingTrajectory
from decision_making.src.planning.trajectory.trajectory_planner import TrajectoryPlanner, SamplableTrajectory
from decision_making.src.planning.trajectory.werling_utils import WerlingUtils
from decision_making.src.planning.types import FP_SX, FP_DX, C_V, FS_SV, \
    FS_SA, FS_SX, FS_DX, LIMIT_MIN, LIMIT_MAX, CartesianTrajectories, FS_DV, FS_DA, CartesianExtendedState, \
    FrenetState2D, C_A, C_K, D5, Limits
from decision_making.src.planning.types import FrenetTrajectories2D, CartesianExtendedTrajectories
from decision_making.src.planning.utils.frenet_serret_frame import FrenetSerret2DFrame
from decision_making.src.planning.utils.kinematics_utils import KinematicUtils
from decision_making.src.planning.utils.math_utils import Math
from decision_making.src.planning.utils.numpy_utils import NumpyUtils
from decision_making.src.planning.utils.optimal_control.poly1d import QuinticPoly1D, Poly1D
from decision_making.src.prediction.ego_aware_prediction.ego_aware_predictor import EgoAwarePredictor
from decision_making.src.state.state import State
from logging import Logger
from typing import Tuple


class WerlingPlanner(TrajectoryPlanner):
    def __init__(self, logger: Logger, predictor: EgoAwarePredictor, dt=WERLING_TIME_RESOLUTION):
        super().__init__(logger, predictor)
        self._dt = dt

    @property
    def dt(self):
        return self._dt

    @prof.ProfileFunction()
    def plan(self, state: State, reference_route: FrenetSerret2DFrame, goal: CartesianExtendedState,
             time_horizon: float, minimal_required_horizon: float,
             bp_time: int, cost_params: TrajectoryCostParams) -> Tuple[
                SamplableTrajectory, CartesianTrajectories, np.ndarray]:
        """ see base class """

        # The reference_route, the goal, ego and the dynamic objects are given in the global coordinate-frame.
        # The vehicle doesn't need to lay parallel to the road.

        ego_frenet_state: FrenetState2D = reference_route.cstate_to_fstate(state.ego_state.cartesian_state)

        # define constraints for the initial state
        fconstraints_t0 = FrenetConstraints.from_state(ego_frenet_state)

        # define constraints for the terminal (goal) state
        goal_frenet_state: FrenetState2D = reference_route.cstate_to_fstate(goal)

        if ego_frenet_state[FS_SX] > goal_frenet_state[FS_SX]:
            self._logger.warning('Goal longitudinal %s is behind ego longitudinal %s', goal_frenet_state[FS_SX],
                                 ego_frenet_state[FS_SX])

        sx_range = np.linspace(np.max((SX_OFFSET_MIN + goal_frenet_state[FS_SX],
                                       (goal_frenet_state[FS_SX] + ego_frenet_state[FS_SX]) / 2)),
                               np.min((SX_OFFSET_MAX + goal_frenet_state[FS_SX], reference_route.s_max)),
                               SX_STEPS)

        sv_range = np.linspace(
            np.max((SV_OFFSET_MIN + goal_frenet_state[FS_SV], cost_params.velocity_limits[LIMIT_MIN])),
            np.min((SV_OFFSET_MAX + goal_frenet_state[FS_SV], cost_params.velocity_limits[LIMIT_MAX])),
            SV_STEPS)

        dx_range = np.linspace(DX_OFFSET_MIN + goal_frenet_state[FS_DX],
                               DX_OFFSET_MAX + goal_frenet_state[FS_DX],
                               DX_STEPS)

        fconstraints_tT = FrenetConstraints(sx=sx_range, sv=sv_range, sa=goal_frenet_state[FS_SA],
                                            dx=dx_range, dv=goal_frenet_state[FS_DV], da=goal_frenet_state[FS_DA])

        T_s = max(time_horizon, 0)
        planning_horizon = max(minimal_required_horizon, T_s)

        is_target_ahead = T_s > 0 and goal_frenet_state[FS_SX] > ego_frenet_state[FS_SX]

        assert planning_horizon >= self.dt + EPS, 'planning_horizon (=%f) is too short and is less than one trajectory' \
                                                  ' timestamp (=%f)' % (planning_horizon, self.dt)

        # Lateral planning horizon(Td) lower bound, now approximated from x=a*t^2
        lower_bound_T_d = self._low_bound_lat_horizon(fconstraints_t0, fconstraints_tT, T_s, self.dt)

        # create a grid on T_d (lateral movement time-grid)
        T_d_grid = WerlingPlanner._create_lat_horizon_grid(T_s, lower_bound_T_d)

        self._logger.debug("Lateral horizon grid considered is: {}".format(str(T_d_grid)))

        self._logger.debug(
            'WerlingPlanner is planning from %s (frenet) to %s (frenet) in %s seconds and extrapolating to %s seconds',
            NumpyUtils.str_log(ego_frenet_state), NumpyUtils.str_log(goal_frenet_state),
            T_s, planning_horizon)

        if is_target_ahead:

            # solve problem in frenet-frame
            deviated_ftrajectories, poly_coefs, T_d_vals = WerlingPlanner._solve_optimization(fconstraints_t0,
                                                                                              fconstraints_tT,
                                                                                              T_s, T_d_grid, self.dt)

            ftrajectories = WerlingPlanner._correct_velocity_values(deviated_ftrajectories)

            terminal_d = np.repeat(fconstraints_tT.get_grid_d(), len(T_d_grid), axis=0)
            terminal_s = fconstraints_tT.get_grid_s()
            terminal_states = NumpyUtils.cartesian_product_matrix_rows(terminal_s, terminal_d)

            if planning_horizon > T_s:
                time_samples = np.arange(Math.ceil_to_step(T_s, self.dt) - T_s, planning_horizon - T_s + EPS, self.dt)
                extrapolated_fstates_s = self.predictor.predict_2d_frenet_states(terminal_states, time_samples)
                ftrajectories = np.hstack((ftrajectories, extrapolated_fstates_s))

            # TODO: those test do not test the padding at the end of trajectory.
            lat_frenet_filter_results = KinematicUtils.filter_by_lateral_frenet_limits(poly_coefs[:, D5:], T_d_vals,
                                                                                       cost_params.lat_acceleration_limits)
            lat_frenet_filtered_indices = np.argwhere(lat_frenet_filter_results).flatten()

            # TODO: those test do not test the padding at the end of trajectory.
            lon_frenet_filter_results = KinematicUtils.filter_by_longitudinal_frenet_limits(
                poly_coefs[:, :D5], np.full(len(poly_coefs),T_s), cost_params.lon_acceleration_limits,
                cost_params.velocity_limits, reference_route.s_limits)
            lon_frenet_filtered_indices = np.argwhere(lon_frenet_filter_results).flatten()
        else:
            # Goal is behind us
            time_samples = np.arange(0, planning_horizon + EPS, self.dt)
            # Create only one trajectory which is actually a constant-velocity predictor of current state
            ftrajectories = self.predictor.predict_2d_frenet_states(np.array([ego_frenet_state]), time_samples)[0][
                np.newaxis, ...]
            # here we just take the current state and extrapolate it linearly in time with constant velocity,
            # meaning no lateral motion is carried out.
            T_d_vals = np.array([0])
            lat_frenet_filtered_indices = np.array([0])
            lon_frenet_filtered_indices = np.array([0])

        frenet_filtered_indices = np.intersect1d(lat_frenet_filtered_indices, lon_frenet_filtered_indices)

        # project trajectories from frenet-frame to vehicle's cartesian frame
        ctrajectories: CartesianExtendedTrajectories = reference_route.ftrajectories_to_ctrajectories(
            ftrajectories[frenet_filtered_indices])

        # filter resulting trajectories by velocity and accelerations limits - this is now done in Cartesian frame
        # which takes into account the curvature of the road applied to trajectories planned in the Frenet frame
        cartesian_filter_results = KinematicUtils.filter_by_cartesian_limits(ctrajectories, cost_params.velocity_limits,
                                                                             cost_params.lon_acceleration_limits,
                                                                             cost_params.lat_acceleration_limits)
        cartesian_refiltered_indices = np.argwhere(cartesian_filter_results).flatten()

        refiltered_indices = frenet_filtered_indices[cartesian_refiltered_indices]
        ctrajectories_filtered = ctrajectories[cartesian_refiltered_indices]
        ftrajectories_refiltered = ftrajectories[frenet_filtered_indices][cartesian_refiltered_indices]

        self._logger.debug(LOG_MSG_TRAJECTORY_PLANNER_NUM_TRAJECTORIES, len(ctrajectories_filtered))

        if len(ctrajectories) == 0:
            raise FrenetLimitsViolated("No valid trajectories. "
                                       "timestamp_in_sec: %f, "
                                       "time horizon: %f, "
                                       "extrapolated time horizon: %f, "
                                       "Highest min frenet velocity: %s, "
                                       "goal: %s, "
                                       "state: %s. Longitudes range: [%s, %s] (limits: %s)"
                                       "number of trajectories passed according to Frenet limits: %s/%s;" %
                                       (state.ego_state.timestamp_in_sec, T_s, planning_horizon,
                                        np.max(np.min(ftrajectories[:, :, FS_SV], axis=1)),
                                        NumpyUtils.str_log(goal), str(state).replace('\n', ''),
                                        np.min(ftrajectories[:, :, FS_SX]), np.max(ftrajectories[:, :, FS_SX]),
                                        reference_route.s_limits,
                                        len(frenet_filtered_indices), len(ftrajectories)))
        elif len(ctrajectories_filtered) == 0:
            lat_acc = ctrajectories[:, :, C_V] ** 2 * ctrajectories[:, :, C_K]
            lat_acc[ctrajectories[:, :, C_V] == 0] = 0
            raise CartesianLimitsViolated("No valid trajectories. "
                                          "timestamp_in_sec: %f, time horizon: %f, "
                                          "extrapolated time horizon: %f. goal: %s, state: %s.\n"
                                          "[highest minimal velocity, lowest maximal velocity] [%s, %s] (limits: %s); "
                                          "[highest minimal lon_acc, lowest maximal lon_acc] [%s, %s] (limits: %s); "
                                          "planned lat. accelerations range [%s, %s] (limits: %s); "
                                          "number of trajectories passed according to Frenet limits: %s/%s;"
                                          "number of trajectories passed according to Cartesian limits: %s/%s;"
                                          "number of trajectories passed according to all limits: %s/%s;\n"
                                          "goal_frenet = %s; distance from ego to goal = %f, time*approx_velocity = %f" %
                                          (state.ego_state.timestamp_in_sec, T_s, planning_horizon,
                                           NumpyUtils.str_log(goal), str(state).replace('\n', ''),
                                           np.max(np.min(ctrajectories[:, :, C_V], axis=1)),
                                           np.min(np.max(ctrajectories[:, :, C_V], axis=1)),
                                           NumpyUtils.str_log(cost_params.velocity_limits),
                                           np.max(np.min(ctrajectories[:, :, C_A], axis=1)),
                                           np.min(np.max(ctrajectories[:, :, C_A], axis=1)),
                                           NumpyUtils.str_log(cost_params.lon_acceleration_limits),
                                           np.min(lat_acc), np.max(lat_acc),
                                           NumpyUtils.str_log(cost_params.lat_acceleration_limits),
                                           len(frenet_filtered_indices), len(ftrajectories),
                                           len(cartesian_refiltered_indices), len(ctrajectories),
                                           len(refiltered_indices), len(ftrajectories),
                                           goal_frenet_state, goal_frenet_state[FS_SX] - ego_frenet_state[FS_SX],
                                           planning_horizon * (
                                                   ego_frenet_state[FS_SV] + goal_frenet_state[FS_SV]) * 0.5))

        # planning is done on the time dimension relative to an anchor (currently the timestamp of the ego vehicle)
        # so time points are from t0 = 0 until some T (lon_plan_horizon)
        total_planning_time_points = np.arange(0, planning_horizon + EPS, self.dt)

        # compute trajectory costs at sampled times
        global_time_samples = total_planning_time_points + state.ego_state.timestamp_in_sec
        filtered_trajectory_costs = \
            self._compute_cost(ctrajectories_filtered, ftrajectories_refiltered, state, goal_frenet_state, cost_params,
                               global_time_samples, self._predictor, self.dt, reference_route)

        sorted_filtered_idxs = filtered_trajectory_costs.argsort()

        if is_target_ahead:

            samplable_trajectory = SamplableWerlingTrajectory(
                timestamp_in_sec=state.ego_state.timestamp_in_sec,
                T_s=T_s,
                T_d=T_d_vals[refiltered_indices[sorted_filtered_idxs[0]]],
                frenet_frame=reference_route,
                poly_s_coefs=poly_coefs[refiltered_indices[sorted_filtered_idxs[0]]][:6],
                poly_d_coefs=poly_coefs[refiltered_indices[sorted_filtered_idxs[0]]][6:],
                total_time=planning_horizon
            )

        else:

            samplable_trajectory = FixedSamplableTrajectory(ctrajectories[0], state.ego_state.timestamp_in_sec,
                                                            planning_horizon)

        self._logger.debug("Chosen trajectory planned with lateral horizon : {}".format(
            T_d_vals[refiltered_indices[sorted_filtered_idxs[0]]]))

        return samplable_trajectory, \
               ctrajectories_filtered[sorted_filtered_idxs, :, :(C_V + 1)], \
               filtered_trajectory_costs[sorted_filtered_idxs]

    @staticmethod
    def _correct_velocity_values(ftrajectories: FrenetTrajectories2D) -> \
            FrenetTrajectories2D:
        """
        Velocity values of werling trajectories can be received with minor numerical deviations.
        This method verifies that if such deviations exist, they are indeed minor, and corrects them
        to the right accurate values.
        :param ftrajectories: trajectories in frenet frame
        :return:Corrected trajectories in frenet frame
        """
        traj_velocities = ftrajectories[:, :, FS_SV]
        is_velocities_close_to_zero = np.isclose(traj_velocities, 0.0, atol=1e-5, rtol=0)
        ftrajectories[is_velocities_close_to_zero, FS_SV] = 0.0

        return ftrajectories

    @staticmethod
<<<<<<< HEAD
=======
    def _filter_by_cartesian_limits(ctrajectories: CartesianExtendedTrajectories,
                                    cost_params: TrajectoryCostParams) -> np.ndarray:
        """
        Given a set of trajectories in Cartesian coordinate-frame, it validates them against the following limits:
        longitudinal velocity, longitudinal acceleration, lateral acceleration (via curvature and lon. velocity)
        :param ctrajectories: CartesianExtendedTrajectories object of trajectories to validate
        :param cost_params: TrajectoryCostParams object that holds desired limits (for validation)
        :return: Indices along the 1st dimension in <ctrajectories> (trajectory index) for valid trajectories
        """
        lon_acceleration = ctrajectories[:, :, C_A]
        lat_acceleration = ctrajectories[:, :, C_V] ** 2 * ctrajectories[:, :, C_K]
        lon_velocity = ctrajectories[:, :, C_V]

        conforms = np.all(
            NumpyUtils.is_in_limits(lon_velocity, cost_params.velocity_limits) &
            NumpyUtils.is_in_limits(lon_acceleration, cost_params.lon_acceleration_limits) &
            NumpyUtils.is_in_limits(lat_acceleration, cost_params.lat_acceleration_limits), axis=1)

        return np.argwhere(conforms).flatten()

    @staticmethod
    def _filter_by_longitudinal_frenet_limits(ftrajectories: FrenetTrajectories2D,
                                              reference_route_limits: Limits) -> np.ndarray:
        """
        Given a set of trajectories in Frenet coordinate-frame, it validates them against the following limits:
        (longitudinal progress on the frenet frame curve, positive longitudinal velocity)
        :param ftrajectories: FrenetTrajectories2D object of trajectories to validate
        :param reference_route_limits: the minimal and maximal progress (s value) on the reference route used
        in the frenet frame used for planning
        :return: Indices along the 1st dimension in <ctrajectories> (trajectory index) for valid trajectories
        """
        # validate the progress on the reference-route curve doesn't extrapolate, and that velocity is non-negative
        conforms = np.all(
            NumpyUtils.is_in_limits(ftrajectories[:, :, FS_SX], reference_route_limits) &
            np.greater_equal(ftrajectories[:, :, FS_SV], VELOCITY_LIMITS[LIMIT_MIN]), axis=1)

        return np.argwhere(conforms).flatten()

    @staticmethod
    def _filter_by_lateral_frenet_limits(poly_coefs_d: np.ndarray, T_d_vals: np.ndarray,
                                         cost_params: TrajectoryCostParams) -> np.ndarray:
        """
        Given a set of trajectories in Frenet coordinate-frame, it validates that the acceleration of the lateral
        polynomial used in planning is in the allowed limits.
        :param poly_coefs_d: 2D numpy array of each row has 6 poly coefficients of lateral polynomial
        :param T_d_vals: 1D numpy array with lateral planning-horizons (correspond to each trajectory)
        :param cost_params: TrajectoryCostParams object that holds desired limits (for validation)
        :return: Indices along the 1st dimension in <ctrajectories> (trajectory index) for valid trajectories
        """
        # here we validate feasible lateral acceleration *directly from the lateral polynomial* because our
        # discretization of the trajectory (via sampling with constant self.dt) can overlook cases where there is a high
        # lateral acceleration between two adjacent sampled points (critical in the lateral case because we allow
        # shorter lateral maneuvers
        frenet_lateral_movement_is_feasible = \
            QuinticPoly1D.are_accelerations_in_limits(poly_coefs_d, T_d_vals, cost_params.lat_acceleration_limits)

        return np.argwhere(frenet_lateral_movement_is_feasible).flatten()

    @staticmethod
>>>>>>> aca386f4
    def _compute_cost(ctrajectories: CartesianExtendedTrajectories, ftrajectories: FrenetTrajectories2D, state: State,
                      goal_in_frenet: FrenetState2D, params: TrajectoryCostParams, global_time_samples: np.ndarray,
                      predictor: EgoAwarePredictor, dt: float, reference_route: FrenetSerret2DFrame) -> np.ndarray:
        """
        Takes trajectories (in both frenet-frame repr. and cartesian-frame repr.) and computes a cost for each one
        :param ctrajectories: numpy tensor of trajectories in cartesian-frame
        :param ftrajectories: numpy tensor of trajectories in frenet-frame
        :param state: the state object (that includes obstacles, etc.)
        :param goal_in_frenet: A 1D numpy array of the desired ego-state to plan towards, represented in current
                global-coordinate-frame (see EGO_* in planning.utils.types.py for the fields)
        :param params: parameters for the cost function (from behavioral layer)
        :param global_time_samples: [sec] time samples for prediction (global, not relative)
        :param predictor: predictor instance to use to compute future localizations for DynamicObjects
        :param dt: time step of ctrajectories
        :return: numpy array (1D) of the total cost per trajectory (in ctrajectories and ftrajectories)
        """
        ''' deviation from goal cost '''
        last_fpoints = ftrajectories[:, -1, :]
        trajectory_end_goal_diff = np.array([last_fpoints[:, FS_SX] - goal_in_frenet[FS_SX],
                                             last_fpoints[:, FS_DX] - goal_in_frenet[FS_DX]])
        trajectory_end_goal_dist = np.sqrt(trajectory_end_goal_diff[0] ** 2 +
                                           (params.dist_from_goal_lat_factor * trajectory_end_goal_diff[1]) ** 2)
        dist_from_goal_costs = Math.clipped_sigmoid(trajectory_end_goal_dist - params.dist_from_goal_cost.offset,
                                                    params.dist_from_goal_cost.w, params.dist_from_goal_cost.k)

        ''' point-wise costs: obstacles, deviations, jerk '''
        pointwise_costs = TrajectoryPlannerCosts.compute_pointwise_costs(ctrajectories, ftrajectories, state, params,
                                                                         global_time_samples, predictor, dt,
                                                                         reference_route)

        return np.sum(pointwise_costs, axis=(1, 2)) + dist_from_goal_costs

    # TODO: determine tighter lower bound according to physical constraints and ego control limitations
    def _low_bound_lat_horizon(self, fconstraints_t0: FrenetConstraints, fconstraints_tT: FrenetConstraints,
                               T_s: float, dt: float) -> float:
        """
        Calculates the lower bound for the lateral time horizon based on the physical constraints.
        :param fconstraints_t0: a set of constraints over the initial state
        :param fconstraints_tT: a set of constraints over the terminal state
        :param T_s: longitudinal action time horizon
        :param dt: [sec] basic time unit from constructor
        :return: Low bound for lateral time horizon.
        """
        min_lat_movement = np.min(np.abs(fconstraints_tT.get_grid_d()[:, 0] - fconstraints_t0.get_grid_d()[0, 0]))
        low_bound_lat_plan_horizon = max(np.sqrt((2 * min_lat_movement) / LAT_ACC_LIMITS[LIMIT_MAX]), dt)
        return min(max(low_bound_lat_plan_horizon, TD_MIN_DT * self.dt), T_s)

    @staticmethod
    def _create_lat_horizon_grid(T_s: float, T_d_low_bound: float) -> np.ndarray:
        """
        Receives the lower bound of the lateral time horizon T_d_low_bound and the longitudinal time horizon T_s
        and returns a grid of possible lateral planning time values.
        :param T_s: longitudinal trajectory duration (sec.), relative to ego.
        :param T_d_low_bound: lower bound on lateral trajectory duration (sec.), relative to ego. Higher bound is Ts.
        :return: numpy array (1D) of the possible lateral planning horizons
        """
        return np.flip(np.linspace(T_s, T_d_low_bound, TD_STEPS), axis=0)

    @staticmethod
    def _solve_1d_poly(constraints: np.ndarray, T: float, poly_impl: Poly1D) -> np.ndarray:
        """
        Solves the two-point boundary value problem, given a set of constraints over the initial and terminal states.
        :param constraints: 3D numpy array of a set of constraints over the initial and terminal states
        :param T: longitudinal/lateral trajectory duration (sec.), relative to ego. T has to be a multiple of WerlingPlanner.dt
        :param poly_impl: OptimalControlUtils 1d polynomial implementation class
        :return: a poly-coefficients-matrix of rows in the form [c0_s, c1_s, ... c5_s] or [c0_d, ..., c5_d]
        """
        A = poly_impl.time_constraints_matrix(T)
        A_inv = np.linalg.inv(A)
        poly_coefs = poly_impl.solve(A_inv, constraints)
        return poly_coefs

    @staticmethod
    def _solve_optimization(fconst_0: FrenetConstraints, fconst_t: FrenetConstraints, T_s: float, T_d_vals: np.ndarray,
                            dt: float) -> Tuple[FrenetTrajectories2D, np.ndarray, np.ndarray]:
        """
        Solves the two-point boundary value problem, given a set of constraints over the initial state
        and a set of constraints over the terminal state. The solution is a cartesian product of the solutions returned
        from solving two 1D problems (one for each Frenet dimension). The solutions for the latitudinal direction are
        aggregated along different Td possible values.When Td happens to be lower than Ts, we expand the latitudinal
        solution: the last position stays the same while the velocity and acceleration are set to zero.
        :param fconst_0: a set of constraints over the initial state
        :param fconst_t: a set of constraints over the terminal state
        :param T_s: longitudinal trajectory duration (sec.), relative to ego. Ts has to be a multiple of dt.
        :param T_d_vals: lateral trajectory possible durations (sec.), relative to ego. Higher bound is Ts.
        :param dt: [sec] basic time unit from constructor.
        :return: a tuple: (points-matrix of rows in the form [sx, sv, sa, dx, dv, da],
        poly-coefficients-matrix of rows in the form [c0_s, c1_s, ... c5_s, c0_d, ..., c5_d],
        array of the Td values associated with the polynomials)
        """
        time_samples_s = np.arange(0, T_s + EPS, dt)

        # Define constraints
        constraints_s = NumpyUtils.cartesian_product_matrix_rows(fconst_0.get_grid_s(), fconst_t.get_grid_s())
        constraints_d = NumpyUtils.cartesian_product_matrix_rows(fconst_0.get_grid_d(), fconst_t.get_grid_d())

        # solve for dimension s
        poly_s = WerlingPlanner._solve_1d_poly(constraints_s, T_s, QuinticPoly1D)

        # generate trajectories for the polynomials of dimension s
        solutions_s = QuinticPoly1D.polyval_with_derivatives(poly_s, time_samples_s)

        # store a vector of time-horizons for solutions of dimension s
        horizons_s = np.repeat([T_s], len(constraints_s))

        # Iterate over different time-horizons for dimension d
        poly_d = np.empty(shape=(0, 6))
        solutions_d = np.empty(shape=(0, len(time_samples_s), 3))
        horizons_d = np.empty(shape=0)
        for T_d in T_d_vals:
            time_samples_d = np.arange(0, T_d + EPS, dt)

            # solve for dimension d (with time-horizon T_d)
            partial_poly_d = WerlingPlanner._solve_1d_poly(constraints_d, T_d, QuinticPoly1D)

            # generate the trajectories for the polynomials of dimension d - within the horizon T_d
            partial_solutions_d = QuinticPoly1D.polyval_with_derivatives(partial_poly_d, time_samples_d)

            # Expand lateral solutions (dimension d) to the size of the longitudinal solutions (dimension s)
            # with its final positions replicated. NOTE: we assume that final (dim d) velocities and accelerations = 0 !
            solutions_extrapolation_d = WerlingUtils.repeat_1d_states(
                fstates=partial_solutions_d[:, -1, :],
                repeats=time_samples_s.size - time_samples_d.size,
                override_values=np.zeros(3),
                override_mask=np.array([0, 1, 1])
            )

            full_horizon_solutions_d = np.concatenate((partial_solutions_d, solutions_extrapolation_d), axis=-2)

            # append polynomials, trajectories and time-horizons to the dimensions d buffers
            poly_d = np.vstack((poly_d, partial_poly_d))
            solutions_d = np.vstack((solutions_d, full_horizon_solutions_d))
            horizons_d = np.append(horizons_d, np.repeat(T_d, len(constraints_d)))

        # generate 2D trajectories by Cartesian product of {horizons, polynomials, and 1D trajectories}
        # of dimensions {s,d}
        horizons = NumpyUtils.cartesian_product_matrix_rows(horizons_s[:, np.newaxis], horizons_d[:, np.newaxis])
        polynoms = NumpyUtils.cartesian_product_matrix_rows(poly_s, poly_d)
        solutions = NumpyUtils.cartesian_product_matrix_rows(solutions_s, solutions_d)

        # slice the results according to the rule T_s >= T_d since we don't want to generate trajectories whose
        valid_traj_slice = horizons[:, FP_SX] >= horizons[:, FP_DX]

        return solutions[valid_traj_slice], polynoms[valid_traj_slice], horizons[valid_traj_slice, FP_DX]<|MERGE_RESOLUTION|>--- conflicted
+++ resolved
@@ -252,68 +252,6 @@
         return ftrajectories
 
     @staticmethod
-<<<<<<< HEAD
-=======
-    def _filter_by_cartesian_limits(ctrajectories: CartesianExtendedTrajectories,
-                                    cost_params: TrajectoryCostParams) -> np.ndarray:
-        """
-        Given a set of trajectories in Cartesian coordinate-frame, it validates them against the following limits:
-        longitudinal velocity, longitudinal acceleration, lateral acceleration (via curvature and lon. velocity)
-        :param ctrajectories: CartesianExtendedTrajectories object of trajectories to validate
-        :param cost_params: TrajectoryCostParams object that holds desired limits (for validation)
-        :return: Indices along the 1st dimension in <ctrajectories> (trajectory index) for valid trajectories
-        """
-        lon_acceleration = ctrajectories[:, :, C_A]
-        lat_acceleration = ctrajectories[:, :, C_V] ** 2 * ctrajectories[:, :, C_K]
-        lon_velocity = ctrajectories[:, :, C_V]
-
-        conforms = np.all(
-            NumpyUtils.is_in_limits(lon_velocity, cost_params.velocity_limits) &
-            NumpyUtils.is_in_limits(lon_acceleration, cost_params.lon_acceleration_limits) &
-            NumpyUtils.is_in_limits(lat_acceleration, cost_params.lat_acceleration_limits), axis=1)
-
-        return np.argwhere(conforms).flatten()
-
-    @staticmethod
-    def _filter_by_longitudinal_frenet_limits(ftrajectories: FrenetTrajectories2D,
-                                              reference_route_limits: Limits) -> np.ndarray:
-        """
-        Given a set of trajectories in Frenet coordinate-frame, it validates them against the following limits:
-        (longitudinal progress on the frenet frame curve, positive longitudinal velocity)
-        :param ftrajectories: FrenetTrajectories2D object of trajectories to validate
-        :param reference_route_limits: the minimal and maximal progress (s value) on the reference route used
-        in the frenet frame used for planning
-        :return: Indices along the 1st dimension in <ctrajectories> (trajectory index) for valid trajectories
-        """
-        # validate the progress on the reference-route curve doesn't extrapolate, and that velocity is non-negative
-        conforms = np.all(
-            NumpyUtils.is_in_limits(ftrajectories[:, :, FS_SX], reference_route_limits) &
-            np.greater_equal(ftrajectories[:, :, FS_SV], VELOCITY_LIMITS[LIMIT_MIN]), axis=1)
-
-        return np.argwhere(conforms).flatten()
-
-    @staticmethod
-    def _filter_by_lateral_frenet_limits(poly_coefs_d: np.ndarray, T_d_vals: np.ndarray,
-                                         cost_params: TrajectoryCostParams) -> np.ndarray:
-        """
-        Given a set of trajectories in Frenet coordinate-frame, it validates that the acceleration of the lateral
-        polynomial used in planning is in the allowed limits.
-        :param poly_coefs_d: 2D numpy array of each row has 6 poly coefficients of lateral polynomial
-        :param T_d_vals: 1D numpy array with lateral planning-horizons (correspond to each trajectory)
-        :param cost_params: TrajectoryCostParams object that holds desired limits (for validation)
-        :return: Indices along the 1st dimension in <ctrajectories> (trajectory index) for valid trajectories
-        """
-        # here we validate feasible lateral acceleration *directly from the lateral polynomial* because our
-        # discretization of the trajectory (via sampling with constant self.dt) can overlook cases where there is a high
-        # lateral acceleration between two adjacent sampled points (critical in the lateral case because we allow
-        # shorter lateral maneuvers
-        frenet_lateral_movement_is_feasible = \
-            QuinticPoly1D.are_accelerations_in_limits(poly_coefs_d, T_d_vals, cost_params.lat_acceleration_limits)
-
-        return np.argwhere(frenet_lateral_movement_is_feasible).flatten()
-
-    @staticmethod
->>>>>>> aca386f4
     def _compute_cost(ctrajectories: CartesianExtendedTrajectories, ftrajectories: FrenetTrajectories2D, state: State,
                       goal_in_frenet: FrenetState2D, params: TrajectoryCostParams, global_time_samples: np.ndarray,
                       predictor: EgoAwarePredictor, dt: float, reference_route: FrenetSerret2DFrame) -> np.ndarray:
