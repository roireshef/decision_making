--- conflicted
+++ resolved
@@ -98,7 +98,7 @@
             ftrajectories = self.predictor.predict_2d_frenet_states(ego_by_goal_state[np.newaxis, :],
                                                                     np.arange(0, planning_horizon + EPS, self.dt))
             ftrajectories = WerlingPlanner._correct_velocity_values(ftrajectories)
-            poly_coefs_s, poly_coefs_d = KinematicUtils.create_linear_profile_polynomials(ego_by_goal_state)
+            poly_coefs_s, poly_coefs_d = KinematicUtils.create_linear_profile_polynomial_pair(ego_by_goal_state)
             T_s_vals = np.array([planning_horizon])
             poly_s, poly_d = poly_coefs_s[np.newaxis], poly_coefs_d[np.newaxis]
 
@@ -183,10 +183,6 @@
                 T_extended=planning_horizon
             )
         else:  # Publish a fixed trajectory, containing just padding
-<<<<<<< HEAD
-=======
-            poly_s, poly_d = KinematicUtils.create_linear_profile_polynomial_pair(ego_by_goal_state)
->>>>>>> a4bc899f
             samplable_trajectory = SamplableWerlingTrajectory(state.ego_state.timestamp_in_sec,
                                                               planning_horizon, planning_horizon, planning_horizon,
                                                               reference_route, poly_s[0], poly_d[0])
