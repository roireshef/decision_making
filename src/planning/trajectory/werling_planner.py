--- conflicted
+++ resolved
@@ -7,11 +7,7 @@
 from decision_making.src.global_constants import WERLING_TIME_RESOLUTION, SX_STEPS, SV_OFFSET_MIN, SV_OFFSET_MAX, \
     SV_STEPS, DX_OFFSET_MIN, DX_OFFSET_MAX, DX_STEPS, SX_OFFSET_MIN, SX_OFFSET_MAX, \
     TD_STEPS, LAT_ACC_LIMITS, TD_MIN_DT, LOG_MSG_TRAJECTORY_PLANNER_NUM_TRAJECTORIES, EPS, \
-<<<<<<< HEAD
-    CLOSE_TO_ZERO_NEGATIVE_VELOCITY, USE_REL_LAT_ACCEL_FILTER_IN_TP
-=======
-    CLOSE_TO_ZERO_NEGATIVE_VELOCITY, LAT_ACC_LIMITS_BY_K, TP_LAT_ACC_STRICT_COEF
->>>>>>> ee95c9f8
+    CLOSE_TO_ZERO_NEGATIVE_VELOCITY, LAT_ACC_LIMITS_BY_K, TP_LAT_ACC_STRICT_COEF, USE_REL_LAT_ACCEL_FILTER_IN_TP
 from decision_making.src.messages.trajectory_parameters import TrajectoryCostParams
 from decision_making.src.planning.trajectory.cost_function import TrajectoryPlannerCosts
 from decision_making.src.planning.trajectory.frenet_constraints import FrenetConstraints
@@ -143,21 +139,14 @@
 
         # TODO: desired velocity is dynamically changing when transitioning between road/lane segments
         # filter resulting trajectories by velocity and accelerations limits - this is now done in Cartesian frame
-<<<<<<< HEAD
         # which takes into account the curvature of the road applied to trajectories planned in the Frenet frame.
         # LAT_ACC_LIMITS is used directly as the maximum limits, and the lat. accel. limits provided in cost_params are used
         # as the relative limits.
         cartesian_filter_results = KinematicUtils.filter_by_cartesian_limits(ftrajectories, ctrajectories, cost_params.velocity_limits,
-                                                                             cost_params.lon_acceleration_limits, LAT_ACC_LIMITS,
+                                                                             cost_params.lon_acceleration_limits, two_sided_lat_acc_limits,
                                                                              cost_params.lat_acceleration_limits,
                                                                              USE_REL_LAT_ACCEL_FILTER_IN_TP * ctrajectories.shape[0],
                                                                              reference_route)
-=======
-        # which takes into account the curvature of the road applied to trajectories planned in the Frenet frame
-        cartesian_filter_results = KinematicUtils.filter_by_cartesian_limits(ctrajectories, cost_params.velocity_limits,
-                                                                             cost_params.lon_acceleration_limits,
-                                                                             two_sided_lat_acc_limits)
->>>>>>> ee95c9f8
 
         cartesian_filtered_indices = np.argwhere(cartesian_filter_results).flatten()
 
