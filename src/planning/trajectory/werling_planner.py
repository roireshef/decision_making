--- conflicted
+++ resolved
@@ -37,16 +37,9 @@
         return self._dt
 
     @prof.ProfileFunction()
-<<<<<<< HEAD
     def plan(self, state: State, reference_route: FrenetSerret2DFrame, goal: CartesianExtendedState, T: float,
              T_required_horizon: float, cost_params: TrajectoryCostParams) -> Tuple[
                 SamplableTrajectory, CartesianTrajectories, np.ndarray]:
-=======
-    def plan(self, state: State, reference_route: FrenetSerret2DFrame, goal: CartesianExtendedState,
-             T_s: float, minimal_required_horizon: float,
-             cost_params: TrajectoryCostParams) -> Tuple[
-             SamplableTrajectory, CartesianTrajectories, np.ndarray]:
->>>>>>> a0d75bd6
         """ see base class """
 
         # The reference_route, the goal, ego and the dynamic objects are given in the global coordinate-frame.
@@ -77,100 +70,48 @@
         fconstraints_tT = FrenetConstraints(sx=sx_range, sv=sv_range, sa=goal_frenet_state[FS_SA],
                                             dx=dx_range, dv=goal_frenet_state[FS_DV], da=goal_frenet_state[FS_DA])
 
-<<<<<<< HEAD
         planning_horizon = max(T_required_horizon, T)
-=======
-        planning_horizon = max(minimal_required_horizon, T_s)
->>>>>>> a0d75bd6
 
         assert planning_horizon >= self.dt + EPS, 'planning_horizon (=%f) is too short and is less than one trajectory' \
                                                   ' timestamp (=%f)' % (planning_horizon, self.dt)
 
-<<<<<<< HEAD
-=======
-        is_target_ahead = T_s > self.dt and goal_frenet_state[FS_SX] > ego_frenet_state[FS_SX]
-
->>>>>>> a0d75bd6
         self._logger.debug(
             'WerlingPlanner is planning from %s (frenet) to %s (frenet) in %s seconds and extrapolating to %s seconds',
             NumpyUtils.str_log(ego_frenet_state), NumpyUtils.str_log(goal_frenet_state),
             T, planning_horizon)
 
-<<<<<<< HEAD
         is_target_ahead = T > self.dt and goal_frenet_state[FS_SX] > ego_frenet_state[FS_SX]
 
         # solve the optimization problem in frenet-frame from t=0 to t=T
+        # Actual trajectory planning is needed because T_s > 0.1 and the target is ahead of us
         if is_target_ahead:
             # Lateral planning horizon(Td) lower bound, now approximated from x=a*t^2
             lower_bound_T_d = self._low_bound_lat_horizon(fconstraints_t0, fconstraints_tT, T, self.dt)
 
             # create a grid on T_d (lateral movement time-grid)
             T_d_grid = WerlingPlanner._create_lat_horizon_grid(T, lower_bound_T_d)
-            
+
+            # solve problem in frenet-frame
             ftrajectories_optimization, poly_coefs, T_d_vals = WerlingPlanner._solve_optimization(fconstraints_t0,
                                                                                                   fconstraints_tT,
                                                                                                   T, T_d_grid, self.dt)
-            ftrajectories = WerlingPlanner._correct_boundary_values(ftrajectories_optimization)
-
+            ftrajectories = WerlingPlanner._correct_velocity_values(ftrajectories_optimization)
+
+            # trajectory was planned up to a certain time, the rest should be padded with constant
+            # velocity prediction
             if planning_horizon > T:        # add padding
+                terminal_d = np.repeat(fconstraints_tT.get_grid_d(), len(T_d_grid), axis=0)
+                terminal_s = fconstraints_tT.get_grid_s()
+                terminal_states = NumpyUtils.cartesian_product_matrix_rows(terminal_s, terminal_d)
+
                 time_samples = np.arange(Math.ceil_to_step(T, self.dt) - T, planning_horizon - T + EPS, self.dt)
-                extrapolated_fstates_s = self.predictor.predict_2d_frenet_states(fconstraints_tT.get_grid(),
-                                                                                 time_samples)
+                extrapolated_fstates_s = self.predictor.predict_2d_frenet_states(terminal_states, time_samples)
                 ftrajectories = np.hstack((ftrajectories, extrapolated_fstates_s))
         else:
             # only pad
             ftrajectories = self.predictor.predict_2d_frenet_states(ego_frenet_state[np.newaxis, :],
                                                                     np.arange(0, planning_horizon + EPS, self.dt))
-            ftrajectories = WerlingPlanner._correct_boundary_values(ftrajectories)
-=======
-        if is_target_ahead:
-
-            # Actual trajectory planning is needed because T_s > 0.1 and the target is ahead of us
-
-            # Lateral planning horizon(Td) lower bound, now approximated from x=a*t^2
-            lower_bound_T_d = self._low_bound_lat_horizon(fconstraints_t0, fconstraints_tT, T_s, self.dt)
-
-            # create a grid on T_d (lateral movement time-grid)
-            T_d_grid = WerlingPlanner._create_lat_horizon_grid(T_s, lower_bound_T_d)
-
-            # solve problem in frenet-frame
-            ftrajectories, poly_coefs, T_d_vals = WerlingPlanner._solve_optimization(fconstraints_t0,
-                                                                                     fconstraints_tT,
-                                                                                     T_s, T_d_grid, self.dt)
-
-            # trajectory was planned up to a certain time, the rest should be padded with constant
-            # velocity prediction
-            if planning_horizon > T_s:
-
-                terminal_d = np.repeat(fconstraints_tT.get_grid_d(), len(T_d_grid), axis=0)
-                terminal_s = fconstraints_tT.get_grid_s()
-                terminal_states = NumpyUtils.cartesian_product_matrix_rows(terminal_s, terminal_d)
-
-                time_samples = np.arange(Math.ceil_to_step(T_s, self.dt) - T_s, planning_horizon - T_s + EPS, self.dt)
-                extrapolated_fstates_s = self.predictor.predict_2d_frenet_states(terminal_states, time_samples)
-                ftrajectories = np.hstack((ftrajectories, extrapolated_fstates_s))
-
-            lat_frenet_filtered_indices = self._filter_by_lateral_frenet_limits(poly_coefs[:, D5:], T_d_vals,
-                                                                                cost_params)
-
-        else:  # No actual planning is required, apply padding with constant velocity predictor
-
-            time_samples = np.arange(0, planning_horizon + EPS, self.dt)
-            # Create only one trajectory which is actually a constant-velocity predictor of current state
-            ftrajectories = self.predictor.predict_2d_frenet_states(np.array([ego_frenet_state]), time_samples)[0][
-                np.newaxis, ...]
-            # Here we just take the current state and extrapolate it linearly in time with constant velocity,
-            # meaning no lateral motion is carried out.
-            T_d_vals = np.array([0])
-            lat_frenet_filtered_indices = np.array([0])
-
-        ftrajectories = WerlingPlanner._correct_velocity_values(ftrajectories)
-
-        # filter resulting trajectories by progress on curve, velocity and (lateral) accelerations limits in frenet
-        lon_frenet_filtered_indices = self._filter_by_longitudinal_frenet_limits(ftrajectories,
-                                                                                 reference_route.s_limits)
-        frenet_filtered_indices = np.intersect1d(lat_frenet_filtered_indices, lon_frenet_filtered_indices)
->>>>>>> a0d75bd6
+            ftrajectories = WerlingPlanner._correct_velocity_values(ftrajectories)
 
         # project trajectories from frenet-frame to vehicle's cartesian frame
         ctrajectories: CartesianExtendedTrajectories = reference_route.ftrajectories_to_ctrajectories(ftrajectories)
@@ -186,27 +127,7 @@
 
         self._logger.debug(LOG_MSG_TRAJECTORY_PLANNER_NUM_TRAJECTORIES, len(ctrajectories_filtered))
 
-<<<<<<< HEAD
         if len(ctrajectories_filtered) == 0:
-=======
-        if len(ctrajectories) == 0:
-            raise FrenetLimitsViolated("No valid trajectories. "
-                                       "timestamp_in_sec: %f, "
-                                       "time horizon: %f, "
-                                       "extrapolated time horizon: %f, "
-                                       "Highest min frenet velocity: %s, "
-                                       "goal: %s, "
-                                       "state: %s. Longitudes range: [%s, %s] (limits: %s)"
-                                       "number of trajectories passed according to Frenet limits: %s/%s;" %
-                                       (state.ego_state.timestamp_in_sec, T_s, planning_horizon,
-                                        np.max(np.min(ftrajectories[:, :, FS_SV], axis=1)),
-                                        NumpyUtils.str_log(goal), str(state).replace('\n', ''),
-                                        np.min(ftrajectories[:, :, FS_SX]), np.max(ftrajectories[:, :, FS_SX]),
-                                        reference_route.s_limits,
-                                        len(frenet_filtered_indices), len(ftrajectories)))
-
-        elif len(ctrajectories_filtered) == 0:
->>>>>>> a0d75bd6
             lat_acc = ctrajectories[:, :, C_V] ** 2 * ctrajectories[:, :, C_K]
             lat_acc[ctrajectories[:, :, C_V] == 0] = 0
             raise CartesianLimitsViolated("No valid trajectories. "
@@ -245,24 +166,18 @@
 
         sorted_filtered_idxs = filtered_trajectory_costs.argsort()
 
-<<<<<<< HEAD
-        if is_target_ahead:
+        if is_target_ahead:  # Actual werling planning has occurred because T_s > 0.1 and the target is ahead of us
             # TODO: what if the coefficients of poly_s will result with negative velocity
-=======
-        if is_target_ahead:  # Actual werling planning has occurred because T_s > 0.1 and the target is ahead of us
-
->>>>>>> a0d75bd6
             samplable_trajectory = SamplableWerlingTrajectory(
                 timestamp_in_sec=state.ego_state.timestamp_in_sec,
                 T_s=T,
                 T_d=T_d_vals[cartesian_filtered_indices[sorted_filtered_idxs[0]]],
                 frenet_frame=reference_route,
-<<<<<<< HEAD
                 poly_s_coefs=poly_coefs[cartesian_filtered_indices[sorted_filtered_idxs[0]]][:6],
                 poly_d_coefs=poly_coefs[cartesian_filtered_indices[sorted_filtered_idxs[0]]][6:],
-                total_time=planning_horizon
+                T_extended=planning_horizon
             )
-        else:
+        else:  # Publish a fixed trajectory, containing just padding
             poly_s = np.array([0, 0, 0, 0, ftrajectories[cartesian_filtered_indices[sorted_filtered_idxs[0]], 0, FS_SV],
                                ftrajectories[cartesian_filtered_indices[sorted_filtered_idxs[0]], 0, FS_SX]])
             poly_d = np.array([0, 0, 0, 0, ftrajectories[cartesian_filtered_indices[sorted_filtered_idxs[0]], 0, FS_DV],
@@ -270,28 +185,12 @@
             samplable_trajectory = SamplableWerlingTrajectory(state.ego_state.timestamp_in_sec,
                                                               planning_horizon, planning_horizon, planning_horizon,
                                                               reference_route, poly_s, poly_d)
-=======
-                poly_s_coefs=poly_coefs[refiltered_indices[sorted_filtered_idxs[0]]][:6],
-                poly_d_coefs=poly_coefs[refiltered_indices[sorted_filtered_idxs[0]]][6:],
-                T_extended=planning_horizon
-            )
-
-        else:  # Publish a fixed trajectory, containing just padding
-
-            samplable_trajectory = FixedSamplableTrajectory(ctrajectories[0], state.ego_state.timestamp_in_sec,
-                                                            planning_horizon)
-
->>>>>>> a0d75bd6
         return samplable_trajectory, \
            ctrajectories_filtered[sorted_filtered_idxs, :, :(C_V + 1)], \
            filtered_trajectory_costs[sorted_filtered_idxs]
 
     @staticmethod
-<<<<<<< HEAD
-    def _correct_boundary_values(ftrajectories: FrenetTrajectories2D) -> \
-=======
     def _correct_velocity_values(ftrajectories: FrenetTrajectories2D) -> \
->>>>>>> a0d75bd6
             FrenetTrajectories2D:
         """
         Velocity values of werling trajectories can be received with minor numerical deviations.
@@ -301,78 +200,13 @@
         :return:Corrected trajectories in frenet frame
         """
         traj_velocities = ftrajectories[:, :, FS_SV]
-<<<<<<< HEAD
+        # TODO: extract constants to global constants
         is_velocities_close_to_zero = np.logical_and(traj_velocities > -0.1, traj_velocities < 0)
-=======
-        is_velocities_close_to_zero = np.isclose(traj_velocities, 0.0, atol=1e-4, rtol=0)
->>>>>>> a0d75bd6
         ftrajectories[is_velocities_close_to_zero, FS_SV] = 0.0
 
         return ftrajectories
 
     @staticmethod
-<<<<<<< HEAD
-=======
-    def _filter_by_cartesian_limits(ctrajectories: CartesianExtendedTrajectories,
-                                    cost_params: TrajectoryCostParams) -> np.ndarray:
-        """
-        Given a set of trajectories in Cartesian coordinate-frame, it validates them against the following limits:
-        longitudinal velocity, longitudinal acceleration, lateral acceleration (via curvature and lon. velocity)
-        :param ctrajectories: CartesianExtendedTrajectories object of trajectories to validate
-        :param cost_params: TrajectoryCostParams object that holds desired limits (for validation)
-        :return: Indices along the 1st dimension in <ctrajectories> (trajectory index) for valid trajectories
-        """
-        lon_acceleration = ctrajectories[:, :, C_A]
-        lat_acceleration = ctrajectories[:, :, C_V] ** 2 * ctrajectories[:, :, C_K]
-        lon_velocity = ctrajectories[:, :, C_V]
-
-        conforms = np.all(
-            NumpyUtils.is_in_limits(lon_velocity, cost_params.velocity_limits) &
-            NumpyUtils.is_in_limits(lon_acceleration, cost_params.lon_acceleration_limits) &
-            NumpyUtils.is_in_limits(lat_acceleration, cost_params.lat_acceleration_limits), axis=1)
-
-        return np.argwhere(conforms).flatten()
-
-    @staticmethod
-    def _filter_by_longitudinal_frenet_limits(ftrajectories: FrenetTrajectories2D,
-                                              reference_route_limits: Limits) -> np.ndarray:
-        """
-        Given a set of trajectories in Frenet coordinate-frame, it validates them against the following limits:
-        (longitudinal progress on the frenet frame curve, positive longitudinal velocity)
-        :param ftrajectories: FrenetTrajectories2D object of trajectories to validate
-        :param reference_route_limits: the minimal and maximal progress (s value) on the reference route used
-        in the frenet frame used for planning
-        :return: Indices along the 1st dimension in <ctrajectories> (trajectory index) for valid trajectories
-        """
-        # validate the progress on the reference-route curve doesn't extrapolate, and that velocity is non-negative
-        conforms = np.all(
-            NumpyUtils.is_in_limits(ftrajectories[:, :, FS_SX], reference_route_limits) &
-            np.greater_equal(ftrajectories[:, :, FS_SV], VELOCITY_LIMITS[LIMIT_MIN]), axis=1)
-
-        return np.argwhere(conforms).flatten()
-
-    @staticmethod
-    def _filter_by_lateral_frenet_limits(poly_coefs_d: np.ndarray, T_d_vals: np.ndarray,
-                                         cost_params: TrajectoryCostParams) -> np.ndarray:
-        """
-        Given a set of trajectories in Frenet coordinate-frame, it validates that the acceleration of the lateral
-        polynomial used in planning is in the allowed limits.
-        :param poly_coefs_d: 2D numpy array of each row has 6 poly coefficients of lateral polynomial
-        :param T_d_vals: 1D numpy array with lateral planning-horizons (correspond to each trajectory)
-        :param cost_params: TrajectoryCostParams object that holds desired limits (for validation)
-        :return: Indices along the 1st dimension in <ctrajectories> (trajectory index) for valid trajectories
-        """
-        # here we validate feasible lateral acceleration *directly from the lateral polynomial* because our
-        # discretization of the trajectory (via sampling with constant self.dt) can overlook cases where there is a high
-        # lateral acceleration between two adjacent sampled points (critical in the lateral case because we allow
-        # shorter lateral maneuvers
-        frenet_lateral_movement_is_feasible = \
-            QuinticPoly1D.are_accelerations_in_limits(poly_coefs_d, T_d_vals, cost_params.lat_acceleration_limits)
-
-        return np.argwhere(frenet_lateral_movement_is_feasible).flatten()
-
-    @staticmethod
->>>>>>> a0d75bd6
     def _compute_cost(ctrajectories: CartesianExtendedTrajectories, ftrajectories: FrenetTrajectories2D, state: State,
                       goal_in_frenet: FrenetState2D, params: TrajectoryCostParams, global_time_samples: np.ndarray,
                       predictor: EgoAwarePredictor, dt: float, reference_route: FrenetSerret2DFrame) -> np.ndarray:
