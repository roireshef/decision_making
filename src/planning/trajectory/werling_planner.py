from logging import Logger
from typing import Tuple

import numpy as np
import rte.python.profiler as prof
from decision_making.src.exceptions import CartesianLimitsViolated
from decision_making.src.global_constants import WERLING_TIME_RESOLUTION, SX_STEPS, SV_OFFSET_MIN, SV_OFFSET_MAX, \
    SV_STEPS, DX_OFFSET_MIN, DX_OFFSET_MAX, DX_STEPS, SX_OFFSET_MIN, SX_OFFSET_MAX, \
    LOG_MSG_TRAJECTORY_PLANNER_NUM_TRAJECTORIES, EPS, CLOSE_TO_ZERO_NEGATIVE_VELOCITY, LAT_ACC_LIMITS_BY_K, \
    TP_LAT_ACC_STRICT_COEF
from decision_making.src.messages.trajectory_parameters import TrajectoryCostParams
from decision_making.src.planning.utils.frenet_utils import FrenetUtils
from decision_making.src.planning.trajectory.cost_function import TrajectoryPlannerCosts
from decision_making.src.planning.trajectory.frenet_constraints import FrenetConstraints
from decision_making.src.planning.trajectory.samplable_werling_trajectory import SamplableWerlingTrajectory
from decision_making.src.planning.trajectory.trajectory_planner import TrajectoryPlanner, SamplableTrajectory
from decision_making.src.planning.trajectory.werling_utils import WerlingUtils
from decision_making.src.planning.types import FP_SX, FP_DX, C_V, FS_SV, \
    FS_SA, FS_SX, FS_DX, LIMIT_MIN, LIMIT_MAX, CartesianTrajectories, FS_DV, FS_DA, CartesianExtendedState, \
    FrenetState2D, C_A, C_K
from decision_making.src.planning.types import FrenetTrajectories2D, CartesianExtendedTrajectories
from decision_making.src.planning.utils.frenet_serret_frame import FrenetSerret2DFrame
from decision_making.src.planning.utils.kinematics_utils import KinematicUtils
from decision_making.src.planning.utils.math_utils import Math
from decision_making.src.planning.utils.numpy_utils import NumpyUtils
from decision_making.src.planning.utils.optimal_control.poly1d import QuinticPoly1D
from decision_making.src.prediction.ego_aware_prediction.ego_aware_predictor import EgoAwarePredictor
from decision_making.src.state.state import State


class WerlingPlanner(TrajectoryPlanner):
    def __init__(self, logger: Logger, predictor: EgoAwarePredictor, dt=WERLING_TIME_RESOLUTION):
        super().__init__(logger, predictor)
        self._dt = dt

    @property
    def dt(self):
        return self._dt

    @prof.ProfileFunction()
    def plan(self, state: State, reference_route: FrenetSerret2DFrame, goal: CartesianExtendedState,
             T_target_horizon: float, T_trajectory_end_horizon: float, cost_params: TrajectoryCostParams) -> Tuple[
                SamplableTrajectory, CartesianTrajectories, np.ndarray]:
        """ see base class """

        # The reference_route, the goal, ego and the dynamic objects are given in the global coordinate-frame.
        # The vehicle doesn't need to lay parallel to the road.

        ego_frenet_state: FrenetState2D = reference_route.cstate_to_fstate(state.ego_state.cartesian_state)

        # define constraints for the initial state
        fconstraints_t0 = FrenetConstraints.from_state(ego_frenet_state)

        # define constraints for the terminal (goal) state
        goal_frenet_state: FrenetState2D = reference_route.cstate_to_fstate(goal)

        sx_range = np.linspace(np.max((SX_OFFSET_MIN + goal_frenet_state[FS_SX],
                                       (goal_frenet_state[FS_SX] + ego_frenet_state[FS_SX]) / 2)),
                               np.min((SX_OFFSET_MAX + goal_frenet_state[FS_SX], reference_route.s_max)),
                               SX_STEPS)

        sv_range = np.linspace(
            np.max((SV_OFFSET_MIN + goal_frenet_state[FS_SV], cost_params.velocity_limits[LIMIT_MIN])),
            np.min((SV_OFFSET_MAX + goal_frenet_state[FS_SV], cost_params.velocity_limits[LIMIT_MAX])),
            SV_STEPS)

        dx_range = np.linspace(DX_OFFSET_MIN + goal_frenet_state[FS_DX],
                               DX_OFFSET_MAX + goal_frenet_state[FS_DX],
                               DX_STEPS)

        fconstraints_tT = FrenetConstraints(sx=sx_range, sv=sv_range, sa=goal_frenet_state[FS_SA],
                                            dx=dx_range, dv=goal_frenet_state[FS_DV], da=goal_frenet_state[FS_DA])

        planning_horizon = max(T_trajectory_end_horizon, T_target_horizon)

        assert planning_horizon >= self.dt + EPS, 'planning_horizon (=%f) is too short and is less than one trajectory' \
                                                  ' timestamp (=%f)' % (planning_horizon, self.dt)

        self._logger.debug(
            'WerlingPlanner is planning from %s (frenet) to %s (frenet) in %s seconds and extrapolating to %s seconds',
            NumpyUtils.str_log(ego_frenet_state), NumpyUtils.str_log(goal_frenet_state),
            T_target_horizon, planning_horizon)

        is_target_ahead = T_target_horizon > self.dt and goal_frenet_state[FS_SX] > ego_frenet_state[FS_SX]

        # calculate frenet state in ego time, such that its prediction in goal time is goal_frenet_state
        # it is used only when not is_target_ahead
        ego_by_goal_state = FrenetUtils.create_ego_by_goal_state(goal_frenet_state, T_target_horizon)

        # planning is done on the time dimension relative to an anchor (currently the timestamp of the ego vehicle)
        # so time points are from t0 = 0 until some T (lon_plan_horizon)
        total_planning_time_points = np.arange(0, planning_horizon + EPS, self.dt)

        # solve the optimization problem in frenet-frame from t=0 to t=T
        # Actual trajectory planning is needed because T_s > 0.1 and the target is ahead of us
        if is_target_ahead:
            # Lateral planning horizon (Td)
<<<<<<< HEAD
=======
            # Since in BP.specify we chose T_s = max(T_s, T_d), here we can take T_d = min(T_s, T_d).
>>>>>>> 3aaf61a3
            T_d_grid = np.minimum(KinematicUtils.specify_lateral_planning_time(
                                                fconstraints_t0._da, fconstraints_t0._dv, -fconstraints_t0._dx),
                                  T_target_horizon)

            # solve problem in frenet-frame
            ftrajectories_optimization, poly_coefs, T_d_vals = WerlingPlanner._solve_optimization(fconstraints_t0,
                                                                                                  fconstraints_tT,
                                                                                                  T_target_horizon, T_d_grid, self.dt)
            ftrajectories = WerlingPlanner._correct_velocity_values(ftrajectories_optimization)

            # trajectory was planned up to a certain time, the rest should be padded with constant
            # velocity prediction
            if planning_horizon > T_target_horizon:        # add padding
                terminal_d = np.repeat(fconstraints_tT.get_grid_d(), len(T_d_grid), axis=0)
                terminal_s = fconstraints_tT.get_grid_s()
                terminal_states = NumpyUtils.cartesian_product_matrix_rows(terminal_s, terminal_d)

                time_samples = np.arange(Math.ceil_to_step(T_target_horizon + EPS, self.dt) - T_target_horizon,
                                         planning_horizon - T_target_horizon + EPS, self.dt)
                extrapolated_fstates_s = self.predictor.predict_2d_frenet_states(terminal_states, time_samples)
                ftrajectories = np.hstack((ftrajectories, extrapolated_fstates_s))
                assert total_planning_time_points.shape[0] == ftrajectories.shape[1], \
                    "total_planning_time_points=%d, ftrajectories=%d, T_target_horizon=%f planning_horizon=%f" % \
                    (total_planning_time_points.shape[0], ftrajectories.shape[1], T_target_horizon, planning_horizon)
        else:
            # only pad
            ftrajectories = self.predictor.predict_2d_frenet_states(ego_by_goal_state[np.newaxis, :],
                                                                    total_planning_time_points)
            ftrajectories = WerlingPlanner._correct_velocity_values(ftrajectories)

        # project trajectories from frenet-frame to vehicle's cartesian frame
        ctrajectories: CartesianExtendedTrajectories = reference_route.ftrajectories_to_ctrajectories(ftrajectories)

        # TODO: this takes ego vehicle's curvature rather than the road's curvature. They differ once we go off-GFF
        # for each point in the trajectories, compute the corresponding lateral acceleration (per point-wise curvature)
        baseline_curvatures = reference_route.get_curvature(ftrajectories[..., FS_SX])
        nominal_abs_lat_acc_limits = KinematicUtils.get_lateral_acceleration_limit_by_curvature(baseline_curvatures, LAT_ACC_LIMITS_BY_K)

        # multiply the nominal lateral acceleration limits by the TP constant (acceleration limits may differ between
        # TP and BP), and duplicate the vector with negative sign to create boundaries for lateral acceleration
        two_sided_lat_acc_limits = TP_LAT_ACC_STRICT_COEF * np.stack((-nominal_abs_lat_acc_limits, nominal_abs_lat_acc_limits), -1)

        # TODO: desired velocity is dynamically changing when transitioning between road/lane segments
        # filter resulting trajectories by velocity and accelerations limits - this is now done in Cartesian frame
        # which takes into account the curvature of the road applied to trajectories planned in the Frenet frame
        cartesian_filter_results = KinematicUtils.filter_by_cartesian_limits(ctrajectories, cost_params.velocity_limits,
                                                                             cost_params.lon_acceleration_limits,
                                                                             two_sided_lat_acc_limits)

        cartesian_filtered_indices = np.argwhere(cartesian_filter_results).flatten()

        ctrajectories_filtered = ctrajectories[cartesian_filtered_indices]

        self._logger.debug(LOG_MSG_TRAJECTORY_PLANNER_NUM_TRAJECTORIES, len(ctrajectories_filtered))

        if len(ctrajectories_filtered) == 0:
            WerlingPlanner._raise_error(state, ftrajectories, ctrajectories, reference_route, T_target_horizon,
                                        planning_horizon, goal, ego_frenet_state, goal_frenet_state, cost_params)

        # compute trajectory costs at sampled times
        global_time_samples = total_planning_time_points + state.ego_state.timestamp_in_sec
        filtered_trajectory_costs = \
            self._compute_cost(ctrajectories_filtered, ftrajectories[cartesian_filtered_indices], state,
                               goal_frenet_state, cost_params,
                               global_time_samples, self._predictor, self.dt, reference_route)

        sorted_filtered_idxs = filtered_trajectory_costs.argsort()

        if is_target_ahead:  # Actual werling planning has occurred because T_s > 0.1 and the target is ahead of us
            # TODO: what if future sampling from poly_s will result with negative velocity (uncorrected for negative velocity)?
            samplable_trajectory = SamplableWerlingTrajectory(
                timestamp_in_sec=state.ego_state.timestamp_in_sec,
                T_s=T_target_horizon,
                T_d=T_d_vals[cartesian_filtered_indices[sorted_filtered_idxs[0]]],
                frenet_frame=reference_route,
                poly_s_coefs=poly_coefs[cartesian_filtered_indices[sorted_filtered_idxs[0]]][:6],
                poly_d_coefs=poly_coefs[cartesian_filtered_indices[sorted_filtered_idxs[0]]][6:],
                T_extended=planning_horizon
            )
        else:  # Publish a fixed trajectory, containing just padding
            poly_s, poly_d = FrenetUtils.create_linear_profile_polynomial_pair(ego_by_goal_state)
            samplable_trajectory = SamplableWerlingTrajectory(state.ego_state.timestamp_in_sec,
                                                              planning_horizon, planning_horizon, planning_horizon,
                                                              reference_route, poly_s, poly_d)
        return samplable_trajectory, \
           ctrajectories_filtered[sorted_filtered_idxs, :, :(C_V + 1)], \
           filtered_trajectory_costs[sorted_filtered_idxs]

    @staticmethod
    def _correct_velocity_values(ftrajectories: FrenetTrajectories2D) -> FrenetTrajectories2D:
        """
        Velocity values of Werling trajectories can be received with minor numerical deviations.
        This method verifies that if such deviations exist, they are indeed minor, and corrects them
        to the right accurate values.
        :param ftrajectories: trajectories in frenet frame
        :return:Corrected trajectories in frenet frame
        """
        traj_velocities = ftrajectories[:, :, FS_SV]
        is_velocities_close_to_zero = np.logical_and(traj_velocities > CLOSE_TO_ZERO_NEGATIVE_VELOCITY,
                                                     traj_velocities < 0)
        ftrajectories[is_velocities_close_to_zero, FS_SV] = 0.0
        return ftrajectories

    @staticmethod
    def _compute_cost(ctrajectories: CartesianExtendedTrajectories, ftrajectories: FrenetTrajectories2D, state: State,
                      goal_in_frenet: FrenetState2D, params: TrajectoryCostParams, global_time_samples: np.ndarray,
                      predictor: EgoAwarePredictor, dt: float, reference_route: FrenetSerret2DFrame) -> np.ndarray:
        """
        Takes trajectories (in both frenet-frame repr. and cartesian-frame repr.) and computes a cost for each one
        :param ctrajectories: numpy tensor of trajectories in cartesian-frame
        :param ftrajectories: numpy tensor of trajectories in frenet-frame
        :param state: the state object (that includes obstacles, etc.)
        :param goal_in_frenet: A 1D numpy array of the desired ego-state to plan towards, represented in current
                global-coordinate-frame (see EGO_* in planning.utils.types.py for the fields)
        :param params: parameters for the cost function (from behavioral layer)
        :param global_time_samples: [sec] time samples for prediction (global, not relative)
        :param predictor: predictor instance to use to compute future localizations for DynamicObjects
        :param dt: time step of ctrajectories
        :return: numpy array (1D) of the total cost per trajectory (in ctrajectories and ftrajectories)
        """
        ''' deviation from goal cost '''
        last_fpoints = ftrajectories[:, -1, :]
        trajectory_end_goal_diff = np.array([last_fpoints[:, FS_SX] - goal_in_frenet[FS_SX],
                                             last_fpoints[:, FS_DX] - goal_in_frenet[FS_DX]])
        trajectory_end_goal_dist = np.sqrt(trajectory_end_goal_diff[0] ** 2 +
                                           (params.dist_from_goal_lat_factor * trajectory_end_goal_diff[1]) ** 2)
        dist_from_goal_costs = Math.clipped_sigmoid(trajectory_end_goal_dist - params.dist_from_goal_cost.offset,
                                                    params.dist_from_goal_cost.w, params.dist_from_goal_cost.k)

        ''' point-wise costs: obstacles, deviations, jerk '''
        pointwise_costs = TrajectoryPlannerCosts.compute_pointwise_costs(ctrajectories, ftrajectories, state, params,
                                                                         global_time_samples, predictor, dt,
                                                                         reference_route)

        return np.sum(pointwise_costs, axis=(1, 2)) + dist_from_goal_costs

    @staticmethod
    def _solve_optimization(fconst_0: FrenetConstraints, fconst_t: FrenetConstraints, T_s: float, T_d_vals: np.ndarray,
                            dt: float) -> Tuple[FrenetTrajectories2D, np.ndarray, np.ndarray]:
        """
        Solves the two-point boundary value problem, given a set of constraints over the initial state
        and a set of constraints over the terminal state. The solution is a cartesian product of the solutions returned
        from solving two 1D problems (one for each Frenet dimension). The solutions for the latitudinal direction are
        aggregated along different Td possible values.When Td happens to be lower than Ts, we expand the latitudinal
        solution: the last position stays the same while the velocity and acceleration are set to zero.
        :param fconst_0: a set of constraints over the initial state
        :param fconst_t: a set of constraints over the terminal state
        :param T_s: longitudinal trajectory duration (sec.), relative to ego. Ts has to be a multiple of dt.
        :param T_d_vals: lateral trajectory possible durations (sec.), relative to ego. Higher bound is Ts.
        :param dt: [sec] basic time unit from constructor.
        :return: a tuple: (points-matrix of rows in the form [sx, sv, sa, dx, dv, da],
        poly-coefficients-matrix of rows in the form [c0_s, c1_s, ... c5_s, c0_d, ..., c5_d],
        array of the Td values associated with the polynomials)
        """
        time_samples_s = np.arange(0, T_s + EPS, dt)

        # Define constraints
        constraints_s = NumpyUtils.cartesian_product_matrix_rows(fconst_0.get_grid_s(), fconst_t.get_grid_s())
        constraints_d = NumpyUtils.cartesian_product_matrix_rows(fconst_0.get_grid_d(), fconst_t.get_grid_d())

        # solve for dimension s
        poly_s = QuinticPoly1D.solve_1d_bvp(constraints_s, T_s)

        # generate trajectories for the polynomials of dimension s
        solutions_s = QuinticPoly1D.polyval_with_derivatives(poly_s, time_samples_s)

        # store a vector of time-horizons for solutions of dimension s
        horizons_s = np.repeat([T_s], len(constraints_s))

        # Iterate over different time-horizons for dimension d
        poly_d = np.empty(shape=(0, 6))
        solutions_d = np.empty(shape=(0, len(time_samples_s), 3))
        horizons_d = np.empty(shape=0)
        for T_d in T_d_vals:
            time_samples_d = np.arange(0, T_d + EPS, dt)

            # solve for dimension d (with time-horizon T_d)
            partial_poly_d = QuinticPoly1D.solve_1d_bvp(constraints_d, T_d)

            # generate the trajectories for the polynomials of dimension d - within the horizon T_d
            partial_solutions_d = QuinticPoly1D.polyval_with_derivatives(partial_poly_d, time_samples_d)

            # Expand lateral solutions (dimension d) to the size of the longitudinal solutions (dimension s)
            # with its final positions replicated. NOTE: we assume that final (dim d) velocities and accelerations = 0 !
            solutions_extrapolation_d = WerlingUtils.repeat_1d_states(
                fstates=partial_solutions_d[:, -1, :],
                repeats=time_samples_s.size - time_samples_d.size,
                override_values=np.zeros(3),
                override_mask=np.array([0, 1, 1])
            )

            full_horizon_solutions_d = np.concatenate((partial_solutions_d, solutions_extrapolation_d), axis=-2)

            # append polynomials, trajectories and time-horizons to the dimensions d buffers
            poly_d = np.vstack((poly_d, partial_poly_d))
            solutions_d = np.vstack((solutions_d, full_horizon_solutions_d))
            horizons_d = np.append(horizons_d, np.repeat(T_d, len(constraints_d)))

        # generate 2D trajectories by Cartesian product of {horizons, polynomials, and 1D trajectories}
        # of dimensions {s,d}
        horizons = NumpyUtils.cartesian_product_matrix_rows(horizons_s[:, np.newaxis], horizons_d[:, np.newaxis])
        polynoms = NumpyUtils.cartesian_product_matrix_rows(poly_s, poly_d)
        solutions = NumpyUtils.cartesian_product_matrix_rows(solutions_s, solutions_d)

        # slice the results according to the rule T_s >= T_d since we don't want to generate trajectories whose
        valid_traj_slice = horizons[:, FP_SX] >= horizons[:, FP_DX]

        return solutions[valid_traj_slice], polynoms[valid_traj_slice], horizons[valid_traj_slice, FP_DX]

    @staticmethod
    def _raise_error(state: State, ftrajectories: FrenetTrajectories2D,ctrajectories: CartesianExtendedTrajectories,
                     reference_route: FrenetSerret2DFrame, T_target_horizon: float, planning_horizon: float,
                     goal: CartesianExtendedState, ego_frenet_state: FrenetState2D, goal_frenet_state: FrenetState2D,
                     cost_params: TrajectoryCostParams) -> None:
        """
        Raise error and print error message, when all trajectories were filtered in Werling.
        See the parameters description in function plan().
        :param state:
        :param ftrajectories:
        :param ctrajectories:
        :param reference_route:
        :param T_target_horizon:
        :param planning_horizon:
        :param goal:
        :param ego_frenet_state:
        :param goal_frenet_state:
        :param cost_params:
        :return:
        """
        np.set_printoptions(suppress=True)
        lat_acc = ctrajectories[:, :, C_V] ** 2 * ctrajectories[:, :, C_K]
        lat_acc[ctrajectories[:, :, C_V] == 0] = 0
        # find the "best" trajectory, whose maximal lateral acceleration among all timestamps is minimal
        lat_acc_traj_idx = np.argmin(np.max(np.abs(lat_acc), axis=1))
        # find the "worst" timestamp in the "best" trajectory, for which the lateral acceleration is maximal
        lat_acc_t_idx = np.argmax(np.abs(lat_acc[lat_acc_traj_idx]))
        lat_acc_v = ctrajectories[lat_acc_traj_idx, lat_acc_t_idx, C_V]
        lat_acc_k = ctrajectories[lat_acc_traj_idx, lat_acc_t_idx, C_K]
        init_idx = final_idx = 0
        if not NumpyUtils.is_in_limits(lat_acc, cost_params.lat_acceleration_limits).all(axis=1).any():
            # if all trajectories violate lat_acc limits, get range of nominal points around the "worst" timestamp
            lat_acc_traj_s = ftrajectories[lat_acc_traj_idx, lat_acc_t_idx, FS_SX]
            nominal_idxs = reference_route.get_closest_index_on_frame(np.array([lat_acc_traj_s]))[0]
            nominal_points_around_worst_point = 11  # how many nominal points to print around the worst point
            if len(nominal_idxs) > 0:  # get a range of at most 11 nominal points near the problematic trajectory point
                init_idx = max(0, nominal_idxs[0] - nominal_points_around_worst_point//2)
                final_idx = min(reference_route.k.shape[0] - 1, nominal_idxs[0] + nominal_points_around_worst_point//2)
        raise CartesianLimitsViolated("No valid trajectories. "
                                      "timestamp_in_sec: %f, time horizon: %f, "
                                      "extrapolated time horizon: %f\ngoal: %s\nstate: %s.\n"
                                      "[highest minimal velocity, lowest maximal velocity] [%s, %s] (limits: %s)\n"
                                      "[highest minimal lon_acc, lowest maximal lon_acc] [%s, %s] (limits: %s)\n"
                                      "[highest minimal lat_acc, lowest maximal lat_acc] [%s, %s] (limits: %s)\n"
                                      "original trajectories #: %s\nego_frenet = %s\ngoal_frenet = %s\n"
                                      "distance from ego to goal = %f, time*approx_velocity = %f\n"
                                      "worst_lat_acc: t=%.1f v=%.3f k=%f; nominal_points.k=%s" %
                                      (state.ego_state.timestamp_in_sec, T_target_horizon, planning_horizon,
                                       NumpyUtils.str_log(goal), str(state).replace('\n', ''),
                                       np.max(np.min(ctrajectories[:, :, C_V], axis=1)),
                                       np.min(np.max(ctrajectories[:, :, C_V], axis=1)),
                                       NumpyUtils.str_log(cost_params.velocity_limits),
                                       np.max(np.min(ctrajectories[:, :, C_A], axis=1)),
                                       np.min(np.max(ctrajectories[:, :, C_A], axis=1)),
                                       NumpyUtils.str_log(cost_params.lon_acceleration_limits),
                                       np.max(np.min(lat_acc, axis=1)), np.min(np.max(lat_acc, axis=1)),
                                       NumpyUtils.str_log(cost_params.lat_acceleration_limits), len(ctrajectories),
                                       NumpyUtils.str_log(ego_frenet_state), NumpyUtils.str_log(goal_frenet_state),
                                       goal_frenet_state[FS_SX] - ego_frenet_state[FS_SX],
                                       T_target_horizon * (ego_frenet_state[FS_SV] + goal_frenet_state[FS_SV]) * 0.5,
                                       lat_acc_t_idx * WERLING_TIME_RESOLUTION, lat_acc_v, lat_acc_k,
                                       reference_route.k[init_idx:final_idx + 1, 0]))<|MERGE_RESOLUTION|>--- conflicted
+++ resolved
@@ -95,10 +95,7 @@
         # Actual trajectory planning is needed because T_s > 0.1 and the target is ahead of us
         if is_target_ahead:
             # Lateral planning horizon (Td)
-<<<<<<< HEAD
-=======
             # Since in BP.specify we chose T_s = max(T_s, T_d), here we can take T_d = min(T_s, T_d).
->>>>>>> 3aaf61a3
             T_d_grid = np.minimum(KinematicUtils.specify_lateral_planning_time(
                                                 fconstraints_t0._da, fconstraints_t0._dv, -fconstraints_t0._dx),
                                   T_target_horizon)
