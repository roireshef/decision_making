import numpy as np
from logging import Logger
from typing import Tuple
import rte.python.profiler as prof

from decision_making.src.exceptions import NoValidTrajectoriesFound, CouldNotGenerateTrajectories
from decision_making.src.global_constants import WERLING_TIME_RESOLUTION, SX_STEPS, SV_OFFSET_MIN, SV_OFFSET_MAX, \
    SV_STEPS, DX_OFFSET_MIN, DX_OFFSET_MAX, DX_STEPS, SX_OFFSET_MIN, SX_OFFSET_MAX, \
    TD_STEPS, LAT_ACC_LIMITS, TD_MIN_DT, LOG_MSG_TRAJECTORY_PLANNER_NUM_TRAJECTORIES
from decision_making.src.messages.trajectory_parameters import TrajectoryCostParams
from decision_making.src.planning.trajectory.cost_function import Costs
from decision_making.src.planning.trajectory.frenet_constraints import FrenetConstraints
from decision_making.src.planning.trajectory.samplable_werling_trajectory import SamplableWerlingTrajectory
from decision_making.src.planning.trajectory.trajectory_planner import TrajectoryPlanner, SamplableTrajectory
from decision_making.src.planning.trajectory.werling_utils import WerlingUtils
from decision_making.src.planning.types import FP_SX, FP_DX, C_V, FS_SV, \
    FS_SA, FS_SX, FS_DX, LIMIT_MIN, LIMIT_MAX, CartesianTrajectories, FS_DV, FS_DA, CartesianExtendedState, \
    FrenetState2D, C_A, C_K, D5, Limits
from decision_making.src.planning.types import FrenetTrajectories2D, CartesianExtendedTrajectories
from decision_making.src.planning.utils.frenet_serret_frame import FrenetSerret2DFrame
from decision_making.src.planning.utils.math import Math
from decision_making.src.planning.utils.numpy_utils import NumpyUtils
from decision_making.src.planning.utils.optimal_control.poly1d import QuinticPoly1D, Poly1D
from decision_making.src.prediction.ego_aware_prediction.ego_aware_predictor import EgoAwarePredictor
from decision_making.src.state.state import State
from decision_making.src.planning.utils.safety_utils import SafetyUtils


class WerlingPlanner(TrajectoryPlanner):
    def __init__(self, logger: Logger, predictor: EgoAwarePredictor, dt=WERLING_TIME_RESOLUTION):
        super().__init__(logger, predictor)
        self._dt = dt

    @property
    def dt(self):
        return self._dt

    def plan(self, state: State, reference_route: np.ndarray, goal: CartesianExtendedState, time_horizon: float,
             cost_params: TrajectoryCostParams)-> Tuple[SamplableTrajectory, CartesianTrajectories, np.ndarray]:
        """ see base class """
        T_s = time_horizon

        # create road coordinate-frame
        frenet = FrenetSerret2DFrame(reference_route)

        # The reference_route, the goal, ego and the dynamic objects are given in the global coordinate-frame.
        # The vehicle doesn't need to lay parallel to the road.
        ego_cartesian_state = np.array([state.ego_state.x, state.ego_state.y, state.ego_state.yaw, state.ego_state.velocity,
                                        state.ego_state.acceleration, state.ego_state.curvature])

        ego_frenet_state: FrenetState2D = frenet.cstate_to_fstate(ego_cartesian_state)

        # THIS HANDLES CURRENT STATES WHERE THE VEHICLE IS STANDING STILL
        if np.any(np.isnan(ego_frenet_state)):
            self._logger.warning("Werling planner tried to convert current EgoState from cartesian-frame (%s)"
                                 "to frenet-frame (%s) and encountered nan values. Those values are zeroed by default",
                                 str(ego_cartesian_state), str(ego_frenet_state))
            ego_frenet_state[np.isnan(ego_frenet_state)] = 0.0

        # define constraints for the initial state
        fconstraints_t0 = FrenetConstraints.from_state(ego_frenet_state)

        # define constraints for the terminal (goal) state
        goal_frenet_state: FrenetState2D = frenet.cstate_to_fstate(goal)

        sx_range = np.linspace(np.max((SX_OFFSET_MIN + goal_frenet_state[FS_SX],
                                       (goal_frenet_state[FS_SX] + ego_frenet_state[FS_SX]) / 2)),
                               np.min((SX_OFFSET_MAX + goal_frenet_state[FS_SX], (len(frenet.O) - 1) * frenet.ds)),
                               SX_STEPS)

        sv_range = np.linspace(
            np.max((SV_OFFSET_MIN + goal_frenet_state[FS_SV], cost_params.velocity_limits[LIMIT_MIN])),
            np.min((SV_OFFSET_MAX + goal_frenet_state[FS_SV], cost_params.velocity_limits[LIMIT_MAX])),
            SV_STEPS)

        dx_range = np.linspace(DX_OFFSET_MIN + goal_frenet_state[FS_DX],
                               DX_OFFSET_MAX + goal_frenet_state[FS_DX],
                               DX_STEPS)

        fconstraints_tT = FrenetConstraints(sx=sx_range, sv=sv_range, sa=goal_frenet_state[FS_SA],
                                            dx=dx_range, dv=goal_frenet_state[FS_DV], da=goal_frenet_state[FS_DA])

        assert T_s >= self.dt
        # Make sure T_s values are multiples of dt (or else the matrix, calculated using T_s, and the latitudinal
        #  time axis, lon_time_samples, won't fit).

        # TODO: figure out if T_s can be not rounded
        # T_s = Math.round_to_step(T_s, self.dt)

        # planning is done on the time dimension relative to an anchor (currently the timestamp of the ego vehicle)
        # so time points are from t0 = 0 until some T (lon_plan_horizon)
        planning_time_points = np.arange(0, T_s + np.finfo(np.float16).eps, self.dt)

        # Latitudinal planning horizon(Td) lower bound, now approximated from x=a*t^2
        lower_bound_T_d = self._low_bound_lat_horizon(fconstraints_t0, fconstraints_tT, self.dt)

        assert T_s >= lower_bound_T_d

        self._logger.debug('WerlingPlanner is planning from %s (frenet) to %s (frenet) in %s seconds' %
                           (NumpyUtils.str_log(ego_frenet_state), NumpyUtils.str_log(goal_frenet_state),
                            T_s))

        # create a grid on T_d (lateral movement time-grid)
        T_d_grid = WerlingPlanner._create_lat_horizon_grid(T_s, lower_bound_T_d, self.dt)

        self._logger.debug("Lateral horizon grid considered is: {}".format(str(T_d_grid)))

        # solve problem in frenet-frame
        ftrajectories, poly_coefs, T_d_vals = WerlingPlanner._solve_optimization(fconstraints_t0, fconstraints_tT,
                                                                                 T_s, T_d_grid, self.dt)

        # filter resulting trajectories by progress on curve, velocity and (lateral) accelerations limits in frenet
        frenet_filtered_indices = self._filter_by_frenet_limits(ftrajectories, poly_coefs[:, D5:], T_d_vals,
                                                                cost_params, frenet.s_limits)

        # project trajectories from frenet-frame to vehicle's cartesian frame
        ctrajectories: CartesianExtendedTrajectories = frenet.ftrajectories_to_ctrajectories(
            ftrajectories[frenet_filtered_indices])

        # filter resulting trajectories by velocity and accelerations limits - this is now done in Cartesian frame
        # which takes into account the curvature of the road applied to trajectories planned in the Frenet frame
        cartesian_refiltered_indices = self._filter_by_cartesian_limits(ctrajectories, cost_params)

        refiltered_indices = frenet_filtered_indices[cartesian_refiltered_indices]

        ctrajectories_filtered = ctrajectories[cartesian_refiltered_indices]
        ftrajectories_refiltered = ftrajectories[frenet_filtered_indices][cartesian_refiltered_indices]

        self._logger.debug(LOG_MSG_TRAJECTORY_PLANNER_NUM_TRAJECTORIES, len(ctrajectories_filtered))

        if len(ctrajectories) == 0:
            raise CouldNotGenerateTrajectories("No valid cartesian trajectories. time: %f, goal: %s, state: %s. "
                                               "Longitudes range: [%s, %s] (limits: %s)"
                                               "Min frenet velocity: %s"
                                               "number of trajectories passed according to Frenet limits: %s/%s;" %
                                               (T_s, NumpyUtils.str_log(goal), str(state).replace('\n', ''),
                                                np.min(ftrajectories[:, :, FS_SX]), np.max(ftrajectories[:, :, FS_SX]),
                                                frenet.s_limits,
                                                np.min(ftrajectories[:, :, FS_SV]),
                                                len(frenet_filtered_indices), len(ftrajectories)))
        elif len(ctrajectories_filtered) == 0:
            lat_acc = ctrajectories[:, :, C_V] ** 2 * ctrajectories[:, :, C_K]
            raise NoValidTrajectoriesFound("No valid trajectories found. time: %f, goal: %s, state: %s. "
                                           "planned velocities range [%s, %s] (limits: %s); "
                                           "planned lon. accelerations range [%s, %s] (limits: %s); "
                                           "planned lat. accelerations range [%s, %s] (limits: %s); "
                                           "number of trajectories passed according to Frenet limits: %s/%s;"
                                           "number of trajectories passed according to Cartesian limits: %s/%s;"
                                           "number of trajectories passed according to all limits: %s/%s;" %
                                           (T_s, NumpyUtils.str_log(goal), str(state).replace('\n', ''),
                                            np.min(ctrajectories[:, :, C_V]), np.max(ctrajectories[:, :, C_V]),
                                            NumpyUtils.str_log(cost_params.velocity_limits),
                                            np.min(ctrajectories[:, :, C_A]), np.max(ctrajectories[:, :, C_A]),
                                            NumpyUtils.str_log(cost_params.lon_acceleration_limits),
                                            np.min(lat_acc), np.max(lat_acc),
                                            NumpyUtils.str_log(cost_params.lat_acceleration_limits),
                                            len(frenet_filtered_indices), len(ftrajectories),
                                            len(cartesian_refiltered_indices), len(ctrajectories),
                                            len(refiltered_indices), len(ftrajectories)))

        # filter trajectories by RSS safety
<<<<<<< HEAD
        safe_traj_indices = self.filter_frajectories_by_safety(state, planning_time_points, ftrajectories_refiltered)
        ftrajectories_refiltered_safe = ftrajectories_refiltered
        ctrajectories_filtered_safe = ctrajectories_filtered
        refiltered_indices_safe = refiltered_indices
=======
        ftrajectories_refiltered_safe = ftrajectories_refiltered
        ctrajectories_filtered_safe = ctrajectories_filtered
        refiltered_indices_safe = refiltered_indices
        safe_traj_indices = self.filter_frajectories_by_safety(state, planning_time_points, frenet,
                                                               ftrajectories_refiltered)
>>>>>>> 26b5c4d9
        # TODO: Throw an error if no safe trajectory is found
        if safe_traj_indices.any():
            ftrajectories_refiltered_safe = ftrajectories_refiltered[safe_traj_indices]
            ctrajectories_filtered_safe = ctrajectories_filtered[safe_traj_indices]
            refiltered_indices_safe = refiltered_indices[safe_traj_indices]

        # compute trajectory costs at sampled times
        global_time_sample = planning_time_points + state.ego_state.timestamp_in_sec
        filtered_trajectory_costs = \
            self._compute_cost(ctrajectories_filtered_safe, ftrajectories_refiltered_safe, state, goal_frenet_state, cost_params,
                               global_time_sample, self._predictor, self.dt)

        sorted_filtered_idxs = filtered_trajectory_costs.argsort()

        self._logger.debug("Chosen trajectory planned with lateral horizon : {}".format(
            T_d_vals[refiltered_indices_safe[sorted_filtered_idxs[0]]]))

        samplable_trajectory = SamplableWerlingTrajectory(
            timestamp_in_sec=state.ego_state.timestamp_in_sec,
            T_s=T_s,
            T_d=T_d_vals[refiltered_indices_safe[sorted_filtered_idxs[0]]],
            frenet_frame=frenet,
            poly_s_coefs=poly_coefs[refiltered_indices_safe[sorted_filtered_idxs[0]]][:6],
            poly_d_coefs=poly_coefs[refiltered_indices_safe[sorted_filtered_idxs[0]]][6:]
        )

        return samplable_trajectory, \
               ctrajectories_filtered_safe[sorted_filtered_idxs, :, :(C_V + 1)], \
               filtered_trajectory_costs[sorted_filtered_idxs]

    @staticmethod
    def _filter_by_cartesian_limits(ctrajectories: CartesianExtendedTrajectories,
                                    cost_params: TrajectoryCostParams) -> np.ndarray:
        """
        Given a set of trajectories in Cartesian coordinate-frame, it validates them against the following limits:
        longitudinal velocity, longitudinal acceleration, lateral acceleration (via curvature and lon. velocity)
        :param ctrajectories: CartesianExtendedTrajectories object of trajectories to validate
        :param cost_params: TrajectoryCostParams object that holds desired limits (for validation)
        :return: Indices along the 1st dimension in <ctrajectories> (trajectory index) for valid trajectories
        """
        lon_acceleration = ctrajectories[:, :, C_A]
        lat_acceleration = ctrajectories[:, :, C_V] ** 2 * ctrajectories[:, :, C_K]
        lon_velocity = ctrajectories[:, :, C_V]

        conforms = np.all(
            NumpyUtils.is_in_limits(lon_velocity, cost_params.velocity_limits) &
            NumpyUtils.is_in_limits(lon_acceleration, cost_params.lon_acceleration_limits) &
            NumpyUtils.is_in_limits(lat_acceleration, cost_params.lat_acceleration_limits), axis=1)

        return np.argwhere(conforms).flatten()

    @staticmethod
    def _filter_by_frenet_limits(ftrajectories: FrenetTrajectories2D, poly_coefs_d: np.ndarray,
                                 T_d_vals: np.ndarray, cost_params: TrajectoryCostParams,
                                 reference_route_limits: Limits) -> np.ndarray:
        """
        Given a set of trajectories in Frenet coordinate-frame, it validates them against the following limits:
        (longitudinal progress on the frenet frame curve, positive longitudinal velocity, acceleration of the lateral
        polynomial used in planning is in the allowed limits)
        :param ftrajectories: FrenetTrajectories2D object of trajectories to validate
        :param poly_coefs_d: 2D numpy array of each row has 6 poly coefficients of lateral polynomial
        :param T_d_vals: 1D numpy array with lateral planning-horizons (correspond to each trajectory)
        :param cost_params: TrajectoryCostParams object that holds desired limits (for validation)
        :param reference_route_limits: the minimal and maximal progress (s value) on the reference route used
        in the frenet frame used for planning
        :return: Indices along the 1st dimension in <ctrajectories> (trajectory index) for valid trajectories
        """
        # validate the progress on the reference-route curve doesn't extrapolate, and that velocity is non-negative
        conforms = np.all(
            NumpyUtils.is_in_limits(ftrajectories[:, :, FS_SX], reference_route_limits) &
            np.greater_equal(ftrajectories[:, :, FS_SV], 0.0), axis=1)

        # here we validate feasible lateral acceleration *directly from the lateral polynomial* because our
        # discretization of the trajectory (via sampling with constant self.dt) can overlook cases where there is a high
        # lateral acceleration between two adjacent sampled points (critical in the lateral case because we allow
        # shorter lateral maneuvers
        frenet_lateral_movement_is_feasible = \
            QuinticPoly1D.are_accelerations_in_limits(poly_coefs_d, T_d_vals, cost_params.lat_acceleration_limits)

        return np.argwhere(np.logical_and(conforms, frenet_lateral_movement_is_feasible)).flatten()

    @staticmethod
    def _compute_cost(ctrajectories: CartesianExtendedTrajectories, ftrajectories: FrenetTrajectories2D, state: State,
                      goal_in_frenet: FrenetState2D, params: TrajectoryCostParams, global_time_samples: np.ndarray,
                      predictor: EgoAwarePredictor, dt: float) -> np.ndarray:
        """
        Takes trajectories (in both frenet-frame repr. and cartesian-frame repr.) and computes a cost for each one
        :param ctrajectories: numpy tensor of trajectories in cartesian-frame
        :param ftrajectories: numpy tensor of trajectories in frenet-frame
        :param state: the state object (that includes obstacles, etc.)
        :param goal_in_frenet: A 1D numpy array of the desired ego-state to plan towards, represented in current
                global-coordinate-frame (see EGO_* in planning.utils.types.py for the fields)
        :param params: parameters for the cost function (from behavioral layer)
        :param global_time_samples: [sec] time samples for prediction (global, not relative)
        :param predictor: predictor instance to use to compute future localizations for DyanmicObjects
        :param dt: time step of ctrajectories
        :return: numpy array (1D) of the total cost per trajectory (in ctrajectories and ftrajectories)
        """
        ''' deviation from goal cost '''
        last_fpoints = ftrajectories[:, -1, :]
        trajectory_end_goal_diff = np.array([last_fpoints[:, FS_SX] - goal_in_frenet[FS_SX],
                                             last_fpoints[:, FS_DX] - goal_in_frenet[FS_DX]])
        trajectory_end_goal_dist = np.sqrt(trajectory_end_goal_diff[0] ** 2 +
                                           (params.dist_from_goal_lat_factor * trajectory_end_goal_diff[1]) ** 2)
        dist_from_goal_costs = Math.clipped_sigmoid(trajectory_end_goal_dist - params.dist_from_goal_cost.offset,
                                                    params.dist_from_goal_cost.w, params.dist_from_goal_cost.k)

        ''' point-wise costs: obstacles, deviations, jerk '''
        pointwise_costs = Costs.compute_pointwise_costs(ctrajectories, ftrajectories, state, params,
                                                        global_time_samples, predictor, dt)

        return np.sum(pointwise_costs, axis=(1, 2)) + dist_from_goal_costs

    # TODO: determine tighter lower bound according to physical constraints and ego control limitations
    def _low_bound_lat_horizon(self, fconstraints_t0: FrenetConstraints, fconstraints_tT: FrenetConstraints,
                               dt) -> float:
        """
        Calculates the lower bound for the lateral time horizon based on the physical constraints.
        :param fconstraints_t0: a set of constraints over the initial state
        :param fconstraints_tT: a set of constraints over the terminal state
        :param dt: [sec] basic time unit from constructor
        :return: Low bound for lateral time horizon.
        """
        min_lat_movement = np.min(np.abs(fconstraints_tT.get_grid_d()[:, 0] - fconstraints_t0.get_grid_d()[0, 0]))
        low_bound_lat_plan_horizon = max(np.sqrt((2 * min_lat_movement) / LAT_ACC_LIMITS[LIMIT_MAX]), dt)
        return max(low_bound_lat_plan_horizon, TD_MIN_DT * self.dt)

    @staticmethod
    def _create_lat_horizon_grid(T_s: float, T_d_low_bound: float, dt: float) -> np.ndarray:
        """
        Receives the lower bound of the lateral time horizon T_d_low_bound and the longitudinal time horizon T_s
        and returns a grid of possible lateral planning time values.
        :param T_s: longitudinal trajectory duration (sec.), relative to ego. Ts has to be a multiple of dt.
        :param T_d_low_bound: lower bound on latitudinal trajectory duration (sec.), relative to ego. Higher bound is Ts.
        :param dt: [sec] basic time unit from constructor.
        :return: numpy array (1D) of the possible lateral planning horizons
        """
        T_d_vals = np.array([T_d_low_bound])
        if T_s != T_d_low_bound:
            T_d_vals = np.linspace(T_d_low_bound, T_s, TD_STEPS)

        # Make sure T_d_vals values are multiples of dt (or else the matrix, calculated using T_d, and the latitudinal
        #  time axis, lat_time_samples, won't fit).
        T_d_vals = Math.round_to_step(T_d_vals, dt)

        return T_d_vals

    @staticmethod
    def _solve_1d_poly(constraints: np.ndarray, T: float, poly_impl: Poly1D) -> np.ndarray:
        """
        Solves the two-point boundary value problem, given a set of constraints over the initial and terminal states.
        :param constraints: 3D numpy array of a set of constraints over the initial and terminal states
        :param T: longitudinal/lateral trajectory duration (sec.), relative to ego. T has to be a multiple of WerlingPlanner.dt
        :param poly_impl: OptimalControlUtils 1d polynomial implementation class
        :return: a poly-coefficients-matrix of rows in the form [c0_s, c1_s, ... c5_s, c0_d, ..., c5_d]
        """
        A = poly_impl.time_constraints_matrix(T)
        A_inv = np.linalg.inv(A)
        poly_coefs = poly_impl.solve(A_inv, constraints)
        return poly_coefs

    @staticmethod
    def _solve_optimization(fconst_0: FrenetConstraints, fconst_t: FrenetConstraints, T_s: float, T_d_vals: np.ndarray,
                            dt: float) -> Tuple[FrenetTrajectories2D, np.ndarray, np.ndarray]:
        """
        Solves the two-point boundary value problem, given a set of constraints over the initial state
        and a set of constraints over the terminal state. The solution is a cartesian product of the solutions returned
        from solving two 1D problems (one for each Frenet dimension). The solutions for the latitudinal direction are
        aggregated along different Td possible values.When Td happens to be lower than Ts, we expand the latitudinal
        solution: the last position stays the same while the velocity and acceleration are set to zero.
        :param fconst_0: a set of constraints over the initial state
        :param fconst_t: a set of constraints over the terminal state
        :param T_s: longitudinal trajectory duration (sec.), relative to ego. Ts has to be a multiple of dt.
        :param T_d_vals: lateral trajectory possible durations (sec.), relative to ego. Higher bound is Ts.
        :param dt: [sec] basic time unit from constructor.
        :return: a tuple: (points-matrix of rows in the form [sx, sv, sa, dx, dv, da],
        poly-coefficients-matrix of rows in the form [c0_s, c1_s, ... c5_s, c0_d, ..., c5_d],
        array of the Td values associated with the polynomials)
        """
        time_samples_s = np.arange(0, T_s + np.finfo(np.float16).eps, dt)

        # Define constraints
        constraints_s = NumpyUtils.cartesian_product_matrix_rows(fconst_0.get_grid_s(), fconst_t.get_grid_s())
        constraints_d = NumpyUtils.cartesian_product_matrix_rows(fconst_0.get_grid_d(), fconst_t.get_grid_d())

        # solve for dimension s
        poly_s = WerlingPlanner._solve_1d_poly(constraints_s, T_s, QuinticPoly1D)

        # generate trajectories for the polynomials of dimension s
        solutions_s = QuinticPoly1D.polyval_with_derivatives(poly_s, time_samples_s)

        # store a vector of time-horizons for solutions of dimension s
        horizons_s = np.repeat([T_s], len(constraints_s))

        # Iterate over different time-horizons for dimension d
        poly_d = np.empty(shape=(0, 6))
        solutions_d = np.empty(shape=(0, len(time_samples_s), 3))
        horizons_d = np.empty(shape=0)
        for T_d in T_d_vals:
            time_samples_d = np.arange(dt, T_d + np.finfo(np.float16).eps, dt)

            # solve for dimension d (with time-horizon T_d)
            partial_poly_d = WerlingPlanner._solve_1d_poly(constraints_d, T_d, QuinticPoly1D)

            # generate the trajectories for the polynomials of dimension d - within the horizon T_d
            partial_solutions_d = QuinticPoly1D.polyval_with_derivatives(partial_poly_d, time_samples_d)

            # Expand lateral solutions (dimension d) to the size of the longitudinal solutions (dimension s)
            # with its final positions replicated. NOTE: we assume that final (dim d) velocities and accelerations = 0 !
            solutions_extrapolation_d = WerlingUtils.repeat_1d_states(
                fstates=partial_solutions_d[:, -1, :],
                repeats=time_samples_s.size - time_samples_d.size,
                override_values=np.zeros(3),
                override_mask=np.array([0, 1, 1])
            )
            full_horizon_solutions_d = np.concatenate((partial_solutions_d, solutions_extrapolation_d), axis=-2)

            # append polynomials, trajectories and time-horizons to the dimensions d buffers
            poly_d = np.vstack((poly_d, partial_poly_d))
            solutions_d = np.vstack((solutions_d, full_horizon_solutions_d))
            horizons_d = np.append(horizons_d, np.repeat(T_d, len(constraints_d)))

        # generate 2D trajectories by Cartesian product of {horizons, polynomials, and 1D trajectories}
        # of dimensions {s,d}
        horizons = NumpyUtils.cartesian_product_matrix_rows(horizons_s[:, np.newaxis], horizons_d[:, np.newaxis])
        polynoms = NumpyUtils.cartesian_product_matrix_rows(poly_s, poly_d)
        solutions = NumpyUtils.cartesian_product_matrix_rows(solutions_s, solutions_d)

        # slice the results according to the rule T_s >= T_d since we don't want to generate trajectories whose
        valid_traj_slice = horizons[:, FP_SX] >= horizons[:, FP_DX]

        return solutions[valid_traj_slice], polynoms[valid_traj_slice], horizons[valid_traj_slice, FP_DX]

    @prof.ProfileFunction()
    def filter_frajectories_by_safety(self, state: State, time_samples: np.ndarray, frenet: FrenetSerret2DFrame,
                                      ego_ftraj: FrenetTrajectories2D) -> np.array:
        """
        Filter frenet trajectories by RSS safety (both longitudinal & lateral).
        The naive objects prediction in Frenet frame is used.
        :param state: the current state
        :param time_samples: time samples of ego trajectories
        :param frenet: Frenet state of ego trajectories
        :param ego_ftraj: ego Frenet trajectories
        :return: indices of safe trajectories
        """
        # since objects' fstates are given in rhs_road_frenet, while ego_ftrajectories are given in reference_frenet,
        # we convert objects' cartesian states to reference_frenet frame
        objects_curr_cstates = np.array([dynamic_object.cartesian_state
                                         for dynamic_object in state.dynamic_objects])
        objects_curr_fstates = frenet.cpoints_to_fpoints(objects_curr_cstates)

        # create a matrix of all objects' predictions and a matrix of objects' sizes
        obj_ftraj = self.predictor.predict_frenet_states(objects_curr_fstates, time_samples)
        obj_sizes = [dynamic_object.size for dynamic_object in state.dynamic_objects]

        # st = time.time()
        # calculate RSS safety for all trajectories, all objects and all timestamps
        safe_times = SafetyUtils.get_safe_times(ego_ftraj, state.ego_state.size, obj_ftraj, obj_sizes)
        # AND over all objects and all timestamps
        safe_trajectories = safe_times.all(axis=(1, 2))

        # print('safety in TP time: %f (traj_num=%d, obj_num=%d)' % (time.time()-st, ego_ftraj.shape[0], obj_ftraj.shape[0]))
        return np.where(safe_trajectories)[0]<|MERGE_RESOLUTION|>--- conflicted
+++ resolved
@@ -159,18 +159,11 @@
                                             len(refiltered_indices), len(ftrajectories)))
 
         # filter trajectories by RSS safety
-<<<<<<< HEAD
-        safe_traj_indices = self.filter_frajectories_by_safety(state, planning_time_points, ftrajectories_refiltered)
-        ftrajectories_refiltered_safe = ftrajectories_refiltered
-        ctrajectories_filtered_safe = ctrajectories_filtered
-        refiltered_indices_safe = refiltered_indices
-=======
         ftrajectories_refiltered_safe = ftrajectories_refiltered
         ctrajectories_filtered_safe = ctrajectories_filtered
         refiltered_indices_safe = refiltered_indices
         safe_traj_indices = self.filter_frajectories_by_safety(state, planning_time_points, frenet,
                                                                ftrajectories_refiltered)
->>>>>>> 26b5c4d9
         # TODO: Throw an error if no safe trajectory is found
         if safe_traj_indices.any():
             ftrajectories_refiltered_safe = ftrajectories_refiltered[safe_traj_indices]
