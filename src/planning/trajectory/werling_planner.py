from logging import Logger
from typing import Tuple

import numpy as np
import rte.python.profiler as prof

from decision_making.src.exceptions import CartesianLimitsViolated
from decision_making.src.global_constants import WERLING_TIME_RESOLUTION, SX_STEPS, SV_OFFSET_MIN, SV_OFFSET_MAX, \
    SV_STEPS, DX_OFFSET_MIN, DX_OFFSET_MAX, DX_STEPS, SX_OFFSET_MIN, SX_OFFSET_MAX, \
    TD_STEPS, LAT_ACC_LIMITS, TD_MIN_DT, LOG_MSG_TRAJECTORY_PLANNER_NUM_TRAJECTORIES, EPS
from decision_making.src.messages.trajectory_parameters import TrajectoryCostParams
from decision_making.src.planning.trajectory.cost_function import TrajectoryPlannerCosts
from decision_making.src.planning.trajectory.frenet_constraints import FrenetConstraints
from decision_making.src.planning.trajectory.samplable_werling_trajectory import SamplableWerlingTrajectory
from decision_making.src.planning.trajectory.trajectory_planner import TrajectoryPlanner, SamplableTrajectory
from decision_making.src.planning.trajectory.werling_utils import WerlingUtils
from decision_making.src.planning.types import FP_SX, FP_DX, C_V, FS_SV, \
    FS_SA, FS_SX, FS_DX, LIMIT_MIN, LIMIT_MAX, CartesianTrajectories, FS_DV, FS_DA, CartesianExtendedState, \
    FrenetState2D, C_A, C_K
from decision_making.src.planning.types import FrenetTrajectories2D, CartesianExtendedTrajectories
from decision_making.src.planning.utils.frenet_serret_frame import FrenetSerret2DFrame
from decision_making.src.planning.utils.kinematics_utils import KinematicUtils
from decision_making.src.planning.utils.math_utils import Math
from decision_making.src.planning.utils.numpy_utils import NumpyUtils
from decision_making.src.planning.utils.optimal_control.poly1d import QuinticPoly1D, Poly1D
from decision_making.src.prediction.ego_aware_prediction.ego_aware_predictor import EgoAwarePredictor
from decision_making.src.state.state import State


class WerlingPlanner(TrajectoryPlanner):
    def __init__(self, logger: Logger, predictor: EgoAwarePredictor, dt=WERLING_TIME_RESOLUTION):
        super().__init__(logger, predictor)
        self._dt = dt

    @property
    def dt(self):
        return self._dt

    @prof.ProfileFunction()
<<<<<<< HEAD
    def plan(self, state: State, reference_route: FrenetSerret2DFrame, goal: CartesianExtendedState, T: float,
             T_required_horizon: float, cost_params: TrajectoryCostParams) -> Tuple[
        SamplableTrajectory, CartesianTrajectories, np.ndarray]:
=======
    def plan(self, state: State, reference_route: FrenetSerret2DFrame, goal: CartesianExtendedState,
             T_target_horizon: float, T_trajectory_end_horizon: float, cost_params: TrajectoryCostParams) -> Tuple[
                SamplableTrajectory, CartesianTrajectories, np.ndarray]:
>>>>>>> f68ffe98
        """ see base class """

        # The reference_route, the goal, ego and the dynamic objects are given in the global coordinate-frame.
        # The vehicle doesn't need to lay parallel to the road.

        ego_frenet_state: FrenetState2D = reference_route.cstate_to_fstate(state.ego_state.cartesian_state)

        # define constraints for the initial state
        fconstraints_t0 = FrenetConstraints.from_state(ego_frenet_state)

        # define constraints for the terminal (goal) state
        goal_frenet_state: FrenetState2D = reference_route.cstate_to_fstate(goal)

        sx_range = np.linspace(np.max((SX_OFFSET_MIN + goal_frenet_state[FS_SX],
                                       (goal_frenet_state[FS_SX] + ego_frenet_state[FS_SX]) / 2)),
                               np.min((SX_OFFSET_MAX + goal_frenet_state[FS_SX], reference_route.s_max)),
                               SX_STEPS)

        sv_range = np.linspace(
            np.max((SV_OFFSET_MIN + goal_frenet_state[FS_SV], cost_params.velocity_limits[LIMIT_MIN])),
            np.min((SV_OFFSET_MAX + goal_frenet_state[FS_SV], cost_params.velocity_limits[LIMIT_MAX])),
            SV_STEPS)

        dx_range = np.linspace(DX_OFFSET_MIN + goal_frenet_state[FS_DX],
                               DX_OFFSET_MAX + goal_frenet_state[FS_DX],
                               DX_STEPS)

        fconstraints_tT = FrenetConstraints(sx=sx_range, sv=sv_range, sa=goal_frenet_state[FS_SA],
                                            dx=dx_range, dv=goal_frenet_state[FS_DV], da=goal_frenet_state[FS_DA])

        planning_horizon = max(T_trajectory_end_horizon, T_target_horizon)

        assert planning_horizon >= self.dt + EPS, 'planning_horizon (=%f) is too short and is less than one trajectory' \
                                                  ' timestamp (=%f)' % (planning_horizon, self.dt)

        self._logger.debug(
            'WerlingPlanner is planning from %s (frenet) to %s (frenet) in %s seconds and extrapolating to %s seconds',
            NumpyUtils.str_log(ego_frenet_state), NumpyUtils.str_log(goal_frenet_state),
            T_target_horizon, planning_horizon)

        is_target_ahead = T_target_horizon > self.dt and goal_frenet_state[FS_SX] > ego_frenet_state[FS_SX]

        # solve the optimization problem in frenet-frame from t=0 to t=T
        # Actual trajectory planning is needed because T_s > 0.1 and the target is ahead of us
        if is_target_ahead:
            # Lateral planning horizon(Td) lower bound, now approximated from x=a*t^2
            lower_bound_T_d = self._low_bound_lat_horizon(fconstraints_t0, fconstraints_tT, T_target_horizon, self.dt)

            # create a grid on T_d (lateral movement time-grid)
            T_d_grid = WerlingPlanner._create_lat_horizon_grid(T_target_horizon, lower_bound_T_d)

            # solve problem in frenet-frame
            ftrajectories_optimization, poly_coefs, T_d_vals = WerlingPlanner._solve_optimization(fconstraints_t0,
                                                                                                  fconstraints_tT,
                                                                                                  T_target_horizon, T_d_grid, self.dt)
            ftrajectories = WerlingPlanner._correct_velocity_values(ftrajectories_optimization)

            # trajectory was planned up to a certain time, the rest should be padded with constant
            # velocity prediction
            if planning_horizon > T_target_horizon:        # add padding
                terminal_d = np.repeat(fconstraints_tT.get_grid_d(), len(T_d_grid), axis=0)
                terminal_s = fconstraints_tT.get_grid_s()
                terminal_states = NumpyUtils.cartesian_product_matrix_rows(terminal_s, terminal_d)

                time_samples = np.arange(Math.ceil_to_step(T_target_horizon, self.dt) - T_target_horizon, planning_horizon - T_target_horizon + EPS, self.dt)
                extrapolated_fstates_s = self.predictor.predict_2d_frenet_states(terminal_states, time_samples)
                ftrajectories = np.hstack((ftrajectories, extrapolated_fstates_s))
        else:
            # only pad
            ftrajectories = self.predictor.predict_2d_frenet_states(ego_frenet_state[np.newaxis, :],
                                                                    np.arange(0, planning_horizon + EPS, self.dt))
            ftrajectories = WerlingPlanner._correct_velocity_values(ftrajectories)

        # project trajectories from frenet-frame to vehicle's cartesian frame
        ctrajectories: CartesianExtendedTrajectories = reference_route.ftrajectories_to_ctrajectories(ftrajectories)

        # filter resulting trajectories by velocity and accelerations limits - this is now done in Cartesian frame
        # which takes into account the curvature of the road applied to trajectories planned in the Frenet frame
        cartesian_filter_results = KinematicUtils.filter_by_cartesian_limits(ctrajectories, cost_params.velocity_limits,
                                                                             cost_params.lon_acceleration_limits,
                                                                             cost_params.lat_acceleration_limits)
        cartesian_filtered_indices = np.argwhere(cartesian_filter_results).flatten()

        ctrajectories_filtered = ctrajectories[cartesian_filtered_indices]

        self._logger.debug(LOG_MSG_TRAJECTORY_PLANNER_NUM_TRAJECTORIES, len(ctrajectories_filtered))

        if len(ctrajectories_filtered) == 0:
            np.set_printoptions(suppress=True)
            lat_acc = ctrajectories[:, :, C_V] ** 2 * ctrajectories[:, :, C_K]
            lat_acc[ctrajectories[:, :, C_V] == 0] = 0
            lat_acc_traj_idx = np.argmin(np.max(np.abs(lat_acc), axis=1))
            lat_acc_t_idx = np.argmax(np.abs(lat_acc[lat_acc_traj_idx]))
            lat_acc_v = ctrajectories[lat_acc_traj_idx, lat_acc_t_idx, C_V]
            lat_acc_k = ctrajectories[lat_acc_traj_idx, lat_acc_t_idx, C_K]
            s = ftrajectories[lat_acc_traj_idx, :, FS_SX]
            init_idx = reference_route.get_index_on_frame_from_s(np.array([s[0]]))[0][0]
            final_idx = reference_route.get_index_on_frame_from_s(np.array([s[-1]]))[0][0]
            raise CartesianLimitsViolated("No valid trajectories. "
                                          "timestamp_in_sec: %f, time horizon: %f, "
<<<<<<< HEAD
                                          "extrapolated time horizon: %f\ngoal: %s\nstate: %s.\n"
                                          "[min/max velocity] [%s, %s] (limits: %s); "
                                          "[min/max lon_acc] [%s, %s] (limits: %s)\n"
                                          "min/max lat_acc [%s, %s] (limits: %s); passed limits: %s/%s\n"
                                          "ego_frenet = %s\ngoal_frenet = %s\n"
                                          "distance from ego to goal = %f, time*approx_velocity = %f\n"
                                          "worst_lat_acc: t=%.1f v=%.3f k=%.3f\n"
                                          "nominal_k=%s" %
                                          (state.ego_state.timestamp_in_sec, T, planning_horizon,
=======
                                          "extrapolated time horizon: %f. goal: %s, state: %s.\n"
                                          "[highest minimal velocity, lowest maximal velocity] [%s, %s] (limits: %s); "
                                          "[highest minimal lon_acc, lowest maximal lon_acc] [%s, %s] (limits: %s); "
                                          "planned lat. accelerations range [%s, %s] (limits: %s); "
                                          "number of trajectories passed according to Cartesian limits: %s/%s;"
                                          "goal_frenet = %s; distance from ego to goal = %f, time*approx_velocity = %f" %
                                          (state.ego_state.timestamp_in_sec, T_target_horizon, planning_horizon,
>>>>>>> f68ffe98
                                           NumpyUtils.str_log(goal), str(state).replace('\n', ''),
                                           np.max(np.min(ctrajectories[:, :, C_V], axis=1)),
                                           np.min(np.max(ctrajectories[:, :, C_V], axis=1)),
                                           NumpyUtils.str_log(cost_params.velocity_limits),
                                           np.max(np.min(ctrajectories[:, :, C_A], axis=1)),
                                           np.min(np.max(ctrajectories[:, :, C_A], axis=1)),
                                           NumpyUtils.str_log(cost_params.lon_acceleration_limits),
                                           np.min(lat_acc), np.max(lat_acc),
                                           NumpyUtils.str_log(cost_params.lat_acceleration_limits),
                                           len(cartesian_filtered_indices), len(ctrajectories),
                                           NumpyUtils.str_log(ego_frenet_state), NumpyUtils.str_log(goal_frenet_state),
                                           goal_frenet_state[FS_SX] - ego_frenet_state[FS_SX],
                                           T * (ego_frenet_state[FS_SV] + goal_frenet_state[FS_SV]) * 0.5,
                                           lat_acc_t_idx*0.1, lat_acc_v, lat_acc_k, reference_route.k[init_idx:final_idx+1, 0]))

        # planning is done on the time dimension relative to an anchor (currently the timestamp of the ego vehicle)
        # so time points are from t0 = 0 until some T (lon_plan_horizon)
        total_planning_time_points = np.arange(0, planning_horizon + EPS, self.dt)

        # compute trajectory costs at sampled times
        global_time_samples = total_planning_time_points + state.ego_state.timestamp_in_sec
        filtered_trajectory_costs = \
            self._compute_cost(ctrajectories_filtered, ftrajectories[cartesian_filtered_indices], state,
                               goal_frenet_state, cost_params,
                               global_time_samples, self._predictor, self.dt, reference_route)

        sorted_filtered_idxs = filtered_trajectory_costs.argsort()

        if is_target_ahead:  # Actual werling planning has occurred because T_s > 0.1 and the target is ahead of us
            # TODO: what if future sampling from poly_s will result with negative velocity (uncorrected for negative velocity)?
            samplable_trajectory = SamplableWerlingTrajectory(
                timestamp_in_sec=state.ego_state.timestamp_in_sec,
                T_s=T_target_horizon,
                T_d=T_d_vals[cartesian_filtered_indices[sorted_filtered_idxs[0]]],
                frenet_frame=reference_route,
                poly_s_coefs=poly_coefs[cartesian_filtered_indices[sorted_filtered_idxs[0]]][:6],
                poly_d_coefs=poly_coefs[cartesian_filtered_indices[sorted_filtered_idxs[0]]][6:],
                T_extended=planning_horizon
            )
        else:  # Publish a fixed trajectory, containing just padding
<<<<<<< HEAD
            target_time_diff = min(T, 0)
            poly_s = np.array([0, 0, 0, 0, goal_frenet_state[FS_SV], goal_frenet_state[FS_SX]])
            poly_d = np.array([0, 0, 0, 0, goal_frenet_state[FS_DV], goal_frenet_state[FS_DX]])
            samplable_trajectory = SamplableWerlingTrajectory(state.ego_state.timestamp_in_sec + target_time_diff,
                                                              planning_horizon - target_time_diff,
                                                              planning_horizon - target_time_diff,
                                                              planning_horizon - target_time_diff,
=======
            poly_s, poly_d = WerlingPlanner._create_linear_profile_polynomials(
                ftrajectories[cartesian_filtered_indices[sorted_filtered_idxs[0]], 0, :])
            samplable_trajectory = SamplableWerlingTrajectory(state.ego_state.timestamp_in_sec,
                                                              planning_horizon, planning_horizon, planning_horizon,
>>>>>>> f68ffe98
                                                              reference_route, poly_s, poly_d)

        return samplable_trajectory, \
           ctrajectories_filtered[sorted_filtered_idxs, :, :(C_V + 1)], \
           filtered_trajectory_costs[sorted_filtered_idxs]

    @staticmethod
    def _create_linear_profile_polynomials(frenet_state: FrenetState2D) -> (np.ndarray, np.ndarray):
        """
        Given a frenet state, create two (s, d) polynomials that assume constant velocity (we keep the same momentary
        velocity). Those polynomials are degenerate to s(t)=v*t+x form
        :param frenet_state: the current frenet state to pull positions and velocities from
        :return: a tuple of (s(t), d(t)) polynomial coefficient arrays
        """
        poly_s = np.array([0, 0, 0, 0, frenet_state[FS_SV], frenet_state[FS_SX]])
        poly_d = np.array([0, 0, 0, 0, frenet_state[FS_DV], frenet_state[FS_DX]])
        return poly_s, poly_d

    @staticmethod
    def _correct_velocity_values(ftrajectories: FrenetTrajectories2D) -> \
            FrenetTrajectories2D:
        """
        Velocity values of werling trajectories can be received with minor numerical deviations.
        This method verifies that if such deviations exist, they are indeed minor, and corrects them
        to the right accurate values.
        :param ftrajectories: trajectories in frenet frame
        :return:Corrected trajectories in frenet frame
        """
        traj_velocities = ftrajectories[:, :, FS_SV]
        # TODO: extract constants to global constants
        is_velocities_close_to_zero = np.logical_and(traj_velocities > -0.1, traj_velocities < 0)
        ftrajectories[is_velocities_close_to_zero, FS_SV] = 0.0

        return ftrajectories

    @staticmethod
    def _compute_cost(ctrajectories: CartesianExtendedTrajectories, ftrajectories: FrenetTrajectories2D, state: State,
                      goal_in_frenet: FrenetState2D, params: TrajectoryCostParams, global_time_samples: np.ndarray,
                      predictor: EgoAwarePredictor, dt: float, reference_route: FrenetSerret2DFrame) -> np.ndarray:
        """
        Takes trajectories (in both frenet-frame repr. and cartesian-frame repr.) and computes a cost for each one
        :param ctrajectories: numpy tensor of trajectories in cartesian-frame
        :param ftrajectories: numpy tensor of trajectories in frenet-frame
        :param state: the state object (that includes obstacles, etc.)
        :param goal_in_frenet: A 1D numpy array of the desired ego-state to plan towards, represented in current
                global-coordinate-frame (see EGO_* in planning.utils.types.py for the fields)
        :param params: parameters for the cost function (from behavioral layer)
        :param global_time_samples: [sec] time samples for prediction (global, not relative)
        :param predictor: predictor instance to use to compute future localizations for DynamicObjects
        :param dt: time step of ctrajectories
        :return: numpy array (1D) of the total cost per trajectory (in ctrajectories and ftrajectories)
        """
        ''' deviation from goal cost '''
        last_fpoints = ftrajectories[:, -1, :]
        trajectory_end_goal_diff = np.array([last_fpoints[:, FS_SX] - goal_in_frenet[FS_SX],
                                             last_fpoints[:, FS_DX] - goal_in_frenet[FS_DX]])
        trajectory_end_goal_dist = np.sqrt(trajectory_end_goal_diff[0] ** 2 +
                                           (params.dist_from_goal_lat_factor * trajectory_end_goal_diff[1]) ** 2)
        dist_from_goal_costs = Math.clipped_sigmoid(trajectory_end_goal_dist - params.dist_from_goal_cost.offset,
                                                    params.dist_from_goal_cost.w, params.dist_from_goal_cost.k)

        ''' point-wise costs: obstacles, deviations, jerk '''
        pointwise_costs = TrajectoryPlannerCosts.compute_pointwise_costs(ctrajectories, ftrajectories, state, params,
                                                                         global_time_samples, predictor, dt,
                                                                         reference_route)

        return np.sum(pointwise_costs, axis=(1, 2)) + dist_from_goal_costs

    # TODO: determine tighter lower bound according to physical constraints and ego control limitations
    def _low_bound_lat_horizon(self, fconstraints_t0: FrenetConstraints, fconstraints_tT: FrenetConstraints,
                               T_s: float, dt: float) -> float:
        """
        Calculates the lower bound for the lateral time horizon based on the physical constraints.
        :param fconstraints_t0: a set of constraints over the initial state
        :param fconstraints_tT: a set of constraints over the terminal state
        :param T_s: longitudinal action time horizon
        :param dt: [sec] basic time unit from constructor
        :return: Low bound for lateral time horizon.
        """
        min_lat_movement = np.min(np.abs(fconstraints_tT.get_grid_d()[:, 0] - fconstraints_t0.get_grid_d()[0, 0]))
        low_bound_lat_plan_horizon = max(np.sqrt((2 * min_lat_movement) / LAT_ACC_LIMITS[LIMIT_MAX]), dt)
        return min(max(low_bound_lat_plan_horizon, TD_MIN_DT * self.dt), T_s)

    @staticmethod
    def _create_lat_horizon_grid(T_s: float, T_d_low_bound: float) -> np.ndarray:
        """
        Receives the lower bound of the lateral time horizon T_d_low_bound and the longitudinal time horizon T_s
        and returns a grid of possible lateral planning time values.
        :param T_s: longitudinal trajectory duration (sec.), relative to ego.
        :param T_d_low_bound: lower bound on lateral trajectory duration (sec.), relative to ego. Higher bound is Ts.
        :return: numpy array (1D) of the possible lateral planning horizons
        """
        return np.flip(np.linspace(T_s, T_d_low_bound, TD_STEPS), axis=0)

    @staticmethod
    def _solve_1d_poly(constraints: np.ndarray, T: float, poly_impl: Poly1D) -> np.ndarray:
        """
        Solves the two-point boundary value problem, given a set of constraints over the initial and terminal states.
        :param constraints: 3D numpy array of a set of constraints over the initial and terminal states
        :param T: longitudinal/lateral trajectory duration (sec.), relative to ego. T has to be a multiple of WerlingPlanner.dt
        :param poly_impl: OptimalControlUtils 1d polynomial implementation class
        :return: a poly-coefficients-matrix of rows in the form [c0_s, c1_s, ... c5_s] or [c0_d, ..., c5_d]
        """
        A = poly_impl.time_constraints_matrix(T)
        A_inv = np.linalg.inv(A)
        poly_coefs = poly_impl.solve(A_inv, constraints)
        return poly_coefs

    @staticmethod
    def _solve_optimization(fconst_0: FrenetConstraints, fconst_t: FrenetConstraints, T_s: float, T_d_vals: np.ndarray,
                            dt: float) -> Tuple[FrenetTrajectories2D, np.ndarray, np.ndarray]:
        """
        Solves the two-point boundary value problem, given a set of constraints over the initial state
        and a set of constraints over the terminal state. The solution is a cartesian product of the solutions returned
        from solving two 1D problems (one for each Frenet dimension). The solutions for the latitudinal direction are
        aggregated along different Td possible values.When Td happens to be lower than Ts, we expand the latitudinal
        solution: the last position stays the same while the velocity and acceleration are set to zero.
        :param fconst_0: a set of constraints over the initial state
        :param fconst_t: a set of constraints over the terminal state
        :param T_s: longitudinal trajectory duration (sec.), relative to ego. Ts has to be a multiple of dt.
        :param T_d_vals: lateral trajectory possible durations (sec.), relative to ego. Higher bound is Ts.
        :param dt: [sec] basic time unit from constructor.
        :return: a tuple: (points-matrix of rows in the form [sx, sv, sa, dx, dv, da],
        poly-coefficients-matrix of rows in the form [c0_s, c1_s, ... c5_s, c0_d, ..., c5_d],
        array of the Td values associated with the polynomials)
        """
        time_samples_s = np.arange(0, T_s + EPS, dt)

        # Define constraints
        constraints_s = NumpyUtils.cartesian_product_matrix_rows(fconst_0.get_grid_s(), fconst_t.get_grid_s())
        constraints_d = NumpyUtils.cartesian_product_matrix_rows(fconst_0.get_grid_d(), fconst_t.get_grid_d())

        # solve for dimension s
        poly_s = WerlingPlanner._solve_1d_poly(constraints_s, T_s, QuinticPoly1D)

        # generate trajectories for the polynomials of dimension s
        solutions_s = QuinticPoly1D.polyval_with_derivatives(poly_s, time_samples_s)

        # store a vector of time-horizons for solutions of dimension s
        horizons_s = np.repeat([T_s], len(constraints_s))

        # Iterate over different time-horizons for dimension d
        poly_d = np.empty(shape=(0, 6))
        solutions_d = np.empty(shape=(0, len(time_samples_s), 3))
        horizons_d = np.empty(shape=0)
        for T_d in T_d_vals:
            time_samples_d = np.arange(0, T_d + EPS, dt)

            # solve for dimension d (with time-horizon T_d)
            partial_poly_d = WerlingPlanner._solve_1d_poly(constraints_d, T_d, QuinticPoly1D)

            # generate the trajectories for the polynomials of dimension d - within the horizon T_d
            partial_solutions_d = QuinticPoly1D.polyval_with_derivatives(partial_poly_d, time_samples_d)

            # Expand lateral solutions (dimension d) to the size of the longitudinal solutions (dimension s)
            # with its final positions replicated. NOTE: we assume that final (dim d) velocities and accelerations = 0 !
            solutions_extrapolation_d = WerlingUtils.repeat_1d_states(
                fstates=partial_solutions_d[:, -1, :],
                repeats=time_samples_s.size - time_samples_d.size,
                override_values=np.zeros(3),
                override_mask=np.array([0, 1, 1])
            )

            full_horizon_solutions_d = np.concatenate((partial_solutions_d, solutions_extrapolation_d), axis=-2)

            # append polynomials, trajectories and time-horizons to the dimensions d buffers
            poly_d = np.vstack((poly_d, partial_poly_d))
            solutions_d = np.vstack((solutions_d, full_horizon_solutions_d))
            horizons_d = np.append(horizons_d, np.repeat(T_d, len(constraints_d)))

        # generate 2D trajectories by Cartesian product of {horizons, polynomials, and 1D trajectories}
        # of dimensions {s,d}
        horizons = NumpyUtils.cartesian_product_matrix_rows(horizons_s[:, np.newaxis], horizons_d[:, np.newaxis])
        polynoms = NumpyUtils.cartesian_product_matrix_rows(poly_s, poly_d)
        solutions = NumpyUtils.cartesian_product_matrix_rows(solutions_s, solutions_d)

        # slice the results according to the rule T_s >= T_d since we don't want to generate trajectories whose
        valid_traj_slice = horizons[:, FP_SX] >= horizons[:, FP_DX]

        return solutions[valid_traj_slice], polynoms[valid_traj_slice], horizons[valid_traj_slice, FP_DX]<|MERGE_RESOLUTION|>--- conflicted
+++ resolved
@@ -37,15 +37,9 @@
         return self._dt
 
     @prof.ProfileFunction()
-<<<<<<< HEAD
-    def plan(self, state: State, reference_route: FrenetSerret2DFrame, goal: CartesianExtendedState, T: float,
-             T_required_horizon: float, cost_params: TrajectoryCostParams) -> Tuple[
-        SamplableTrajectory, CartesianTrajectories, np.ndarray]:
-=======
     def plan(self, state: State, reference_route: FrenetSerret2DFrame, goal: CartesianExtendedState,
              T_target_horizon: float, T_trajectory_end_horizon: float, cost_params: TrajectoryCostParams) -> Tuple[
                 SamplableTrajectory, CartesianTrajectories, np.ndarray]:
->>>>>>> f68ffe98
         """ see base class """
 
         # The reference_route, the goal, ego and the dynamic objects are given in the global coordinate-frame.
@@ -146,7 +140,6 @@
             final_idx = reference_route.get_index_on_frame_from_s(np.array([s[-1]]))[0][0]
             raise CartesianLimitsViolated("No valid trajectories. "
                                           "timestamp_in_sec: %f, time horizon: %f, "
-<<<<<<< HEAD
                                           "extrapolated time horizon: %f\ngoal: %s\nstate: %s.\n"
                                           "[min/max velocity] [%s, %s] (limits: %s); "
                                           "[min/max lon_acc] [%s, %s] (limits: %s)\n"
@@ -155,16 +148,7 @@
                                           "distance from ego to goal = %f, time*approx_velocity = %f\n"
                                           "worst_lat_acc: t=%.1f v=%.3f k=%.3f\n"
                                           "nominal_k=%s" %
-                                          (state.ego_state.timestamp_in_sec, T, planning_horizon,
-=======
-                                          "extrapolated time horizon: %f. goal: %s, state: %s.\n"
-                                          "[highest minimal velocity, lowest maximal velocity] [%s, %s] (limits: %s); "
-                                          "[highest minimal lon_acc, lowest maximal lon_acc] [%s, %s] (limits: %s); "
-                                          "planned lat. accelerations range [%s, %s] (limits: %s); "
-                                          "number of trajectories passed according to Cartesian limits: %s/%s;"
-                                          "goal_frenet = %s; distance from ego to goal = %f, time*approx_velocity = %f" %
                                           (state.ego_state.timestamp_in_sec, T_target_horizon, planning_horizon,
->>>>>>> f68ffe98
                                            NumpyUtils.str_log(goal), str(state).replace('\n', ''),
                                            np.max(np.min(ctrajectories[:, :, C_V], axis=1)),
                                            np.min(np.max(ctrajectories[:, :, C_V], axis=1)),
@@ -177,7 +161,7 @@
                                            len(cartesian_filtered_indices), len(ctrajectories),
                                            NumpyUtils.str_log(ego_frenet_state), NumpyUtils.str_log(goal_frenet_state),
                                            goal_frenet_state[FS_SX] - ego_frenet_state[FS_SX],
-                                           T * (ego_frenet_state[FS_SV] + goal_frenet_state[FS_SV]) * 0.5,
+                                           T_target_horizon * (ego_frenet_state[FS_SV] + goal_frenet_state[FS_SV]) * 0.5,
                                            lat_acc_t_idx*0.1, lat_acc_v, lat_acc_k, reference_route.k[init_idx:final_idx+1, 0]))
 
         # planning is done on the time dimension relative to an anchor (currently the timestamp of the ego vehicle)
@@ -205,22 +189,14 @@
                 T_extended=planning_horizon
             )
         else:  # Publish a fixed trajectory, containing just padding
-<<<<<<< HEAD
-            target_time_diff = min(T, 0)
+            target_time_diff = min(T_target_horizon, 0)
             poly_s = np.array([0, 0, 0, 0, goal_frenet_state[FS_SV], goal_frenet_state[FS_SX]])
             poly_d = np.array([0, 0, 0, 0, goal_frenet_state[FS_DV], goal_frenet_state[FS_DX]])
             samplable_trajectory = SamplableWerlingTrajectory(state.ego_state.timestamp_in_sec + target_time_diff,
                                                               planning_horizon - target_time_diff,
                                                               planning_horizon - target_time_diff,
                                                               planning_horizon - target_time_diff,
-=======
-            poly_s, poly_d = WerlingPlanner._create_linear_profile_polynomials(
-                ftrajectories[cartesian_filtered_indices[sorted_filtered_idxs[0]], 0, :])
-            samplable_trajectory = SamplableWerlingTrajectory(state.ego_state.timestamp_in_sec,
-                                                              planning_horizon, planning_horizon, planning_horizon,
->>>>>>> f68ffe98
                                                               reference_route, poly_s, poly_d)
-
         return samplable_trajectory, \
            ctrajectories_filtered[sorted_filtered_idxs, :, :(C_V + 1)], \
            filtered_trajectory_costs[sorted_filtered_idxs]
