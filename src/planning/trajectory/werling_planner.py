--- conflicted
+++ resolved
@@ -118,47 +118,8 @@
         self._logger.debug(LOG_MSG_TRAJECTORY_PLANNER_NUM_TRAJECTORIES, len(ctrajectories_filtered))
 
         if len(ctrajectories_filtered) == 0:
-<<<<<<< HEAD
-            np.set_printoptions(suppress=True)
-            lat_acc = ctrajectories[:, :, C_V] ** 2 * ctrajectories[:, :, C_K]
-            lat_acc[ctrajectories[:, :, C_V] == 0] = 0
-            lat_acc_traj_idx = np.argmin(np.max(np.abs(lat_acc), axis=1))
-            lat_acc_t_idx = np.argmax(np.abs(lat_acc[lat_acc_traj_idx]))
-            lat_acc_v = ctrajectories[lat_acc_traj_idx, lat_acc_t_idx, C_V]
-            lat_acc_k = ctrajectories[lat_acc_traj_idx, lat_acc_t_idx, C_K]
-            s = ftrajectories[lat_acc_traj_idx, :, FS_SX]
-            init_idx = final_idx = 0
-            if not NumpyUtils.is_in_limits(lat_acc, cost_params.lat_acceleration_limits).all(axis=1).any():
-                init_idx = reference_route._get_closest_index_on_frame(np.array([s[0]]))[0][0]
-                final_idx = reference_route._get_closest_index_on_frame(np.array([s[-1]]))[0][0]
-            raise CartesianLimitsViolated("No valid trajectories. "
-                                          "timestamp_in_sec: %f, time horizon: %f, "
-                                          "extrapolated time horizon: %f\ngoal: %s\nstate: %s.\n"
-                                          "[min/max velocity] [%s, %s] (limits: %s); "
-                                          "[min/max lon_acc] [%s, %s] (limits: %s)\n"
-                                          "min/max lat_acc [%s, %s] (limits: %s); passed limits: %s/%s\n"
-                                          "ego_frenet = %s\ngoal_frenet = %s\n"
-                                          "distance from ego to goal = %f, time*approx_velocity = %f\n"
-                                          "worst_lat_acc: t=%.1f v=%.3f k=%f; nominal_points.k=%s" %
-                                          (state.ego_state.timestamp_in_sec, T_target_horizon, planning_horizon,
-                                           NumpyUtils.str_log(goal), str(state).replace('\n', ''),
-                                           np.max(np.min(ctrajectories[:, :, C_V], axis=1)),
-                                           np.min(np.max(ctrajectories[:, :, C_V], axis=1)),
-                                           NumpyUtils.str_log(cost_params.velocity_limits),
-                                           np.max(np.min(ctrajectories[:, :, C_A], axis=1)),
-                                           np.min(np.max(ctrajectories[:, :, C_A], axis=1)),
-                                           NumpyUtils.str_log(cost_params.lon_acceleration_limits),
-                                           np.min(lat_acc), np.max(lat_acc),
-                                           NumpyUtils.str_log(cost_params.lat_acceleration_limits),
-                                           len(cartesian_filtered_indices), len(ctrajectories),
-                                           NumpyUtils.str_log(ego_frenet_state), NumpyUtils.str_log(goal_frenet_state),
-                                           goal_frenet_state[FS_SX] - ego_frenet_state[FS_SX],
-                                           T_target_horizon * (ego_frenet_state[FS_SV] + goal_frenet_state[FS_SV]) * 0.5,
-                                           lat_acc_t_idx*0.1, lat_acc_v, lat_acc_k, reference_route.k[init_idx:final_idx+1, 0]))
-=======
             WerlingPlanner._raise_error(state, ftrajectories, ctrajectories, reference_route, T_target_horizon,
                                         planning_horizon, goal, ego_frenet_state, goal_frenet_state, cost_params)
->>>>>>> 21cec40f
 
         # planning is done on the time dimension relative to an anchor (currently the timestamp of the ego vehicle)
         # so time points are from t0 = 0 until some T (lon_plan_horizon)
@@ -399,10 +360,7 @@
         # slice the results according to the rule T_s >= T_d since we don't want to generate trajectories whose
         valid_traj_slice = horizons[:, FP_SX] >= horizons[:, FP_DX]
 
-<<<<<<< HEAD
         return solutions[valid_traj_slice], polynoms[valid_traj_slice], horizons[valid_traj_slice]
-=======
-        return solutions[valid_traj_slice], polynoms[valid_traj_slice], horizons[valid_traj_slice, FP_DX]
 
     @staticmethod
     def _raise_error(state: State, ftrajectories: FrenetTrajectories2D,ctrajectories: CartesianExtendedTrajectories,
@@ -462,5 +420,4 @@
                                        goal_frenet_state[FS_SX] - ego_frenet_state[FS_SX],
                                        T_target_horizon * (ego_frenet_state[FS_SV] + goal_frenet_state[FS_SV]) * 0.5,
                                        lat_acc_t_idx * WERLING_TIME_RESOLUTION, lat_acc_v, lat_acc_k,
-                                       reference_route.k[init_idx:final_idx + 1, 0]))
->>>>>>> 21cec40f
+                                       reference_route.k[init_idx:final_idx + 1, 0]))