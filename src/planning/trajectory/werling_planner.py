--- conflicted
+++ resolved
@@ -138,17 +138,8 @@
             lat_acc = ctrajectories[:, :, C_V] ** 2 * ctrajectories[:, :, C_K]
             lat_acc[ctrajectories[:, :, C_V] == 0] = 0
             raise CartesianLimitsViolated("No valid trajectories. "
-<<<<<<< HEAD
-                                          "timestamp_in_sec: %f, time horizon: %f, "
+                                          "timestamp_in_sec: %f, time horizon: %f,\n"
                                           "extrapolated time horizon: %f\ngoal: %s\nstate: %s.\n"
-                                          "[highest minimal velocity, lowest maximal velocity] [%s, %s] (limits: %s); "
-                                          "[highest minimal lon_acc, lowest maximal lon_acc] [%s, %s] (limits: %s)\n"
-                                          "planned lat. accelerations range [%s, %s] (limits: %s); "
-                                          "number of trajectories passed according to Cartesian limits: %s/%s\n"
-                                          "goal_frenet = %s; distance from ego to goal = %f, time*approx_velocity = %f" %
-=======
-                                          "timestamp_in_sec: %f, time horizon: %f,\n"
-                                          "extrapolated time horizon: %f. goal: %s, state: %s.\n"
                                           "[highest minimal velocity, lowest maximal velocity] [%s, %s] (limits: %s);\n"
                                           "[highest minimal lon_acc, lowest maximal lon_acc] [%s, %s] (limits: %s);\n"
                                           "planned lat. accelerations range [%s, %s] (limits: %s);\n"
@@ -156,7 +147,6 @@
                                           "number of trajectories passed according to Cartesian limits: %s/%s;\n"
                                           "goal_frenet = %s;\n "
                                           "distance from ego to goal = %f, time*approx_velocity = %f" %
->>>>>>> e0f5819f
                                           (state.ego_state.timestamp_in_sec, T_target_horizon, planning_horizon,
                                            NumpyUtils.str_log(goal), str(state).replace('\n', ''),
                                            np.max(np.min(ctrajectories[:, :, C_V], axis=1)),
