from logging import Logger
from typing import Tuple

import numpy as np
import rte.python.profiler as prof

from decision_making.src.exceptions import CartesianLimitsViolated
from decision_making.src.global_constants import WERLING_TIME_RESOLUTION, SX_STEPS, SV_OFFSET_MIN, SV_OFFSET_MAX, \
    SV_STEPS, DX_OFFSET_MIN, DX_OFFSET_MAX, DX_STEPS, SX_OFFSET_MIN, SX_OFFSET_MAX, \
    TD_STEPS, LAT_ACC_LIMITS, TD_MIN_DT, LOG_MSG_TRAJECTORY_PLANNER_NUM_TRAJECTORIES, EPS, \
    CLOSE_TO_ZERO_NEGATIVE_VELOCITY, LON_JERK_ACCEL_LIMITS, LON_JERK_DECEL_LIMITS, TRAJECTORY_TIME_RESOLUTION
from decision_making.src.messages.trajectory_parameters import TrajectoryCostParams
from decision_making.src.planning.trajectory.cost_function import TrajectoryPlannerCosts
from decision_making.src.planning.trajectory.frenet_constraints import FrenetConstraints
from decision_making.src.planning.trajectory.samplable_werling_trajectory import SamplableWerlingTrajectory
from decision_making.src.planning.trajectory.trajectory_planner import TrajectoryPlanner, SamplableTrajectory
from decision_making.src.planning.trajectory.werling_utils import WerlingUtils
from decision_making.src.planning.types import FP_SX, FP_DX, C_V, FS_SV, \
    FS_SA, FS_SX, FS_DX, LIMIT_MIN, LIMIT_MAX, CartesianTrajectories, FS_DV, FS_DA, CartesianExtendedState, \
    FrenetState2D, C_A, C_K
from decision_making.src.planning.types import FrenetTrajectories2D, CartesianExtendedTrajectories
from decision_making.src.planning.utils.frenet_serret_frame import FrenetSerret2DFrame
from decision_making.src.planning.utils.kinematics_utils import KinematicUtils
from decision_making.src.planning.utils.math_utils import Math
from decision_making.src.planning.utils.numpy_utils import NumpyUtils
from decision_making.src.planning.utils.optimal_control.poly1d import QuinticPoly1D, Poly1D
from decision_making.src.prediction.ego_aware_prediction.ego_aware_predictor import EgoAwarePredictor
from decision_making.src.state.state import State


class WerlingPlanner(TrajectoryPlanner):
    def __init__(self, logger: Logger, predictor: EgoAwarePredictor, dt=WERLING_TIME_RESOLUTION):
        super().__init__(logger, predictor)
        self._dt = dt

    @property
    def dt(self):
        return self._dt

    @prof.ProfileFunction()
    def plan(self, state: State, reference_route: FrenetSerret2DFrame, goal: CartesianExtendedState,
             T_target_horizon: float, T_trajectory_end_horizon: float, cost_params: TrajectoryCostParams) -> Tuple[
                SamplableTrajectory, CartesianTrajectories, np.ndarray]:
        """ see base class """

        # The reference_route, the goal, ego and the dynamic objects are given in the global coordinate-frame.
        # The vehicle doesn't need to lay parallel to the road.

        ego_frenet_state: FrenetState2D = reference_route.cstate_to_fstate(state.ego_state.cartesian_state)

        # define constraints for the initial state
        fconstraints_t0 = FrenetConstraints.from_state(ego_frenet_state)

        # define constraints for the terminal (goal) state
        goal_frenet_state: FrenetState2D = reference_route.cstate_to_fstate(goal)

        sx_range = np.linspace(np.max((SX_OFFSET_MIN + goal_frenet_state[FS_SX],
                                       (goal_frenet_state[FS_SX] + ego_frenet_state[FS_SX]) / 2)),
                               np.min((SX_OFFSET_MAX + goal_frenet_state[FS_SX], reference_route.s_max)),
                               SX_STEPS)

        sv_range = np.linspace(
            np.max((SV_OFFSET_MIN + goal_frenet_state[FS_SV], cost_params.velocity_limits[LIMIT_MIN])),
            np.min((SV_OFFSET_MAX + goal_frenet_state[FS_SV], cost_params.velocity_limits[LIMIT_MAX])),
            SV_STEPS)

        dx_range = np.linspace(DX_OFFSET_MIN + goal_frenet_state[FS_DX],
                               DX_OFFSET_MAX + goal_frenet_state[FS_DX],
                               DX_STEPS)

        fconstraints_tT = FrenetConstraints(sx=sx_range, sv=sv_range, sa=goal_frenet_state[FS_SA],
                                            dx=dx_range, dv=goal_frenet_state[FS_DV], da=goal_frenet_state[FS_DA])

        planning_horizon = max(T_trajectory_end_horizon, T_target_horizon)

        assert planning_horizon >= self.dt + EPS, 'planning_horizon (=%f) is too short and is less than one trajectory' \
                                                  ' timestamp (=%f)' % (planning_horizon, self.dt)

        self._logger.debug(
            'WerlingPlanner is planning from %s (frenet) to %s (frenet) in %s seconds and extrapolating to %s seconds',
            NumpyUtils.str_log(ego_frenet_state), NumpyUtils.str_log(goal_frenet_state),
            T_target_horizon, planning_horizon)

        is_target_ahead = T_target_horizon > self.dt and goal_frenet_state[FS_SX] > ego_frenet_state[FS_SX]

        # calculate frenet state in ego time, such that its prediction in goal time is goal_frenet_state
        # it is used only when not is_target_ahead
        ego_by_goal_state = KinematicUtils.create_ego_by_goal_state(goal_frenet_state, T_target_horizon)

        # solve the optimization problem in frenet-frame from t=0 to t=T
        # Actual trajectory planning is needed because T_s > 0.1 and the target is ahead of us
        if is_target_ahead:
            # Lateral planning horizon(Td) lower bound, now approximated from x=a*t^2
            lower_bound_T_d = self._low_bound_lat_horizon(fconstraints_t0, fconstraints_tT, T_target_horizon, self.dt)

            # create a grid on T_d (lateral movement time-grid)
            T_d_grid = WerlingPlanner._create_lat_horizon_grid(T_target_horizon, lower_bound_T_d)

            # solve problem in frenet-frame
            ftrajectories_optimization, poly_coefs, T_d_vals = WerlingPlanner._solve_optimization(fconstraints_t0,
                                                                                                  fconstraints_tT,
                                                                                                  T_target_horizon, T_d_grid, self.dt)
            ftrajectories = WerlingPlanner._correct_velocity_values(ftrajectories_optimization)

            # trajectory was planned up to a certain time, the rest should be padded with constant
            # velocity prediction
            if planning_horizon > T_target_horizon:        # add padding
                terminal_d = np.repeat(fconstraints_tT.get_grid_d(), len(T_d_grid), axis=0)
                terminal_s = fconstraints_tT.get_grid_s()
                terminal_states = NumpyUtils.cartesian_product_matrix_rows(terminal_s, terminal_d)

                time_samples = np.arange(Math.ceil_to_step(T_target_horizon, self.dt) - T_target_horizon, planning_horizon - T_target_horizon + EPS, self.dt)
                extrapolated_fstates_s = self.predictor.predict_2d_frenet_states(terminal_states, time_samples)
                ftrajectories = np.hstack((ftrajectories, extrapolated_fstates_s))
        else:
            # only pad
            ftrajectories = self.predictor.predict_2d_frenet_states(ego_by_goal_state[np.newaxis, :],
                                                                    np.arange(0, planning_horizon + EPS, self.dt))
            ftrajectories = WerlingPlanner._correct_velocity_values(ftrajectories)

        # project trajectories from frenet-frame to vehicle's cartesian frame
        ctrajectories: CartesianExtendedTrajectories = reference_route.ftrajectories_to_ctrajectories(ftrajectories)

        # filter resulting trajectories by velocity and accelerations limits - this is now done in Cartesian frame
        # which takes into account the curvature of the road applied to trajectories planned in the Frenet frame
        cartesian_filter_results = KinematicUtils.filter_by_cartesian_limits(ctrajectories, cost_params.velocity_limits,
                                                                             cost_params.lon_acceleration_limits,
                                                                             cost_params.lat_acceleration_limits,
                                                                             cost_params.lon_jerk_limits_while_accelerating,
                                                                             cost_params.lon_jerk_limits_while_decelerating,
                                                                             cost_params.desired_velocity)

        cartesian_filtered_indices = np.argwhere(cartesian_filter_results).flatten()

        ctrajectories_filtered = ctrajectories[cartesian_filtered_indices]

        self._logger.debug(LOG_MSG_TRAJECTORY_PLANNER_NUM_TRAJECTORIES, len(ctrajectories_filtered))

        if len(ctrajectories_filtered) == 0:
            np.set_printoptions(suppress=True)
            lat_acc = ctrajectories[:, :, C_V] ** 2 * ctrajectories[:, :, C_K]
            lat_acc[ctrajectories[:, :, C_V] == 0] = 0
<<<<<<< HEAD
            lat_acc_traj_idx = np.argmin(np.max(np.abs(lat_acc), axis=1))
            lat_acc_t_idx = np.argmax(np.abs(lat_acc[lat_acc_traj_idx]))
            lat_acc_v = ctrajectories[lat_acc_traj_idx, lat_acc_t_idx, C_V]
            lat_acc_k = ctrajectories[lat_acc_traj_idx, lat_acc_t_idx, C_K]
            s = ftrajectories[lat_acc_traj_idx, :, FS_SX]
            init_idx = final_idx = 0
            if not NumpyUtils.is_in_limits(lat_acc, cost_params.lat_acceleration_limits).all(axis=1).any():
                init_idx = reference_route.get_index_on_frame_from_s(np.array([s[0]]))[0][0]
                final_idx = reference_route.get_index_on_frame_from_s(np.array([s[-1]]))[0][0]
            raise CartesianLimitsViolated("No valid trajectories. "
                                          "timestamp_in_sec: %f, time horizon: %f, "
                                          "extrapolated time horizon: %f\ngoal: %s\nstate: %s.\n"
                                          "[min/max velocity] [%s, %s] (limits: %s); "
                                          "[min/max lon_acc] [%s, %s] (limits: %s)\n"
                                          "min/max lat_acc [%s, %s] (limits: %s); passed limits: %s/%s\n"
                                          "ego_frenet = %s\ngoal_frenet = %s\n"
                                          "distance from ego to goal = %f, time*approx_velocity = %f\n"
                                          "worst_lat_acc: t=%.1f v=%.3f k=%f; nominal_points.k=%s" %
=======
            lon_acc = ctrajectories[:, :, C_A]
            lon_jerk = np.hstack((np.zeros((lon_acc.shape[0], 1)), np.diff(lon_acc))) / TRAJECTORY_TIME_RESOLUTION
            bad_accel_jerk = np.logical_and(
                lon_acc > EPS, ~NumpyUtils.is_in_limits(lon_jerk, cost_params.lon_jerk_limits_while_accelerating))
            bad_decel_jerk = np.logical_and(
                lon_acc <= EPS, ~NumpyUtils.is_in_limits(lon_jerk, cost_params.lon_jerk_limits_while_decelerating))
            raise CartesianLimitsViolated("No valid trajectories. "
                                          "timestamp_in_sec: %f, time horizon: %f, "
                                          "extrapolated time horizon: %f\ngoal: %s\nstate: %s.\n"
                                          "[highest minimal velocity, lowest maximal velocity] [%s, %s] (limits: %s)\n"
                                          "[highest minimal lon_acc, lowest maximal lon_acc] [%s, %s] (limits: %s)\n"
                                          "[highest minimal lat_acc, lowest maximal lat_acc] [%s, %s] (limits: %s)\n"
                                          "bad accel jerks %s for acc=%s, bad decel jerks %s for acc=%s\nlon_acc=%s\n"
                                          "passed limits: %s/%s\nego_frenet = %s\ngoal_frenet = %s\n"
                                          "distance from ego to goal = %f, time*approx_velocity = %f" %
>>>>>>> 67c8ddb7
                                          (state.ego_state.timestamp_in_sec, T_target_horizon, planning_horizon,
                                           NumpyUtils.str_log(goal), str(state).replace('\n', ''),
                                           np.max(np.min(ctrajectories[:, :, C_V], axis=1)),
                                           np.min(np.max(ctrajectories[:, :, C_V], axis=1)),
                                           NumpyUtils.str_log(cost_params.velocity_limits),
                                           np.max(np.min(ctrajectories[:, :, C_A], axis=1)),
                                           np.min(np.max(ctrajectories[:, :, C_A], axis=1)),
                                           NumpyUtils.str_log(cost_params.lon_acceleration_limits),
                                           np.min(lat_acc), np.max(lat_acc),
                                           NumpyUtils.str_log(cost_params.lat_acceleration_limits),
                                           lon_jerk[bad_accel_jerk], lon_acc[bad_accel_jerk],
                                           lon_jerk[bad_decel_jerk], lon_acc[bad_decel_jerk], lon_acc,
                                           len(cartesian_filtered_indices), len(ctrajectories),
                                           NumpyUtils.str_log(ego_frenet_state), NumpyUtils.str_log(goal_frenet_state),
                                           goal_frenet_state[FS_SX] - ego_frenet_state[FS_SX],
<<<<<<< HEAD
                                           T_target_horizon * (ego_frenet_state[FS_SV] + goal_frenet_state[FS_SV]) * 0.5,
                                           lat_acc_t_idx*0.1, lat_acc_v, lat_acc_k, reference_route.k[init_idx:final_idx+1, 0]))
=======
                                           T_target_horizon * (ego_frenet_state[FS_SV] + goal_frenet_state[FS_SV]) * 0.5))
>>>>>>> 67c8ddb7

        # planning is done on the time dimension relative to an anchor (currently the timestamp of the ego vehicle)
        # so time points are from t0 = 0 until some T (lon_plan_horizon)
        total_planning_time_points = np.arange(0, planning_horizon + EPS, self.dt)

        # compute trajectory costs at sampled times
        global_time_samples = total_planning_time_points + state.ego_state.timestamp_in_sec
        filtered_trajectory_costs = \
            self._compute_cost(ctrajectories_filtered, ftrajectories[cartesian_filtered_indices], state,
                               goal_frenet_state, cost_params,
                               global_time_samples, self._predictor, self.dt, reference_route)

        sorted_filtered_idxs = filtered_trajectory_costs.argsort()

        if is_target_ahead:  # Actual werling planning has occurred because T_s > 0.1 and the target is ahead of us
            # TODO: what if future sampling from poly_s will result with negative velocity (uncorrected for negative velocity)?
            samplable_trajectory = SamplableWerlingTrajectory(
                timestamp_in_sec=state.ego_state.timestamp_in_sec,
                T_s=T_target_horizon,
                T_d=T_d_vals[cartesian_filtered_indices[sorted_filtered_idxs[0]]],
                frenet_frame=reference_route,
                poly_s_coefs=poly_coefs[cartesian_filtered_indices[sorted_filtered_idxs[0]]][:6],
                poly_d_coefs=poly_coefs[cartesian_filtered_indices[sorted_filtered_idxs[0]]][6:],
                T_extended=planning_horizon
            )
        else:  # Publish a fixed trajectory, containing just padding
            poly_s, poly_d = KinematicUtils.create_linear_profile_polynomial_pair(ego_by_goal_state)
            samplable_trajectory = SamplableWerlingTrajectory(state.ego_state.timestamp_in_sec,
                                                              planning_horizon, planning_horizon, planning_horizon,
                                                              reference_route, poly_s, poly_d)

        return samplable_trajectory, \
           ctrajectories_filtered[sorted_filtered_idxs, :, :(C_V + 1)], \
           filtered_trajectory_costs[sorted_filtered_idxs]

    @staticmethod
    def _correct_velocity_values(ftrajectories: FrenetTrajectories2D) -> FrenetTrajectories2D:
        """
        Velocity values of Werling trajectories can be received with minor numerical deviations.
        This method verifies that if such deviations exist, they are indeed minor, and corrects them
        to the right accurate values.
        :param ftrajectories: trajectories in frenet frame
        :return:Corrected trajectories in frenet frame
        """
        traj_velocities = ftrajectories[:, :, FS_SV]
        is_velocities_close_to_zero = np.logical_and(traj_velocities > CLOSE_TO_ZERO_NEGATIVE_VELOCITY,
                                                     traj_velocities < 0)
        ftrajectories[is_velocities_close_to_zero, FS_SV] = 0.0
        return ftrajectories

    @staticmethod
    def _compute_cost(ctrajectories: CartesianExtendedTrajectories, ftrajectories: FrenetTrajectories2D, state: State,
                      goal_in_frenet: FrenetState2D, params: TrajectoryCostParams, global_time_samples: np.ndarray,
                      predictor: EgoAwarePredictor, dt: float, reference_route: FrenetSerret2DFrame) -> np.ndarray:
        """
        Takes trajectories (in both frenet-frame repr. and cartesian-frame repr.) and computes a cost for each one
        :param ctrajectories: numpy tensor of trajectories in cartesian-frame
        :param ftrajectories: numpy tensor of trajectories in frenet-frame
        :param state: the state object (that includes obstacles, etc.)
        :param goal_in_frenet: A 1D numpy array of the desired ego-state to plan towards, represented in current
                global-coordinate-frame (see EGO_* in planning.utils.types.py for the fields)
        :param params: parameters for the cost function (from behavioral layer)
        :param global_time_samples: [sec] time samples for prediction (global, not relative)
        :param predictor: predictor instance to use to compute future localizations for DynamicObjects
        :param dt: time step of ctrajectories
        :return: numpy array (1D) of the total cost per trajectory (in ctrajectories and ftrajectories)
        """
        ''' deviation from goal cost '''
        last_fpoints = ftrajectories[:, -1, :]
        trajectory_end_goal_diff = np.array([last_fpoints[:, FS_SX] - goal_in_frenet[FS_SX],
                                             last_fpoints[:, FS_DX] - goal_in_frenet[FS_DX]])
        trajectory_end_goal_dist = np.sqrt(trajectory_end_goal_diff[0] ** 2 +
                                           (params.dist_from_goal_lat_factor * trajectory_end_goal_diff[1]) ** 2)
        dist_from_goal_costs = Math.clipped_sigmoid(trajectory_end_goal_dist - params.dist_from_goal_cost.offset,
                                                    params.dist_from_goal_cost.w, params.dist_from_goal_cost.k)

        ''' point-wise costs: obstacles, deviations, jerk '''
        pointwise_costs = TrajectoryPlannerCosts.compute_pointwise_costs(ctrajectories, ftrajectories, state, params,
                                                                         global_time_samples, predictor, dt,
                                                                         reference_route)

        return np.sum(pointwise_costs, axis=(1, 2)) + dist_from_goal_costs

    # TODO: determine tighter lower bound according to physical constraints and ego control limitations
    def _low_bound_lat_horizon(self, fconstraints_t0: FrenetConstraints, fconstraints_tT: FrenetConstraints,
                               T_s: float, dt: float) -> float:
        """
        Calculates the lower bound for the lateral time horizon based on the physical constraints.
        :param fconstraints_t0: a set of constraints over the initial state
        :param fconstraints_tT: a set of constraints over the terminal state
        :param T_s: longitudinal action time horizon
        :param dt: [sec] basic time unit from constructor
        :return: Low bound for lateral time horizon.
        """
        min_lat_movement = np.min(np.abs(fconstraints_tT.get_grid_d()[:, 0] - fconstraints_t0.get_grid_d()[0, 0]))
        low_bound_lat_plan_horizon = max(np.sqrt((2 * min_lat_movement) / LAT_ACC_LIMITS[LIMIT_MAX]), dt)
        return min(max(low_bound_lat_plan_horizon, TD_MIN_DT * self.dt), T_s)

    @staticmethod
    def _create_lat_horizon_grid(T_s: float, T_d_low_bound: float) -> np.ndarray:
        """
        Receives the lower bound of the lateral time horizon T_d_low_bound and the longitudinal time horizon T_s
        and returns a grid of possible lateral planning time values.
        :param T_s: longitudinal trajectory duration (sec.), relative to ego.
        :param T_d_low_bound: lower bound on lateral trajectory duration (sec.), relative to ego. Higher bound is Ts.
        :return: numpy array (1D) of the possible lateral planning horizons
        """
        return np.flip(np.linspace(T_s, T_d_low_bound, TD_STEPS), axis=0)

    @staticmethod
    def _solve_1d_poly(constraints: np.ndarray, T: float, poly_impl: Poly1D) -> np.ndarray:
        """
        Solves the two-point boundary value problem, given a set of constraints over the initial and terminal states.
        :param constraints: 3D numpy array of a set of constraints over the initial and terminal states
        :param T: longitudinal/lateral trajectory duration (sec.), relative to ego. T has to be a multiple of WerlingPlanner.dt
        :param poly_impl: OptimalControlUtils 1d polynomial implementation class
        :return: a poly-coefficients-matrix of rows in the form [c0_s, c1_s, ... c5_s] or [c0_d, ..., c5_d]
        """
        A = poly_impl.time_constraints_matrix(T)
        A_inv = np.linalg.inv(A)
        poly_coefs = poly_impl.solve(A_inv, constraints)
        return poly_coefs

    @staticmethod
    def _solve_optimization(fconst_0: FrenetConstraints, fconst_t: FrenetConstraints, T_s: float, T_d_vals: np.ndarray,
                            dt: float) -> Tuple[FrenetTrajectories2D, np.ndarray, np.ndarray]:
        """
        Solves the two-point boundary value problem, given a set of constraints over the initial state
        and a set of constraints over the terminal state. The solution is a cartesian product of the solutions returned
        from solving two 1D problems (one for each Frenet dimension). The solutions for the latitudinal direction are
        aggregated along different Td possible values.When Td happens to be lower than Ts, we expand the latitudinal
        solution: the last position stays the same while the velocity and acceleration are set to zero.
        :param fconst_0: a set of constraints over the initial state
        :param fconst_t: a set of constraints over the terminal state
        :param T_s: longitudinal trajectory duration (sec.), relative to ego. Ts has to be a multiple of dt.
        :param T_d_vals: lateral trajectory possible durations (sec.), relative to ego. Higher bound is Ts.
        :param dt: [sec] basic time unit from constructor.
        :return: a tuple: (points-matrix of rows in the form [sx, sv, sa, dx, dv, da],
        poly-coefficients-matrix of rows in the form [c0_s, c1_s, ... c5_s, c0_d, ..., c5_d],
        array of the Td values associated with the polynomials)
        """
        time_samples_s = np.arange(0, T_s + EPS, dt)

        # Define constraints
        constraints_s = NumpyUtils.cartesian_product_matrix_rows(fconst_0.get_grid_s(), fconst_t.get_grid_s())
        constraints_d = NumpyUtils.cartesian_product_matrix_rows(fconst_0.get_grid_d(), fconst_t.get_grid_d())

        # solve for dimension s
        poly_s = WerlingPlanner._solve_1d_poly(constraints_s, T_s, QuinticPoly1D)

        # generate trajectories for the polynomials of dimension s
        solutions_s = QuinticPoly1D.polyval_with_derivatives(poly_s, time_samples_s)

        # store a vector of time-horizons for solutions of dimension s
        horizons_s = np.repeat([T_s], len(constraints_s))

        # Iterate over different time-horizons for dimension d
        poly_d = np.empty(shape=(0, 6))
        solutions_d = np.empty(shape=(0, len(time_samples_s), 3))
        horizons_d = np.empty(shape=0)
        for T_d in T_d_vals:
            time_samples_d = np.arange(0, T_d + EPS, dt)

            # solve for dimension d (with time-horizon T_d)
            partial_poly_d = WerlingPlanner._solve_1d_poly(constraints_d, T_d, QuinticPoly1D)

            # generate the trajectories for the polynomials of dimension d - within the horizon T_d
            partial_solutions_d = QuinticPoly1D.polyval_with_derivatives(partial_poly_d, time_samples_d)

            # Expand lateral solutions (dimension d) to the size of the longitudinal solutions (dimension s)
            # with its final positions replicated. NOTE: we assume that final (dim d) velocities and accelerations = 0 !
            solutions_extrapolation_d = WerlingUtils.repeat_1d_states(
                fstates=partial_solutions_d[:, -1, :],
                repeats=time_samples_s.size - time_samples_d.size,
                override_values=np.zeros(3),
                override_mask=np.array([0, 1, 1])
            )

            full_horizon_solutions_d = np.concatenate((partial_solutions_d, solutions_extrapolation_d), axis=-2)

            # append polynomials, trajectories and time-horizons to the dimensions d buffers
            poly_d = np.vstack((poly_d, partial_poly_d))
            solutions_d = np.vstack((solutions_d, full_horizon_solutions_d))
            horizons_d = np.append(horizons_d, np.repeat(T_d, len(constraints_d)))

        # generate 2D trajectories by Cartesian product of {horizons, polynomials, and 1D trajectories}
        # of dimensions {s,d}
        horizons = NumpyUtils.cartesian_product_matrix_rows(horizons_s[:, np.newaxis], horizons_d[:, np.newaxis])
        polynoms = NumpyUtils.cartesian_product_matrix_rows(poly_s, poly_d)
        solutions = NumpyUtils.cartesian_product_matrix_rows(solutions_s, solutions_d)

        # slice the results according to the rule T_s >= T_d since we don't want to generate trajectories whose
        valid_traj_slice = horizons[:, FP_SX] >= horizons[:, FP_DX]

        return solutions[valid_traj_slice], polynoms[valid_traj_slice], horizons[valid_traj_slice, FP_DX]<|MERGE_RESOLUTION|>--- conflicted
+++ resolved
@@ -140,7 +140,12 @@
             np.set_printoptions(suppress=True)
             lat_acc = ctrajectories[:, :, C_V] ** 2 * ctrajectories[:, :, C_K]
             lat_acc[ctrajectories[:, :, C_V] == 0] = 0
-<<<<<<< HEAD
+            lon_acc = ctrajectories[:, :, C_A]
+            lon_jerk = np.hstack((np.zeros((lon_acc.shape[0], 1)), np.diff(lon_acc))) / TRAJECTORY_TIME_RESOLUTION
+            bad_accel_jerk = np.logical_and(
+                lon_acc > EPS, ~NumpyUtils.is_in_limits(lon_jerk, cost_params.lon_jerk_limits_while_accelerating))
+            bad_decel_jerk = np.logical_and(
+                lon_acc <= EPS, ~NumpyUtils.is_in_limits(lon_jerk, cost_params.lon_jerk_limits_while_decelerating))
             lat_acc_traj_idx = np.argmin(np.max(np.abs(lat_acc), axis=1))
             lat_acc_t_idx = np.argmax(np.abs(lat_acc[lat_acc_traj_idx]))
             lat_acc_v = ctrajectories[lat_acc_traj_idx, lat_acc_t_idx, C_V]
@@ -153,29 +158,13 @@
             raise CartesianLimitsViolated("No valid trajectories. "
                                           "timestamp_in_sec: %f, time horizon: %f, "
                                           "extrapolated time horizon: %f\ngoal: %s\nstate: %s.\n"
-                                          "[min/max velocity] [%s, %s] (limits: %s); "
-                                          "[min/max lon_acc] [%s, %s] (limits: %s)\n"
-                                          "min/max lat_acc [%s, %s] (limits: %s); passed limits: %s/%s\n"
-                                          "ego_frenet = %s\ngoal_frenet = %s\n"
-                                          "distance from ego to goal = %f, time*approx_velocity = %f\n"
-                                          "worst_lat_acc: t=%.1f v=%.3f k=%f; nominal_points.k=%s" %
-=======
-            lon_acc = ctrajectories[:, :, C_A]
-            lon_jerk = np.hstack((np.zeros((lon_acc.shape[0], 1)), np.diff(lon_acc))) / TRAJECTORY_TIME_RESOLUTION
-            bad_accel_jerk = np.logical_and(
-                lon_acc > EPS, ~NumpyUtils.is_in_limits(lon_jerk, cost_params.lon_jerk_limits_while_accelerating))
-            bad_decel_jerk = np.logical_and(
-                lon_acc <= EPS, ~NumpyUtils.is_in_limits(lon_jerk, cost_params.lon_jerk_limits_while_decelerating))
-            raise CartesianLimitsViolated("No valid trajectories. "
-                                          "timestamp_in_sec: %f, time horizon: %f, "
-                                          "extrapolated time horizon: %f\ngoal: %s\nstate: %s.\n"
                                           "[highest minimal velocity, lowest maximal velocity] [%s, %s] (limits: %s)\n"
                                           "[highest minimal lon_acc, lowest maximal lon_acc] [%s, %s] (limits: %s)\n"
                                           "[highest minimal lat_acc, lowest maximal lat_acc] [%s, %s] (limits: %s)\n"
                                           "bad accel jerks %s for acc=%s, bad decel jerks %s for acc=%s\nlon_acc=%s\n"
                                           "passed limits: %s/%s\nego_frenet = %s\ngoal_frenet = %s\n"
-                                          "distance from ego to goal = %f, time*approx_velocity = %f" %
->>>>>>> 67c8ddb7
+                                          "distance from ego to goal = %f, time*approx_velocity = %f"
+                                          "worst_lat_acc: t=%.1f v=%.3f k=%f; nominal_points.k=%s" %
                                           (state.ego_state.timestamp_in_sec, T_target_horizon, planning_horizon,
                                            NumpyUtils.str_log(goal), str(state).replace('\n', ''),
                                            np.max(np.min(ctrajectories[:, :, C_V], axis=1)),
@@ -191,12 +180,8 @@
                                            len(cartesian_filtered_indices), len(ctrajectories),
                                            NumpyUtils.str_log(ego_frenet_state), NumpyUtils.str_log(goal_frenet_state),
                                            goal_frenet_state[FS_SX] - ego_frenet_state[FS_SX],
-<<<<<<< HEAD
                                            T_target_horizon * (ego_frenet_state[FS_SV] + goal_frenet_state[FS_SV]) * 0.5,
                                            lat_acc_t_idx*0.1, lat_acc_v, lat_acc_k, reference_route.k[init_idx:final_idx+1, 0]))
-=======
-                                           T_target_horizon * (ego_frenet_state[FS_SV] + goal_frenet_state[FS_SV]) * 0.5))
->>>>>>> 67c8ddb7
 
         # planning is done on the time dimension relative to an anchor (currently the timestamp of the ego vehicle)
         # so time points are from t0 = 0 until some T (lon_plan_horizon)
