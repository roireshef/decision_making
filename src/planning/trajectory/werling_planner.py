--- conflicted
+++ resolved
@@ -154,13 +154,8 @@
                                            np.min(lat_acc), np.max(lat_acc),
                                            NumpyUtils.str_log(cost_params.lat_acceleration_limits),
                                            len(cartesian_filtered_indices), len(ctrajectories),
-<<<<<<< HEAD
                                            NumpyUtils.str_log(goal_frenet_state), goal_frenet_state[FS_SX] - ego_frenet_state[FS_SX],
-                                           T * (ego_frenet_state[FS_SV] + goal_frenet_state[FS_SV]) * 0.5))
-=======
-                                           goal_frenet_state, goal_frenet_state[FS_SX] - ego_frenet_state[FS_SX],
                                            T_target_horizon * (ego_frenet_state[FS_SV] + goal_frenet_state[FS_SV]) * 0.5))
->>>>>>> 012cb299
 
         # planning is done on the time dimension relative to an anchor (currently the timestamp of the ego vehicle)
         # so time points are from t0 = 0 until some T (lon_plan_horizon)
