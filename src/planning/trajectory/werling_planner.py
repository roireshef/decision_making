import numpy as np
from logging import Logger
from typing import Tuple
import rte.python.profiler as prof
import copy

from decision_making.src.exceptions import NoValidTrajectoriesFound, CouldNotGenerateTrajectories, \
    NoSafeTrajectoriesFound
from decision_making.src.global_constants import WERLING_TIME_RESOLUTION, SX_STEPS, SV_OFFSET_MIN, SV_OFFSET_MAX, \
    SV_STEPS, DX_OFFSET_MIN, DX_OFFSET_MAX, DX_STEPS, SX_OFFSET_MIN, SX_OFFSET_MAX, \
    TD_STEPS, LAT_ACC_LIMITS, TD_MIN_DT, LOG_MSG_TRAJECTORY_PLANNER_NUM_TRAJECTORIES
from decision_making.src.messages.trajectory_parameters import TrajectoryCostParams
from decision_making.src.planning.trajectory.cost_function import TrajectoryPlannerCosts
from decision_making.src.planning.trajectory.frenet_constraints import FrenetConstraints
from decision_making.src.planning.trajectory.samplable_werling_trajectory import SamplableWerlingTrajectory
from decision_making.src.planning.trajectory.trajectory_planner import TrajectoryPlanner, SamplableTrajectory
from decision_making.src.planning.trajectory.werling_utils import WerlingUtils
from decision_making.src.planning.types import FP_SX, FP_DX, C_V, FS_SV, \
    FS_SA, FS_SX, FS_DX, LIMIT_MIN, LIMIT_MAX, CartesianTrajectories, FS_DV, FS_DA, CartesianExtendedState, \
    FrenetState2D, C_A, C_K, D5, Limits, C_YAW
from decision_making.src.planning.types import FrenetTrajectories2D, CartesianExtendedTrajectories
from decision_making.src.planning.utils.frenet_serret_frame import FrenetSerret2DFrame
from decision_making.src.planning.utils.math import Math
from decision_making.src.planning.utils.numpy_utils import NumpyUtils
from decision_making.src.planning.utils.optimal_control.poly1d import QuinticPoly1D, Poly1D
from decision_making.src.prediction.ego_aware_prediction.ego_aware_predictor import EgoAwarePredictor
from decision_making.src.state.state import State
from decision_making.src.planning.utils.safety_utils import SafetyUtils
from decision_making.src.utils.map_utils import MapUtils
from mapping.src.exceptions import OutOfSegmentBack, OutOfSegmentFront


class WerlingPlanner(TrajectoryPlanner):
    def __init__(self, logger: Logger, predictor: EgoAwarePredictor, dt=WERLING_TIME_RESOLUTION):
        super().__init__(logger, predictor)
        self._dt = dt

    @property
    def dt(self):
        return self._dt

    def plan(self, state: State, reference_route: np.ndarray, goal: CartesianExtendedState, time_horizon: float,
             cost_params: TrajectoryCostParams)-> Tuple[SamplableTrajectory, CartesianTrajectories, np.ndarray]:
        """ see base class """
        T_s = time_horizon

        # create road coordinate-frame
        frenet = FrenetSerret2DFrame(reference_route)

        # The reference_route, the goal, ego and the dynamic objects are given in the global coordinate-frame.
        # The vehicle doesn't need to lay parallel to the road.
        ego_cartesian_state = np.array([state.ego_state.x, state.ego_state.y, state.ego_state.yaw, state.ego_state.velocity,
                                        state.ego_state.acceleration, state.ego_state.curvature])

        ego_frenet_state: FrenetState2D = frenet.cstate_to_fstate(ego_cartesian_state)

        # THIS HANDLES CURRENT STATES WHERE THE VEHICLE IS STANDING STILL
        if np.any(np.isnan(ego_frenet_state)):
            self._logger.warning("Werling planner tried to convert current EgoState from cartesian-frame (%s)"
                                 "to frenet-frame (%s) and encountered nan values. Those values are zeroed by default",
                                 str(ego_cartesian_state), str(ego_frenet_state))
            ego_frenet_state[np.isnan(ego_frenet_state)] = 0.0

        # define constraints for the initial state
        fconstraints_t0 = FrenetConstraints.from_state(ego_frenet_state)

        # define constraints for the terminal (goal) state
        goal_frenet_state: FrenetState2D = frenet.cstate_to_fstate(goal)

        sx_range = np.linspace(np.max((SX_OFFSET_MIN + goal_frenet_state[FS_SX],
                                       (goal_frenet_state[FS_SX] + ego_frenet_state[FS_SX]) / 2)),
                               np.min((SX_OFFSET_MAX + goal_frenet_state[FS_SX], (len(frenet.O) - 1) * frenet.ds)),
                               SX_STEPS)

        sv_range = np.linspace(
            np.max((SV_OFFSET_MIN + goal_frenet_state[FS_SV], cost_params.velocity_limits[LIMIT_MIN])),
            np.min((SV_OFFSET_MAX + goal_frenet_state[FS_SV], cost_params.velocity_limits[LIMIT_MAX])),
            SV_STEPS)

        dx_range = np.linspace(DX_OFFSET_MIN + goal_frenet_state[FS_DX],
                               DX_OFFSET_MAX + goal_frenet_state[FS_DX],
                               DX_STEPS)

        fconstraints_tT = FrenetConstraints(sx=sx_range, sv=sv_range, sa=goal_frenet_state[FS_SA],
                                            dx=dx_range, dv=goal_frenet_state[FS_DV], da=goal_frenet_state[FS_DA])

        assert T_s >= self.dt
        # Make sure T_s values are multiples of dt (or else the matrix, calculated using T_s, and the latitudinal
        #  time axis, lon_time_samples, won't fit).

        # TODO: figure out if T_s can be not rounded
        # T_s = Math.round_to_step(T_s, self.dt)

        # planning is done on the time dimension relative to an anchor (currently the timestamp of the ego vehicle)
        # so time points are from t0 = 0 until some T (lon_plan_horizon)
        planning_time_points = np.arange(0, T_s + np.finfo(np.float16).eps, self.dt)

        # Latitudinal planning horizon(Td) lower bound, now approximated from x=a*t^2
        lower_bound_T_d = WerlingPlanner.low_bound_lat_horizon(fconstraints_t0, fconstraints_tT, self.dt)

        assert T_s >= lower_bound_T_d
        self._logger.debug('WerlingPlanner is planning from %s (frenet) to %s (frenet) in %s seconds',
                           NumpyUtils.str_log(ego_frenet_state), NumpyUtils.str_log(goal_frenet_state),
                            T_s)
        # create a grid on T_d (lateral movement time-grid)
        T_d_grid = WerlingPlanner._create_lat_horizon_grid(T_s, lower_bound_T_d, self.dt)

        self._logger.debug("Lateral horizon grid considered is: {}".format(str(T_d_grid)))

        # solve problem in frenet-frame
        print('time = %.2f' % state.ego_state.timestamp_in_sec)
        ftrajectories, poly_coefs, T_d_vals = WerlingPlanner._solve_optimization(fconstraints_t0, fconstraints_tT,
                                                                                 T_s, T_d_grid, self.dt)

        # filter resulting trajectories by progress on curve, velocity and (lateral) accelerations limits in frenet
        frenet_filtered_indices = self._filter_by_frenet_limits(ftrajectories, poly_coefs[:, D5:], T_d_vals,
                                                                cost_params, frenet.s_limits)

        # project trajectories from frenet-frame to vehicle's cartesian frame
        ctrajectories: CartesianExtendedTrajectories = frenet.ftrajectories_to_ctrajectories(
            ftrajectories[frenet_filtered_indices])

        # filter resulting trajectories by velocity and accelerations limits - this is now done in Cartesian frame
        # which takes into account the curvature of the road applied to trajectories planned in the Frenet frame
        cartesian_refiltered_indices = self._filter_by_cartesian_limits(ctrajectories, cost_params)

        refiltered_indices = frenet_filtered_indices[cartesian_refiltered_indices]
        ctrajectories_filtered = ctrajectories[cartesian_refiltered_indices]
        ftrajectories_refiltered = ftrajectories[frenet_filtered_indices][cartesian_refiltered_indices]

        self._logger.debug(LOG_MSG_TRAJECTORY_PLANNER_NUM_TRAJECTORIES, len(ctrajectories_filtered))

        if len(ctrajectories) == 0:
            raise CouldNotGenerateTrajectories("No valid cartesian trajectories. time: %f, goal: %s, state: %s. "
                                               "Longitudes range: [%s, %s] (limits: %s)"
                                               "Min frenet velocity: %s"
                                               "number of trajectories passed according to Frenet limits: %s/%s;" %
                                               (T_s, NumpyUtils.str_log(goal), str(state).replace('\n', ''),
                                                np.min(ftrajectories[:, :, FS_SX]), np.max(ftrajectories[:, :, FS_SX]),
                                                frenet.s_limits,
                                                np.min(ftrajectories[:, :, FS_SV]),
                                                len(frenet_filtered_indices), len(ftrajectories)))
        elif len(ctrajectories_filtered) == 0:
            lat_acc = ctrajectories[:, :, C_V] ** 2 * ctrajectories[:, :, C_K]
            raise NoValidTrajectoriesFound("No valid trajectories found. time: %f, goal: %s, "
                                           "goal_fstate: %s, ego_fstate: %s, state: %s. "
                                           "planned velocities range [%s, %s] (limits: %s); "
                                           "planned lon. accelerations range [%s, %s] (limits: %s); "
                                           "planned lat. accelerations range [%s, %s] (limits: %s); "
                                           "number of trajectories passed according to Frenet limits: %s/%s;"
                                           "number of trajectories passed according to Cartesian limits: %s/%s;"
                                           "number of trajectories passed according to all limits: %s/%s;" %
                                           (T_s, NumpyUtils.str_log(goal), NumpyUtils.str_log(goal_frenet_state),
                                            NumpyUtils.str_log(ego_frenet_state), str(state).replace('\n', ''),
                                            np.min(ctrajectories[:, :, C_V]), np.max(ctrajectories[:, :, C_V]),
                                            NumpyUtils.str_log(cost_params.velocity_limits),
                                            np.min(ctrajectories[:, :, C_A]), np.max(ctrajectories[:, :, C_A]),
                                            NumpyUtils.str_log(cost_params.lon_acceleration_limits),
                                            np.min(lat_acc), np.max(lat_acc),
                                            NumpyUtils.str_log(cost_params.lat_acceleration_limits),
                                            len(frenet_filtered_indices), len(ftrajectories),
                                            len(cartesian_refiltered_indices), len(ctrajectories),
                                            len(refiltered_indices), len(ftrajectories)))

        # filter trajectories by RSS safety
        safe_traj_indices, safety_costs = \
            self.filter_trajectories_by_safety(state, planning_time_points, ftrajectories_refiltered, frenet)
        # Throw an error if no safe trajectory is found
        if not safe_traj_indices.any():
            objects_curr_fstates = []
            for dynamic_object in state.dynamic_objects:
                try:
                    obj_fstate = frenet.cstate_to_fstate(dynamic_object.cartesian_state)
                    objects_curr_fstates.append(obj_fstate)
                except OutOfSegmentFront:
                    pass
            raise NoSafeTrajectoriesFound("No safe trajectories found\ntime: %f, goal_frenet: %s\nstate: %s\n"
                                          "ego_fstate: %s\nobjects_fstates: %s" %
                                          (T_s, NumpyUtils.str_log(goal_frenet_state), str(state).replace('\n', ''),
                                           NumpyUtils.str_log(ftrajectories[0, 0, :]),
                                           NumpyUtils.str_log(np.array(objects_curr_fstates))))

        ftrajectories_refiltered_safe = ftrajectories_refiltered[safe_traj_indices]
        ctrajectories_filtered_safe = ctrajectories_filtered[safe_traj_indices]
        refiltered_indices_safe = refiltered_indices[safe_traj_indices]
        safety_costs_safe = safety_costs[safe_traj_indices]

        # compute trajectory costs at sampled times
        global_time_sample = planning_time_points + state.ego_state.timestamp_in_sec
        filtered_trajectory_costs = \
            self._compute_cost(ctrajectories_filtered_safe, ftrajectories_refiltered_safe, state, goal_frenet_state,
                               safety_costs_safe, cost_params, global_time_sample, self._predictor, self.dt)

        sorted_filtered_idxs = filtered_trajectory_costs.argsort()

        self._logger.debug("Chosen trajectory planned with lateral horizon : {}".format(
            T_d_vals[refiltered_indices_safe[sorted_filtered_idxs[0]]]))

        samplable_trajectory = SamplableWerlingTrajectory(
            timestamp_in_sec=state.ego_state.timestamp_in_sec,
            T_s=T_s,
            T_d=T_d_vals[refiltered_indices_safe[sorted_filtered_idxs[0]]],
            frenet_frame=frenet,
            poly_s_coefs=poly_coefs[refiltered_indices_safe[sorted_filtered_idxs[0]]][:6],
            poly_d_coefs=poly_coefs[refiltered_indices_safe[sorted_filtered_idxs[0]]][6:]
        )

        return samplable_trajectory, \
               ctrajectories_filtered_safe[sorted_filtered_idxs, :, :(C_V + 1)], \
               filtered_trajectory_costs[sorted_filtered_idxs]

    @staticmethod
    def _filter_by_cartesian_limits(ctrajectories: CartesianExtendedTrajectories,
                                    cost_params: TrajectoryCostParams) -> np.ndarray:
        """
        Given a set of trajectories in Cartesian coordinate-frame, it validates them against the following limits:
        longitudinal velocity, longitudinal acceleration, lateral acceleration (via curvature and lon. velocity)
        :param ctrajectories: CartesianExtendedTrajectories object of trajectories to validate
        :param cost_params: TrajectoryCostParams object that holds desired limits (for validation)
        :return: Indices along the 1st dimension in <ctrajectories> (trajectory index) for valid trajectories
        """
        lon_acceleration = ctrajectories[:, :, C_A]
        lat_acceleration = ctrajectories[:, :, C_V] ** 2 * ctrajectories[:, :, C_K]
        lon_velocity = ctrajectories[:, :, C_V]

        conforms = np.all(
            NumpyUtils.is_in_limits(lon_velocity, cost_params.velocity_limits) &
            NumpyUtils.is_in_limits(lon_acceleration, cost_params.lon_acceleration_limits) &
            NumpyUtils.is_in_limits(lat_acceleration, cost_params.lat_acceleration_limits), axis=1)

        return np.argwhere(conforms).flatten()

    @staticmethod
    def _filter_by_frenet_limits(ftrajectories: FrenetTrajectories2D, poly_coefs_d: np.ndarray,
                                 T_d_vals: np.ndarray, cost_params: TrajectoryCostParams,
                                 reference_route_limits: Limits) -> np.ndarray:
        """
        Given a set of trajectories in Frenet coordinate-frame, it validates them against the following limits:
        (longitudinal progress on the frenet frame curve, positive longitudinal velocity, acceleration of the lateral
        polynomial used in planning is in the allowed limits)
        :param ftrajectories: FrenetTrajectories2D object of trajectories to validate
        :param poly_coefs_d: 2D numpy array of each row has 6 poly coefficients of lateral polynomial
        :param T_d_vals: 1D numpy array with lateral planning-horizons (correspond to each trajectory)
        :param cost_params: TrajectoryCostParams object that holds desired limits (for validation)
        :param reference_route_limits: the minimal and maximal progress (s value) on the reference route used
        in the frenet frame used for planning
        :return: Indices along the 1st dimension in <ctrajectories> (trajectory index) for valid trajectories
        """
        # validate the progress on the reference-route curve doesn't extrapolate, and that velocity is non-negative
        conforms = np.all(
            NumpyUtils.is_in_limits(ftrajectories[:, :, FS_SX], reference_route_limits) &
            np.greater_equal(ftrajectories[:, :, FS_SV], 0.0), axis=1)

        # here we validate feasible lateral acceleration *directly from the lateral polynomial* because our
        # discretization of the trajectory (via sampling with constant self.dt) can overlook cases where there is a high
        # lateral acceleration between two adjacent sampled points (critical in the lateral case because we allow
        # shorter lateral maneuvers
        frenet_lateral_movement_is_feasible = \
            QuinticPoly1D.are_accelerations_in_limits(poly_coefs_d, T_d_vals, cost_params.lat_acceleration_limits)

        return np.argwhere(np.logical_and(conforms, frenet_lateral_movement_is_feasible)).flatten()

    @staticmethod
    def _compute_cost(ctrajectories: CartesianExtendedTrajectories, ftrajectories: FrenetTrajectories2D, state: State,
                      goal_in_frenet: FrenetState2D, non_weigted_safety_costs: np.array, params: TrajectoryCostParams,
                      global_time_samples: np.ndarray, predictor: EgoAwarePredictor, dt: float) -> np.ndarray:
        """
        Takes trajectories (in both frenet-frame repr. and cartesian-frame repr.) and computes a cost for each one
        :param ctrajectories: numpy tensor of trajectories in cartesian-frame
        :param ftrajectories: numpy tensor of trajectories in frenet-frame
        :param state: the state object (that includes obstacles, etc.)
        :param goal_in_frenet: A 1D numpy array of the desired ego-state to plan towards, represented in current
                global-coordinate-frame (see EGO_* in planning.utils.types.py for the fields)
        :param params: parameters for the cost function (from behavioral layer)
        :param global_time_samples: [sec] time samples for prediction (global, not relative)
        :param predictor: predictor instance to use to compute future localizations for DyanmicObjects
        :param dt: time step of ctrajectories
        :return: numpy array (1D) of the total cost per trajectory (in ctrajectories and ftrajectories)
        """
        ''' deviation from goal cost '''
        last_fpoints = ftrajectories[:, -1, :]
        trajectory_end_goal_diff = np.array([last_fpoints[:, FS_SX] - goal_in_frenet[FS_SX],
                                             last_fpoints[:, FS_DX] - goal_in_frenet[FS_DX]])
        trajectory_end_goal_dist = np.sqrt(trajectory_end_goal_diff[0] ** 2 +
                                           (params.dist_from_goal_lat_factor * trajectory_end_goal_diff[1]) ** 2)
        dist_from_goal_costs = Math.clipped_sigmoid(trajectory_end_goal_dist - params.dist_from_goal_cost.offset,
                                                    params.dist_from_goal_cost.w, params.dist_from_goal_cost.k)

        ''' RSS (truncated sigmoid) '''
        safety_costs = Costs.compute_safety_costs(non_weigted_safety_costs)

        ''' point-wise costs: obstacles, deviations, jerk '''
        pointwise_costs = TrajectoryPlannerCosts.compute_pointwise_costs(ctrajectories, ftrajectories, state, params,
                                                                         global_time_samples, predictor, dt)

        return np.sum(pointwise_costs, axis=(1, 2)) + dist_from_goal_costs + safety_costs

    # TODO: determine tighter lower bound according to physical constraints and ego control limitations
    @staticmethod
    def low_bound_lat_horizon(fconstraints_t0: FrenetConstraints, fconstraints_tT: FrenetConstraints, dt: float) -> float:
        """
        Calculates the lower bound for the lateral time horizon based on the physical constraints.
        :param fconstraints_t0: a set of constraints over the initial state
        :param fconstraints_tT: a set of constraints over the terminal state
        :param dt: [sec] basic time unit from constructor
        :return: Low bound for lateral time horizon.
        """
        min_lat_movement = np.min(np.abs(fconstraints_tT.get_grid_d()[:, 0] - fconstraints_t0.get_grid_d()[0, 0]))
        low_bound_lat_plan_horizon = max(np.sqrt((2 * min_lat_movement) / LAT_ACC_LIMITS[LIMIT_MAX]), dt)
        return max(low_bound_lat_plan_horizon, TD_MIN_DT * dt)

    @staticmethod
    def _create_lat_horizon_grid(T_s: float, T_d_low_bound: float, dt: float) -> np.ndarray:
        """
        Receives the lower bound of the lateral time horizon T_d_low_bound and the longitudinal time horizon T_s
        and returns a grid of possible lateral planning time values.
        :param T_s: longitudinal trajectory duration (sec.), relative to ego. Ts has to be a multiple of dt.
        :param T_d_low_bound: lower bound on latitudinal trajectory duration (sec.), relative to ego. Higher bound is Ts.
        :param dt: [sec] basic time unit from constructor.
        :return: numpy array (1D) of the possible lateral planning horizons
        """
        T_d_vals = np.array([T_d_low_bound])
        if T_s != T_d_low_bound:
            T_d_vals = np.linspace(T_d_low_bound, T_s, TD_STEPS)

        # Make sure T_d_vals values are multiples of dt (or else the matrix, calculated using T_d, and the latitudinal
        #  time axis, lat_time_samples, won't fit).
        T_d_vals = Math.round_to_step(T_d_vals, dt)
        T_d_vals = T_d_vals[T_d_vals <= T_s]

        return T_d_vals

    @staticmethod
    def _solve_1d_poly(constraints: np.ndarray, T: float, poly_impl: Poly1D) -> np.ndarray:
        """
        Solves the two-point boundary value problem, given a set of constraints over the initial and terminal states.
        :param constraints: 3D numpy array of a set of constraints over the initial and terminal states
        :param T: longitudinal/lateral trajectory duration (sec.), relative to ego. T has to be a multiple of WerlingPlanner.dt
        :param poly_impl: OptimalControlUtils 1d polynomial implementation class
        :return: a poly-coefficients-matrix of rows in the form [c0_s, c1_s, ... c5_s, c0_d, ..., c5_d]
        """
        A = poly_impl.time_constraints_matrix(T)
        A_inv = np.linalg.inv(A)
        poly_coefs = poly_impl.solve(A_inv, constraints)
        return poly_coefs

    @staticmethod
    def _solve_optimization(fconst_0: FrenetConstraints, fconst_t: FrenetConstraints, T_s: float, T_d_vals: np.ndarray,
                            dt: float) -> Tuple[FrenetTrajectories2D, np.ndarray, np.ndarray]:
        """
        Solves the two-point boundary value problem, given a set of constraints over the initial state
        and a set of constraints over the terminal state. The solution is a cartesian product of the solutions returned
        from solving two 1D problems (one for each Frenet dimension). The solutions for the latitudinal direction are
        aggregated along different Td possible values.When Td happens to be lower than Ts, we expand the latitudinal
        solution: the last position stays the same while the velocity and acceleration are set to zero.
        :param fconst_0: a set of constraints over the initial state
        :param fconst_t: a set of constraints over the terminal state
        :param T_s: longitudinal trajectory duration (sec.), relative to ego. Ts has to be a multiple of dt.
        :param T_d_vals: lateral trajectory possible durations (sec.), relative to ego. Higher bound is Ts.
        :param dt: [sec] basic time unit from constructor.
        :return: a tuple: (points-matrix of rows in the form [sx, sv, sa, dx, dv, da],
        poly-coefficients-matrix of rows in the form [c0_s, c1_s, ... c5_s, c0_d, ..., c5_d],
        array of the Td values associated with the polynomials)
        """
        time_samples_s = np.arange(0, T_s + np.finfo(np.float16).eps, dt)

        # Define constraints
        constraints_s = NumpyUtils.cartesian_product_matrix_rows(fconst_0.get_grid_s(), fconst_t.get_grid_s())
        constraints_d = NumpyUtils.cartesian_product_matrix_rows(fconst_0.get_grid_d(), fconst_t.get_grid_d())

        # solve for dimension s
        poly_s = WerlingPlanner._solve_1d_poly(constraints_s, T_s, QuinticPoly1D)

        # generate trajectories for the polynomials of dimension s
        solutions_s = QuinticPoly1D.polyval_with_derivatives(poly_s, time_samples_s)

        # store a vector of time-horizons for solutions of dimension s
        horizons_s = np.repeat([T_s], len(constraints_s))

        # Iterate over different time-horizons for dimension d
        poly_d = np.empty(shape=(0, 6))
        solutions_d = np.empty(shape=(0, len(time_samples_s), 3))
        horizons_d = np.empty(shape=0)
        for T_d in T_d_vals:
            time_samples_d = np.arange(0, T_d + np.finfo(np.float16).eps, dt)

            # solve for dimension d (with time-horizon T_d)
            partial_poly_d = WerlingPlanner._solve_1d_poly(constraints_d, T_d, QuinticPoly1D)

            # generate the trajectories for the polynomials of dimension d - within the horizon T_d
            partial_solutions_d = QuinticPoly1D.polyval_with_derivatives(partial_poly_d, time_samples_d)

            # Expand lateral solutions (dimension d) to the size of the longitudinal solutions (dimension s)
            # with its final positions replicated. NOTE: we assume that final (dim d) velocities and accelerations = 0 !
            solutions_extrapolation_d = WerlingUtils.repeat_1d_states(
                fstates=partial_solutions_d[:, -1, :],
                repeats=time_samples_s.size - time_samples_d.size,
                override_values=np.zeros(3),
                override_mask=np.array([0, 1, 1])
            )
            full_horizon_solutions_d = np.concatenate((partial_solutions_d, solutions_extrapolation_d), axis=-2)

            # append polynomials, trajectories and time-horizons to the dimensions d buffers
            poly_d = np.vstack((poly_d, partial_poly_d))
            solutions_d = np.vstack((solutions_d, full_horizon_solutions_d))
            horizons_d = np.append(horizons_d, np.repeat(T_d, len(constraints_d)))

        # generate 2D trajectories by Cartesian product of {horizons, polynomials, and 1D trajectories}
        # of dimensions {s,d}
        horizons = NumpyUtils.cartesian_product_matrix_rows(horizons_s[:, np.newaxis], horizons_d[:, np.newaxis])
        polynoms = NumpyUtils.cartesian_product_matrix_rows(poly_s, poly_d)
        solutions = NumpyUtils.cartesian_product_matrix_rows(solutions_s, solutions_d)

        # slice the results according to the rule T_s >= T_d since we don't want to generate trajectories whose
        valid_traj_slice = horizons[:, FP_SX] >= horizons[:, FP_DX]

        return solutions[valid_traj_slice], polynoms[valid_traj_slice], horizons[valid_traj_slice, FP_DX]

    @prof.ProfileFunction()
    def filter_trajectories_by_safety(self, state: State, time_samples: np.ndarray,
                                      ego_ftrajectories: FrenetTrajectories2D, frenet: FrenetSerret2DFrame) -> \
            [np.array, np.array]:
        """
        Filter frenet trajectories by RSS safety (both longitudinal & lateral).
        The naive objects prediction in Frenet frame is used.
        :param state: the current state
        :param time_samples: time samples of ego trajectories
        :param ego_ftrajectories: ego Frenet trajectories
        :param frenet: Frenet frame (reference lane center)
        :return: indices of safe trajectories
        """
        # since objects' fstates are given in rhs_road_frenet, while ego_ftrajectories are given in reference_frenet,
        # we convert objects' cstate to the lane center reference frame
        objects_frenet_states_list = []
        obj_sizes = []
        for dynamic_object in state.dynamic_objects:
            try:
                obj_fstate = frenet.cstate_to_fstate(dynamic_object.cartesian_state)
                objects_frenet_states_list.append(obj_fstate)
                obj_sizes.append(dynamic_object.size)
            # Part of the objects may be too far (not affected by safety) and outside the reference frame.
            # We don't care them here.
            except OutOfSegmentFront:
                pass
<<<<<<< HEAD
        if len(objects_curr_fstates) == 0:
            return np.array(range(ego_ftrajectories.shape[0])), np.zeros((ego_ftrajectories.shape[0]))
=======
        if len(objects_frenet_states_list) == 0:
            return np.array(range(ego_ftrajectories.shape[0]))
>>>>>>> df09a10e

        # create a matrix of all objects' predictions and a list of objects' sizes
        obj_ftraj = self.predictor.predict_frenet_states(np.array(objects_frenet_states_list), time_samples)

        # calculate RSS safety for all trajectories, all objects and all timestamps
        safety_costs = SafetyUtils.get_safety_costs(ego_ftrajectories, state.ego_state.size, obj_ftraj, obj_sizes)
        # AND over all objects and all timestamps
        safe_trajectories = (safety_costs < 1).all(axis=(1, 2))

        return np.where(safe_trajectories)[0], np.max(safety_costs, axis=(1, 2))<|MERGE_RESOLUTION|>--- conflicted
+++ resolved
@@ -442,13 +442,8 @@
             # We don't care them here.
             except OutOfSegmentFront:
                 pass
-<<<<<<< HEAD
-        if len(objects_curr_fstates) == 0:
+        if len(objects_frenet_states_list) == 0:
             return np.array(range(ego_ftrajectories.shape[0])), np.zeros((ego_ftrajectories.shape[0]))
-=======
-        if len(objects_frenet_states_list) == 0:
-            return np.array(range(ego_ftrajectories.shape[0]))
->>>>>>> df09a10e
 
         # create a matrix of all objects' predictions and a list of objects' sizes
         obj_ftraj = self.predictor.predict_frenet_states(np.array(objects_frenet_states_list), time_samples)
