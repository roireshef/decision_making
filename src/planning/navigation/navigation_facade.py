--- conflicted
+++ resolved
@@ -4,10 +4,7 @@
 from logging import Logger
 
 from decision_making.src.infra.pubsub import PubSub
-<<<<<<< HEAD
-=======
 from common_data.interface.Rte_Types.python.uc_system import UC_SYSTEM_NAVIGATION_PLAN_LCM
->>>>>>> ebdaca29
 
 
 # TODO - must think about what the input to the navigation computation is, and where it comes from
@@ -26,9 +23,5 @@
         self._publish_navigation_plan(self.handler.plan())
 
     def _publish_navigation_plan(self, plan: NavigationPlanMsg):
-<<<<<<< HEAD
-        self.pubsub.publish(pubsub_topics.PubSubMessageTypes["UC_SYSTEM_NAVIGATION_PLAN"], plan.serialize())
-=======
         self.pubsub.publish(UC_SYSTEM_NAVIGATION_PLAN_LCM, plan.serialize())
->>>>>>> ebdaca29
 
