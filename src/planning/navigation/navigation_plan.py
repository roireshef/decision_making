--- conflicted
+++ resolved
@@ -4,16 +4,19 @@
     """
     This class hold the navigation plan.
     """
-<<<<<<< HEAD
-    def __init__(self, planned_roads_list=None):
-        self.planned_roads_list = np.asarray(planned_roads_list)
-        self.current_road_index = 0
+    def __init__(self, road_ids: np.array):
+        """
+        Initialization of the navigation plan. This is an initial implementation which contains only a list o road ids.
+        :param road_ids: list of road ids corresponding to the map.
+        """
+        self._road_ids = road_ids
+        self._current_plan_index = 0
 
     def get_current_road_id(self):
-        return self.planned_roads_list[self.current_road_index]
+        return self._road_ids[self._current_plan_index]
 
     def get_road_index_in_plan(self, road_id):
-        search_result = np.where(self.planned_roads_list == road_id)
+        search_result = np.where(self._road_ids == road_id)
         if len(search_result[0]) == 0:  # target road_id not found in the navigation plan
             return None
         else:
@@ -22,25 +25,17 @@
     # dir=1 look forward, dir=-1 look backward
     def get_next_road(self, direction=1, road_index=None):
         if road_index is None:
-            road_index = self.current_road_index
+            road_index = self._current_plan_index
 
-        if 0 <= road_index + direction < len(self.planned_roads_list):
-            next_road_id = self.planned_roads_list[road_index+direction]
+        if 0 <= road_index + direction < len(self._road_ids):
+            next_road_id = self._road_ids[road_index+direction]
             next_road_index = road_index+direction
             return next_road_id, next_road_index
         else:
             return None, None
 
     def set_current_index_in_route(self, index):
-        self.current_road_index = index
+        self._current_plan_index = index
 
     def increment_current_index_in_route(self):
-        self.current_road_index += 1
-=======
-    def __init__(self, road_ids: np.array):
-        """
-        Initialization of the navigation plan. This is an initial implementation which contains only a list o road ids.
-        :param road_ids: list of road ids corresponding to the map.
-        """
-        self._road_ids = road_ids
->>>>>>> 9e5e0c96
+        self._current_plan_index += 1