import numpy as np

## CARTESIAN FRAME ##
CartesianPoint2D = np.ndarray  # [C_X, C_Y]
CartesianPath2D = np.ndarray  # a numpy matrix having rows of CartesianPoint2D
<<<<<<< HEAD

CartesianPoint3D = np.ndarray  # [C_X, C_Y, C_Z]
CartesianPath3D = np.ndarray  # a numpy matrix having rows of CartesianPoint3D
=======
>>>>>>> 2b38a126

CartesianPoint3D = np.ndarray  # [C_X, C_Y, C_Z]
CartesianPath3D = np.ndarray  # a numpy matrix having rows of CartesianPoint3D

CartesianState = np.ndarray  # [C_X, C_Y, C_YAW, C_V]
CartesianTrajectory = np.ndarray  # a numpy matrix having rows of CartesianState
CartesianTrajectories = np.ndarray  # a tensor of CartesianTrajectory

CartesianExtendedState = np.ndarray  # [C_X, C_Y, C_YAW, C_V, C_A, C_K]
CartesianExtendedTrajectory = np.ndarray  # A Cartesian-Frame trajectory: a numpy matrix of CartesianExtendedState
CartesianExtendedTrajectories = np.ndarray  # Cartesian-Frame trajectories: a tensor of CartesianExtendedTrajectory

C_X, C_Y, C_YAW, C_V, C_A, C_K = 0, 1, 2, 3, 4, 5  # Column indices for cartesian-state [x, y, yaw, v, a, k]
C_Z = 2

Curve = np.ndarray  # [CURVE_X, CURVE_Y, CURVE_YAW]
ExtendedCurve = np.ndarray  # [CURVE_X, CURVE_Y, CURVE_YAW, CURVE_K, CURVE_K_TAG]

# [x, y, yaw, (1st derivative of yaw), curvature-tag (2nd derivative of yaw)]
CURVE_X, CURVE_Y, CURVE_YAW, CURVE_K, CURVE_K_TAG = 0, 1, 2, 3, 4

## FRENET FRAME ##
FrenetPoint = np.ndarray  # [FP_SX, FP_DX]

FP_SX, FP_DX = 0, 1  # frenet-frame position only [sx, dx]

FrenetState = np.ndarray  # [FS_SX, FS_SV, FS_SA, FS_DX, FS_DV, FS_DA]
FrenetTrajectory = np.ndarray  # A Frenet-Frame trajectory: a numpy matrix of FrenetState
FrenetTrajectories = np.ndarray  # Frenet-Frame trajectories: a tensor of FrenetTrajectory

FS_SX, FS_SV, FS_SA, FS_DX, FS_DV, FS_DA = 0, 1, 2, 3, 4, 5  # frenet-frame state: [s, s-dot, s-dotdot, d, d-dot, d-dotdot]


## MISC ##
# A (two-cells) 1D numpy array represents limits (min, max)
Limits = np.ndarray
LIMIT_MIN = 0
LIMIT_MAX = 1<|MERGE_RESOLUTION|>--- conflicted
+++ resolved
@@ -3,12 +3,6 @@
 ## CARTESIAN FRAME ##
 CartesianPoint2D = np.ndarray  # [C_X, C_Y]
 CartesianPath2D = np.ndarray  # a numpy matrix having rows of CartesianPoint2D
-<<<<<<< HEAD
-
-CartesianPoint3D = np.ndarray  # [C_X, C_Y, C_Z]
-CartesianPath3D = np.ndarray  # a numpy matrix having rows of CartesianPoint3D
-=======
->>>>>>> 2b38a126
 
 CartesianPoint3D = np.ndarray  # [C_X, C_Y, C_Z]
 CartesianPath3D = np.ndarray  # a numpy matrix having rows of CartesianPoint3D
