--- conflicted
+++ resolved
@@ -15,13 +15,8 @@
 CartesianExtendedTrajectory = np.ndarray  # A Cartesian-Frame trajectory: a numpy matrix of CartesianExtendedState
 CartesianExtendedTrajectories = np.ndarray  # Cartesian-Frame trajectories: a tensor of CartesianExtendedTrajectory
 
-<<<<<<< HEAD
 C_X, C_Y, C_YAW, C_V, C_A, C_K = 0, 1, 2, 3, 4, 5  # Column indices for cartesian-state [x, y, yaw, v, a, k]
-
-=======
-C_X, C_Y, C_THETA, C_V, C_A, C_K = 0, 1, 2, 3, 4, 5  # Column indices for cartesian-state [x, y, yaw, v, a, k]
 C_Z = 2
->>>>>>> 19867d9f
 
 Curve = np.ndarray  # [CURVE_X, CURVE_Y, CURVE_THETA]
 ExtendedCurve = np.ndarray  # [CURVE_X, CURVE_Y, CURVE_THETA, CURVE_K, CURVE_K_TAG]
