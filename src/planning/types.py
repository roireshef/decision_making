--- conflicted
+++ resolved
@@ -9,27 +9,6 @@
 MinGlobalTimeStampInSec = -np.inf       # past timestamp in [sec]
 
 ## CARTESIAN FRAME ##
-<<<<<<< HEAD
-CartesianPoint2D = np.ndarray  # [C_X, C_Y]
-CartesianPath2D = np.ndarray  # a numpy matrix having rows of CartesianPoint2D
-
-CartesianPoint3D = np.ndarray  # [C_X, C_Y, C_Z]
-CartesianPath3D = np.ndarray  # a numpy matrix having rows of CartesianPoint3D
-
-CartesianState = np.ndarray  # [C_X, C_Y, C_YAW, C_V]
-CartesianTrajectory = np.ndarray  # a numpy matrix having rows of CartesianState
-CartesianTrajectories = np.ndarray  # a tensor of CartesianTrajectory
-
-CartesianExtendedState = np.ndarray  # [C_X, C_Y, C_YAW, C_V, C_A, C_K]
-CartesianExtendedTrajectory = np.ndarray  # A Cartesian-Frame trajectory: a numpy matrix of CartesianExtendedState
-CartesianExtendedTrajectories = np.ndarray  # Cartesian-Frame trajectories: a tensor of CartesianExtendedTrajectory
-
-C_X, C_Y, C_YAW, C_V, C_A, C_K = 0, 1, 2, 3, 4, 5  # Column indices for cartesian-state [x, y, yaw, v, a, k]
-C_Z = 2
-
-Curve = np.ndarray  # [CURVE_X, CURVE_Y, CURVE_YAW]
-ExtendedCurve = np.ndarray  # [CURVE_X, CURVE_Y, CURVE_YAW, CURVE_K, CURVE_K_TAG]
-=======
 
 # [C_X, C_Y]
 CartesianPoint2D = np.ndarray
@@ -71,7 +50,6 @@
 Curve = np.ndarray
 # [CURVE_X, CURVE_Y, CURVE_YAW, CURVE_K, CURVE_K_TAG]
 ExtendedCurve = np.ndarray
->>>>>>> 81945376
 
 # [x, y, yaw, (1st derivative of yaw), curvature-tag (2nd derivative of yaw)]
 CURVE_X, CURVE_Y, CURVE_YAW, CURVE_K, CURVE_K_TAG = 0, 1, 2, 3, 4
