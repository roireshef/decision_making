--- conflicted
+++ resolved
@@ -1,11 +1,5 @@
 DIVISION_FLOATING_ACCURACY = 10 ** -10
 
-<<<<<<< HEAD
-TRAJECTORY_ARCLEN_RESOLUTION = 0.2  # [m] Trajectory Planner - Resolution for the interpolation of the reference route
-
-#### NAMES OF MODULES FOR LOGGING ####
-BEHAVIORAL_PLANNING_NAME_FOR_LOGGING = "Behavioral Planning"
-=======
 # Trajectory Planner #
 
 # [m] Resolution for the interpolation of the reference route
@@ -39,4 +33,7 @@
 
 # Linspace number of steps in the constraints parameters grid-search
 SX_STEPS, SV_STEPS, DX_STEPS = 5, 10, 5
->>>>>>> 80bfe560
+
+
+#### NAMES OF MODULES FOR LOGGING ####
+BEHAVIORAL_PLANNING_NAME_FOR_LOGGING = "Behavioral Planning"