from abc import ABCMeta
from logging import Logger
from typing import List

import numpy as np
import six

from decision_making.src.exceptions import RoadNotFound, raises, LongitudeOutOfRoad
<<<<<<< HEAD
from decision_making.src.global_constants import *
=======
from decision_making.src.global_constants import DEFAULT_OBJECT_Z_VALUE
>>>>>>> 1c027009
from decision_making.src.map.map_model import MapModel
from decision_making.src.messages.navigation_plan_message import NavigationPlanMsg
from decision_making.src.planning.utils.geometry_utils import CartesianFrame


@six.add_metaclass(ABCMeta)
class MapAPI:
    def __init__(self, map_model, logger):
        # type: (MapModel, Logger) -> None
        self._cached_map_model = map_model
        self.logger = logger

    def update_perceived_roads(self):
        pass

    def find_roads_containing_point(self, layer, x, y):
        # type: (int, float, float) -> List[int]
        """
        shortcut to a cell of the map xy2road_map
        :param layer: 0 ground, 1 on bridge, 2 bridge above bridge, etc
        :param x: world coordinates in meters
        :param y: world coordinates in meters
        :return: road_ids containing the point x, y
        """
        pass

    def get_center_lanes_latitudes(self, road_id):
        # type: (int) -> np.array
        """
        get list of latitudes of all centers of lanes in the road
        :param road_id:
        :return: list of latitudes of all centers of lanes in the road relative to the right side of the road
        """
        pass

    def get_road_main_details(self, road_id):
        # type: (int) -> (int, float, float, np.ndarray)
        """
        get details of a given road
        :param road_id:
        :return: lanes number, road width, road length, road's points
        """
        pass

    def convert_world_to_lat_lon(self, x, y, z, yaw):
        # type: (float, float, float, float) -> (int, int, float, float, float, float)
        """
        Given 3D world point, calculate:
            1. road_id,
            2. lane from left,
            3. latitude relatively to the road's left edge,
            4. longitude relatively to the road's start
            5. yaw relatively to the road
        The function uses the rendered map that for every square meter stores the road_id containing it.
        If the point is outside any road, return road_id according to the navigation plan.
        :param x:
        :param y:
        :param z:
        :param yaw:
        :return: road_id, lane, full latitude, lane_lat, longitude, yaw_in_road
        """
        # use road_id by navigation if the point is outside the roads
        pass

    def get_point_relative_longitude(self, from_road_id, from_lon_in_road, to_road_id, to_lon_in_road,
                                     max_lookahead_distance, navigation_plan):
        # type: (int, float, int, float, float, NavigationPlanMsg) -> float
        """
        Find longitude distance between two points in road coordinates.
        First search forward from the point (from_road_id, from_lon_in_road) to the point (to_road_id, to_lon_in_road);
        if not found then search backward.
        :param from_road_id:
        :param from_lon_in_road: search from this point
        :param to_road_id:
        :param to_lon_in_road: search to this point
        :param max_lookahead_distance: max search distance
        :return: longitude distance between the given two points, or raises an exception if connection is not found
        """
        pass

    def get_path_lookahead(self, road_id, lon, lat, max_lookahead_distance, navigation_plan, direction=1):
        # type: (int, float, float, float, NavigationPlanMsg, int) -> np.ndarray
        """
        Get path with lookahead distance (starting from certain road, and continuing to the next ones if lookahead distance > road length)
            lat is measured in meters
        The function returns original roads points shifted by lat, rather than uniformly distanced points
        :param road_id: starting road_id
        :param lon: starting lon
        :param lat: lateral shift in meters
        :param max_lookahead_distance:
        :param direction: forward (1) or backward (-1)
        :return: points array, or raises exception
        """
        pass

    def get_uniform_path_lookahead(self, road_id, lat, starting_lon, lon_step, steps_num, navigation_plan):
        # type: (int, float, float, float, int, NavigationPlanMsg) -> np.ndarray
        """
        Create array of uniformly distanced points along the given road, shifted by lat.
        When some road finishes, it automatically continues to the next road, according to the navigation plan.
        The distance between consecutive points is lon_step.
        :param road_id: starting road_id
        :param lat: lateral shift
        :param starting_lon: starting longitude
        :param lon_step: distance between consecutive points
        :param steps_num: output points number
        :return: uniform points array (2xN)
        """
        pass

    @raises(RoadNotFound, LongitudeOutOfRoad)
    def advance_on_plan(self, initial_road_id, initial_lon, desired_lon, navigation_plan):
        # type: (int, float, float, NavigationPlanMsg) -> (int, float)
        """
        Given a longitude on specific road (<initial_road_id> and <initial_lon>), advance (lookahead) <desired_lon>
        distance. The lookahead iterates over the next roads specified in the <navigation_plan> and returns: (the final
        road id, the longitude along this road). If <desired_lon> is more than the distnace to end of the plan, a
        LongitudeOutOfRoad exception is thrown.
        :param initial_road_id: the initial road_id (the vehicle is current on)
        :param initial_lon: initial longitude along <initial_road_id>
        :param desired_lon: the deisred distance of lookahead in [m].
        :param navigation_plan: the relevant navigation plan to iterate over its road IDs.
        :return: (road_id, longitude along <road_id>)
        """
        current_road_idx_in_plan = navigation_plan.get_road_index_in_plan(initial_road_id)
        roads_ids = navigation_plan.road_ids[current_road_idx_in_plan:]
        roads_len = [self._cached_map_model.get_road_data(rid).longitudes[-1] for rid in roads_ids]

        roads_dist_to_end = np.cumsum(np.append([roads_len[0] - initial_lon], roads_len[1:]))  # dist to roads-ends
        roads_leftovers = np.subtract(desired_lon, roads_dist_to_end)  # how much of step_lon is left after this road

        try:
            target_road_idx = np.where(roads_leftovers < 0)[0][0]
            return roads_ids[target_road_idx], roads_leftovers[target_road_idx] + roads_len[target_road_idx]
        except IndexError:
            raise LongitudeOutOfRoad("The specified navigation plan is short %f meters to advance %f in longitude",
                                     roads_leftovers[-1], desired_lon)

    @raises(RoadNotFound)
    def advance_to_end_of_plan(self, initial_road_id, initial_lon, navigation_plan):
        # type: (int, float, NavigationPlanMsg) -> (int, float, float)
        """
        Given a longitude on specific road (<initial_road_id> and <initial_lon>), advance (lookahead) to the final point
        in the navigation plan.
        :param initial_road_id: the initial road_id (the vehicle is current on)
        :param initial_lon: initial longitude along <initial_road_id>
        :param navigation_plan: the relevant navigation plan to iterate over its road IDs.
        :return: (the last road id, its length, accumulated distance its end point)
        """
        initial_road_idx_in_plan = navigation_plan.get_road_index_in_plan(initial_road_id)
        roads_ids = navigation_plan.road_ids[initial_road_idx_in_plan:]
        roads_len = [self._cached_map_model.get_road_data(rid).longitudes[-1] for rid in roads_ids]
        roads_dist_to_end = np.cumsum(np.append([roads_len[0] - initial_lon], roads_len[1:]))  # dist to roads-ends
        return roads_ids[-1], roads_len[-1], roads_dist_to_end[-1]

    @raises(RoadNotFound, LongitudeOutOfRoad)
    def get_global_point_on_road_rightside(self, road_id, lon):
        road_width = self._cached_map_model.get_road_data(road_id).width
        return self._convert_road_to_global_coordinates(road_id, lon, -road_width / 2)

    def _find_closest_road(self, x, y, road_ids):
        # type: (float, float, List[int]) -> (float, float, int)
        """
        Returns the closest road_id of the road which is closest to a point in the world (x, y)
        :param x: x coordinate on map (given in [m])
        :param y: y coordinate on map (given in [m])
        :param road_ids: list of road_id
        :return: (lat [m], lon [m], road_id) from the closest road
        """
        closest_lat = closest_lon = np.inf
        closest_id = None
        for road_id in road_ids:
            lat, lon = self._convert_global_to_road_coordinates(x, y, road_id)
            if np.math.fabs(lat) < np.math.fabs(closest_lat):
                closest_lat, closest_lon, closest_id = lat, lon, road_id
        return closest_lat, closest_lon, closest_id

    @staticmethod
    def _shift_road_points_in_latitude(points, lat_shift):
        # type: (np.ndarray, float) -> np.ndarray
        """
        Given points list along a road, shift them laterally by lat_shift meters
        :param points (Nx2): points list along a given road
        :param lat_shift: shift in meters
        :return: shifted points array (Nx2)
        """
        points_direction = np.diff(points, axis=0)
        direction_unit_vec = MapAPI._normalize_matrix_rows(points_direction)
        normal_unit_vec = np.c_[-direction_unit_vec[:, 1], direction_unit_vec[:, 0]]
        normal_unit_vec = np.concatenate((normal_unit_vec, normal_unit_vec[-1, np.newaxis]))
        shifted_points = points + normal_unit_vec * lat_shift
        return shifted_points

    @raises(RoadNotFound, LongitudeOutOfRoad)
    def _convert_road_to_global_coordinates(self, road_id, lon, lat):
        # type: (int, float, float) -> (np.array, float)
        """
        Given road ID, longitude and latitude along it (relative to its center points), find the matching point in
        global (cartesian) coordinate frame.
        :param road_id: road ID as in the map model
        :param lon: longitude from the beginning of the current road
        :param lat: latitude relative to road's center points
        :return: numpy array of 3D point [x, y, z] in global coordinate frame, yaw [rad] in global coordinate frame
        """
        road = self._cached_map_model.get_road_data(road_id)
        points_with_yaw = CartesianFrame.add_yaw(road.points)

        if road.longitudes[0] <= lon <= road.longitudes[-1]:
            pnt_ind = np.argmin(np.abs(road.longitudes - lon))  # find index closest to target lon
            distance_in_lon_from_closest_point = lon - road.longitudes[pnt_ind]
            road_point = points_with_yaw[pnt_ind]

            # Move lat from the rightmost edge of road
            # Also, fix move along the lon axis by 'distance_in_lon_from_closest_point',
            # in order to fix the difference caused by the map quantization.
            lon_lat_shift = np.array([distance_in_lon_from_closest_point, lat - road.width / 2, 1])
            shifted_point = np.dot(CartesianFrame.homo_matrix_2d(road_point[2], road_point[:2]), lon_lat_shift)

<<<<<<< HEAD
            #TODO: currently we assume the altitude z is unknown, so use default
=======
>>>>>>> 1c027009
            position_in_world = np.append(shifted_point[:2], [DEFAULT_OBJECT_Z_VALUE])
            orientation_in_world = road_point[2]
            return position_in_world, orientation_in_world
        else:
            raise LongitudeOutOfRoad("longitude %f is out of road's longitudes range [%f, %f]",
                                     lon, road.longitudes[0], road.longitudes[-1])

    @raises(RoadNotFound)
    def _convert_global_to_road_coordinates(self, x, y, road_id):
        # type: (float, float, int) -> (float, float)
        """
        Convert point in world coordinates (x, y) to (lat, lon) of road with given road_id
        :param x: the point's world x coordinate in meters
        :param y: the point's world y coordinate in meters
        :param road_id: road ID as in the map model
        :return: signed lat (relatively to the road center), lon (from road start)
        """
        p = np.array([x, y])
        road_details = self._cached_map_model.get_road_data(road_id)
        longitudes = road_details.longitudes

        # find the closest point of the road to (x,y)
        points = road_details.points[:, 0:2]
        distance_to_road_points = np.linalg.norm(np.array(points) - p, axis=0)
        closest_pnt_ind = np.argmin(distance_to_road_points)

        # the relevant road segments will be the one before this point, and the one after it, so for both segments:
        # compute [sign, latitude, longitude, segment_start_point_index]
        closest_pnt_ind_pairs = [[closest_pnt_ind - 1, closest_pnt_ind], [closest_pnt_ind, closest_pnt_ind + 1]]
        segments = np.array(
            [np.append(CartesianFrame.calc_point_segment_dist(p, points[idxs[0]], points[idxs[1]]), idxs[0])
             for idxs in closest_pnt_ind_pairs
             if idxs[0] >= 0 and idxs[1] < len(points)])

        # find closest segment by min latitude
        closest_segment = segments[np.argmin(segments[:, 1], axis=0)]
        sign, lat, lon, start_ind = closest_segment[0], closest_segment[1], closest_segment[2], int(closest_segment[3])

        # lat, lon
        return road_details.width / 2 + lat * sign, lon + longitudes[start_ind]

    @staticmethod
    def _normalize_matrix_rows(mat):
        # type: (np.array) -> np.array
        """
        normalize vector, prevent division by zero
        :param mat: 2D numpy array
        :return: normalized vector (numpy array)
        """
        norms = np.linalg.norm(mat, axis=1)[np.newaxis].T
        zero_norm_idx = np.where(norms == 0.0)

        if len(zero_norm_idx) > 0:
            MapAPI.logger.warning('Called normalization on a zero vector %d times (division by zero)',
                                  len(zero_norm_idx))
            norms[zero_norm_idx] = 1.0

        return np.divide(mat, norms)<|MERGE_RESOLUTION|>--- conflicted
+++ resolved
@@ -6,11 +6,7 @@
 import six
 
 from decision_making.src.exceptions import RoadNotFound, raises, LongitudeOutOfRoad
-<<<<<<< HEAD
 from decision_making.src.global_constants import *
-=======
-from decision_making.src.global_constants import DEFAULT_OBJECT_Z_VALUE
->>>>>>> 1c027009
 from decision_making.src.map.map_model import MapModel
 from decision_making.src.messages.navigation_plan_message import NavigationPlanMsg
 from decision_making.src.planning.utils.geometry_utils import CartesianFrame
@@ -23,17 +19,14 @@
         self._cached_map_model = map_model
         self.logger = logger
 
-    def update_perceived_roads(self):
-        pass
-
-    def find_roads_containing_point(self, layer, x, y):
+    def find_roads_containing_point(self, layer, world_x, world_y):
         # type: (int, float, float) -> List[int]
         """
         shortcut to a cell of the map xy2road_map
         :param layer: 0 ground, 1 on bridge, 2 bridge above bridge, etc
-        :param x: world coordinates in meters
-        :param y: world coordinates in meters
-        :return: road_ids containing the point x, y
+        :param world_x: world coordinates in meters
+        :param world_y: world coordinates in meters
+        :return: road_ids containing the point (world_x, world_y)
         """
         pass
 
@@ -229,10 +222,6 @@
             lon_lat_shift = np.array([distance_in_lon_from_closest_point, lat - road.width / 2, 1])
             shifted_point = np.dot(CartesianFrame.homo_matrix_2d(road_point[2], road_point[:2]), lon_lat_shift)
 
-<<<<<<< HEAD
-            #TODO: currently we assume the altitude z is unknown, so use default
-=======
->>>>>>> 1c027009
             position_in_world = np.append(shifted_point[:2], [DEFAULT_OBJECT_Z_VALUE])
             orientation_in_world = road_point[2]
             return position_in_world, orientation_in_world
