from abc import ABCMeta
from logging import Logger
from typing import List

import numpy as np
import six

from decision_making.src.exceptions import *
from decision_making.src.exceptions import RoadNotFound, raises, LongitudeOutOfRoad, MapCellNotFound
from decision_making.src.global_constants import *
from decision_making.src.map.constants import ROADS_MAP_TILE_SIZE
from decision_making.src.map.map_model import MapModel
from decision_making.src.messages.navigation_plan_message import NavigationPlanMsg
from decision_making.src.planning.utils.geometry_utils import CartesianFrame, Euclidean


@six.add_metaclass(ABCMeta)
class MapAPI:
    def __init__(self, map_model, logger):
        # type: (MapModel, Logger) -> None
        self._cached_map_model = map_model
        self.logger = logger

    def update_perceived_roads(self):
        pass

    '''####################'''
    ''' EXTERNAL FUNCTIONS '''
    '''####################'''

    @raises(MapCellNotFound, RoadNotFound, LongitudeOutOfRoad)
    def convert_global_to_road_coordinates(self, x, y):
        # type: (float, float) -> (int, float, float, bool)
        """
        Convert a point in global coordinate frame to road coordinate, by searching for the nearest road and
        projecting it onto this road
        :param x: x coordinate in global coordinate frame
        :param y: y coordinate in global coordinate frame
        :return: Road ID, longitude from the road's start, latitude **relative to road's right-side**,
            is object within road latitudes
        """
        relevant_road_ids = self._find_roads_containing_point(x, y)
        closest_road_id = self._find_closest_road(x, y, relevant_road_ids)

        lon, lat = self._convert_global_to_road_coordinates(x, y, closest_road_id)

        road_width = self._get_road(closest_road_id).width
        is_on_road = bool(0.0 <= lat <= road_width)

        return closest_road_id, lon, lat, is_on_road

    @raises(RoadNotFound)
    def get_center_lanes_latitudes(self, road_id):
        # type: (int) -> np.ndarray
        """
        Get list of latitudes of all centers of lanes in the road
        :param road_id: Road ID to iterate over its lanes
        :return: list of latitudes of all centers of lanes in the road relative to the right side of the road
        """
        road_details = self._get_road(road_id)
        lanes_num = road_details.lanes_num
        road_width = road_details.width
        lane_width = float(road_width) / lanes_num
        center_lanes = lane_width / 2 + np.array(range(lanes_num)) * lane_width
        return center_lanes

    @raises(RoadNotFound)
    def get_longitudinal_difference(self, init_road_id, init_lon, final_road_id, final_lon, navigation_plan):
        # type: (int, float, int, float, NavigationPlanMsg) -> float
        """
        This function calculates the total longitudinal difference in [m] between two points in road coordinates.
        IMPORTANT: If the destination road id is not in the navigation plan, raises RoadNotFound EXCEPTION.
         Handling needs to be done in the caller
        :param init_road_id: initial road id (int)
        :param init_lon: initial road longitude in [m]
        :param final_road_id: destination road id (int)
        :param final_lon: destination longitude in [m]
        :param navigation_plan: navigation plan according to which we advance on road
        :return: longitudinal difference in [m]
        """
        init_road_idx = navigation_plan.get_road_index_in_plan(init_road_id)
        final_road_idx = navigation_plan.get_road_index_in_plan(final_road_id)
        # look ahead
        if final_road_idx > init_road_idx or (final_road_idx == init_road_idx and final_lon > init_lon):
            road_ids = navigation_plan.road_ids[init_road_idx:final_road_idx]  # this excludes last road
            longitudes = [self._get_road(rid).longitudes[-1] for rid in road_ids]
            return float(np.sum(longitudes) - init_lon + final_lon)
        # look back
        else:
            road_ids = navigation_plan.road_ids[final_road_idx:init_road_idx]  # this excludes last road
            longitudes = [self._get_road(rid).longitudes[-1] for rid in road_ids]
            return float(-1 * (np.sum(longitudes) - final_lon + init_lon))

    @raises(RoadNotFound, LongitudeOutOfRoad)
    def advance_on_plan(self, initial_road_id, initial_lon, desired_lon, navigation_plan):
        # type: (int, float, float, NavigationPlanMsg) -> (int, float)
        """
        Given a longitude on specific road (<initial_road_id> and <initial_lon>), advance (lookahead) <desired_lon>
        distance. The lookahead iterates over the next roads specified in the <navigation_plan> and returns: (the final
        road id, the longitude along this road). If <desired_lon> is more than the distance to end of the plan, a
        LongitudeOutOfRoad exception is thrown.
        :param initial_road_id: the initial road_id (the vehicle is current on)
        :param initial_lon: initial longitude along <initial_road_id>
        :param desired_lon: the deisred distance of lookahead in [m].
        :param navigation_plan: the relevant navigation plan to iterate over its road IDs.
        :return: (road_id, longitude along <road_id>)
        """
        current_road_idx_in_plan = navigation_plan.get_road_index_in_plan(initial_road_id)
        roads_ids = navigation_plan.road_ids[current_road_idx_in_plan:]
        roads_len = [self._cached_map_model.get_road_data(rid).longitudes[-1] for rid in roads_ids]

        roads_dist_to_end = np.cumsum(np.append([roads_len[0] - initial_lon], roads_len[1:]))  # dist to roads-ends
        roads_leftovers = np.subtract(desired_lon, roads_dist_to_end)  # how much of step_lon is left after this road

        try:
            target_road_idx = np.where(roads_leftovers < 0)[0][0]
            return roads_ids[target_road_idx], roads_leftovers[target_road_idx] + roads_len[target_road_idx]
        except IndexError:
            raise LongitudeOutOfRoad("The specified navigation plan is short {} meters to advance }{ in longitude"
                                     .format(roads_leftovers[-1], desired_lon))

    @raises(RoadNotFound)
    def advance_to_end_of_plan(self, initial_road_id, initial_lon, navigation_plan):
        # type: (int, float, NavigationPlanMsg) -> (int, float, float)
        """
        Given a longitude on specific road (<initial_road_id> and <initial_lon>), advance (lookahead) to the final point
        in the navigation plan.
        :param initial_road_id: the initial road_id (the vehicle is current on)
        :param initial_lon: initial longitude along <initial_road_id>
        :param navigation_plan: the relevant navigation plan to iterate over its road IDs.
        :return: (the last road id, its length, total distance to its end point)
        """
        initial_road_idx_in_plan = navigation_plan.get_road_index_in_plan(initial_road_id)
        roads_ids = navigation_plan.road_ids[initial_road_idx_in_plan:]
        roads_len = [self._cached_map_model.get_road_data(rid).longitudes[-1] for rid in roads_ids]
        roads_dist_to_end = np.cumsum(np.append([roads_len[0] - initial_lon], roads_len[1:]))  # dist to roads-ends
        return roads_ids[-1], roads_len[-1], roads_dist_to_end[-1]

    @raises(RoadNotFound, LongitudeOutOfRoad)
    def get_lookahead_points(self, initial_road_id, initial_lon, desired_lon, desired_lat_shift, navigation_plan):
        # type: (int, float, float, float, NavigationPlanMsg) -> np.ndarray
        """
        Given a longitude on specific road, return all the points along this (and next) road(s) until reaching
        a lookahead of exactly <desired_lon> meters ahead. In addition, shift all points <desired_lat_shift> laterally,
        relative to the roads right-side.
        :param initial_road_id: the initial road_id (the vehicle is current on)
        :param initial_lon: initial longitude along <initial_road_id>
        :param desired_lon: the desired distance of lookahead in [m].
        :param desired_lat_shift: desired lateral shift **relative to road's right-side**
        :param navigation_plan: the relevant navigation plan to iterate over its road IDs.
        :return:
        """
        # find the final point's (according to desired lon. lookahead amount) road_id and longitude along this road
        final_road_id, final_road_lon = self.advance_on_plan(initial_road_id, initial_lon, desired_lon, navigation_plan)
        init_road_idx = navigation_plan.get_road_index_in_plan(initial_road_id)
        final_road_idx = navigation_plan.get_road_index_in_plan(final_road_id)
        relevant_road_ids = navigation_plan.road_ids[init_road_idx:(final_road_idx+1)]

        # exact projection of the initial point and final point on the road
        init_point = self._convert_road_to_global_coordinates(initial_road_id, initial_lon, desired_lat_shift)[0][:2]
        final_point = self._convert_road_to_global_coordinates(final_road_id, final_road_lon, desired_lat_shift)[0][:2]

        # shift points (laterally) and concatenate all points of all relevant roads
        shifted_points = np.concatenate([self._shift_road_points_from_rightside(rid, desired_lat_shift)
                                         for rid in relevant_road_ids])

        # calculate accumulate longitudinal distance for all points
        longitudes = np.cumsum(np.concatenate([np.append([0], np.diff(self._get_road(rid).longitudes))
                                               for rid in relevant_road_ids]))

        # trim shifted points from both sides according to initial point and final (desired) point
        shifted_points = shifted_points[np.greater(longitudes - initial_lon, 0) &
                                        np.less(longitudes - initial_lon, desired_lon)]

        # Build path
        path = np.concatenate(([init_point], shifted_points, [final_point]))

        # Remove duplicate points (start of next road == end of last road)
        path = path[np.append(np.sum(np.diff(path, axis=0), axis=1) != 0.0, [True])]

        return path

    def get_uniform_path_lookahead(self, road_id, lat_shift, starting_lon, lon_step, steps_num, navigation_plan):
        # type: (int, float, float, float, int, NavigationPlanMsg) -> np.ndarray
        """
        Create array of uniformly distributed points along a given road, shifted laterally by by lat_shift.
        When some road finishes, it automatically continues to the next road, according to the navigation plan.
        The distance between consecutive points is lon_step.
        :param road_id: starting road_id
        :param lat_shift: lateral shift
        :param starting_lon: starting longitude
        :param lon_step: distance between consecutive points
        :param steps_num: output points number
        :param navigation_plan: the relevant navigation plan to iterate over its road IDs.
        :return: uniform points array (Nx2)
        """
        shifted = self.get_lookahead_points(road_id, starting_lon, lon_step * steps_num, lat_shift, navigation_plan)
        # TODO change to precise resampling
        resampled, _ = CartesianFrame.resample_curve(shifted, lon_step)
        return resampled

    '''####################'''
    ''' INTERNAL FUNCTIONS '''
    '''####################'''

    @raises(RoadNotFound)
    def _get_road(self, road_id):
        return self._cached_map_model.get_road_data(road_id)

    @raises(MapCellNotFound)
    def _find_roads_containing_point(self, x, y):
        # type: (float, float) -> List[int]
        """
        Returns the list of corresponding road IDs to a coordinate in the global-frame (x, y)
        :param x: world coordinates in meters
        :param y: world coordinates in meters
        :return: road_ids containing the point (x, y)
        """
        # TODO: unify cell-from-xy computation with the one in the map's creation procedure,
        tile_size = self._cached_map_model.xy2road_tile_size
        cell_x = int(round(x / tile_size))
        cell_y = int(round(y / tile_size))
        return self._cached_map_model.get_xy2road_cell((DEFAULT_MAP_LAYER, cell_x, cell_y))

    @raises(RoadNotFound)
    def _shift_road_points_from_rightside(self, road_id, latitude_shift):
        # type: (int, float) -> np.ndarray
        """
        Returns Road.points shifted by <latitude_shift> relative to road's right-side
        :param road_id: road ID to get the points of.
        :param latitude_shift: desired shift relative to road's right-side
        :return:
        """
        road = self._get_road(road_id)
        return self._shift_road_points(road.points, latitude_shift - road.width / 2)

    @raises(RoadNotFound)
    def _find_closest_road(self, x, y, road_ids):
        # type: (float, float, List[int]) -> int
        """
        Returns the closest road_id of the road which is closest to a point in the world (x, y).
        :param x: x coordinate on map (given in [m])
        :param y: y coordinate on map (given in [m])
        :param road_ids: list of road IDs to try to project the point on
        :return: road_id of the closest road
        """
        distances = [self._dist_to_road(x, y, rid) for rid in road_ids]
        return road_ids[np.argmin(distances)]

    @raises(RoadNotFound)
    def _dist_to_road(self, x, y, road_id):
        # type: (float, float, int) -> float
        """
        Compute distance to road by looking for its nearest point to (x,y), and computing the distance-to-segment to
        the segment before and after the nearest point
        :param x: x coordinate on map (given in [m])
        :param y: y coordinate on map (given in [m])
        :param road_id:
        :return: road ID to compute the distance to
        """
        point = np.array([x, y])
        road = self._cached_map_model.get_road_data(road_id)
        longitudes = road.longitudes

        # find the closest point of the road to (x,y)
        points = road.points[:, 0:2]
        distance_to_road_points = np.linalg.norm(np.array(points) - point, axis=0)
        closest_point_ind = np.argmin(distance_to_road_points)

        # the relevant road segments will be the one before this point, and the one after it, so for both segments:
        # compute [sign, latitude (relative to road center), longitude, segment_start_point_index]
        closest_point_ind_pairs = [[closest_point_ind - 1, closest_point_ind],
                                   [closest_point_ind, closest_point_ind + 1]]
        relevant_ind_pairs = filter(lambda pair: pair[0] >= 0 and pair[1] < len(points), closest_point_ind_pairs)

        segments_dists = [Euclidean.dist_to_segment_2d(point, points[pair[0]], points[pair[1]])
                          for pair in relevant_ind_pairs]

        return min(segments_dists)

    @raises(RoadNotFound, LongitudeOutOfRoad)
    def _convert_road_to_global_coordinates(self, road_id, lon, lat):
        # type: (int, float, float) -> (np.array, float)
        """
        Given road ID, longitude and latitude along it (relative to its center points), find the matching point in
        global (cartesian) coordinate frame.
        :param road_id: road ID as in the map model
        :param lon: longitude from the beginning of the current road
        :param lat: latitude relative to road's center points
        :return: numpy array of 3D point [x, y, z] in global coordinate frame, yaw [rad] in global coordinate frame
        """
        road = self._cached_map_model.get_road_data(road_id)
        points_with_yaw = CartesianFrame.add_yaw(road.points)

        if road.longitudes[0] <= lon <= road.longitudes[-1]:
            point_ind = np.where(road.longitudes <= lon)[0][-1]  # find index closest to target lon
            distance_in_lon_from_closest_point = lon - road.longitudes[point_ind]
            road_point = points_with_yaw[point_ind]

            # Move lat from the rightmost edge of road
            # Also, fix move along the lon axis by 'distance_in_lon_from_closest_point',
            # in order to fix the difference caused by the map quantization.
            lon_lat_shift = np.array([distance_in_lon_from_closest_point, lat - road.width / 2, 1])
            shifted_point = np.dot(CartesianFrame.homo_matrix_2d(road_point[2], road_point[:2]), lon_lat_shift)

            position_in_world = np.append(shifted_point[:2], [DEFAULT_OBJECT_Z_VALUE])
            orientation_in_world = road_point[2]
            return position_in_world, orientation_in_world
        else:
            raise LongitudeOutOfRoad("longitude {} is out of road's longitudes range [{}, {}]"
                                     .format(lon, road.longitudes[0], road.longitudes[-1]))

    @raises(RoadNotFound, LongitudeOutOfRoad)
    def _convert_global_to_road_coordinates(self, x, y, road_id):
        # type: (float, float, int) -> (float, float)
        """
        Convert point in world coordinates (x, y) to (lat, lon) of road with given road_id
        If the point is on the road (in the sense of longitude), then lat is also the distance between the point
        and the road. Otherwise lat is the distance but not latitude, because in this case latitude is meaningless.
        :param x: the point's world x coordinate in meters
        :param y: the point's world y coordinate in meters
        :param road_id: road ID as in the map model
        :return: longitude (from road start), latitude **relative to road's right side**
        """
        point = np.array([x, y])
        road = self._cached_map_model.get_road_data(road_id)
        longitudes = road.longitudes

        # find the closest point of the road to (x,y)
        points = road.points[:, 0:2]
        distance_to_road_points = np.linalg.norm(np.array(points) - point, axis=0)
        closest_point_ind = np.argmin(distance_to_road_points)

        # the relevant road segments will be the one before this point, and the one after it, so for both segments:
        # compute [sign, latitude (relative to road center), longitude, segment_start_point_index]
<<<<<<< HEAD
        closest_point_ind_pairs = [[closest_point_ind - 1, closest_point_ind], [closest_point_ind, closest_point_ind + 1]]
        relevant_ind_pairs = list(filter(lambda pair: pair[0] >= 0 and pair[1] < len(points), closest_point_ind_pairs))
=======
        pairs = np.array([[closest_point_ind - 1, closest_point_ind], [closest_point_ind, closest_point_ind + 1]])
        relevant_ind_pairs = pairs[pairs[:, 0] >= 0 and pairs[:, 1] < len(points)]

        # each row in segment will be: [segment_start_point_index, longitudinal distance of projection on segment,
        # signed lateral distance to the line extending the segment]
        segments = []
        back_of_segment = front_of_segment = 0
        for pair in relevant_ind_pairs:
            try:
                segments.append([
                    pair[0],
                    np.linalg.norm(Euclidean.project_on_segment_2d(point, points[pair[0]], points[pair[1]]) - points[pair[0]]),
                    Euclidean.signed_dist_to_line_2d(point, points[pair[0]], points[pair[1]])
                ])
            except OutOfSegmentBack:
                back_of_segment += 1
                pass
            except OutOfSegmentFront:
                front_of_segment += 1
                pass

        # special case where the point is in the funnel that is created by the normals of two segments
        # at their intersection point
        if len(relevant_ind_pairs) == 2 and front_of_segment == 1 and back_of_segment == 1:
            segments = [relevant_ind_pairs[1][0], 0.0, np.linalg.norm(point - points[relevant_ind_pairs[1][0]])]
>>>>>>> 5b5cca5e

        try:
            # find closest segment by min distance (latitude)
            segments = np.array(segments)
            closest_segment = segments[np.argmin(segments[:, 1], axis=0)]
            start_ind, lon, lat_signed = int(closest_segment[0]), closest_segment[1], closest_segment[2]

            # latitude (relative to right side), longitude
            return lon + longitudes[start_ind], road.width / 2 + lat_signed
        except IndexError:  # happens when <segments> is empty
            raise LongitudeOutOfRoad("Tried to project point {} onto road #{} but projection falls outside "
                               "the road (longitudinally)")

    @staticmethod
    def _shift_road_points(points, lateral_shift):
        # type: (np.ndarray, float) -> np.ndarray
        """
        Given points list along a road, shift them laterally by lat_shift meters
        :param points (Nx2): points list along a given road
        :param lateral_shift: shift in meters
        :return: shifted points array (Nx2)
        """
        points_direction = np.diff(points, axis=0)
        direction_unit_vec = MapAPI._normalize_matrix_rows(points_direction)
        normal_unit_vec = np.c_[-direction_unit_vec[:, 1], direction_unit_vec[:, 0]]
        normal_unit_vec = np.concatenate((normal_unit_vec, normal_unit_vec[-1, np.newaxis]))
        shifted_points = points + normal_unit_vec * lateral_shift
        return shifted_points

    @staticmethod
    def _normalize_matrix_rows(mat):
        # type: (np.array) -> np.array
        """
        normalize vector, prevent division by zero
        :param mat: 2D numpy array
        :return: normalized vector (numpy array)
        """
        norms = np.linalg.norm(mat, axis=1)[np.newaxis].T
        norms[np.where(norms == 0.0)] = 1.0
        return np.divide(mat, norms)<|MERGE_RESOLUTION|>--- conflicted
+++ resolved
@@ -333,10 +333,6 @@
 
         # the relevant road segments will be the one before this point, and the one after it, so for both segments:
         # compute [sign, latitude (relative to road center), longitude, segment_start_point_index]
-<<<<<<< HEAD
-        closest_point_ind_pairs = [[closest_point_ind - 1, closest_point_ind], [closest_point_ind, closest_point_ind + 1]]
-        relevant_ind_pairs = list(filter(lambda pair: pair[0] >= 0 and pair[1] < len(points), closest_point_ind_pairs))
-=======
         pairs = np.array([[closest_point_ind - 1, closest_point_ind], [closest_point_ind, closest_point_ind + 1]])
         relevant_ind_pairs = pairs[pairs[:, 0] >= 0 and pairs[:, 1] < len(points)]
 
@@ -362,7 +358,6 @@
         # at their intersection point
         if len(relevant_ind_pairs) == 2 and front_of_segment == 1 and back_of_segment == 1:
             segments = [relevant_ind_pairs[1][0], 0.0, np.linalg.norm(point - points[relevant_ind_pairs[1][0]])]
->>>>>>> 5b5cca5e
 
         try:
             # find closest segment by min distance (latitude)
