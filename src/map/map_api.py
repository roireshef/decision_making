--- conflicted
+++ resolved
@@ -322,19 +322,12 @@
         distance_to_road_points = np.linalg.norm(np.array(points) - point, axis=0)
         closest_point_idx = np.argmin(distance_to_road_points)
 
-<<<<<<< HEAD
-        # the relevant road segments will be the one before this point, and the one after it, so for both segments:
-        # compute [sign, latitude (relative to road center), longitude, segment_start_point_index]
-        pairs = np.array([[closest_point_ind - 1, closest_point_ind], [closest_point_ind, closest_point_ind + 1]])
-        relevant_ind_pairs = pairs[(pairs[:, 0] >= 0) & (pairs[:, 1] < len(points))]
-=======
         # the point (x,y) should be projected either onto the segment before the closest point or onto the one after it.
         segments_point_idx_pairs = np.array([[closest_point_idx - 1, closest_point_idx],
                                              [closest_point_idx, closest_point_idx + 1]])
         # filter out non-existing indices
         relevant_ind_pairs = segments_point_idx_pairs[np.greater_equal(segments_point_idx_pairs[:, 0], 0) &
                                                       np.less(segments_point_idx_pairs[:, 1], len(points))]
->>>>>>> e5de6195
 
         # for relevant segments, compute (each row): [longitudinal distance of projection on segment,
         # signed lateral distance to the line extending the segment]
@@ -363,20 +356,12 @@
             distance_to_second_seg_start = np.linalg.norm(point - points[second_seg_start_point_idx])
             segments_lon_lat = [second_seg_start_point_idx, 0.0, distance_to_second_seg_start]
 
-<<<<<<< HEAD
-        try:
-            # find closest segment by min distance (latitude)
-            segments = np.array(segments)
-            full_dist_from_segment = np.linalg.norm(segments[:, 2:3], axis=1)
-            closest_segment = segments[np.argmin(full_dist_from_segment, axis=0)]
-            start_ind, lon, lat_signed = int(closest_segment[0]), closest_segment[1], closest_segment[2]
-=======
         segments_lon_lat = np.array(segments_lon_lat)
->>>>>>> e5de6195
 
         try:
             # find closest segment by min latitudinal distance
-            closest_segment_idx = np.argmin(segments_lon_lat[:, 1], axis=0)
+            full_dist_from_segment = np.linalg.norm(segments_lon_lat[:, 0:2], axis=1)
+            closest_segment_idx = np.argmin(full_dist_from_segment)
             lon = segments_lon_lat[closest_segment_idx, 0]
             signed_latitude = segments_lon_lat[closest_segment_idx, 1]
             seg_start_point_idx = relevant_ind_pairs[closest_segment_idx][0]
