--- conflicted
+++ resolved
@@ -5,15 +5,10 @@
 import numpy as np
 import six
 
-<<<<<<< HEAD
 from decision_making.src.exceptions import *
-from decision_making.src.exceptions import RoadNotFound, raises, LongitudeOutOfRoad
+from decision_making.src.exceptions import RoadNotFound, raises, LongitudeOutOfRoad, MapCellNotFound
 from decision_making.src.global_constants import *
 from decision_making.src.map.constants import ROADS_MAP_TILE_SIZE
-=======
-from decision_making.src.exceptions import RoadNotFound, raises, LongitudeOutOfRoad, MapCellNotFound
-from decision_making.src.global_constants import *
->>>>>>> bc2a43de
 from decision_making.src.map.map_model import MapModel
 from decision_making.src.messages.navigation_plan_message import NavigationPlanMsg
 from decision_making.src.planning.utils.geometry_utils import CartesianFrame
@@ -33,10 +28,7 @@
     ''' EXTERNAL FUNCTIONS '''
     '''####################'''
 
-<<<<<<< HEAD
     @raises(MapCellNotFound, RoadNotFound)
-=======
->>>>>>> bc2a43de
     def convert_global_to_road_coordinates(self, x, y):
         # type: (float, float) -> (int, float, float)
         """
@@ -44,12 +36,8 @@
         projecting it onto this road
         :param x: x coordinate in global coordinate frame
         :param y: y coordinate in global coordinate frame
-<<<<<<< HEAD
         :return: Road ID, longitude from the road's start, latitude **relative to road's right-side**,
             is object within road latitudes; is object within road longitudes
-=======
-        :return: Road ID, longitude from the road's start, latitude **relative to road's right-side**
->>>>>>> bc2a43de
         """
         relevant_road_ids = self._find_roads_containing_point(x, y)
         closest_road_id, _, _ = self._find_closest_road(x, y, relevant_road_ids)
@@ -83,7 +71,6 @@
         road_width = self._cached_map_model.get_road_data(road_id).width
         return self._convert_road_to_global_coordinates(road_id, lon, -road_width / 2)
 
-<<<<<<< HEAD
     @raises(RoadNotFound)
     def get_longitudinal_difference(self, init_road_id, init_lon, final_road_id, final_lon, navigation_plan):
         # type: (int, float, int, float, NavigationPlanMsg) -> float
@@ -114,17 +101,6 @@
     @raises(RoadNotFound, LongitudeOutOfRoad)
     def advance_on_plan(self, initial_road_id, initial_lon, desired_lon, navigation_plan):
         # type: (int, float, float, NavigationPlanMsg) -> (int, float)
-=======
-    def get_global_point_on_road_rightside(self, road_id, lon):
-        # type: (int, float) -> (np.array, float)
-        pass
-
-    def get_longitudinal_difference(self, init_road_id, init_lon, final_road_id, final_lon, navigation_plan):
-        # type: (int, float, int, float, NavigationPlanMsg) -> float
-        pass
-
-    def advance_on_plan(self, initial_road_id, initial_lon, desired_lon, navigation_plan):
-        # type: (int, float, float, NavigationPlanMsg) -> (int, float)
         """
         Given a longitude on specific road (<initial_road_id> and <initial_lon>), advance (lookahead) <desired_lon>
         distance. The lookahead iterates over the next roads specified in the <navigation_plan> and returns: (the final
@@ -135,17 +111,6 @@
         :param desired_lon: the deisred distance of lookahead in [m].
         :param navigation_plan: the relevant navigation plan to iterate over its road IDs.
         :return: (road_id, longitude along <road_id>)
->>>>>>> bc2a43de
-        """
-        Given a longitude on specific road (<initial_road_id> and <initial_lon>), advance (lookahead) <desired_lon>
-        distance. The lookahead iterates over the next roads specified in the <navigation_plan> and returns: (the final
-        road id, the longitude along this road). If <desired_lon> is more than the distance to end of the plan, a
-        LongitudeOutOfRoad exception is thrown.
-        :param initial_road_id: the initial road_id (the vehicle is current on)
-        :param initial_lon: initial longitude along <initial_road_id>
-        :param desired_lon: the deisred distance of lookahead in [m].
-        :param navigation_plan: the relevant navigation plan to iterate over its road IDs.
-        :return: (road_id, longitude along <road_id>)
         """
         current_road_idx_in_plan = navigation_plan.get_road_index_in_plan(initial_road_id)
         roads_ids = navigation_plan.road_ids[current_road_idx_in_plan:]
@@ -154,7 +119,6 @@
         roads_dist_to_end = np.cumsum(np.append([roads_len[0] - initial_lon], roads_len[1:]))  # dist to roads-ends
         roads_leftovers = np.subtract(desired_lon, roads_dist_to_end)  # how much of step_lon is left after this road
 
-<<<<<<< HEAD
         try:
             target_road_idx = np.where(roads_leftovers < 0)[0][0]
             return roads_ids[target_road_idx], roads_leftovers[target_road_idx] + roads_len[target_road_idx]
@@ -162,8 +126,6 @@
             raise LongitudeOutOfRoad("The specified navigation plan is short {} meters to advance }{ in longitude"
                                      .format(roads_leftovers[-1], desired_lon))
 
-=======
->>>>>>> bc2a43de
     @raises(RoadNotFound)
     def advance_to_end_of_plan(self, initial_road_id, initial_lon, navigation_plan):
         # type: (int, float, NavigationPlanMsg) -> (int, float, float)
@@ -173,11 +135,7 @@
         :param initial_road_id: the initial road_id (the vehicle is current on)
         :param initial_lon: initial longitude along <initial_road_id>
         :param navigation_plan: the relevant navigation plan to iterate over its road IDs.
-<<<<<<< HEAD
         :return: (the last road id, its length, total distance to its end point)
-=======
-        :return: (the last road id, its length, accumulated distance its end point)
->>>>>>> bc2a43de
         """
         initial_road_idx_in_plan = navigation_plan.get_road_index_in_plan(initial_road_id)
         roads_ids = navigation_plan.road_ids[initial_road_idx_in_plan:]
@@ -185,10 +143,7 @@
         roads_dist_to_end = np.cumsum(np.append([roads_len[0] - initial_lon], roads_len[1:]))  # dist to roads-ends
         return roads_ids[-1], roads_len[-1], roads_dist_to_end[-1]
 
-<<<<<<< HEAD
     @raises(RoadNotFound, LongitudeOutOfRoad)
-=======
->>>>>>> bc2a43de
     def get_lookahead_points(self, initial_road_id, initial_lon, desired_lon, desired_lat_shift, navigation_plan):
         # type: (int, float, float, float, NavigationPlanMsg) -> np.ndarray
         """
@@ -208,7 +163,6 @@
         final_road_idx = navigation_plan.get_road_index_in_plan(final_road_id)
         relevant_road_ids = navigation_plan.road_ids[init_road_idx:(final_road_idx+1)]
 
-<<<<<<< HEAD
         # exact projection of the initial point and final point on the road
         init_point = self._convert_road_to_global_coordinates(initial_road_id, initial_lon, desired_lat_shift)[0][:2]
         final_point = self._convert_road_to_global_coordinates(final_road_id, final_road_lon, desired_lat_shift)[0][:2]
@@ -233,8 +187,6 @@
 
         return path
 
-=======
->>>>>>> bc2a43de
     def get_uniform_path_lookahead(self, road_id, lat_shift, starting_lon, lon_step, steps_num, navigation_plan):
         # type: (int, float, float, float, int, NavigationPlanMsg) -> np.ndarray
         """
@@ -291,7 +243,7 @@
 
     @raises(RoadNotFound)
     def _find_closest_road(self, x, y, road_ids):
-        # type: (float, float, List[int]) -> (float, float, int)
+        # type: (float, float, List[int]) -> (int, float, float)
         """
         Returns the closest road_id of the road which is closest to a point in the world (x, y).
         If the point is on the road (in the sense of longitude), closest_lat is also the distance between the
@@ -307,8 +259,6 @@
         closest_idx = np.argmin(roads_proj[:, 1])
         return road_ids[closest_idx], roads_proj[closest_idx, 0], roads_proj[closest_idx, 1]
 
-<<<<<<< HEAD
-
     @raises(RoadNotFound, LongitudeOutOfRoad)
     def _convert_road_to_global_coordinates(self, road_id, lon, lat):
         # type: (int, float, float) -> (np.array, float)
@@ -345,44 +295,6 @@
     def _convert_global_to_road_coordinates(self, x, y, road_id):
         # type: (float, float, int) -> (float, float)
         """
-=======
-    @raises(RoadNotFound, LongitudeOutOfRoad)
-    def _convert_road_to_global_coordinates(self, road_id, lon, lat):
-        # type: (int, float, float) -> (np.array, float)
-        """
-        Given road ID, longitude and latitude along it (relative to its center points), find the matching point in
-        global (cartesian) coordinate frame.
-        :param road_id: road ID as in the map model
-        :param lon: longitude from the beginning of the current road
-        :param lat: latitude relative to road's center points
-        :return: numpy array of 3D point [x, y, z] in global coordinate frame, yaw [rad] in global coordinate frame
-        """
-        road = self._cached_map_model.get_road_data(road_id)
-        points_with_yaw = CartesianFrame.add_yaw(road.points)
-
-        if road.longitudes[0] <= lon <= road.longitudes[-1]:
-            point_ind = np.argmin(np.abs(road.longitudes - lon))  # find index closest to target lon
-            distance_in_lon_from_closest_point = lon - road.longitudes[point_ind]
-            road_point = points_with_yaw[point_ind]
-
-            # Move lat from the rightmost edge of road
-            # Also, fix move along the lon axis by 'distance_in_lon_from_closest_point',
-            # in order to fix the difference caused by the map quantization.
-            lon_lat_shift = np.array([distance_in_lon_from_closest_point, lat - road.width / 2, 1])
-            shifted_point = np.dot(CartesianFrame.homo_matrix_2d(road_point[2], road_point[:2]), lon_lat_shift)
-
-            position_in_world = np.append(shifted_point[:2], [DEFAULT_OBJECT_Z_VALUE])
-            orientation_in_world = road_point[2]
-            return position_in_world, orientation_in_world
-        else:
-            raise LongitudeOutOfRoad("longitude {} is out of road's longitudes range [{}, {}]"
-                                     .format(lon, road.longitudes[0], road.longitudes[-1]))
-
-    @raises(RoadNotFound)
-    def _convert_global_to_road_coordinates(self, x, y, road_id):
-        # type: (float, float, int) -> (float, float)
-        """
->>>>>>> bc2a43de
         Convert point in world coordinates (x, y) to (lat, lon) of road with given road_id
         If the point is on the road (in the sense of longitude), then lat is also the distance between the point
         and the road. Otherwise lat is the distance but not latitude, because in this case latitude is meaningless.
