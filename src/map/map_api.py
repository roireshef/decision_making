from logging import Logger
from typing import List, Union

import numpy as np

from decision_making.src.exceptions import RoadNotFound, raises, LongitudeOutOfRoad
from decision_making.src.global_constants import MAP_NAME_FOR_LOGGING
from decision_making.src.map.map_model import MapModel
from decision_making.src.messages.navigation_plan_message import NavigationPlanMsg
<<<<<<< HEAD
from decision_making.src.planning.utils.geometry_utils import CartesianFrame
from rte.python.logger.AV_logger import AV_Logger
=======
from typing import List

import six

>>>>>>> ba64da67

@six.add_metaclass(ABCMeta)
class MapAPI:

<<<<<<< HEAD
class MapAPI:
    def __init__(self, map_model, logger):
        # type: (MapModel, Logger) -> None
=======
    def __init__(self, map_model):
        # type: (MapModel) -> None
>>>>>>> ba64da67
        self._cached_map_model = map_model
        self.logger = logger

    def find_roads_containing_point(self, layer, world_x, world_y):
        # type: (int, float, float) -> List[int]
        """
        shortcut to a cell of the map xy2road_map
        :param layer: 0 ground, 1 on bridge, 2 bridge above bridge, etc
        :param world_x: world coordinates in meters
        :param world_y: world coordinates in meters
        :return: road_ids containing the point (world_x, world_y)
        """
        pass

    def get_center_lanes_latitudes(self, road_id):
        # type: (int) -> np.array
        """
        get list of latitudes of all centers of lanes in the road
        :param road_id:
        :return: list of latitudes of all centers of lanes in the road relative to the right side of the road
        """
        pass

    def get_road_main_details(self, road_id):
        # type: (int) -> (int, float, float, np.ndarray)
        """
        get details of a given road
        :param road_id:
        :return: lanes number, road width, road length, road's points
        """
        pass

    def convert_world_to_lat_lon(self, x, y, z, yaw):
        # type: (float, float, float, float) -> (int, int, float, float, float, float)
        """
        Given 3D world point, calculate:
            1. road_id,
            2. lane from left,
            3. latitude relatively to the road's left edge,
            4. longitude relatively to the road's start
            5. yaw relatively to the road
        The function uses the rendered map that for every square meter stores the road_id containing it.
        If the point is outside any road, return road_id according to the navigation plan.
        :param x:
        :param y:
        :param z:
        :param yaw:
        :return: road_id, lane, full latitude, lane_lat, longitude, yaw_in_road
        """
        # use road_id by navigation if the point is outside the roads
        pass

    def get_point_relative_longitude(self, from_road_id, from_lon_in_road, to_road_id, to_lon_in_road,
                                     max_lookahead_distance, navigation_plan):
        # type: (int, float, int, float, float, NavigationPlanMsg) -> (float, bool)
        """
        Find longitude distance between two points in road coordinates.
        First search forward from the point (from_road_id, from_lon_in_road) to the point (to_road_id, to_lon_in_road);
        if not found then search backward.
        :param from_road_id:
        :param from_lon_in_road: search from this point
        :param to_road_id:
        :param to_lon_in_road: search to this point
        :param max_lookahead_distance: max search distance
        :return: longitude distance between the given two points, boolean "found connection"
        """
        pass

    def get_path_lookahead(self, road_id, lon, lat, max_lookahead_distance, navigation_plan, direction=1):
        # type: (int, float, float, float, NavigationPlanMsg, int) -> Union[np.ndarray, None]
        """
        Get path with lookahead distance (starting from certain road, and continuing to the next ones if lookahead distance > road length)
            lat is measured in meters
        The function returns original roads points shifted by lat, rather than uniformly distanced points
        :param road_id: starting road_id
        :param lon: starting lon
        :param lat: lateral shift in meters
        :param max_lookahead_distance:
        :param direction: forward (1) or backward (-1)
        :return: points array
        """
        pass

    def get_uniform_path_lookahead(self, road_id, lat, starting_lon, lon_step, steps_num, navigation_plan):
        # type: (int, float, float, float, int, NavigationPlanMsg) -> np.ndarray
        """
        Create array of uniformly distanced points along the given road, shifted by lat.
        When some road finishes, it automatically continues to the next road, according to the navigation plan.
        The distance between consecutive points is lon_step.
        :param road_id: starting road_id
        :param lat: lateral shift
        :param starting_lon: starting longitude
        :param lon_step: distance between consecutive points
        :param steps_num: output points number
        :return: uniform points array (2xN)
        """
        pass

    def update_perceived_roads(self):
        pass

    def _find_closest_road(self, x, y, road_ids):
        # type: (float, float, List[int]) -> (float, float, int)
        """
        Returns the closest road_id of the road which is closest to a point in the world (x, y)
        :param x: x coordinate on map (given in [m])
        :param y: y coordinate on map (given in [m])
        :param road_ids: list of road_id
        :return: (lat [m], lon [m], road_id) from the closest road
        """
        closest_lat = closest_lon = np.inf
        closest_id = None
        for road_id in road_ids:
            lat, lon = self._convert_global_to_road_coordinates(x, y, road_id)
            if np.math.fabs(lat) < np.math.fabs(closest_lat):
                closest_lat, closest_lon, closest_id = lat, lon, road_id
        return closest_lat, closest_lon, closest_id

    @staticmethod
    def _shift_road_points_in_latitude(points, lat_shift):
        # type: (np.ndarray, float) -> np.ndarray
        """
        Given points list along a road, shift them laterally by lat_shift meters
        :param points (Nx2): points list along a given road
        :param lat_shift: shift in meters
        :return: shifted points array (Nx2)
        """
        points_direction = np.diff(points, axis=0)
        norms = np.linalg.norm(points_direction, axis=1)[np.newaxis].T
        if not np.all(np.greater(norms, 0.0)):
            # TODO: find a better way
            MapAPI.logger.warning('Identical consecutive points in path. Norm of diff is Zero')
        direction_unit_vec = np.divide(points_direction, norms)
        normal_unit_vec = np.c_[-direction_unit_vec[:, 1], direction_unit_vec[:, 0]]
        normal_unit_vec = np.concatenate((normal_unit_vec, normal_unit_vec[-1, np.newaxis]))
        shifted_points = points + normal_unit_vec * lat_shift
        return shifted_points

    @raises(RoadNotFound, LongitudeOutOfRoad)
    def advance_on_plan(self, initial_road_id, initial_lon, desired_lon, navigation_plan):
        # type: (int, float, float, NavigationPlanMsg) -> (int, float)
        """
        Given a longitude on specific road (<initial_road_id> and <initial_lon>), advance (lookahead) <desired_lon>
        distance. The lookahead iterates over the next roads specified in the <navigation_plan> and returns: (the final
        road id, the longitude along this road). If <desired_lon> is more than the distnace to end of the plan, a
        LongitudeOutOfRoad exception is thrown.
        :param initial_road_id: the initial road_id (the vehicle is current on)
        :param initial_lon: initial longitude along <initial_road_id>
        :param desired_lon: the deisred distance of lookahead in [m].
        :param navigation_plan: the relevant navigation plan to iterate over its road IDs.
        :return: (road_id, longitude along <road_id>)
        """
        current_road_idx_in_plan = navigation_plan.get_road_index_in_plan(initial_road_id)
        roads_ids = navigation_plan.road_ids[current_road_idx_in_plan:]
        roads_len = [self._cached_map_model.get_road_data(rid).longitudes[-1] for rid in roads_ids]

        roads_dist_to_end = np.cumsum(np.append([roads_len[0] - initial_lon], roads_len[1:]))  # dist to roads-ends
        roads_leftovers = np.subtract(desired_lon, roads_dist_to_end)  # how much of step_lon is left after this road

        try:
            target_road_idx = np.where(roads_leftovers < 0)[0][0]
            return roads_ids[target_road_idx], roads_leftovers[target_road_idx] + roads_len[target_road_idx]
        except IndexError:
            raise LongitudeOutOfRoad("The specified navigation plan is short %f meters to advance %f in longitude",
                                     roads_leftovers[-1], desired_lon)

    @raises(RoadNotFound)
    def advance_to_end_of_plan(self, initial_road_id, initial_lon, navigation_plan):
        # type: (int, float, NavigationPlanMsg) -> (int, float, float)
        """
        Given a longitude on specific road (<initial_road_id> and <initial_lon>), advance (lookahead) to the final point
        in the navigation plan.
        :param initial_road_id: the initial road_id (the vehicle is current on)
        :param initial_lon: initial longitude along <initial_road_id>
        :param navigation_plan: the relevant navigation plan to iterate over its road IDs.
        :return: (the last road id, its length, accumulated distance its end point)
        """
        initial_road_idx_in_plan = navigation_plan.get_road_index_in_plan(initial_road_id)
        roads_ids = navigation_plan.road_ids[initial_road_idx_in_plan:]
        roads_len = [self._cached_map_model.get_road_data(rid).longitudes[-1] for rid in roads_ids]
        roads_dist_to_end = np.cumsum(np.append([roads_len[0] - initial_lon], roads_len[1:]))  # dist to roads-ends
        return roads_ids[-1], roads_len[-1], roads_dist_to_end[-1]

    @raises(RoadNotFound, LongitudeOutOfRoad)
    def _convert_road_to_global_coordinates(self, road_id, lon, lat):
        # type: (int, float, float) -> (np.array, float)
        """
        get the global coordinate that corresponds to a given road ID, longitude and latitude (relative to its
        center points) along it.
        :return:
            numpy array of 3D point [x, y, z] in global coordinate frame;
            yaw [rad] in global coordinate frame
        """
        road = self._cached_map_model.get_road_data(road_id)
        points_with_yaw = CartesianFrame.add_yaw(road.points)

        if road.longitudes[0] <= lon <= road.longitudes[-1]:
            pnt_ind = np.argmin(np.abs(road.longitudes - lon)) # find index closest to target lon
            distance_in_lon_from_closest_point = lon - road.longitudes[pnt_ind]
            road_point = points_with_yaw[pnt_ind]

            # Move lat from the rightmost edge of road
            # Also, fix move along the lon axis by 'distance_in_lon_from_closest_point',
            # in order to fix the difference caused by the map quantization.
            lon_lat_shift = np.array([distance_in_lon_from_closest_point, lat - road.width/2, 1])
            shifted_point = np.dot(CartesianFrame.homo_matrix_2d(road_point[2], road_point[:2]), lon_lat_shift)

            progress = lon / road.longitudes[-1]
            layer_avg = (1 - progress) * road.head_layer + progress * road.tail_layer #TODO: head_layer/tail_layer are z values??
            position_in_world = np.append(shifted_point[:2], [layer_avg])
            orientation_in_world = road_point[2]
            return position_in_world, orientation_in_world
        else:
            raise LongitudeOutOfRoad("longitude %f is out of road's longitudes range [%f, %f]",
                                     lon, road.longitudes[0], road.longitudes[-1])

    @raises(RoadNotFound, LongitudeOutOfRoad)
    def get_global_point_on_road_rightside(self, road_id, lon):
        road_width = self._cached_map_model.get_road_data(road_id).width
        return self._convert_road_to_global_coordinates(road_id, lon, -road_width/2)

    @raises(RoadNotFound)
    def _convert_global_to_road_coordinates(self, x, y, road_id):
        # type: (float, float, int) -> (float, float)
        """
        Convert point in world coordinates (x, y) to (lat, lon) of road with given road_id
        :param x: the point's world x coordinate in meters
        :param y: the point's world y coordinate in meters
        :param road_id:
        :return: signed lat (relatively to the road center), lon (from road start)
        """
        p = np.array([x, y])
        road_details = self._cached_map_model.get_road_data(road_id)
        longitudes = road_details.longitudes

        # find the closest point of the road to (x,y)
        points = road_details.points[:, 0:2]
        distance_to_road_points = np.linalg.norm(np.array(points) - p, axis=0)
        closest_pnt_ind = np.argmin(distance_to_road_points)
        
        # the relevant road segments will be the one before this point, and the one after it, so for both segments:
        # compute [sign, latitude, longitude, segment_start_point_index]
        closest_pnt_ind_pairs = [[closest_pnt_ind - 1, closest_pnt_ind], [closest_pnt_ind, closest_pnt_ind + 1]]
        segments = np.array([np.append(CartesianFrame.calc_point_segment_dist(p, points[idxs[0]], points[idxs[1]]), idxs[0])
                             for idxs in closest_pnt_ind_pairs
                             if idxs[0] >= 0 and idxs[1] < len(points)])

        # find closest segment by min latitude
        closest_segment = segments[np.argmin(segments[:, 1], axis=0)]
        sign, lat, lon, start_ind = closest_segment[0], closest_segment[1], closest_segment[2], int(closest_segment[3])

        # lat, lon
        return road_details.width / 2 + lat * sign, lon + longitudes[start_ind]

    @staticmethod
    def _normalize_vec(vec):
        # type: (np.array) -> np.array
        """
        normalize vector, prevent division by zero
        :param vec: numpy array
        :return: normalized vector (numpy array)
        """
        vec_norm = np.linalg.norm(vec)
        if vec_norm != 0:
            return vec / vec_norm
        else:
            return vec<|MERGE_RESOLUTION|>--- conflicted
+++ resolved
@@ -2,43 +2,33 @@
 from typing import List, Union
 
 import numpy as np
-
+from abc import ABCMeta, abstractmethod
 from decision_making.src.exceptions import RoadNotFound, raises, LongitudeOutOfRoad
 from decision_making.src.global_constants import MAP_NAME_FOR_LOGGING
 from decision_making.src.map.map_model import MapModel
 from decision_making.src.messages.navigation_plan_message import NavigationPlanMsg
-<<<<<<< HEAD
 from decision_making.src.planning.utils.geometry_utils import CartesianFrame
 from rte.python.logger.AV_logger import AV_Logger
-=======
 from typing import List
 
 import six
 
->>>>>>> ba64da67
 
 @six.add_metaclass(ABCMeta)
-class MapAPI:
-
-<<<<<<< HEAD
 class MapAPI:
     def __init__(self, map_model, logger):
         # type: (MapModel, Logger) -> None
-=======
-    def __init__(self, map_model):
-        # type: (MapModel) -> None
->>>>>>> ba64da67
         self._cached_map_model = map_model
         self.logger = logger
 
-    def find_roads_containing_point(self, layer, world_x, world_y):
+    def find_roads_containing_point(self, layer, x, y):
         # type: (int, float, float) -> List[int]
         """
         shortcut to a cell of the map xy2road_map
         :param layer: 0 ground, 1 on bridge, 2 bridge above bridge, etc
-        :param world_x: world coordinates in meters
-        :param world_y: world coordinates in meters
-        :return: road_ids containing the point (world_x, world_y)
+        :param x: world coordinates in meters
+        :param y: world coordinates in meters
+        :return: road_ids containing the point x, y
         """
         pass
 
@@ -82,7 +72,7 @@
 
     def get_point_relative_longitude(self, from_road_id, from_lon_in_road, to_road_id, to_lon_in_road,
                                      max_lookahead_distance, navigation_plan):
-        # type: (int, float, int, float, float, NavigationPlanMsg) -> (float, bool)
+        # type: (int, float, int, float, float, NavigationPlanMsg) -> float
         """
         Find longitude distance between two points in road coordinates.
         First search forward from the point (from_road_id, from_lon_in_road) to the point (to_road_id, to_lon_in_road);
@@ -92,12 +82,12 @@
         :param to_road_id:
         :param to_lon_in_road: search to this point
         :param max_lookahead_distance: max search distance
-        :return: longitude distance between the given two points, boolean "found connection"
+        :return: longitude distance between the given two points, or raises an exception if connection is not found
         """
         pass
 
     def get_path_lookahead(self, road_id, lon, lat, max_lookahead_distance, navigation_plan, direction=1):
-        # type: (int, float, float, float, NavigationPlanMsg, int) -> Union[np.ndarray, None]
+        # type: (int, float, float, float, NavigationPlanMsg, int) -> np.ndarray
         """
         Get path with lookahead distance (starting from certain road, and continuing to the next ones if lookahead distance > road length)
             lat is measured in meters
@@ -107,7 +97,7 @@
         :param lat: lateral shift in meters
         :param max_lookahead_distance:
         :param direction: forward (1) or backward (-1)
-        :return: points array
+        :return: points array, or raises exception
         """
         pass
 
@@ -267,7 +257,7 @@
         points = road_details.points[:, 0:2]
         distance_to_road_points = np.linalg.norm(np.array(points) - p, axis=0)
         closest_pnt_ind = np.argmin(distance_to_road_points)
-        
+
         # the relevant road segments will be the one before this point, and the one after it, so for both segments:
         # compute [sign, latitude, longitude, segment_start_point_index]
         closest_pnt_ind_pairs = [[closest_pnt_ind - 1, closest_pnt_ind], [closest_pnt_ind, closest_pnt_ind + 1]]
