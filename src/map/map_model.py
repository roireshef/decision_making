--- conflicted
+++ resolved
@@ -12,13 +12,8 @@
     def __init__(self, id, name, points, head_node, tail_node,
                  head_layer, tail_layer, max_layer, lanes_num, oneway, lane_width,
                  sidewalk: Sidewalk, ext_head_yaw, ext_tail_yaw,
-<<<<<<< HEAD
                  ext_head_lanes, ext_tail_lanes, turn_lanes, points_downsample_step=0):
-        # type: (int, str, np.ndarray, np.ndarray, int, int, int, int, int, int, bool, float, Sidewalk, float, float, int, int, List[str], float) -> None
-=======
-                 ext_head_lanes, ext_tail_lanes, turn_lanes):
-        # type: (int, str, np.ndarray, int, int, int, int, int, int, bool, float, Sidewalk, float, float, int, int, List[str]) -> None
->>>>>>> 6caecab6
+        # type: (int, str, np.ndarray, int, int, int, int, int, int, bool, float, Sidewalk, float, float, int, int, List[str], float) -> None
         """
         Road details class
         :param id: road's id
@@ -42,34 +37,12 @@
         """
         assert points.shape[1] == 2, "points should be a Nx2 matrix"
         if points_downsample_step > 0:
-            self.points = self.downsample_points(points, points_downsample_step)
+            self._points = RoadDetails.downsample_points(points, points_downsample_step)
         else:
-            self.points = points
+            self._points = RoadDetails.remove_duplicate_points(points)
 
-<<<<<<< HEAD
-        self.id = id
-        self.name = name
-        self.longitudes = longitudes
-        self.head_node = head_node
-        self.tail_node = tail_node
-        self.head_layer = head_layer
-        self.tail_layer = tail_layer
-        self.max_layer = max_layer
-        self.lanes_num = lanes_num
-        self.oneway = oneway
-        self.lane_width = lane_width
-        if lanes_num is not None and lane_width is not None:
-            self.width = lane_width*lanes_num
-        self.sidewalk = sidewalk
-        self.ext_head_yaw = ext_head_yaw
-        self.ext_tail_yaw = ext_tail_yaw
-        self.ext_head_lanes = ext_head_lanes
-        self.ext_tail_lanes = ext_tail_lanes
-        self.turn_lanes = turn_lanes
-=======
         self._id = id
         self._name = name
-        self._points = RoadDetails.remove_duplicate_points(points)
         self._longitudes = RoadDetails.calc_longitudes(self._points)
         self._head_node = head_node
         self._tail_node = tail_node
@@ -87,7 +60,6 @@
         self._ext_head_lanes = ext_head_lanes
         self._ext_tail_lanes = ext_tail_lanes
         self._turn_lanes = turn_lanes
->>>>>>> 6caecab6
 
     @property
     def length(self):
@@ -157,5 +129,4 @@
         try:
             return self._xy2road_map[coordinates]
         except KeyError:
-            raise MapCellNotFound("MapModel's xy2road_map doesn't have cell {}".format(coordinates))
-
+            raise MapCellNotFound("MapModel's xy2road_map doesn't have cell {}".format(coordinates))