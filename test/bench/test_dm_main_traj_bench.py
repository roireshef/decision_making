--- conflicted
+++ resolved
@@ -1,24 +1,12 @@
-<<<<<<< HEAD
-from unittest.mock import MagicMock, patch
-
-from multiprocessing import Process
-
 import time
 import numpy as np
 
-from common_data.interface.py.pubsub.Rte_Types_pubsub_topics import PubSubMessageTypes
-from common_data.interface.py.pubsub import Rte_Types_pubsub_topics as pubsub_topics
-from common_data.interface.py.idl_generated_files.dm import LcmPerceivedSelfLocalization
-=======
-import time
 from multiprocessing import Process
 from unittest.mock import MagicMock
 
-# from common_data.lcm.config.pubsub_topics import PERCEIVED_SELF_LOCALIZATION_TOPIC, TRAJECTORY_TOPIC
 from common_data.interface.py.idl_generated_files.dm import LcmPerceivedSelfLocalization
 from common_data.interface.py.pubsub.Rte_Types_pubsub_topics import PubSubMessageTypes, PERCEIVED_SELF_LOCALIZATION_LCM, \
     TRAJECTORY_PLAN
->>>>>>> 6fd2b7f3
 from common_data.src.communication.pubsub.pubsub_factory import create_pubsub
 from decision_making.paths import Paths
 from decision_making.src.messages.navigation_plan_message import NavigationPlanMsg
@@ -30,7 +18,6 @@
 
 
 def test_DMMainTraj_Bench_SingleLocalizationMessage_TrajectoryOutput():
-    #MapService.initialize(None)
 
     #Read first point in the test trajectory to accommodate trigger condition
     f = open(file=test_fixed_trajectory_file, mode='r')
@@ -46,11 +33,7 @@
     #create pubsub and subscribe a magic mock to the perceived localization topic
     pubsub = create_pubsub(PubSubMessageTypes)
     receive_output_mock = MagicMock()
-<<<<<<< HEAD
-    pubsub.subscribe(pubsub_topics.TRAJECTORY_LCM, receive_output_mock)
-=======
     pubsub.subscribe(TRAJECTORY_PLAN, receive_output_mock)
->>>>>>> 6fd2b7f3
 
     #load dm_main_trajectory_bench with the test trajectory file and wait for it to load
     dm_main_process = Process(target=dm_main_trajectory_bench.main, name='traj_bench_test',
@@ -58,11 +41,7 @@
     dm_main_process.start()
     time.sleep(2)
 
-<<<<<<< HEAD
-    pubsub.publish(pubsub_topics.PERCEIVED_SELF_LOCALIZATION_LCM, localization_msg)
-=======
     pubsub.publish(PERCEIVED_SELF_LOCALIZATION_LCM, localization_msg)
->>>>>>> 6fd2b7f3
     time.sleep(2)
     dm_main_process.terminate()
 
