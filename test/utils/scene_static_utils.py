--- conflicted
+++ resolved
@@ -140,7 +140,6 @@
                                s_RecvTimestamp=Timestamp(0, 0),
                                e_l_perception_horizon_front=.0,
                                e_l_perception_horizon_rear=.0,
-<<<<<<< HEAD
                                s_MapOrigin=map_origin,
                                s_SceneStaticBase=SceneStaticBase(e_Cnt_num_lane_segments=len(scene_lane_segments_base),
                                                                  as_scene_lane_segments=scene_lane_segments_base,
@@ -154,16 +153,6 @@
                                                                a_i_road_segment_ids=np.empty(1)))
 
         scene = SceneStatic(s_Header=header, s_Data=data)
-        return scene
-=======
-                               e_Cnt_num_lane_segments=len(scene_lane_segments),
-                               as_scene_lane_segment=scene_lane_segments,
-                               e_Cnt_num_road_intersections=len(scene_road_intersections),
-                               as_scene_road_intersection=scene_road_intersections,
-                               e_Cnt_num_road_segments=len(scene_road_segments),
-                               as_scene_road_segment=scene_road_segments)
-
-        scene = SceneStatic(s_Header=header, s_MapOrigin=map_origin, s_Data=data)
         return scene
 
     @staticmethod
@@ -190,5 +179,4 @@
     shifted_points = SceneStaticUtils._shift_road_points_laterally(points, shift)
     expected_shifted_points = np.array([[-1 / np.sqrt(2), -1 / np.sqrt(2)], [0, -1], [0, -2]])
 
-    np.testing.assert_array_almost_equal(shifted_points, expected_shifted_points)
->>>>>>> fdd75dd0
+    np.testing.assert_array_almost_equal(shifted_points, expected_shifted_points)