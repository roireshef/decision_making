--- conflicted
+++ resolved
@@ -1,24 +1,14 @@
-<<<<<<< HEAD
-from decision_making.test.planning.behavioral.behavioral_state_fixtures import \
-    behavioral_grid_state_with_objects_for_filtering_too_aggressive, state_with_objects_for_filtering_too_aggressive, \
-    create_route_plan_msg
-=======
 from decision_making.test.planning.behavioral.behavioral_state_fixtures import create_route_plan_msg
 from decision_making.test.planning.behavioral.behavioral_state_fixtures import \
     behavioral_grid_state_with_objects_for_filtering_too_aggressive, state_with_objects_for_filtering_too_aggressive,\
     route_plan_20_30
 from unittest.mock import patch
->>>>>>> c758a0c6
 
 import numpy as np
 
 from decision_making.src.scene.scene_static_model import SceneStaticModel
-<<<<<<< HEAD
-from decision_making.src.messages.scene_static_message import SceneStatic, StaticTrafficFlowControl, RoadObjectType
-=======
 from decision_making.src.messages.scene_static_message import SceneStatic, StaticTrafficFlowControl, \
     RoadObjectType
->>>>>>> c758a0c6
 from decision_making.src.messages.scene_static_enums import NominalPathPoint
 from decision_making.src.planning.behavioral.data_objects import RelativeLane
 from decision_making.src.planning.types import FP_SX, FP_DX, FS_SX, FS_DX
@@ -27,6 +17,7 @@
     UpstreamLaneNotFound
 from decision_making.test.messages.scene_static_fixture import scene_static_pg_split
 
+
 MAP_SPLIT = "PG_split.bin"
 SMALL_DISTANCE_ERROR = 0.01
 
@@ -48,27 +39,6 @@
     actual = MapUtils.get_static_traffic_flow_controls_s(gff)
     assert len(actual) == 1
     assert actual[0] == 12.0
-
-
-def test_getStaticTrafficFlowControlsS_findsSingleStopIdx(scene_static: SceneStatic, behavioral_grid_state_with_objects_for_filtering_too_aggressive):
-
-    gff = behavioral_grid_state_with_objects_for_filtering_too_aggressive.extended_lane_frames[RelativeLane.SAME_LANE]
-
-    # A Frenet-Frame trajectory: a numpy matrix of FrenetState2D [:, [FS_SX, FS_SV, FS_SA, FS_DX, FS_DV, FS_DA]]
-    gff_state = np.array([[12.0, 0., 0., 0., 0., 0.]])
-    lane_id, segment_states = gff.convert_to_segment_states(gff_state)
-    segment_s = segment_states[0][0]
-
-    SceneStaticModel.get_instance().set_scene_static(scene_static)
-    stop_sign = StaticTrafficFlowControl(e_e_road_object_type=RoadObjectType.StopSign, e_l_station=segment_s,
-                                         e_Pct_confidence=1.0)
-    MapUtils.get_lane(lane_id).as_static_traffic_flow_control.append(stop_sign)
-    gff = behavioral_grid_state_with_objects_for_filtering_too_aggressive.extended_lane_frames[RelativeLane.SAME_LANE]
-    actual = MapUtils.get_static_traffic_flow_controls_s(gff)
-    assert len(actual) == 1
-    assert actual[0] == 12.0
-
-
 
 
 def test_getRoadSegmentIdFromLaneId_correct(scene_static_pg_split):
