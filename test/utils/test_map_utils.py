from unittest.mock import patch

import pytest
import numpy as np

from decision_making.src.mapping.scene_model import SceneModel
from decision_making.src.messages.navigation_plan_message import NavigationPlanMsg
from decision_making.src.messages.scene_static_message import SceneStatic
from decision_making.src.planning.behavioral.data_objects import RelativeLane
from decision_making.src.planning.types import FP_SX, FP_DX, FS_SX, FS_DX
from decision_making.src.state.state import DynamicObject
from decision_making.src.utils.map_utils import MapUtils
from decision_making.test.constants import MAP_SERVICE_ABSOLUTE_PATH
from decision_making.test.messages.static_scene_fixture import scene_static
from mapping.src.exceptions import NavigationPlanDoesNotFitMap, NavigationPlanTooShort, DownstreamLaneNotFound, \
    UpstreamLaneNotFound, RoadNotFound
from mapping.src.service.map_service import MapService
from mapping.test.model.testable_map_fixtures import map_api_mock
from decision_making.test.planning.custom_fixtures import dyn_obj_outside_road, dyn_obj_on_road
from decision_making.test.messages.static_scene_fixture import scene_static

MAP_SPLIT = "PG_split.bin"
SMALL_DISTANCE_ERROR = 0.01

@patch(target=MAP_SERVICE_ABSOLUTE_PATH, new=map_api_mock)
@pytest.mark.skip('method removed on lane-based.')
def test_isObjectOnRoad_objectOffOfRoad_False(dyn_obj_outside_road: DynamicObject):
    """
    :param ego_state_fix: Fixture of an ego state.

    Checking functionality of _is_object_on_road for an object that is off the road.
    """

    actual_result = MapUtils.is_object_on_road(dyn_obj_outside_road.map_state)
    expected_result = False
    assert expected_result == actual_result


@patch(target=MAP_SERVICE_ABSOLUTE_PATH, new=map_api_mock)
@pytest.mark.skip('method removed on lane-based.')
def test_isObjectOnRoad_objectOnRoad_True(dyn_obj_on_road: DynamicObject):
    """
    :param pubsub: Inter-process communication interface.
    :param ego_state_fix: Fixture of an ego state.

    Checking functionality of _is_object_on_road for an object that is on the road.
    """

    actual_result = MapUtils.is_object_on_road(dyn_obj_on_road.map_state)
    expected_result = True
    assert expected_result == actual_result


def test_getRoadSegmentIdFromLaneId_correct(scene_static: SceneStatic):
    SceneModel.get_instance().add_scene_static(scene_static)
    lane_id = 222
    expected_result = 22
    actual_result = MapUtils.get_road_segment_id_from_lane_id(lane_id)
    assert actual_result == expected_result


def test_getAdjacentLanes_adjacentOfRightestAndSecondLanes_accurate(scene_static: SceneStatic):
    """
    test method get_adjacent_lanes for the current map;
    check adjacent lanes of the rightest and the second-from-right lanes
    """
    SceneModel.get_instance().add_scene_static(scene_static)
    road_ids = [road_segment.e_Cnt_road_segment_id for road_segment in scene_static.s_Data.as_scene_road_segment]

    lane_ids = MapUtils.get_lanes_ids_from_road_segment_id(road_ids[2])
    right_to_rightest = MapUtils.get_adjacent_lanes(lane_ids[0], RelativeLane.RIGHT_LANE)
    assert len(right_to_rightest) == 0
    left_to_rightest = MapUtils.get_adjacent_lanes(lane_ids[0], RelativeLane.LEFT_LANE)
    assert left_to_rightest == lane_ids[1:]
    right_to_second = MapUtils.get_adjacent_lanes(lane_ids[1], RelativeLane.RIGHT_LANE)
    assert right_to_second == [lane_ids[0]]
    left_to_second = MapUtils.get_adjacent_lanes(lane_ids[1], RelativeLane.LEFT_LANE)
    assert left_to_second == lane_ids[2:]
    left_to_leftmost = MapUtils.get_adjacent_lanes(lane_ids[-1], RelativeLane.LEFT_LANE)
    assert len(left_to_leftmost) == 0


def test_getDistToLaneBorders_rightLane_equalToHalfLaneWidth(scene_static: SceneStatic):
    """
    test method get_dist_to_lane_borders:
        in the current map the lanes have a constant lane width and all lanes have the same width;
        therefore it should return half lane width
    """

    SceneModel.get_instance().add_scene_static(scene_static)
    road_ids = [road_segment.e_Cnt_road_segment_id for road_segment in scene_static.s_Data.as_scene_road_segment]
    lane_ids = MapUtils.get_lanes_ids_from_road_segment_id(road_ids[0])
    dist_to_right, dist_to_left = MapUtils.get_dist_to_lane_borders(lane_ids[0], 0)
    assert dist_to_right == dist_to_left
    assert dist_to_right == MapService.get_instance().get_road(road_ids[0]).lane_width/2


def test_getDistToRoadBorders_rightLane_equalToDistFromRoadBorder(scene_static: SceneStatic):
    """
    test method get_dist_from_lane_center_to_road_borders:
        in the current map the lanes have a constant lane width and all lanes have the same width
    """

    SceneModel.get_instance().add_scene_static(scene_static)
    road_ids = [road_segment.e_Cnt_road_segment_id for road_segment in scene_static.s_Data.as_scene_road_segment]
    lane_ids = MapUtils.get_lanes_ids_from_road_segment_id(road_ids[0])
    dist_to_right, dist_to_left = MapUtils.get_dist_to_road_borders(lane_ids[0], 0)
    lane_width = 3.6
    assert dist_to_right == lane_width/2
    assert dist_to_left == lane_width * (len(lane_ids) - 0.5)


def test_getLookaheadFrenetFrame_frenetStartsBehindAndEndsAheadOfCurrentLane_accurateFrameStartAndLength(scene_static: SceneStatic):
    """
    test method get_lookahead_frenet_frame:
        the current map has only one road segment;
        the frame starts and ends on arbitrary points.
    verify that final length, offset of GFF and conversion of an arbitrary point are accurate
    """

    SceneModel.get_instance().add_scene_static(scene_static)
    road_ids = MapUtils.get_road_segment_ids()
    current_road_idx = 3
    current_ordinal = 1
    starting_lon = -200.
    lookahead_dist = 500.
    arbitrary_fpoint = np.array([450., 1.])

    lane_ids = MapUtils.get_lanes_ids_from_road_segment_id(road_ids[current_road_idx])
    lane_id = lane_ids[current_ordinal]
    gff = MapUtils.get_lookahead_frenet_frame(lane_id, starting_lon, lookahead_dist, NavigationPlanMsg(np.array(road_ids)))

    # validate the length of the obtained frenet frame
    assert abs(gff.s_max - lookahead_dist) < SMALL_DISTANCE_ERROR
    # calculate cartesian state of the origin of lane_id using GFF and using original frenet of lane_id and compare them
    gff_cpoint = gff.fpoint_to_cpoint(np.array([-starting_lon, 0]))
    ff_cpoint = MapUtils.get_lane_frenet_frame(lane_id).fpoint_to_cpoint(np.array([0, 0]))
    assert np.linalg.norm(gff_cpoint - ff_cpoint) < SMALL_DISTANCE_ERROR

    # calculate cartesian state of some point using GFF and using original frenet (from the map) and compare them
    gff_cpoint = gff.fpoint_to_cpoint(arbitrary_fpoint)
    segment_id, segment_fstate = gff.convert_to_segment_state(np.array([arbitrary_fpoint[FP_SX], 0, 0,
                                                                        arbitrary_fpoint[FP_DX], 0, 0]))
    ff_cpoint = MapUtils.get_lane_frenet_frame(segment_id).fpoint_to_cpoint(segment_fstate[[FS_SX, FS_DX]])
    assert np.linalg.norm(gff_cpoint - ff_cpoint) < SMALL_DISTANCE_ERROR


def test_advanceOnPlan_planFiveOutOfTenSegments_validateTotalLengthAndOrdinal(scene_static: SceneStatic):
    """
    test the method _advance_on_plan
        validate that total length of output sub segments == lookahead_dist;
    """

    SceneModel.get_instance().add_scene_static(scene_static)
    road_ids = MapUtils.get_road_segment_ids()
    current_road_idx = 3
    current_ordinal = 1
    starting_lon = 20.
    lookahead_dist = 500.
    starting_lane_id = MapUtils.get_lanes_ids_from_road_segment_id(road_ids[current_road_idx])[current_ordinal]
    sub_segments = MapUtils._advance_on_plan(starting_lane_id, starting_lon, lookahead_dist, NavigationPlanMsg(np.array(road_ids)))
    assert len(sub_segments) == 5
    for seg in sub_segments:
        assert MapUtils.get_lane_ordinal(seg.segment_id) == current_ordinal
    tot_length = sum([seg.s_end - seg.s_start for seg in sub_segments])
    assert np.isclose(tot_length, lookahead_dist)


<<<<<<< HEAD
def test_advanceOnPlan_navPlanDoesNotFitMap_relevantException(scene_static):
=======
def test_advanceOnPlan_navPlanDoesNotFitMap_relevantException(scene_static: SceneStatic):
>>>>>>> bcbf82ea
    """
    test the method _advance_on_plan
        add additional segment to nav_plan that does not exist on the map; validate getting the relevant exception
    """

    SceneModel.get_instance().add_scene_static(scene_static)
    road_segment_ids = MapUtils.get_road_segment_ids()
    current_road_idx = 3
    current_ordinal = 1
    starting_lon = 20.
    lookahead_dist = 600.
    starting_lane_id = MapUtils.get_lanes_ids_from_road_segment_id(road_segment_ids[current_road_idx])[current_ordinal]
    wrong_road_segment_id = 1234
    nav_plan_length = 8
    # test navigation plan fitting the lookahead distance, and add non-existing road at the end of the plan
    # validate getting the relevant exception
    try:
        MapUtils._advance_on_plan(starting_lane_id, starting_lon, lookahead_dist,
                                  NavigationPlanMsg(np.array(road_segment_ids[:nav_plan_length] + [wrong_road_segment_id])))
        assert False
    except NavigationPlanDoesNotFitMap:
        assert True


<<<<<<< HEAD
def test_advanceOnPlan_lookaheadCoversFullMap_validateNoException(scene_static):
=======
def test_advanceOnPlan_lookaheadCoversFullMap_validateNoException(scene_static: SceneStatic):
>>>>>>> bcbf82ea
    """
    test the method _advance_on_plan
        run lookahead_dist from the beginning until end of the map
    """
    SceneModel.get_instance().add_scene_static(scene_static)
    road_segment_ids = MapUtils.get_road_segment_ids()
    current_ordinal = 1
    # test lookahead distance until the end of the map: verify no exception is thrown
    cumulative_distance = 0
    for road_id in road_segment_ids:
        lane_id = MapUtils.get_lanes_ids_from_road_segment_id(road_id)[current_ordinal]
        cumulative_distance += MapUtils.get_lane_length(lane_id)
    first_lane_id = MapUtils.get_lanes_ids_from_road_segment_id(road_segment_ids[0])[current_ordinal]
    sub_segments = MapUtils._advance_on_plan(first_lane_id, 0, cumulative_distance, NavigationPlanMsg(np.array(road_segment_ids)))
    assert len(sub_segments) == len(road_segment_ids)


def test_advanceOnPlan_navPlanTooShort_validateRelevantException(scene_static: SceneStatic):
    """
    test the method _advance_on_plan
        test exception for too short nav plan; validate the relevant exception
    """

    SceneModel.get_instance().add_scene_static(scene_static)
    road_segment_ids = MapUtils.get_road_segment_ids()
    current_road_idx = 3
    current_ordinal = 1
    starting_lon = 20.
    lookahead_dist = 500.
    starting_lane_id = MapUtils.get_lanes_ids_from_road_segment_id(road_segment_ids[current_road_idx])[current_ordinal]
    nav_plan_length = 7
    # test the case when the navigation plan is too short; validate the relevant exception
    try:
        MapUtils._advance_on_plan(starting_lane_id, starting_lon, lookahead_dist,
                                  NavigationPlanMsg(np.array(road_segment_ids[:nav_plan_length])))
        assert False
    except NavigationPlanTooShort:
        assert True


def test_advanceOnPlan_lookAheadDistLongerThanMap_validateException(scene_static: SceneStatic):
    """
    test the method _advance_on_plan
        test exception for too short map but nav_plan is long enough; validate the relevant exception
    """
    SceneModel.get_instance().add_scene_static(scene_static)
    road_segment_ids = MapUtils.get_road_segment_ids()
    current_road_idx = 3
    current_ordinal = 1
    starting_lon = 20.
    starting_lane_id = MapUtils.get_lanes_ids_from_road_segment_id(road_segment_ids[current_road_idx])[current_ordinal]
    wrong_road_id = 1234
    lookadhead_dist = 1000
    # test the case when the map is too short; validate the relevant exception
    try:
        MapUtils._advance_on_plan(starting_lane_id, starting_lon, lookahead_distance=lookadhead_dist,
                                  navigation_plan=NavigationPlanMsg(np.array(road_segment_ids + [wrong_road_id])))
        assert False
    except DownstreamLaneNotFound:
        assert True


def test_getUpstreamLanesFromDistance_upstreamFiveOutOfTenSegments_validateLength(scene_static: SceneStatic):
    """
     test the method _get_upstream_lanes_from_distance
         validate that total length of output sub segments == lookahead_dist; validate lanes' ordinal
     """
    SceneModel.get_instance().add_scene_static(scene_static)
    road_segment_ids = MapUtils.get_road_segment_ids()
    current_road_idx = 7
    current_ordinal = 1
    starting_lon = 20.
    backward_dist = 500.
    starting_lane_id = MapUtils.get_lanes_ids_from_road_segment_id(road_segment_ids[current_road_idx])[current_ordinal]
    lane_ids, final_lon = MapUtils._get_upstream_lanes_from_distance(starting_lane_id, starting_lon, backward_dist)
    tot_length = starting_lon - final_lon
    # validate: total length of the segments equals to backward_dist and correctness of the segments' ordinal
    for lane_id in lane_ids[1:]:  # exclude the starting lane
        assert MapUtils.get_lane_ordinal(lane_id) == current_ordinal
        tot_length += MapUtils.get_lane_length(lane_id)
    assert np.isclose(tot_length, backward_dist)


def test_getUpstreamLanesFromDistance_smallBackwardDist_validateLaneIdAndLength(scene_static: SceneStatic):
    """
     test the method _get_upstream_lanes_from_distance
        test small backward_dist ending on the same lane; validate the same lane_id and final longitude
     """
    SceneModel.get_instance().add_scene_static(scene_static)
    road_segment_ids = MapUtils.get_road_segment_ids()
    current_road_idx = 7
    current_ordinal = 1
    starting_lon = 20.
    starting_lane_id = MapUtils.get_lanes_ids_from_road_segment_id(road_segment_ids[current_road_idx])[current_ordinal]

    # test small backward_dist ending on the same lane
    small_backward_dist = 1
    lane_ids, final_lon = MapUtils._get_upstream_lanes_from_distance(starting_lane_id, starting_lon,
                                                                     backward_dist=small_backward_dist)
    assert lane_ids == [starting_lane_id]
    assert final_lon == starting_lon - small_backward_dist


def test_getUpstreamLanesFromDistance_backwardDistForFullMap_validateSegmentsNumberAndFinalLon(scene_static: SceneStatic):
    """
     test the method _get_upstream_lanes_from_distance
         try lookahead_dist until start of the map; validate there are no exceptions and segments number
     """
    SceneModel.get_instance().add_scene_static(scene_static)
    road_segment_ids = MapUtils.get_road_segment_ids()
    current_ordinal = 1
    # test from the end until start of the map: verify no exception is thrown
    cumulative_distance = 0
    for road_id in road_segment_ids:
        lane_id = MapUtils.get_lanes_ids_from_road_segment_id(road_id)[current_ordinal]
        cumulative_distance += MapUtils.get_lane_length(lane_id)
    last_lane_id = MapUtils.get_lanes_ids_from_road_segment_id(road_segment_ids[-1])[current_ordinal]
    last_lane_length = MapUtils.get_lane_length(last_lane_id)
    lane_ids, final_lon = MapUtils._get_upstream_lanes_from_distance(last_lane_id, last_lane_length, cumulative_distance)
    # validate the number of segments and final longitude
    assert len(lane_ids) == len(road_segment_ids)
    assert final_lon == 0


def test_getUpstreamLanesFromDistance_tooLongBackwardDist_validateRelevantException(scene_static: SceneStatic):
    """
     test the method _get_upstream_lanes_from_distance
         validate the relevant exception
     """
    SceneModel.get_instance().add_scene_static(scene_static)
    road_ids = MapUtils.get_road_segment_ids()
    current_road_idx = 7
    current_ordinal = 1
    starting_lon = 20.
    starting_lane_id = MapUtils.get_lanes_ids_from_road_segment_id(road_ids[current_road_idx])[current_ordinal]
    backward_dist = 1000
    # test the case when the map is too short
    try:
        MapUtils._get_upstream_lanes_from_distance(starting_lane_id, starting_lon, backward_dist=backward_dist)
        assert False
    except UpstreamLaneNotFound:
        assert True


def test_getClosestLane_multiLaneRoad_findRightestAndLeftestLanesByPoints(scene_static: SceneStatic):
    """
    test method get_closest_lane:
        find the most left and the most right lanes by points inside these lanes
    """
    SceneModel.get_instance().add_scene_static(scene_static)
    road_segment_ids = MapUtils.get_road_segment_ids()
    lane_ids = MapUtils.get_lanes_ids_from_road_segment_id(road_segment_ids[0])
    # find the rightest lane
    lane_id = lane_ids[0]
    frenet = MapUtils.get_lane_frenet_frame(lane_id)
    closest_lane_id = MapUtils.get_closest_lane(frenet.points[1], road_segment_ids[0])
    assert lane_id == closest_lane_id
    # find the leftmost lane
    lane_id = lane_ids[-1]
    frenet = MapUtils.get_lane_frenet_frame(lane_id)
    closest_lane_id = MapUtils.get_closest_lane(frenet.points[-2], road_segment_ids[0])
    assert lane_id == closest_lane_id


def test_getClosestLane_multiLaneRoad_testExceptionOnWrongRoadId(scene_static: SceneStatic):
    """
    test method get_closest_lane:
        validate relevant exception on wrong road_segment_id
    """
    SceneModel.get_instance().add_scene_static(scene_static)
    road_segment_ids = MapUtils.get_road_segment_ids()
    lane_ids = MapUtils.get_lanes_ids_from_road_segment_id(road_segment_ids[0])
    # find the rightest lane
    lane_id = lane_ids[0]
    frenet = MapUtils.get_lane_frenet_frame(lane_id)
    wrong_road_segment_id = 28
    closest_wrong_lane = MapUtils.get_closest_lane(frenet.points[-2], wrong_road_segment_id)
    assert closest_wrong_lane == 280


def test_getLanesIdsFromRoadSegmentId_multiLaneRoad_validateIdsConsistency(scene_static: SceneStatic):
    """
    test method get_lanes_ids_from_road_segment_id
        validate consistency between road segment ids and lane ids
    """
    SceneModel.get_instance().add_scene_static(scene_static)
    MapService.initialize(MAP_SPLIT)
    road_segment_ids = MapUtils.get_road_segment_ids()
    road_segment_id = road_segment_ids[0]
    lane_ids = MapUtils.get_lanes_ids_from_road_segment_id(road_segment_id)
    assert len(lane_ids) == MapService.get_instance().get_road(road_segment_id).lanes_num
    assert road_segment_id == MapUtils.get_road_segment_id_from_lane_id(lane_ids[0])
    assert road_segment_id == MapUtils.get_road_segment_id_from_lane_id(lane_ids[-1])


def test_doesMapExistBackward_longBackwardDist_validateRelevantException(scene_static: SceneStatic):
    SceneModel.get_instance().add_scene_static(scene_static)
    MapService.initialize(MAP_SPLIT)
    road_segment_ids = MapUtils.get_road_segment_ids()
    road_segment_id = road_segment_ids[2]
    lane_id = MapUtils.get_lanes_ids_from_road_segment_id(road_segment_id)[0]
    assert MapUtils.does_map_exist_backward(lane_id, 200)
    assert not MapUtils.does_map_exist_backward(lane_id, 400)
<|MERGE_RESOLUTION|>--- conflicted
+++ resolved
@@ -166,11 +166,7 @@
     assert np.isclose(tot_length, lookahead_dist)
 
 
-<<<<<<< HEAD
-def test_advanceOnPlan_navPlanDoesNotFitMap_relevantException(scene_static):
-=======
 def test_advanceOnPlan_navPlanDoesNotFitMap_relevantException(scene_static: SceneStatic):
->>>>>>> bcbf82ea
     """
     test the method _advance_on_plan
         add additional segment to nav_plan that does not exist on the map; validate getting the relevant exception
@@ -195,11 +191,7 @@
         assert True
 
 
-<<<<<<< HEAD
-def test_advanceOnPlan_lookaheadCoversFullMap_validateNoException(scene_static):
-=======
 def test_advanceOnPlan_lookaheadCoversFullMap_validateNoException(scene_static: SceneStatic):
->>>>>>> bcbf82ea
     """
     test the method _advance_on_plan
         run lookahead_dist from the beginning until end of the map
