from decision_making.test.planning.behavioral.behavioral_state_fixtures import create_route_plan_msg
from decision_making.test.planning.behavioral.behavioral_state_fixtures import \
    behavioral_grid_state_with_objects_for_filtering_too_aggressive, state_with_objects_for_filtering_too_aggressive,\
    route_plan_20_30
from decision_making.test.planning.custom_fixtures import route_plan_1_2
from unittest.mock import patch

import numpy as np

from decision_making.src.scene.scene_static_model import SceneStaticModel
from decision_making.src.messages.scene_static_message import SceneStatic, StaticTrafficFlowControl, \
    RoadObjectType
from decision_making.src.messages.route_plan_message import RoutePlanLaneSegment
from decision_making.src.messages.scene_static_enums import NominalPathPoint
from decision_making.src.planning.behavioral.data_objects import RelativeLane
from decision_making.src.planning.types import FP_SX, FP_DX, FS_SX, FS_DX
<<<<<<< HEAD
from decision_making.src.utils.map_utils import MapUtils, LookaheadStatus
from decision_making.src.planning.utils.generalized_frenet_serret_frame import GFF_Type
from decision_making.src.exceptions import  NavigationPlanTooShort, UpstreamLaneNotFound
from decision_making.test.messages.scene_static_fixture import scene_static_pg_split, right_lane_split_scene_static, \
    scene_static_left_lane_ends
from decision_making.test.planning.behavioral.behavioral_state_fixtures import \
    behavioral_grid_state_with_objects_for_filtering_too_aggressive, state_with_objects_for_filtering_too_aggressive, \
    route_plan_20_30, create_route_plan_msg
from decision_making.test.planning.custom_fixtures import route_plan_1_2
=======
from decision_making.src.utils.map_utils import MapUtils
from decision_making.src.exceptions import NavigationPlanDoesNotFitMap, NavigationPlanTooShort, DownstreamLaneNotFound, \
    UpstreamLaneNotFound
from decision_making.test.messages.scene_static_fixture import scene_static_pg_split, right_lane_split_scene_static, \
    left_right_lane_split_scene_static

>>>>>>> 3b0ea25b

MAP_SPLIT = "PG_split.bin"
SMALL_DISTANCE_ERROR = 0.01

def test_getStaticTrafficFlowControlsS_findsSingleStopIdx(scene_static_pg_split: SceneStatic,
                                                          behavioral_grid_state_with_objects_for_filtering_too_aggressive):

    gff = behavioral_grid_state_with_objects_for_filtering_too_aggressive.extended_lane_frames[RelativeLane.SAME_LANE]

    # A Frenet-Frame trajectory: a numpy matrix of FrenetState2D [:, [FS_SX, FS_SV, FS_SA, FS_DX, FS_DV, FS_DA]]
    gff_state = np.array([[12.0, 0., 0., 0., 0., 0.]])
    lane_id, segment_states = gff.convert_to_segment_states(gff_state)
    segment_s = segment_states[0][0]

    SceneStaticModel.get_instance().set_scene_static(scene_static_pg_split)
    stop_sign = StaticTrafficFlowControl(e_e_road_object_type=RoadObjectType.StopSign, e_l_station=segment_s,
                                         e_Pct_confidence=1.0)
    MapUtils.get_lane(lane_id).as_static_traffic_flow_control.append(stop_sign)
    gff = behavioral_grid_state_with_objects_for_filtering_too_aggressive.extended_lane_frames[RelativeLane.SAME_LANE]
    actual = MapUtils.get_static_traffic_flow_controls_s(gff)
    assert len(actual) == 1
    assert actual[0] == 12.0


def test_getRoadSegmentIdFromLaneId_correct(scene_static_pg_split):
    SceneStaticModel.get_instance().set_scene_static(scene_static_pg_split)
    lane_id = 222
    expected_result = 22
    actual_result = MapUtils.get_road_segment_id_from_lane_id(lane_id)
    assert actual_result == expected_result


def test_getAdjacentLanes_adjacentOfRightestAndSecondLanes_accurate(scene_static_pg_split):
    """
    test method get_adjacent_lane_ids for the current map;
    check adjacent lanes of the rightest and the second-from-right lanes
    """
    SceneStaticModel.get_instance().set_scene_static(scene_static_pg_split)
    road_ids = MapUtils.get_road_segment_ids()

    lane_ids = MapUtils.get_lanes_ids_from_road_segment_id(road_ids[2])
    right_to_rightest = MapUtils.get_adjacent_lane_ids(lane_ids[0], RelativeLane.RIGHT_LANE)
    assert len(right_to_rightest) == 0
    left_to_rightest = MapUtils.get_adjacent_lane_ids(lane_ids[0], RelativeLane.LEFT_LANE)
    assert left_to_rightest == lane_ids[1:]
    right_to_second = MapUtils.get_adjacent_lane_ids(lane_ids[1], RelativeLane.RIGHT_LANE)
    assert right_to_second == [lane_ids[0]]
    left_to_second = MapUtils.get_adjacent_lane_ids(lane_ids[1], RelativeLane.LEFT_LANE)
    assert left_to_second == lane_ids[2:]
    left_to_leftmost = MapUtils.get_adjacent_lane_ids(lane_ids[-1], RelativeLane.LEFT_LANE)
    assert len(left_to_leftmost) == 0


def test_getDistToLaneBorders_rightLane_equalToHalfLaneWidth(scene_static_pg_split):
    """
    test method get_dist_to_lane_borders:
        in the current map the lanes have a constant lane width and all lanes have the same width;
        therefore it should return half lane width
    """

    SceneStaticModel.get_instance().set_scene_static(scene_static_pg_split)
    road_ids = MapUtils.get_road_segment_ids()
    lane_ids = MapUtils.get_lanes_ids_from_road_segment_id(road_ids[0])
    dist_to_right, dist_to_left = MapUtils.get_dist_to_lane_borders(lane_ids[0], 0)
    assert dist_to_right == dist_to_left

def test_getLookaheadFrenetFrame_leftLaneEnds(scene_static_left_lane_ends):
    """
    Make sure a partial GFF is created when the left lane suddenly ends
    :param scene_static_left_lane_ends:
    :return:
    """
    SceneStaticModel.get_instance().set_scene_static(scene_static_left_lane_ends)

    starting_lon = 500
    lookahead_dist = 500.
    starting_lane = 12

    gff = MapUtils.get_lookahead_frenet_frame_by_cost(starting_lane, starting_lon, lookahead_dist,
                                              create_route_plan_msg(np.array([1, 2])))
    assert gff.gff_type == GFF_Type.Partial

def test_getLookaheadFrenetFrameByCost_frenetStartsBehindAndEndsAheadOfCurrentLane_accurateFrameStartAndLength(
        scene_static_pg_split, route_plan_20_30):
    """
    test method get_lookahead_frenet_frame_by_cost:
        the current map has only one road segment;
        the frame starts and ends on arbitrary points.
    verify that final length, offset of GFF and conversion of an arbitrary point are accurate
    """

    SceneStaticModel.get_instance().set_scene_static(scene_static_pg_split)
    road_ids = MapUtils.get_road_segment_ids()
    current_road_idx = 3
    current_ordinal = 1
    starting_lon = -200.
    lookahead_dist = 500.
    arbitrary_fpoint = np.array([450., 1.])

    lane_ids = MapUtils.get_lanes_ids_from_road_segment_id(road_ids[current_road_idx])
    lane_id = lane_ids[current_ordinal]
    gff = MapUtils.get_lookahead_frenet_frame_by_cost(lane_id, starting_lon, lookahead_dist, route_plan_20_30)[RelativeLane.SAME_LANE]

    # validate the length of the obtained frenet frame
    assert abs(gff.s_max - lookahead_dist) < SMALL_DISTANCE_ERROR
    # calculate cartesian state of the origin of lane_id using GFF and using original frenet of lane_id and compare them
    gff_cpoint = gff.fpoint_to_cpoint(np.array([-starting_lon, 0]))
    ff_cpoint = MapUtils.get_lane_frenet_frame(lane_id).fpoint_to_cpoint(np.array([0, 0]))
    assert np.linalg.norm(gff_cpoint - ff_cpoint) < SMALL_DISTANCE_ERROR

    # calculate cartesian state of some point using GFF and using original frenet (from the map) and compare them
    gff_cpoint = gff.fpoint_to_cpoint(arbitrary_fpoint)
    segment_id, segment_fstate = gff.convert_to_segment_state(np.array([arbitrary_fpoint[FP_SX], 0, 0,
                                                                        arbitrary_fpoint[FP_DX], 0, 0]))
    ff_cpoint = MapUtils.get_lane_frenet_frame(segment_id).fpoint_to_cpoint(segment_fstate[[FS_SX, FS_DX]])
    assert np.linalg.norm(gff_cpoint - ff_cpoint) < SMALL_DISTANCE_ERROR


def test_advanceByCost_planFiveOutOfTenSegments_validateTotalLengthAndOrdinal(scene_static_pg_split, route_plan_20_30):
    """
    test the method _advance_by_cost
        validate that total length of output sub segments == lookahead_dist;
    """

    SceneStaticModel.get_instance().set_scene_static(scene_static_pg_split)
    road_ids = MapUtils.get_road_segment_ids()
    current_road_idx = 3
    current_ordinal = 1
    starting_lon = 20.
    lookahead_dist = 500.
    starting_lane_id = MapUtils.get_lanes_ids_from_road_segment_id(road_ids[current_road_idx])[current_ordinal]
<<<<<<< HEAD
    sub_segments, status = MapUtils._advance_by_cost(starting_lane_id, starting_lon, lookahead_dist, route_plan_20_30)
=======
    sub_segments = MapUtils._advance_by_cost(starting_lane_id, starting_lon, lookahead_dist, route_plan_20_30)[RelativeLane.SAME_LANE]
>>>>>>> 3b0ea25b
    assert len(sub_segments) == 5
    for seg in sub_segments:
        assert MapUtils.get_lane_ordinal(seg.e_i_SegmentID) == current_ordinal
    tot_length = sum([seg.e_i_SEnd - seg.e_i_SStart for seg in sub_segments])
    assert np.isclose(tot_length, lookahead_dist)
    assert status == LookaheadStatus.Normal

def test_advanceByCost_navPlanDoesNotFitMap_partialLookahead(scene_static_pg_split, route_plan_20_30):
    """
    test the method _advance_by_cost
        add additional segment to nav_plan that does not exist on the map; validate a partial lookahead is done
    """

    SceneStaticModel.get_instance().set_scene_static(scene_static_pg_split)
    road_segment_ids = MapUtils.get_road_segment_ids()
    current_road_idx = 3
    current_ordinal = 1
    starting_lon = 20.
    lookahead_dist = 600.
    starting_lane_id = MapUtils.get_lanes_ids_from_road_segment_id(road_segment_ids[current_road_idx])[current_ordinal]
    wrong_road_segment_id = 1234
    nav_plan_length = 8

    # Modify route plan for this test case
    route_plan = route_plan_20_30
    route_plan.s_Data.e_Cnt_num_road_segments = nav_plan_length + 1
    route_plan.s_Data.a_i_road_segment_ids = np.array(route_plan.s_Data.a_i_road_segment_ids[:nav_plan_length].tolist() +
                                                      [wrong_road_segment_id])
    route_plan.s_Data.a_Cnt_num_lane_segments = route_plan.s_Data.a_Cnt_num_lane_segments[:(nav_plan_length + 1)]
    route_plan.s_Data.as_route_plan_lane_segments = route_plan.s_Data.as_route_plan_lane_segments[:(nav_plan_length + 1)]

    lane_number = 1

    for lane_segment in route_plan.s_Data.as_route_plan_lane_segments[-1]:
        lane_segment.e_i_lane_segment_id = wrong_road_segment_id + lane_number
        lane_number += 1

    # test navigation plan fitting the lookahead distance, and add non-existing road at the end of the plan
    # validate getting the relevant exception
    subsegs, status = MapUtils._advance_by_cost(starting_lane_id, starting_lon, lookahead_dist, route_plan)

    # verify the wrong road segment is not added
    # make sure that the non-existent road segment is not contained in the GFF
    assert np.all([MapUtils.get_road_segment_id_from_lane_id(subseg.e_i_SegmentID) != wrong_road_segment_id for subseg in subsegs])
    # make sure that the previous existing road segments were used
    assert len(subsegs) == nav_plan_length - current_road_idx
    # make sure the GFF created was of type Partial since it should not extend the entire route plan
    assert status == LookaheadStatus.Partial

def test_advanceByCost_navPlanTooShort_validateRelevantException(scene_static_pg_split, route_plan_20_30):
    """
    test the method _advance_by_cost
        test exception for too short nav plan; validate the relevant exception
    """

    SceneStaticModel.get_instance().set_scene_static(scene_static_pg_split)
    road_segment_ids = MapUtils.get_road_segment_ids()
    current_road_idx = 3
    current_ordinal = 1
    starting_lon = 20.
    lookahead_dist = 500.
    starting_lane_id = MapUtils.get_lanes_ids_from_road_segment_id(road_segment_ids[current_road_idx])[current_ordinal]
    nav_plan_length = 7

    # Modify route plan for this test case
    route_plan = route_plan_20_30
    route_plan.s_Data.e_Cnt_num_road_segments = nav_plan_length
    route_plan.s_Data.a_i_road_segment_ids = route_plan.s_Data.a_i_road_segment_ids[:nav_plan_length]
    route_plan.s_Data.a_Cnt_num_lane_segments = route_plan.s_Data.a_Cnt_num_lane_segments[:nav_plan_length]
    route_plan.s_Data.as_route_plan_lane_segments = route_plan.s_Data.as_route_plan_lane_segments[:nav_plan_length]

    # test the case when the navigation plan is too short; validate the relevant exception
    try:
        MapUtils._advance_by_cost(starting_lane_id, starting_lon, lookahead_dist, route_plan)
        assert False
    except NavigationPlanTooShort:
        assert True

def test_advanceByCost_lookAheadDistLongerThanMap_validatePartialLookahead(scene_static_pg_split, route_plan_20_30):
    """
    test the method _advance_by_cost
        test exception for too short map but nav_plan is long enough; validate the relevant exception
    """
    SceneStaticModel.get_instance().set_scene_static(scene_static_pg_split)
    road_segment_ids = MapUtils.get_road_segment_ids()
    current_road_idx = 3
    current_ordinal = 1
    starting_lon = 20.
    starting_lane_id = MapUtils.get_lanes_ids_from_road_segment_id(road_segment_ids[current_road_idx])[current_ordinal]
    wrong_road_segment_id = 1234
    lookadhead_dist = 1000

    # Modify route plan for this test case
    route_plan = route_plan_20_30
    route_plan.s_Data.e_Cnt_num_road_segments += 1
    route_plan.s_Data.a_i_road_segment_ids = np.append(route_plan.s_Data.a_i_road_segment_ids, wrong_road_segment_id)
    route_plan.s_Data.a_Cnt_num_lane_segments = np.append(route_plan.s_Data.a_Cnt_num_lane_segments,
                                                          route_plan.s_Data.a_Cnt_num_lane_segments[-1])

    lane_segments = []

    for lane_number in [1, 2, 3]:
        lane_segments.append(RoutePlanLaneSegment(e_i_lane_segment_id=wrong_road_segment_id + lane_number,
                                                  e_cst_lane_occupancy_cost=0.0,
                                                  e_cst_lane_end_cost=0.0))

    route_plan.s_Data.as_route_plan_lane_segments.append(lane_segments)

    # test the case when the map is too short; validate partial lookahead is done
    subsegs, status = MapUtils._advance_by_cost(starting_lane_id, starting_lon, lookadhead_dist, route_plan)
    assert status == LookaheadStatus.Partial

def test_advanceByCost_notEnoughLaneAhead_ThrowsException(scene_static_pg_split, route_plan_20_30):
    """
    test the method _advance_by_cost
        test that an exception is thrown when the there is not enough valid space ahead to create a GFF
        minimum space is defined by the global constant MINIMUM_REQUIRED_DIST_LANE_AHEAD
    """
    SceneStaticModel.get_instance().set_scene_static(scene_static_pg_split)
    road_segment_ids = MapUtils.get_road_segment_ids()
    current_road_idx = 25
    nonexistent_road_idx = 30
    current_ordinal = 1
    # test lookahead distance until the end of the map: verify no exception is thrown
    cumulative_distance = 0
    for road_id in road_segment_ids:
        lane_id = MapUtils.get_lanes_ids_from_road_segment_id(road_id)[current_ordinal]
        cumulative_distance += MapUtils.get_lane_length(lane_id)
    first_lane_id = MapUtils.get_lanes_ids_from_road_segment_id(road_segment_ids[0])[current_ordinal]

    #TODO: Change route_plan_20_30 to route_plan based on road_segment_ids
<<<<<<< HEAD
    sub_segments, status = MapUtils._advance_by_cost(first_lane_id, 0, cumulative_distance, route_plan_20_30)
    assert len(sub_segments) == len(road_segment_ids)
=======
    sub_segments_dict = MapUtils._advance_by_cost(first_lane_id, 0, cumulative_distance, route_plan_20_30)
    assert len(sub_segments_dict[RelativeLane.SAME_LANE]) == len(road_segment_ids)
>>>>>>> 3b0ea25b


def test_advanceByCost_chooseLowerCostLaneInSplit(right_lane_split_scene_static, route_plan_1_2):
    """
    tests the method _advance_by_cost
    The straight connection will have a higher cost, so vehicle should take the exit (to lane 20)
    :param right_lane_split_scene_static:
    :param route_plan_1_2:
    :return:
    """
    SceneStaticModel.get_instance().set_scene_static(right_lane_split_scene_static)

    # Modify the route plan
    # In order to match the scene static data, the right lane in the first road segment needs to be deleted
    del route_plan_1_2.s_Data.as_route_plan_lane_segments[0][0]
    route_plan_1_2.s_Data.a_Cnt_num_lane_segments[0] = 2

    # Set cost of straight connection lanes (lanes 21 and 22) to be 1
    route_plan_1_2.s_Data.as_route_plan_lane_segments[1][1].e_cst_lane_end_cost = 1
    route_plan_1_2.s_Data.as_route_plan_lane_segments[1][2].e_cst_lane_end_cost = 1

<<<<<<< HEAD
    sub_segments, _ = MapUtils._advance_by_cost(11, 0, MapUtils.get_lane_length(11) + 1, route_plan_1_2)
=======
    sub_segments = MapUtils._advance_by_cost(11, 0, MapUtils.get_lane_length(11) + 1, route_plan_1_2)[RelativeLane.SAME_LANE]
>>>>>>> 3b0ea25b
    assert sub_segments[1].e_i_SegmentID == 20


def test_advanceByCost_chooseStraightLaneInSplitWithSameCosts(right_lane_split_scene_static, route_plan_1_2):
    """
    Tests the method _advance_by_cost
    A two-lane road opens up to a three-lane road where all lanes have identical end costs. Since the can_augment argument
    is not passed in, splits should not be considered.
    :param right_lane_split_scene_static:
    :param route_plan_1_2:
    :return:
    """
    SceneStaticModel.get_instance().set_scene_static(right_lane_split_scene_static)

    # Modify the route plan
    # In order to match the scene static data, the right lane in the first road segment needs to be deleted since
    # it does not exist in right_lane_split_scene_static.
    del route_plan_1_2.s_Data.as_route_plan_lane_segments[0][0]
    route_plan_1_2.s_Data.a_Cnt_num_lane_segments[0] = 2

<<<<<<< HEAD
    sub_segments, status = MapUtils._advance_by_cost(11, 0, MapUtils.get_lane_length(11) + 1, route_plan_1_2)
    assert sub_segments[1].e_i_SegmentID == 21
    assert status == LookaheadStatus.Normal
=======
    sub_segments = MapUtils._advance_by_cost(11, 0, MapUtils.get_lane_length(11) + 1, route_plan_1_2)
    assert sub_segments[RelativeLane.SAME_LANE][1].e_i_SegmentID == 21
    assert sub_segments[RelativeLane.LEFT_LANE] == None
    assert sub_segments[RelativeLane.RIGHT_LANE] == None


def test_advanceByCost_rightSplitConsideredIfCanAugment(right_lane_split_scene_static, route_plan_1_2):
    """
    Tests the method _advance_by_cost
    If the right lane can be augmented, subsegments including the split should be returned for the right augmented lane
    :param right_lane_split_scene_static:
    :param route_plan_1_2:
    :return:
    """
    SceneStaticModel.get_instance().set_scene_static(right_lane_split_scene_static)
    can_augment = {RelativeLane.LEFT_LANE:False, RelativeLane.RIGHT_LANE:True}

    # Modify the route plan
    # In order to match the scene static data, the right lane in the first road segment needs to be deleted since
    # it does not exist in right_lane_split_scene_static.
    del route_plan_1_2.s_Data.as_route_plan_lane_segments[0][0]
    route_plan_1_2.s_Data.a_Cnt_num_lane_segments[0] = 2

    sub_segments = MapUtils._advance_by_cost(11, 0, MapUtils.get_lane_length(11) + 1, route_plan_1_2, can_augment=can_augment)
    assert sub_segments[RelativeLane.SAME_LANE][1].e_i_SegmentID == 21
    assert sub_segments[RelativeLane.LEFT_LANE] == None
    assert sub_segments[RelativeLane.RIGHT_LANE][1].e_i_SegmentID == 20

def test_advanceByCost_leftRightSplitBothConsideredIfCanAugment(left_right_lane_split_scene_static, route_plan_1_2):
    """
       Tests the method _advance_by_cost
       If the both the left and right lane can be augmented,
       subsegments including the split should be returned for both lanes
       :param right_lane_split_scene_static:
       :param route_plan_1_2:
       :return:
       """
    SceneStaticModel.get_instance().set_scene_static(left_right_lane_split_scene_static)
    can_augment = {RelativeLane.LEFT_LANE: True, RelativeLane.RIGHT_LANE: True}

    # Modify the route plan
    # In order to match the scene static data, the left and right lane in the first road segment needs to be deleted since
    # it does not exist in left_right_lane_split_scene_static.
    del route_plan_1_2.s_Data.as_route_plan_lane_segments[0][0]
    del route_plan_1_2.s_Data.as_route_plan_lane_segments[0][1]
    route_plan_1_2.s_Data.a_Cnt_num_lane_segments[0] = 1

    sub_segments = MapUtils._advance_by_cost(11, 0, MapUtils.get_lane_length(11) + 1, route_plan_1_2,
                                             can_augment=can_augment)
    assert sub_segments[RelativeLane.SAME_LANE][1].e_i_SegmentID == 21
    assert sub_segments[RelativeLane.LEFT_LANE][1].e_i_SegmentID == 22
    assert sub_segments[RelativeLane.RIGHT_LANE][1].e_i_SegmentID == 20

def test_advanceByCost_rightSplitNoneIfCannotAugment(right_lane_split_scene_static, route_plan_1_2):
    """
    Tests the method _advance_by_cost
    If a right split is not allowed, subsegments should only be returned for SAME_LANE using straight connections
    :param right_lane_split_scene_static:
    :param route_plan_1_2:
    :return:
    """
    SceneStaticModel.get_instance().set_scene_static(right_lane_split_scene_static)
    can_augment = {RelativeLane.LEFT_LANE:False, RelativeLane.RIGHT_LANE:False}

    # Modify the route plan
    # In order to match the scene static data, the right lane in the first road segment needs to be deleted since
    # it does not exist in right_lane_split_scene_static.
    del route_plan_1_2.s_Data.as_route_plan_lane_segments[0][0]
    route_plan_1_2.s_Data.a_Cnt_num_lane_segments[0] = 2
>>>>>>> 3b0ea25b

    sub_segments = MapUtils._advance_by_cost(11, 0, MapUtils.get_lane_length(11) + 1, route_plan_1_2, can_augment=can_augment)
    assert sub_segments[RelativeLane.SAME_LANE][1].e_i_SegmentID == 21
    assert sub_segments[RelativeLane.LEFT_LANE] == None
    assert sub_segments[RelativeLane.RIGHT_LANE] == None

def test_getLookaheadFrenetByCosts_correctLaneAddedInGFFInSplit(right_lane_split_scene_static, route_plan_1_2):
    """
    tests the method get_lookahead_frenet_frame_by_cost
    The straight connection will have a higher cost, so vehicle should take the exit (to lane 20)
    :param right_lane_split_scene_static:
    :param route_plan_1_2:
    :return:
    """
    SceneStaticModel.get_instance().set_scene_static(right_lane_split_scene_static)

    # Modify the route plan
    # In order to match the scene static data, the right lane in the first road segment needs to be deleted
    del route_plan_1_2.s_Data.as_route_plan_lane_segments[0][0]
    route_plan_1_2.s_Data.a_Cnt_num_lane_segments[0] = 2

    # Set cost of straight connection lanes (lanes 21 and 22) to be 1
    route_plan_1_2.s_Data.as_route_plan_lane_segments[1][1].e_cst_lane_end_cost = 1
    route_plan_1_2.s_Data.as_route_plan_lane_segments[1][2].e_cst_lane_end_cost = 1

    # set cost of straight connection lane (lane 21) to be 1
    [lane for lane in route_plan_1_2.s_Data.as_route_plan_lane_segments[1] if lane.e_i_lane_segment_id  == 21][0].e_cst_lane_end_cost = 1

    gff = MapUtils.get_lookahead_frenet_frame_by_cost(11, 0, MapUtils.get_lane_length(11)+1, route_plan_1_2)[RelativeLane.SAME_LANE]
    chosen_lane = gff.segment_ids[gff._get_segment_idxs_from_s(np.array([MapUtils.get_lane_length(11)+1]))[0]]
    assert chosen_lane == 20

def test_getUpstreamLanesFromDistance_upstreamFiveOutOfTenSegments_validateLength(scene_static_pg_split):
    """
     test the method _get_upstream_lanes_from_distance
         validate that total length of output sub segments == lookahead_dist; validate lanes' ordinal
     """
    SceneStaticModel.get_instance().set_scene_static(scene_static_pg_split)
    road_segment_ids = MapUtils.get_road_segment_ids()
    current_road_idx = 7
    current_ordinal = 1
    starting_lon = 20.
    backward_dist = 500.
    starting_lane_id = MapUtils.get_lanes_ids_from_road_segment_id(road_segment_ids[current_road_idx])[current_ordinal]
    lane_ids, final_lon = MapUtils._get_upstream_lanes_from_distance(starting_lane_id, starting_lon, backward_dist)
    tot_length = starting_lon - final_lon
    # validate: total length of the segments equals to backward_dist and correctness of the segments' ordinal
    for lane_id in lane_ids[1:]:  # exclude the starting lane
        assert MapUtils.get_lane_ordinal(lane_id) == current_ordinal
        tot_length += MapUtils.get_lane_length(lane_id)
    assert np.isclose(tot_length, backward_dist)


def test_getUpstreamLanesFromDistance_smallBackwardDist_validateLaneIdAndLength(scene_static_pg_split):
    """
     test the method _get_upstream_lanes_from_distance
        test small backward_dist ending on the same lane; validate the same lane_id and final longitude
     """
    SceneStaticModel.get_instance().set_scene_static(scene_static_pg_split)
    road_segment_ids = MapUtils.get_road_segment_ids()
    current_road_idx = 7
    current_ordinal = 1
    starting_lon = 20.
    starting_lane_id = MapUtils.get_lanes_ids_from_road_segment_id(road_segment_ids[current_road_idx])[current_ordinal]

    # test small backward_dist ending on the same lane
    small_backward_dist = 1
    lane_ids, final_lon = MapUtils._get_upstream_lanes_from_distance(starting_lane_id, starting_lon,
                                                                     backward_dist=small_backward_dist)
    assert lane_ids == [starting_lane_id]
    assert final_lon == starting_lon - small_backward_dist


def test_getUpstreamLanesFromDistance_backwardDistForFullMap_validateSegmentsNumberAndFinalLon(scene_static_pg_split):
    """
     test the method _get_upstream_lanes_from_distance
         try lookahead_dist until start of the map; validate there are no exceptions and segments number
     """
    SceneStaticModel.get_instance().set_scene_static(scene_static_pg_split)
    road_segment_ids = MapUtils.get_road_segment_ids()
    current_ordinal = 1
    # test from the end until start of the map: verify no exception is thrown
    cumulative_distance = 0
    for road_id in road_segment_ids:
        lane_id = MapUtils.get_lanes_ids_from_road_segment_id(road_id)[current_ordinal]
        cumulative_distance += MapUtils.get_lane_length(lane_id)
    last_lane_id = MapUtils.get_lanes_ids_from_road_segment_id(road_segment_ids[-1])[current_ordinal]
    last_lane_length = MapUtils.get_lane_length(last_lane_id)
    lane_ids, final_lon = MapUtils._get_upstream_lanes_from_distance(last_lane_id, last_lane_length, cumulative_distance)
    # validate the number of segments and final longitude
    assert len(lane_ids) == len(road_segment_ids)
    assert final_lon == 0


def test_getUpstreamLanesFromDistance_tooLongBackwardDist_validateRelevantException(scene_static_pg_split):
    """
     test the method _get_upstream_lanes_from_distance
         validate the relevant exception
     """
    SceneStaticModel.get_instance().set_scene_static(scene_static_pg_split)
    road_ids = MapUtils.get_road_segment_ids()
    current_road_idx = 7
    current_ordinal = 1
    starting_lon = 20.
    starting_lane_id = MapUtils.get_lanes_ids_from_road_segment_id(road_ids[current_road_idx])[current_ordinal]
    backward_dist = 1000
    # test the case when the map is too short
    try:
        MapUtils._get_upstream_lanes_from_distance(starting_lane_id, starting_lon, backward_dist=backward_dist)
        assert False
    except UpstreamLaneNotFound:
        assert True

def test_getUpstreamLanes_emptyOnFirstSegment(scene_static_pg_split):
    SceneStaticModel.get_instance().set_scene_static(scene_static_pg_split)
    current_lane_id = 202
    upstream_lane_ids = MapUtils.get_upstream_lane_ids(lane_id=current_lane_id)
    assert len(upstream_lane_ids) == 0

def test_getDownstreamLanes_emptyOnLastSegment(scene_static_pg_split):
    SceneStaticModel.get_instance().set_scene_static(scene_static_pg_split)
    current_lane_id = 292
    downstream_lane_ids = MapUtils.get_downstream_lane_ids(lane_id=current_lane_id)
    print(downstream_lane_ids)
    assert len(downstream_lane_ids) == 0

def test_getUpstreamLanes_upstreamMatch(scene_static_pg_split):
    SceneStaticModel.get_instance().set_scene_static(scene_static_pg_split)
    current_lane_id = 222
    upstream_of_current = 212
    upstream_lane_ids = MapUtils.get_upstream_lane_ids(lane_id=current_lane_id)
    assert upstream_lane_ids[0] == upstream_of_current


def test_getDownstreamLanes_downstreamMatch(scene_static_pg_split):
    SceneStaticModel.get_instance().set_scene_static(scene_static_pg_split)
    current_lane_id = 212
    downstream_of_current = 222
    downstream_lane_ids = MapUtils.get_downstream_lane_ids(lane_id=current_lane_id)
    assert downstream_lane_ids[0] == downstream_of_current


def test_getClosestLane_multiLaneRoad_findRightestAndLeftestLanesByPoints(scene_static_pg_split):
    """
    test method get_closest_lane:
        find the most left and the most right lanes by points inside these lanes
    """
    SceneStaticModel.get_instance().set_scene_static(scene_static_pg_split)
    road_segment_ids = MapUtils.get_road_segment_ids()
    lane_ids = MapUtils.get_lanes_ids_from_road_segment_id(road_segment_ids[0])
    # take the rightest lane
    lane_id = lane_ids[0]
    frenet = MapUtils.get_lane_frenet_frame(lane_id)
    closest_lane_id = MapUtils.get_closest_lane(frenet.points[1])
    assert lane_id == closest_lane_id
    # take the leftmost lane
    lane_id = lane_ids[-1]
    frenet = MapUtils.get_lane_frenet_frame(lane_id)
    closest_lane_id = MapUtils.get_closest_lane(frenet.points[-2])
    assert lane_id == closest_lane_id


def test_getClosestLane_nearLanesSeam_closestPointIsInternal(scene_static_pg_split):
    # take a far input point, such that there are two closest lanes from the point and
    # the closest point in one of them is internal point (not start/end point)
    SceneStaticModel.get_instance().set_scene_static(scene_static_pg_split)
    road_segment_ids = MapUtils.get_road_segment_ids()
    lane_ids = MapUtils.get_lanes_ids_from_road_segment_id(road_segment_ids[0])
    # take the rightest lane
    lane_id1 = lane_ids[0]
    lane_id2 = MapUtils.get_downstream_lane_ids(lane_id1)[0]
    x_index = NominalPathPoint.CeSYS_NominalPathPoint_e_l_EastX.value
    y_index = NominalPathPoint.CeSYS_NominalPathPoint_e_l_NorthY.value
    seam_point = MapUtils.get_lane_geometry(lane_id2).a_nominal_path_points[0]
    point_xy = seam_point[[x_index, y_index]]
    yaw = seam_point[NominalPathPoint.CeSYS_NominalPathPoint_e_phi_heading.value]
    distance_to_point = 1000
    normal_angle = yaw + np.pi/2  # normal to yaw
    cpoint = point_xy + distance_to_point * np.array([np.cos(normal_angle), np.sin(normal_angle)])
    lane = MapUtils.get_closest_lane(cpoint)
    MapUtils.get_lane_frenet_frame(lane).cpoint_to_fpoint(cpoint)  # verify that the conversion does not crash


def test_getClosestLane_nearLanesSeam_laneAccordingToYaw(scene_static_pg_split):
    # take an input point close to the lanes seam, such that there are two closest lanes from the point
    # sharing the same closest (non-internal) lane-point
    SceneStaticModel.get_instance().set_scene_static(scene_static_pg_split)
    road_segment_ids = MapUtils.get_road_segment_ids()
    lane_ids = MapUtils.get_lanes_ids_from_road_segment_id(road_segment_ids[0])
    # take the rightest lane
    lane_id1 = lane_ids[0]
    lane_id2 = MapUtils.get_downstream_lane_ids(lane_id1)[0]
    x_index = NominalPathPoint.CeSYS_NominalPathPoint_e_l_EastX.value
    y_index = NominalPathPoint.CeSYS_NominalPathPoint_e_l_NorthY.value
    seam_point = MapUtils.get_lane_geometry(lane_id2).a_nominal_path_points[0]
    point_xy = seam_point[[x_index, y_index]]
    yaw = seam_point[NominalPathPoint.CeSYS_NominalPathPoint_e_phi_heading.value]
    distance_to_point = 0.2
    yaw1 = yaw + 2  # obtuse angle with yaw
    cpoint1 = point_xy + distance_to_point * np.array([np.cos(yaw1), np.sin(yaw1)])
    lane1 = MapUtils.get_closest_lane(cpoint1)
    assert lane1 == lane_id1
    MapUtils.get_lane_frenet_frame(lane1).cpoint_to_fpoint(cpoint1)  # verify that the conversion does not crash
    yaw2 = yaw + 1  # acute angle with yaw
    cpoint2 = point_xy + distance_to_point * np.array([np.cos(yaw2), np.sin(yaw2)])
    lane2 = MapUtils.get_closest_lane(cpoint2)
    assert lane2 == lane_id2
    MapUtils.get_lane_frenet_frame(lane2).cpoint_to_fpoint(cpoint2)  # verify that the conversion does not crash


def test_getLanesIdsFromRoadSegmentId_multiLaneRoad_validateIdsConsistency(scene_static_pg_split):
    """
    test method get_lanes_ids_from_road_segment_id
        validate consistency between road segment ids and lane ids
    """
    SceneStaticModel.get_instance().set_scene_static(scene_static_pg_split)
    road_segment_ids = MapUtils.get_road_segment_ids()
    road_segment_id = road_segment_ids[0]
    lane_ids = MapUtils.get_lanes_ids_from_road_segment_id(road_segment_id)
    assert road_segment_id == MapUtils.get_road_segment_id_from_lane_id(lane_ids[0])
    assert road_segment_id == MapUtils.get_road_segment_id_from_lane_id(lane_ids[-1])


def test_doesMapExistBackward_longBackwardDist_validateRelevantException(scene_static_pg_split):
    SceneStaticModel.get_instance().set_scene_static(scene_static_pg_split)
    road_segment_ids = MapUtils.get_road_segment_ids()
    road_segment_id = road_segment_ids[2]
    lane_id = MapUtils.get_lanes_ids_from_road_segment_id(road_segment_id)[0]
    assert MapUtils.does_map_exist_backward(lane_id, 200)
    assert not MapUtils.does_map_exist_backward(lane_id, 400)<|MERGE_RESOLUTION|>--- conflicted
+++ resolved
@@ -14,8 +14,7 @@
 from decision_making.src.messages.scene_static_enums import NominalPathPoint
 from decision_making.src.planning.behavioral.data_objects import RelativeLane
 from decision_making.src.planning.types import FP_SX, FP_DX, FS_SX, FS_DX
-<<<<<<< HEAD
-from decision_making.src.utils.map_utils import MapUtils, LookaheadStatus
+from decision_making.src.utils.map_utils import MapUtils
 from decision_making.src.planning.utils.generalized_frenet_serret_frame import GFF_Type
 from decision_making.src.exceptions import  NavigationPlanTooShort, UpstreamLaneNotFound
 from decision_making.test.messages.scene_static_fixture import scene_static_pg_split, right_lane_split_scene_static, \
@@ -24,14 +23,12 @@
     behavioral_grid_state_with_objects_for_filtering_too_aggressive, state_with_objects_for_filtering_too_aggressive, \
     route_plan_20_30, create_route_plan_msg
 from decision_making.test.planning.custom_fixtures import route_plan_1_2
-=======
 from decision_making.src.utils.map_utils import MapUtils
 from decision_making.src.exceptions import NavigationPlanDoesNotFitMap, NavigationPlanTooShort, DownstreamLaneNotFound, \
     UpstreamLaneNotFound
 from decision_making.test.messages.scene_static_fixture import scene_static_pg_split, right_lane_split_scene_static, \
     left_right_lane_split_scene_static
 
->>>>>>> 3b0ea25b
 
 MAP_SPLIT = "PG_split.bin"
 SMALL_DISTANCE_ERROR = 0.01
@@ -163,17 +160,13 @@
     starting_lon = 20.
     lookahead_dist = 500.
     starting_lane_id = MapUtils.get_lanes_ids_from_road_segment_id(road_ids[current_road_idx])[current_ordinal]
-<<<<<<< HEAD
-    sub_segments, status = MapUtils._advance_by_cost(starting_lane_id, starting_lon, lookahead_dist, route_plan_20_30)
-=======
-    sub_segments = MapUtils._advance_by_cost(starting_lane_id, starting_lon, lookahead_dist, route_plan_20_30)[RelativeLane.SAME_LANE]
->>>>>>> 3b0ea25b
+    sub_segments, status = MapUtils._advance_by_cost(starting_lane_id, starting_lon, lookahead_dist, route_plan_20_30)[RelativeLane.SAME_LANE]
     assert len(sub_segments) == 5
     for seg in sub_segments:
         assert MapUtils.get_lane_ordinal(seg.e_i_SegmentID) == current_ordinal
     tot_length = sum([seg.e_i_SEnd - seg.e_i_SStart for seg in sub_segments])
     assert np.isclose(tot_length, lookahead_dist)
-    assert status == LookaheadStatus.Normal
+    assert status == GFF_Type.Normal
 
 def test_advanceByCost_navPlanDoesNotFitMap_partialLookahead(scene_static_pg_split, route_plan_20_30):
     """
@@ -215,7 +208,7 @@
     # make sure that the previous existing road segments were used
     assert len(subsegs) == nav_plan_length - current_road_idx
     # make sure the GFF created was of type Partial since it should not extend the entire route plan
-    assert status == LookaheadStatus.Partial
+    assert status == GFF_Type.Partial
 
 def test_advanceByCost_navPlanTooShort_validateRelevantException(scene_static_pg_split, route_plan_20_30):
     """
@@ -278,7 +271,7 @@
 
     # test the case when the map is too short; validate partial lookahead is done
     subsegs, status = MapUtils._advance_by_cost(starting_lane_id, starting_lon, lookadhead_dist, route_plan)
-    assert status == LookaheadStatus.Partial
+    assert status == GFF_Type.Partial
 
 def test_advanceByCost_notEnoughLaneAhead_ThrowsException(scene_static_pg_split, route_plan_20_30):
     """
@@ -299,13 +292,8 @@
     first_lane_id = MapUtils.get_lanes_ids_from_road_segment_id(road_segment_ids[0])[current_ordinal]
 
     #TODO: Change route_plan_20_30 to route_plan based on road_segment_ids
-<<<<<<< HEAD
-    sub_segments, status = MapUtils._advance_by_cost(first_lane_id, 0, cumulative_distance, route_plan_20_30)
-    assert len(sub_segments) == len(road_segment_ids)
-=======
     sub_segments_dict = MapUtils._advance_by_cost(first_lane_id, 0, cumulative_distance, route_plan_20_30)
     assert len(sub_segments_dict[RelativeLane.SAME_LANE]) == len(road_segment_ids)
->>>>>>> 3b0ea25b
 
 
 def test_advanceByCost_chooseLowerCostLaneInSplit(right_lane_split_scene_static, route_plan_1_2):
@@ -327,11 +315,7 @@
     route_plan_1_2.s_Data.as_route_plan_lane_segments[1][1].e_cst_lane_end_cost = 1
     route_plan_1_2.s_Data.as_route_plan_lane_segments[1][2].e_cst_lane_end_cost = 1
 
-<<<<<<< HEAD
-    sub_segments, _ = MapUtils._advance_by_cost(11, 0, MapUtils.get_lane_length(11) + 1, route_plan_1_2)
-=======
     sub_segments = MapUtils._advance_by_cost(11, 0, MapUtils.get_lane_length(11) + 1, route_plan_1_2)[RelativeLane.SAME_LANE]
->>>>>>> 3b0ea25b
     assert sub_segments[1].e_i_SegmentID == 20
 
 
@@ -352,16 +336,11 @@
     del route_plan_1_2.s_Data.as_route_plan_lane_segments[0][0]
     route_plan_1_2.s_Data.a_Cnt_num_lane_segments[0] = 2
 
-<<<<<<< HEAD
-    sub_segments, status = MapUtils._advance_by_cost(11, 0, MapUtils.get_lane_length(11) + 1, route_plan_1_2)
-    assert sub_segments[1].e_i_SegmentID == 21
-    assert status == LookaheadStatus.Normal
-=======
     sub_segments = MapUtils._advance_by_cost(11, 0, MapUtils.get_lane_length(11) + 1, route_plan_1_2)
     assert sub_segments[RelativeLane.SAME_LANE][1].e_i_SegmentID == 21
     assert sub_segments[RelativeLane.LEFT_LANE] == None
     assert sub_segments[RelativeLane.RIGHT_LANE] == None
-
+    #assert status == LookaheadStatus.Normal
 
 def test_advanceByCost_rightSplitConsideredIfCanAugment(right_lane_split_scene_static, route_plan_1_2):
     """
@@ -426,7 +405,6 @@
     # it does not exist in right_lane_split_scene_static.
     del route_plan_1_2.s_Data.as_route_plan_lane_segments[0][0]
     route_plan_1_2.s_Data.a_Cnt_num_lane_segments[0] = 2
->>>>>>> 3b0ea25b
 
     sub_segments = MapUtils._advance_by_cost(11, 0, MapUtils.get_lane_length(11) + 1, route_plan_1_2, can_augment=can_augment)
     assert sub_segments[RelativeLane.SAME_LANE][1].e_i_SegmentID == 21
