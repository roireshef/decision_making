import pytest
import numpy as np

from decision_making.src.global_constants import STATE_MODULE_NAME_FOR_LOGGING, BEHAVIORAL_PLANNING_NAME_FOR_LOGGING, \
    NAVIGATION_PLANNING_NAME_FOR_LOGGING, TRAJECTORY_PLANNING_NAME_FOR_LOGGING
from decision_making.src.messages.navigation_plan_message import NavigationPlanMsg
from decision_making.src.messages.trajectory_parameters import SigmoidFunctionParams, TrajectoryCostParams, \
    TrajectoryParams
from decision_making.src.messages.trajectory_plan_message import TrajectoryPlanMsg
from decision_making.src.messages.visualization.behavioral_visualization_message import BehavioralVisualizationMsg
from decision_making.src.messages.visualization.trajectory_visualization_message import TrajectoryVisualizationMsg
from decision_making.src.planning.trajectory.trajectory_planning_strategy import TrajectoryPlanningStrategy
from decision_making.src.state.state import OccupancyState, ObjectSize, EgoState, State, DynamicObject

from decision_making.test.pubsub.mock_pubsub import PubSubMock
from decision_making.test.planning.behavioral.mock_behavioral_facade import BehavioralFacadeMock
from decision_making.test.planning.navigation.mock_navigation_facade import NavigationFacadeMock
from decision_making.test.planning.trajectory.mock_trajectory_planning_facade import TrajectoryPlanningFacadeMock
from decision_making.test.state.mock_state_module import StateModuleMock
from gm_lcm import LcmPerceivedDynamicObjectList, LcmDynamicObject, LcmPerceivedDynamicObject, LcmObjectLocation, \
    LcmObjectBbox, LcmObjectVelocity, LcmObjectTrackingStatus
from rte.python.logger.AV_logger import AV_Logger
from decision_making.test.constants import LCM_PUB_SUB_MOCK_NAME_FOR_LOGGING

### MESSAGES ###

@pytest.fixture(scope='function')
def navigation_plan():
    yield NavigationPlanMsg(np.array([1, 2]))


@pytest.fixture(scope='function')
def dynamic_objects_in_fov():
    objects = LcmPerceivedDynamicObjectList()

    objects.timestamp = 1
    objects.dynamic_objects = []

    dyn_obj = LcmPerceivedDynamicObject()
    dyn_obj.id = 1

    dyn_obj.location = LcmObjectLocation()
    dyn_obj.location.x = 5
    dyn_obj.location.y = 1
    dyn_obj.location.confidence = 1.0

    dyn_obj.bbox = LcmObjectBbox()

    dyn_obj.bbox.yaw = 0
    dyn_obj.bbox.length = 2
    dyn_obj.bbox.width = 2
    dyn_obj.bbox.height = 2

    dyn_obj.velocity = LcmObjectVelocity()

    dyn_obj.velocity.v_x = 1
    dyn_obj.velocity.v_y = 2
    dyn_obj.velocity.omega_yaw = 0

    dyn_obj.tracking_status = LcmObjectTrackingStatus()
    dyn_obj.tracking_status.in_fov = True
    dyn_obj.tracking_status.is_predicted = False

    objects.dynamic_objects.append(dyn_obj)

    yield objects


@pytest.fixture(scope='function')
def dynamic_objects_not_in_fov():
    objects = LcmPerceivedDynamicObjectList()

    objects.timestamp = 3
    objects.dynamic_objects = []

    dyn_obj = LcmPerceivedDynamicObject()
    dyn_obj.id = 1

    dyn_obj.location = LcmObjectLocation()
    dyn_obj.location.x = 5
    dyn_obj.location.y = 1
    dyn_obj.location.confidence = 1.0

    dyn_obj.bbox = LcmObjectBbox()

    dyn_obj.bbox.yaw = 0
    dyn_obj.bbox.length = 2
    dyn_obj.bbox.width = 2
    dyn_obj.bbox.height = 2

    dyn_obj.velocity = LcmObjectVelocity()

    dyn_obj.velocity.v_x = 2
    dyn_obj.velocity.v_y = 3
    dyn_obj.velocity.omega_yaw = 0

    dyn_obj.tracking_status = LcmObjectTrackingStatus()
    dyn_obj.tracking_status.in_fov = False
    dyn_obj.tracking_status.is_predicted = False

    objects.dynamic_objects.append(dyn_obj)

    yield objects


@pytest.fixture(scope='function')
def state():
    occupancy_state = OccupancyState(0, np.array([]), np.array([]))
    dyn1 = DynamicObject(1, 34, 0.0, 0.0, 0.0, np.pi / 8.0, ObjectSize(1, 1, 1), 1.0, 2.0, 2.0, 0.0, 0.0)
    dyn2 = DynamicObject(1, 35, 10.0, 0.0, 0.0, np.pi / 8.0, ObjectSize(1, 1, 1), 1.0, 2.0, 2.0, 0.0, 0.0)
    dynamic_objects = [dyn1, dyn2]
    size = ObjectSize(0, 0, 0)
    # TODO - decouple from navigation plan below (1 is the road id). Make this dependency explicit.
    ego_state = EgoState(0, 0, 0, 0, 0, 0, size, 0, 1.0, 0, 0, 0, 0)
    yield State(occupancy_state, dynamic_objects, ego_state)


<<<<<<< HEAD



=======
>>>>>>> 8500dab5
@pytest.fixture(scope='function')
def ego_state_fix():
    size = ObjectSize(0, 0, 0)
    # TODO - decouple from navigation plan below (1 is the road id). Make this dependency explicit.
    ego_state = EgoState(0, 5, 0, 0, 0, 0, size, 0, 1.0, 0, 0, 0, 0)
    yield ego_state


@pytest.fixture(scope='function')
def trajectory_params():
    ref_route = np.array([[x, -2.0] for x in range(0, 16)])
    target_state = np.array([15.0, -2.0, 0.0, 1])
    mock_sigmoid = SigmoidFunctionParams(1.0, 2.0, 3.0)
    trajectory_cost_params = TrajectoryCostParams(mock_sigmoid, mock_sigmoid, mock_sigmoid, mock_sigmoid,
                                                  mock_sigmoid, mock_sigmoid, mock_sigmoid, 16.0,
                                                  2.0, 2.0, np.array([0.0, 2.0]), np.array([-1.0, 2.0]))
    yield TrajectoryParams(reference_route=ref_route, target_state=target_state,
                           cost_params=trajectory_cost_params, time=16,
                           strategy=TrajectoryPlanningStrategy.HIGHWAY)


@pytest.fixture(scope='function')
def trajectory():
    chosen_trajectory = np.array(
        [[1.0, 0.0, 0.0, 0.0], [2.0, -0.33, 0.0, 0.0], [3.0, -0.66, 0.0, 0.0], [4.0, -1.0, 0.0, 0.0],
         [5.0, -1.33, 0.0, 0.0], [6.0, -1.66, 0.0, 0.0], [7.0, -2.0, 0.0, 0.0], [8.0, -2.0, 0.0, 0.0],
         [9.0, -2.0, 0.0, 0.0], [10.0, -2.0, 0.0, 0.0], [11.0, -2.0, 0.0, 0.0]])
    yield TrajectoryPlanMsg(trajectory=chosen_trajectory, current_speed=5.0)


### VIZ MESSAGES ###

@pytest.fixture(scope='function')
def behavioral_visualization_msg(trajectory_params):
    yield BehavioralVisualizationMsg(trajectory_params.reference_route)


@pytest.fixture(scope='function')
def trajectory_visualization_msg(state, trajectory):
    yield TrajectoryVisualizationMsg(reference_route=trajectory.reference_route,
                                     trajectories=np.array([trajectory.chosen_trajectory]),
                                     costs=np.array([0]),
                                     state=state,
                                     predicted_states=[state],
                                     plan_time=2.0)


### MODULES/INFRA ###

@pytest.fixture(scope='function')
def pubsub():
    yield PubSubMock(logger=AV_Logger.get_logger(LCM_PUB_SUB_MOCK_NAME_FOR_LOGGING))


@pytest.fixture(scope='function')
def state_module(state, pubsub):
    logger = AV_Logger.get_logger(STATE_MODULE_NAME_FOR_LOGGING)

    state_mock = StateModuleMock(pubsub, logger, state)
    state_mock.start()
    yield state_mock
    state_mock.stop()


@pytest.fixture(scope='function')
def behavioral_facade(pubsub, trajectory_params, behavioral_visualization_msg):
    logger = AV_Logger.get_logger(BEHAVIORAL_PLANNING_NAME_FOR_LOGGING)

    behavioral_module = BehavioralFacadeMock(pubsub=pubsub, logger=logger, trajectory_params=trajectory_params,
                                             visualization_msg=behavioral_visualization_msg)

    behavioral_module.start()
    yield behavioral_module
    behavioral_module.stop()


@pytest.fixture(scope='function')
def navigation_facade(pubsub, navigation_plan):
    logger = AV_Logger.get_logger(NAVIGATION_PLANNING_NAME_FOR_LOGGING)

    navigation_module = NavigationFacadeMock(pubsub=pubsub, logger=logger, navigation_plan_msg=navigation_plan)

    navigation_module.start()
    yield navigation_module
    navigation_module.stop()


@pytest.fixture(scope='function')
def trajectory_planner_facade(pubsub, trajectory, trajectory_visualization_msg):
    logger = AV_Logger.get_logger(TRAJECTORY_PLANNING_NAME_FOR_LOGGING)

    trajectory_planning_module = TrajectoryPlanningFacadeMock(pubsub=pubsub, logger=logger,
                                                              trajectory_msg=trajectory,
                                                              visualization_msg=trajectory_visualization_msg)

    trajectory_planning_module.start()
    yield trajectory_planning_module
    trajectory_planning_module.stop()
<|MERGE_RESOLUTION|>--- conflicted
+++ resolved
@@ -115,12 +115,6 @@
     yield State(occupancy_state, dynamic_objects, ego_state)
 
 
-<<<<<<< HEAD
-
-
-
-=======
->>>>>>> 8500dab5
 @pytest.fixture(scope='function')
 def ego_state_fix():
     size = ObjectSize(0, 0, 0)
