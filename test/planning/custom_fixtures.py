--- conflicted
+++ resolved
@@ -134,11 +134,7 @@
     mock_sigmoid = SigmoidFunctionParams(1.0, 2.0, 3.0)
     trajectory_cost_params = TrajectoryCostParams(mock_sigmoid, mock_sigmoid, mock_sigmoid, mock_sigmoid,
                                                   mock_sigmoid, mock_sigmoid, mock_sigmoid, mock_sigmoid,
-<<<<<<< HEAD
-                                                  2.0, 2.0, 0.1, 0.1, np.array([0.0, 2.0]), np.array([-1.0, 2.0]))
-=======
-                                                  mock_sigmoid, 3.0, np.array([0.0, 2.0]), np.array([-1.0, 2.0]))
->>>>>>> 49300b67
+                                                  mock_sigmoid, 3.0, 0.1, np.array([0.0, 2.0]), np.array([-1.0, 2.0]))
     yield TrajectoryParams(reference_route=ref_route, target_state=target_state,
                            cost_params=trajectory_cost_params, time=16,
                            strategy=TrajectoryPlanningStrategy.HIGHWAY)
