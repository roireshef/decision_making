import numpy as np
import pytest
from decision_making.src.global_constants import BEHAVIORAL_PLANNING_NAME_FOR_LOGGING, \
    TRAJECTORY_PLANNING_NAME_FOR_LOGGING, ROUTE_PLANNING_NAME_FOR_LOGGING, EGO_LENGTH, EGO_WIDTH, EGO_HEIGHT, \
    VELOCITY_LIMITS, LON_ACC_LIMITS, LAT_ACC_LIMITS, LON_JERK_COST_WEIGHT, LAT_JERK_COST_WEIGHT, \
    BEHAVIORAL_PLANNING_DEFAULT_DESIRED_SPEED
from decision_making.src.messages.route_plan_message import RoutePlan, DataRoutePlan, RoutePlanLaneSegment
from decision_making.src.messages.scene_common_messages import Timestamp, Header
from decision_making.src.messages.scene_dynamic_message import SceneDynamic, DataSceneDynamic, HostLocalization, \
    HostHypothesis, ObjectLocalization, BoundingBoxSize, ObjectClassification, ObjectHypothesis, \
    ObjectTrackDynamicProperty
from decision_making.src.messages.trajectory_parameters import SigmoidFunctionParams, TrajectoryCostParams, \
    TrajectoryParams
from decision_making.src.messages.visualization.behavioral_visualization_message import BehavioralVisualizationMsg
from decision_making.src.planning.trajectory.trajectory_planning_strategy import TrajectoryPlanningStrategy
from decision_making.src.planning.utils.frenet_serret_frame import FrenetSerret2DFrame
from decision_making.src.planning.utils.generalized_frenet_serret_frame import GeneralizedFrenetSerretFrame, \
    FrenetSubSegment
from decision_making.src.prediction.ego_aware_prediction.road_following_predictor import RoadFollowingPredictor
from decision_making.src.scene.scene_static_model import SceneStaticModel
from decision_making.src.state.map_state import MapState
from decision_making.src.state.state import OccupancyState, ObjectSize, State, DynamicObject, EgoState
from decision_making.src.state.state import DynamicObjectsData
from decision_making.src.utils.map_utils import MapUtils
from decision_making.test.constants import LCM_PUB_SUB_MOCK_NAME_FOR_LOGGING
from decision_making.test.planning.behavioral.mock_behavioral_facade import BehavioralFacadeMock
from decision_making.test.planning.route.route_planner_mock import RoutePlannerMock
from decision_making.test.planning.trajectory.mock_trajectory_planning_facade import TrajectoryPlanningFacadeMock
from decision_making.test.pubsub.mock_pubsub import PubSubMock
from rte.python.logger.AV_logger import AV_Logger

UPDATED_TIMESTAMP_PARAM = 'updated_timestamp'
OLD_TIMESTAMP_PARAM = 'old_timestamp'


### MESSAGES ###

@pytest.fixture(scope='function')
def car_size():
    yield ObjectSize(length=3.0, width=2.0, height=1.2)


@pytest.fixture(scope='function')
def route_plan_1_2():
    yield RoutePlan(s_Header=Header(e_Cnt_SeqNum=1, s_Timestamp=Timestamp(0, 0), e_Cnt_version=1),
                    s_Data=DataRoutePlan(e_b_is_valid=True,
                                         e_Cnt_num_road_segments=2,
                                         a_i_road_segment_ids=np.array([1, 2]),
                                         a_Cnt_num_lane_segments=np.array([3, 3]),
                                         as_route_plan_lane_segments=[
                                             [RoutePlanLaneSegment(10, 0, 0), RoutePlanLaneSegment(11, 0, 0), RoutePlanLaneSegment(12, 0, 0)],
                                             [RoutePlanLaneSegment(20, 0, 0), RoutePlanLaneSegment(21, 0, 0), RoutePlanLaneSegment(22, 0, 0)]]))

@pytest.fixture(scope='function')
def dynamic_objects_not_on_road():

    obj_id = 1
    confidence = 1.0
    bbox = BoundingBoxSize(2, 2, 2)

    location_x = 17
    location_y = 17
    yaw = 0.982
    glob_v_x = 2
    glob_v_y = 3

    # convert velocity from map coordinates to relative to its own yaw
    v_x = np.cos(yaw) * glob_v_x + np.sin(yaw) * glob_v_y
    v_y = -np.sin(yaw) * glob_v_x + np.cos(yaw) * glob_v_y
    total_v = np.linalg.norm([v_x, v_y])
    cartesian_state = np.array([location_x, location_y, yaw, total_v, 0, 0])

    objects_localization = [ObjectLocalization(e_Cnt_object_id=obj_id,
                                               e_e_object_type=ObjectClassification.CeSYS_e_ObjectClassification_Car,
                                               s_bounding_box=bbox, a_cartesian_pose=cartesian_state,
                                               e_Cnt_obj_hypothesis_count=1,
                                               as_object_hypothesis=[ObjectHypothesis(e_r_probability=confidence,
                                                                                      e_i_road_segment_id=0,
                                                                                      e_i_lane_segment_id=0,
                                                                                      e_e_dynamic_status=ObjectTrackDynamicProperty.CeSYS_e_ObjectTrackDynProp_Unknown,
                                                                                      e_Pct_location_uncertainty_x=0,
                                                                                      e_Pct_location_uncertainty_y=0,
                                                                                      e_Pct_location_uncertainty_yaw=0,
                                                                                      e_i_host_lane_frenet_id=0,
                                                                                      a_lane_frenet_pose=np.zeros(6),
                                                                                      a_host_lane_frenet_pose=np.zeros(6), e_b_off_lane=True)])]
    objects = DynamicObjectsData(num_objects=1, objects_localization=objects_localization, timestamp=3)
    yield objects


@pytest.fixture(scope='function')
def dynamic_objects_negative_velocity():

    obj_id = 1
    confidence = 1.0
    bbox = BoundingBoxSize(2, 2, 2)

    location_x = 5
    location_y = 1
    yaw = 3.14
    glob_v_x = 1
    glob_v_y = 0

    # convert velocity from map coordinates to relative to its own yaw
    v_x = np.cos(yaw) * glob_v_x + np.sin(yaw) * glob_v_y
    v_y = -np.sin(yaw) * glob_v_x + np.cos(yaw) * glob_v_y
    total_v = np.linalg.norm([v_x, v_y])
    cartesian_state = np.array([location_x, location_y, yaw, total_v, 0, 0])

    objects_localization = [ObjectLocalization(e_Cnt_object_id=obj_id,
                                               e_e_object_type=ObjectClassification.CeSYS_e_ObjectClassification_Car,
                                               s_bounding_box=bbox, a_cartesian_pose=cartesian_state,
                                               e_Cnt_obj_hypothesis_count=1,
                                               as_object_hypothesis=[ObjectHypothesis(e_r_probability=confidence,
                                                                                      e_i_road_segment_id=0,
                                                                                      e_i_lane_segment_id=0,
                                                                                      e_e_dynamic_status=ObjectTrackDynamicProperty.CeSYS_e_ObjectTrackDynProp_Unknown,
                                                                                      e_Pct_location_uncertainty_x=0,
                                                                                      e_Pct_location_uncertainty_y=0,
                                                                                      e_Pct_location_uncertainty_yaw=0,
                                                                                      e_i_host_lane_frenet_id=0,
                                                                                      a_lane_frenet_pose=None,
                                                                                      a_host_lane_frenet_pose=None)])]
    objects = DynamicObjectsData(num_objects=1, objects_localization=objects_localization, timestamp=3)
    yield objects


@pytest.fixture(scope='function')
def state(scene_static_short_testable):
    SceneStaticModel.get_instance().set_scene_static(scene_static_short_testable)

    occupancy_state = OccupancyState(0, np.array([]), np.array([]))
    v_x = 2.0
    v_y = 2.0
    v = np.linalg.norm([v_x, v_y])
    dyn1 = DynamicObject(obj_id=1, timestamp=34, cartesian_state=np.array([0.5, 0.1, np.pi / 8.0, v, 0.0, 0.0]),
                         map_state=MapState(lane_fstate=np.array([0.5, 2.61312593, 0., 0.1, 1.0823922, 0.]), lane_id=11),
                         size=ObjectSize(1, 1, 1), confidence=1.0, off_map=False)
    dyn2 = DynamicObject(obj_id=2, timestamp=35, cartesian_state=np.array([10.0, 0.0, np.pi / 8.0, v, 0.0, 0.0]),
                         map_state=MapState(lane_fstate=np.array([10., 2.61312593, 0., 0., 1.0823922, 0.]), lane_id=11),
                         size=ObjectSize(1, 1, 1), confidence=1.0, off_map=False)

    dynamic_objects = [dyn1, dyn2]
    size = ObjectSize(EGO_LENGTH, EGO_WIDTH, EGO_HEIGHT)
    ego_state = EgoState(obj_id=0, timestamp=0, cartesian_state=np.array([1, 0, 0, 1.0, 0.0, 0]),
                         map_state=MapState(lane_fstate=np.array([1., 1., 0., 0., 0., 0.]), lane_id=11),
                         size=size, confidence=0, off_map=False)
    yield State(False, occupancy_state, dynamic_objects, ego_state)


@pytest.fixture(scope='function')
def state_with_old_object(request) -> State:
    """
    :return: a state object with an old object
    """
    updated_timestamp = request.param[UPDATED_TIMESTAMP_PARAM]
    old_timestamp = request.param[OLD_TIMESTAMP_PARAM]
    occupancy_state = OccupancyState(0, np.array([]), np.array([]))
    v_x = 2.0
    v_y = 2.0
    v = np.linalg.norm([v_x, v_y])
    dyn1 = DynamicObject.create_from_cartesian_state(obj_id=1, timestamp=updated_timestamp,
                                                     cartesian_state=np.array([0.1, 0.1, np.pi / 8.0, v, 0.0, 0.0]),
                                                     size=ObjectSize(1, 1, 1), confidence=1.0)
    dyn2 = DynamicObject.create_from_cartesian_state(obj_id=2, timestamp=old_timestamp, cartesian_state=np.array([10.0, 0.0, np.pi / 8.0, v, 0.0, 0.0]),
                                                     size=ObjectSize(1, 1, 1), confidence= 1.0)
    dynamic_objects = [dyn1, dyn2]
    size = ObjectSize(EGO_LENGTH, EGO_WIDTH, EGO_HEIGHT)

    ego_state = EgoState.create_from_cartesian_state(obj_id=1, timestamp=old_timestamp, cartesian_state=np.array([1, 0, 0, 1.0, 0.0, 0]),
                                                     size=size, confidence=0)

    yield State(False, occupancy_state, dynamic_objects, ego_state)


@pytest.fixture(scope='function')
<<<<<<< HEAD
def scene_dynamic(scene_static_short_testable) -> SceneDynamic:

    SceneStaticModel.get_instance().set_scene_static(scene_static_short_testable)

    lane_id = 11
    road_id = 1
    fstate = np.array([1., 1., 0., 0., 0., 0.])
    host_hypotheses = [HostHypothesis(road_id, lane_id, fstate, False)]

    frenet = MapUtils.get_lane_frenet_frame(lane_id)
    cstate = frenet.fstate_to_cstate(fstate)
    ego_localization = HostLocalization(cstate, 1, host_hypotheses)

    timestamp = Timestamp.from_seconds(5.0)
    header = Header(0, timestamp, 0)
    data = DataSceneDynamic(True, timestamp, timestamp, 0, [], ego_localization)
    scene_dynamic = SceneDynamic(s_Header=header, s_Data=data)

    yield scene_dynamic


@pytest.fixture(scope='function')
def scene_dynamic_fix_single_host_hypothesis(scene_static_pg_split):

=======
def scene_dynamic_fix_single_host_hypothesis(scene_static_pg_split):

>>>>>>> 54900164
    SceneStaticModel.get_instance().set_scene_static(scene_static_pg_split)

    lane_id = 200
    road_id = 20
    fstate = np.array([10, 5, 0, 0, 0, 0])
    host_hypotheses = [HostHypothesis(road_id, lane_id, fstate, False)]

    frenet = MapUtils.get_lane_frenet_frame(lane_id)
    cstate = frenet.fstate_to_cstate(fstate)
    ego_localization = HostLocalization(cstate, 1, host_hypotheses)

    timestamp = Timestamp.from_seconds(5.0)
    header = Header(0, timestamp, 0)
    data = DataSceneDynamic(True, timestamp, timestamp, 0, [], ego_localization)
    scene_dynamic = SceneDynamic(s_Header=header, s_Data=data)

    yield scene_dynamic


<<<<<<< HEAD
@pytest.fixture(scope='function')
def scene_dynamic_fix_two_host_hypotheses(scene_static_pg_split):

    SceneStaticModel.get_instance().set_scene_static(scene_static_pg_split)

    lane_id1 = 200
    road_id1 = 20
    fstate1 = np.array([50, 5, 0, 1.8, 0, 0])
    host_hyp1 = HostHypothesis(road_id1, lane_id1, fstate1, False)

    lane_id2 = 201
    road_id2 = 20
    fstate2 = np.array([50, 5, 0, -1.8, 0, 0])
    host_hyp2 = HostHypothesis(road_id2, lane_id2, fstate2, False)

    host_hypotheses = [host_hyp1, host_hyp2]

    frenet = MapUtils.get_lane_frenet_frame(lane_id1)
    cstate = frenet.fstate_to_cstate(fstate1)
    ego_localization = HostLocalization(cstate, 2, host_hypotheses)

    timestamp = Timestamp.from_seconds(5.0)
    header = Header(0, timestamp, 0)
    data = DataSceneDynamic(True, timestamp, timestamp, 0, [], ego_localization)
    scene_dynamic = SceneDynamic(s_Header=header, s_Data=data)

    yield scene_dynamic


@pytest.fixture(scope='function')
def scene_dynamic_fix_three_host_hypotheses(scene_static_oval_with_splits):

    SceneStaticModel.get_instance().set_scene_static(scene_static_oval_with_splits)

    lane_id1 = 2244100
    road_id1 = MapUtils.get_road_segment_id_from_lane_id(lane_id1)
    fstate1 = np.array([MapUtils.get_lane_length(2244100), 10, 0, 0, 0, 0])
    host_hyp1 = HostHypothesis(road_id1, lane_id1, fstate1, False)

    lane_id2 = 19670532
    road_id2 = MapUtils.get_road_segment_id_from_lane_id(lane_id2)
    fstate2 = np.array([0, 10, 0, 0, 0, 0])
    host_hyp2 = HostHypothesis(road_id2, lane_id2, fstate2, False)

    lane_id3 = 19670533
    road_id3 = MapUtils.get_road_segment_id_from_lane_id(lane_id3)
    fstate3 = np.array([0, 10, 0, 0, 0, 0])
    host_hyp3 = HostHypothesis(road_id3, lane_id3, fstate3, False)

    host_hypotheses = [host_hyp1, host_hyp2, host_hyp3]

    frenet = MapUtils.get_lane_frenet_frame(lane_id1)
    cstate = frenet.fstate_to_cstate(fstate1)
    ego_localization = HostLocalization(cstate, 3, host_hypotheses)

    timestamp = Timestamp.from_seconds(5.0)
    header = Header(0, timestamp, 0)
    data = DataSceneDynamic(True, timestamp, timestamp, 0, [], ego_localization)
    scene_dynamic = SceneDynamic(s_Header=header, s_Data=data)

    yield scene_dynamic


=======
>>>>>>> 54900164
@pytest.fixture(scope='function')
def ego_state_fix():
    size = ObjectSize(0, 0, 0)

    ego_state = EgoState.create_from_cartesian_state(obj_id=0, timestamp=5, cartesian_state=np.array([0, 0, 0, 1.0, 0.0, 0]),
                                                     size=size, confidence=0)
    yield ego_state


@pytest.fixture(scope='function')
def dyn_obj_on_road():
    size = ObjectSize(0, 0, 0)
    dyn_obj = DynamicObject.create_from_cartesian_state(obj_id=0, timestamp=5, cartesian_state=np.array([5.0, 1.0, 0, 1.0, 0.0, 0]),
                                                        size=size, confidence=0)
    yield dyn_obj


@pytest.fixture(scope='function')
def dyn_obj_outside_road():
    size = ObjectSize(0, 0, 0)
    dyn_obj = DynamicObject.create_from_cartesian_state(obj_id=0, timestamp=5, cartesian_state=np.array([5.0, -10.0, 0, 1.0, 0.0, 0]),
                                                        size=size, confidence=0)
    yield dyn_obj


@pytest.fixture(scope='function')
def trajectory_params():
    ref_points = np.array([[x, -2.0] for x in range(0, 200)])
    frenet = FrenetSerret2DFrame.fit(ref_points)
    ref_route = GeneralizedFrenetSerretFrame.build([frenet], [FrenetSubSegment(0, 0, frenet.s_max)])
    target_state = np.array([15.0, -2.0, 0.0, 1, 0.0, 0.0])
    mock_sigmoid = SigmoidFunctionParams(1.0, 2.0, 3.0)
    trajectory_cost_params = TrajectoryCostParams(mock_sigmoid, mock_sigmoid, mock_sigmoid, mock_sigmoid,
                                                  mock_sigmoid, mock_sigmoid, mock_sigmoid, mock_sigmoid,
                                                  mock_sigmoid, 3.0, LON_JERK_COST_WEIGHT, LAT_JERK_COST_WEIGHT,
                                                  VELOCITY_LIMITS, LON_ACC_LIMITS, LAT_ACC_LIMITS,
                                                  BEHAVIORAL_PLANNING_DEFAULT_DESIRED_SPEED)
    yield TrajectoryParams(reference_route=ref_route, target_state=target_state,
                           cost_params=trajectory_cost_params, target_time=16, trajectory_end_time=16,
                           strategy=TrajectoryPlanningStrategy.HIGHWAY,
                           bp_time=0)


### VIZ MESSAGES ###

@pytest.fixture(scope='function')
def behavioral_visualization_msg(trajectory_params):
    yield BehavioralVisualizationMsg(trajectory_params.reference_route.points)


### MODULES/INFRA ###

@pytest.fixture(scope='function')
def pubsub():
    yield PubSubMock(logger=AV_Logger.get_logger(LCM_PUB_SUB_MOCK_NAME_FOR_LOGGING))


@pytest.fixture(scope='function')
def route_planner_facade(state, pubsub, route_plan_1_2):
    logger = AV_Logger.get_logger(ROUTE_PLANNING_NAME_FOR_LOGGING)

    route_plan_mock = RoutePlannerMock(pubsub, logger, route_plan_1_2)
    route_plan_mock.start()
    yield route_plan_mock
    route_plan_mock.stop()


@pytest.fixture(scope='function')
def behavioral_facade(pubsub, trajectory_params, behavioral_visualization_msg):
    logger = AV_Logger.get_logger(BEHAVIORAL_PLANNING_NAME_FOR_LOGGING)

    behavioral_module = BehavioralFacadeMock(pubsub=pubsub, logger=logger, trajectory_params=trajectory_params,
                                             visualization_msg=behavioral_visualization_msg, trigger_pos=None)

    behavioral_module.start()
    yield behavioral_module
    behavioral_module.stop()


@pytest.fixture(scope='function')
def trajectory_planner_facade(pubsub, trajectory, trajectory_visualization_msg):
    logger = AV_Logger.get_logger(TRAJECTORY_PLANNING_NAME_FOR_LOGGING)

    trajectory_planning_module = TrajectoryPlanningFacadeMock(pubsub=pubsub, logger=logger,
                                                              trajectory_msg=trajectory,
                                                              visualization_msg=trajectory_visualization_msg)

    trajectory_planning_module.start()
    yield trajectory_planning_module
    trajectory_planning_module.stop()


@pytest.fixture(scope='function')
def predictor():
    logger = AV_Logger.get_logger("PREDICTOR_TEST_LOGGER")
    yield RoadFollowingPredictor(logger)<|MERGE_RESOLUTION|>--- conflicted
+++ resolved
@@ -174,7 +174,6 @@
 
 
 @pytest.fixture(scope='function')
-<<<<<<< HEAD
 def scene_dynamic(scene_static_short_testable) -> SceneDynamic:
 
     SceneStaticModel.get_instance().set_scene_static(scene_static_short_testable)
@@ -199,10 +198,6 @@
 @pytest.fixture(scope='function')
 def scene_dynamic_fix_single_host_hypothesis(scene_static_pg_split):
 
-=======
-def scene_dynamic_fix_single_host_hypothesis(scene_static_pg_split):
-
->>>>>>> 54900164
     SceneStaticModel.get_instance().set_scene_static(scene_static_pg_split)
 
     lane_id = 200
@@ -222,72 +217,6 @@
     yield scene_dynamic
 
 
-<<<<<<< HEAD
-@pytest.fixture(scope='function')
-def scene_dynamic_fix_two_host_hypotheses(scene_static_pg_split):
-
-    SceneStaticModel.get_instance().set_scene_static(scene_static_pg_split)
-
-    lane_id1 = 200
-    road_id1 = 20
-    fstate1 = np.array([50, 5, 0, 1.8, 0, 0])
-    host_hyp1 = HostHypothesis(road_id1, lane_id1, fstate1, False)
-
-    lane_id2 = 201
-    road_id2 = 20
-    fstate2 = np.array([50, 5, 0, -1.8, 0, 0])
-    host_hyp2 = HostHypothesis(road_id2, lane_id2, fstate2, False)
-
-    host_hypotheses = [host_hyp1, host_hyp2]
-
-    frenet = MapUtils.get_lane_frenet_frame(lane_id1)
-    cstate = frenet.fstate_to_cstate(fstate1)
-    ego_localization = HostLocalization(cstate, 2, host_hypotheses)
-
-    timestamp = Timestamp.from_seconds(5.0)
-    header = Header(0, timestamp, 0)
-    data = DataSceneDynamic(True, timestamp, timestamp, 0, [], ego_localization)
-    scene_dynamic = SceneDynamic(s_Header=header, s_Data=data)
-
-    yield scene_dynamic
-
-
-@pytest.fixture(scope='function')
-def scene_dynamic_fix_three_host_hypotheses(scene_static_oval_with_splits):
-
-    SceneStaticModel.get_instance().set_scene_static(scene_static_oval_with_splits)
-
-    lane_id1 = 2244100
-    road_id1 = MapUtils.get_road_segment_id_from_lane_id(lane_id1)
-    fstate1 = np.array([MapUtils.get_lane_length(2244100), 10, 0, 0, 0, 0])
-    host_hyp1 = HostHypothesis(road_id1, lane_id1, fstate1, False)
-
-    lane_id2 = 19670532
-    road_id2 = MapUtils.get_road_segment_id_from_lane_id(lane_id2)
-    fstate2 = np.array([0, 10, 0, 0, 0, 0])
-    host_hyp2 = HostHypothesis(road_id2, lane_id2, fstate2, False)
-
-    lane_id3 = 19670533
-    road_id3 = MapUtils.get_road_segment_id_from_lane_id(lane_id3)
-    fstate3 = np.array([0, 10, 0, 0, 0, 0])
-    host_hyp3 = HostHypothesis(road_id3, lane_id3, fstate3, False)
-
-    host_hypotheses = [host_hyp1, host_hyp2, host_hyp3]
-
-    frenet = MapUtils.get_lane_frenet_frame(lane_id1)
-    cstate = frenet.fstate_to_cstate(fstate1)
-    ego_localization = HostLocalization(cstate, 3, host_hypotheses)
-
-    timestamp = Timestamp.from_seconds(5.0)
-    header = Header(0, timestamp, 0)
-    data = DataSceneDynamic(True, timestamp, timestamp, 0, [], ego_localization)
-    scene_dynamic = SceneDynamic(s_Header=header, s_Data=data)
-
-    yield scene_dynamic
-
-
-=======
->>>>>>> 54900164
 @pytest.fixture(scope='function')
 def ego_state_fix():
     size = ObjectSize(0, 0, 0)
