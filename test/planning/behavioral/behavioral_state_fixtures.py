from typing import List

import numpy as np
import pytest

from decision_making.src.planning.behavioral.policies.semantic_actions_grid_policy import SemanticActionsGridPolicy
from decision_making.src.planning.behavioral.policies.semantic_actions_grid_behavioral_state import \
    SemanticActionsGridBehavioralState
from decision_making.src.planning.behavioral.semantic_actions_policy import SemanticAction, SemanticActionType
from decision_making.src.prediction.road_following_predictor import RoadFollowingPredictor
from decision_making.src.state.state import OccupancyState, State, EgoState, DynamicObject, ObjectSize, RoadLocalization
from mapping.src.model.map_api import MapAPI
from rte.python.logger.AV_logger import AV_Logger
import pytest

@pytest.fixture(scope='function')
def state_with_sorrounding_objects(testable_map_api: MapAPI):
    # Stub of occupancy grid
    occupancy_state = OccupancyState(0, np.array([]), np.array([]))

    car_size = ObjectSize(length=2.5, width=1.5, height=1.0)

    # Ego state
    ego_road_id = 1
    ego_road_lon = 15.0
    ego_road_lat = 4.5

    ego_pos, ego_yaw = testable_map_api.convert_road_to_global_coordinates(road_id=ego_road_id, lon=ego_road_lon,
                                                                            lat=ego_road_lat)

    road_localization = DynamicObject.compute_road_localization(global_pos=ego_pos, global_yaw=ego_yaw,
                                                                map_api=testable_map_api)
    ego_state = EgoState(obj_id=0, timestamp=0, x=ego_pos[0], y=ego_pos[1], z=ego_pos[2], yaw=ego_yaw,
                         size=car_size, confidence=1.0, v_x=0.0, v_y=0.0, steering_angle=0.0,
                         acceleration_lon=0.0, omega_yaw=0.0)

    # Generate objects at the following locations:
    obj_id = 1
    obj_road_id = 1
    obj_road_lons = [5.0, 10.0, 15.0, 20.0, 25.0]
    obj_road_lats = [1.5, 4.5, 6.0]

    dynamic_objects: List[DynamicObject] = list()
    for obj_road_lon in obj_road_lons:
        for obj_road_lat in obj_road_lats:

            if obj_road_lon == ego_road_lon and obj_road_lat == ego_road_lat:
                # Don't create an object where the ego is
                continue

            obj_pos, obj_yaw = testable_map_api.convert_road_to_global_coordinates(road_id=obj_road_id,
                                                                                    lon=obj_road_lon,
                                                                                    lat=obj_road_lat)

            dynamic_object = DynamicObject(obj_id=obj_id, timestamp=0, x=obj_pos[0], y=obj_pos[1], z=obj_pos[2],
                                           yaw=obj_yaw, size=car_size, confidence=1.0, v_x=0.0, v_y=0.0,
                                           acceleration_lon=0.0, omega_yaw=0.0)

            dynamic_objects.append(dynamic_object)
            obj_id += 1

    yield State(occupancy_state=occupancy_state, dynamic_objects=dynamic_objects, ego_state=ego_state)


@pytest.fixture(scope='function')
def state_with_ego_on_right_lane(testable_map_api: MapAPI):
    map_api = testable_map_api

    # Stub of occupancy grid
    occupancy_state = OccupancyState(0, np.array([]), np.array([]))

    car_size = ObjectSize(length=2.5, width=1.5, height=1.0)

    # Ego state
    ego_road_id = 1
    ego_road_lon = 15.0
    ego_road_lat = 1.5

    ego_pos, ego_yaw = map_api.convert_road_to_global_coordinates(road_id=ego_road_id, lon=ego_road_lon,
                                                                   lat=ego_road_lat)

    ego_state = EgoState(obj_id=0, timestamp=0, x=ego_pos[0], y=ego_pos[1], z=ego_pos[2], yaw=ego_yaw,
                         size=car_size, confidence=1.0, v_x=0.0, v_y=0.0, steering_angle=0.0,
                         acceleration_lon=0.0, omega_yaw=0.0)

    dynamic_objects = []

    yield State(occupancy_state=occupancy_state, dynamic_objects=dynamic_objects, ego_state=ego_state)


@pytest.fixture(scope='function')
def state_with_ego_on_left_lane(testable_map_api: MapAPI):
    map_api = testable_map_api

    # Stub of occupancy grid
    occupancy_state = OccupancyState(0, np.array([]), np.array([]))

    car_size = ObjectSize(length=2.5, width=1.5, height=1.0)

    # Ego state
    ego_road_id = 1
    ego_road_lon = 15.0
    ego_road_lat = 7.5

<<<<<<< HEAD
    ego_pos, ego_yaw = map_api._convert_road_to_global_coordinates(road_id=ego_road_id, lon=ego_road_lon, lat=ego_road_lat)
=======
    ego_pos, ego_yaw = map_api.convert_road_to_global_coordinates(road_id=ego_road_id, lon=ego_road_lon,
                                                                   lat=ego_road_lat)
>>>>>>> c8aa88cd

    ego_state = EgoState(obj_id=0, timestamp=0, x=ego_pos[0], y=ego_pos[1], z=ego_pos[2], yaw=ego_yaw,
                         size=car_size, confidence=1.0, v_x=0.0, v_y=0.0, steering_angle=0.0,
                         acceleration_lon=0.0, omega_yaw=0.0)

    dynamic_objects = []

    yield State(occupancy_state=occupancy_state, dynamic_objects=dynamic_objects, ego_state=ego_state)


@pytest.fixture(scope='function')
def nov_demo_state():
    ego_state = EgoState(obj_id=0, timestamp=0, x=15.0, y=0.0, z=0.0, yaw=0.0,
                         size=ObjectSize(length=2.5, width=1.5, height=1.0), confidence=1.0, v_x=7.0, v_y=0.0,
                         acceleration_lon=0.0, omega_yaw=0.0, steering_angle=0.0)

    obj = DynamicObject(acceleration_lon=0.0, confidence=1.0, obj_id=9, omega_yaw=0.0,
                        # road_localization=RoadLocalization(full_lat=1.5, intra_lane_lat=1.5, intra_lane_yaw=0.0,
                        #                                    lane_num=0, road_id=1, road_lon=20.0),
                        size=ObjectSize(height=1.0, length=2.5, width=1.5), timestamp=0, v_x=10.0, v_y=0.0, x=20.0,
                        y=-3.0, yaw=0.0, z=0.0)

    yield State(None, [obj], ego_state)


@pytest.fixture(scope='function')
def nov_demo_semantic_behavioral_state(nov_demo_state: State):
    obj = nov_demo_state.dynamic_objects[0]
    yield SemanticActionsGridBehavioralState({(-1, 1): [obj]}, nov_demo_state.ego_state)


@pytest.fixture(scope='function')
def nov_demo_semantic_follow_action(nov_demo_semantic_behavioral_state: SemanticActionsGridBehavioralState):
    obj = nov_demo_semantic_behavioral_state.road_occupancy_grid[(-1, 1)][0]
    yield SemanticAction((-1, 1), obj, SemanticActionType.FOLLOW)


@pytest.fixture(scope='function')
def nov_demo_policy(testable_map_api: MapAPI):
    logger = AV_Logger.get_logger('Nov demo - semantic occupancy grid')
    policy = SemanticActionsGridPolicy(logger, RoadFollowingPredictor(testable_map_api, logger=logger), testable_map_api)
    yield policy<|MERGE_RESOLUTION|>--- conflicted
+++ resolved
@@ -28,8 +28,8 @@
     ego_pos, ego_yaw = testable_map_api.convert_road_to_global_coordinates(road_id=ego_road_id, lon=ego_road_lon,
                                                                             lat=ego_road_lat)
 
-    road_localization = DynamicObject.compute_road_localization(global_pos=ego_pos, global_yaw=ego_yaw,
-                                                                map_api=testable_map_api)
+    # road_localization = DynamicObject.compute_road_localization(global_pos=ego_pos, global_yaw=ego_yaw,
+    #                                                             map_api=testable_map_api)
     ego_state = EgoState(obj_id=0, timestamp=0, x=ego_pos[0], y=ego_pos[1], z=ego_pos[2], yaw=ego_yaw,
                          size=car_size, confidence=1.0, v_x=0.0, v_y=0.0, steering_angle=0.0,
                          acceleration_lon=0.0, omega_yaw=0.0)
@@ -52,6 +52,8 @@
                                                                                     lon=obj_road_lon,
                                                                                     lat=obj_road_lat)
 
+            # road_localization = DynamicObject.compute_road_localization(global_pos=obj_pos, global_yaw=obj_yaw,
+            #                                                             map_api=testable_map_api)
             dynamic_object = DynamicObject(obj_id=obj_id, timestamp=0, x=obj_pos[0], y=obj_pos[1], z=obj_pos[2],
                                            yaw=obj_yaw, size=car_size, confidence=1.0, v_x=0.0, v_y=0.0,
                                            acceleration_lon=0.0, omega_yaw=0.0)
@@ -79,6 +81,8 @@
     ego_pos, ego_yaw = map_api.convert_road_to_global_coordinates(road_id=ego_road_id, lon=ego_road_lon,
                                                                    lat=ego_road_lat)
 
+    # road_localization = DynamicObject.compute_road_localization(global_pos=ego_pos, global_yaw=ego_yaw,
+    #                                                             map_api=map_api)
     ego_state = EgoState(obj_id=0, timestamp=0, x=ego_pos[0], y=ego_pos[1], z=ego_pos[2], yaw=ego_yaw,
                          size=car_size, confidence=1.0, v_x=0.0, v_y=0.0, steering_angle=0.0,
                          acceleration_lon=0.0, omega_yaw=0.0)
@@ -102,13 +106,11 @@
     ego_road_lon = 15.0
     ego_road_lat = 7.5
 
-<<<<<<< HEAD
-    ego_pos, ego_yaw = map_api._convert_road_to_global_coordinates(road_id=ego_road_id, lon=ego_road_lon, lat=ego_road_lat)
-=======
     ego_pos, ego_yaw = map_api.convert_road_to_global_coordinates(road_id=ego_road_id, lon=ego_road_lon,
                                                                    lat=ego_road_lat)
->>>>>>> c8aa88cd
 
+    # road_localization = DynamicObject.compute_road_localization(global_pos=ego_pos, global_yaw=ego_yaw,
+    #                                                             map_api=map_api)
     ego_state = EgoState(obj_id=0, timestamp=0, x=ego_pos[0], y=ego_pos[1], z=ego_pos[2], yaw=ego_yaw,
                          size=car_size, confidence=1.0, v_x=0.0, v_y=0.0, steering_angle=0.0,
                          acceleration_lon=0.0, omega_yaw=0.0)
@@ -122,6 +124,8 @@
 def nov_demo_state():
     ego_state = EgoState(obj_id=0, timestamp=0, x=15.0, y=0.0, z=0.0, yaw=0.0,
                          size=ObjectSize(length=2.5, width=1.5, height=1.0), confidence=1.0, v_x=7.0, v_y=0.0,
+                         # road_localization=RoadLocalization(full_lat=4.5, intra_lane_lat=1.5, intra_lane_yaw=0.0,
+                         #                                    lane_num=1, road_id=1, road_lon=15.0)
                          acceleration_lon=0.0, omega_yaw=0.0, steering_angle=0.0)
 
     obj = DynamicObject(acceleration_lon=0.0, confidence=1.0, obj_id=9, omega_yaw=0.0,
