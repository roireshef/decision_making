--- conflicted
+++ resolved
@@ -4,15 +4,12 @@
 import pytest
 
 from decision_making.src.global_constants import EPS
-from decision_making.src.planning.behavioral.behavioral_grid_state import BehavioralGridState
+from decision_making.src.planning.behavioral.behavioral_grid_state import BehavioralGridState, RelativeLane, \
+    RelativeLongitudinalPosition
 from decision_making.src.planning.behavioral.data_objects import DynamicActionRecipe, ActionType, AggressivenessLevel, \
-<<<<<<< HEAD
-    StaticActionRecipe, RelativeLane, RelativeLongitudinalPosition
-=======
     StaticActionRecipe
 from decision_making.src.planning.types import CartesianPoint2D, FrenetPoint, FP_SX
 from decision_making.src.state.map_state import MapState
->>>>>>> 1aaa1c86
 from decision_making.src.state.state import OccupancyState, State, ObjectSize, EgoState, DynamicObject
 from decision_making.src.utils.map_utils import MapUtils
 from mapping.src.model.map_api import MapAPI
@@ -26,62 +23,40 @@
 
 
 @pytest.fixture(scope='function')
-def state_with_sorrounding_objects():
-    road_id = 20
-
-    # Stub of occupancy grid
-    occupancy_state = OccupancyState(0, np.array([]), np.array([]))
-
-    car_size = ObjectSize(length=2.5, width=1.5, height=1.0)
-
-    lanes_list = MapUtils.get_lanes_ids_from_road_segment_id(road_id)
-
-    # Ego state
-<<<<<<< HEAD
-    ego_lon = 50.0
-    ego_lat = 0
-    ego_lane_id = lanes_list[1]
-    ego_vel = 10
-    lane_width = MapUtils.get_lane_width(ego_lane_id, 0)
-
-    ego_pos, ego_yaw = MapUtils._convert_from_lane_to_map_coordinates(ego_lane_id, np.array([ego_lon, ego_lat]))
-
-    ego_state = EgoState.create_from_cartesian_state(obj_id=0, timestamp=0,
-                                                     cartesian_state=np.array([ego_pos[0], ego_pos[1], ego_yaw, ego_vel, 0.0, 0.0]),
-                                                     size=car_size, confidence=1.0)
-=======
+def state_with_sorrounding_objects(pg_map_api: MapAPI):
+    road_id = 20
+
+    # Stub of occupancy grid
+    occupancy_state = OccupancyState(0, np.array([]), np.array([]))
+
+    car_size = ObjectSize(length=2.5, width=1.5, height=1.0)
+
+    center_lanes_latitudes = pg_map_api.get_center_lanes_latitudes(road_id)
+
+    # Ego state
     ego_road_lon = 50.0
     ego_road_lat = center_lanes_latitudes[1]
     obj_vel = ego_vel = 10
 
     map_state = MapState(np.array([ego_road_lon, ego_vel, 0, ego_road_lat, 0, 0]), road_id)
     ego_state = EgoState.create_from_map_state(obj_id=0, timestamp=0, map_state=map_state, size=car_size, confidence=1)
->>>>>>> 1aaa1c86
-
-    # Generate objects at the following locations, relative to the ego lane frame:
-    obj_lons = [ego_lon - 20, ego_lon, ego_lon + 20]
-    obj_lats = [-lane_width, 0, lane_width]
-
-    dynamic_objects: List[DynamicObject] = list()
-    obj_id = 1
-    for obj_lon in obj_lons:
-        for obj_lat in obj_lats:
-
-            if obj_lon == ego_lon and obj_lat == ego_lat:
+
+    # Generate objects at the following locations:
+    obj_road_lons = [ego_road_lon - 20, ego_road_lon, ego_road_lon + 20]
+    obj_road_lats = center_lanes_latitudes
+
+    dynamic_objects: List[DynamicObject] = list()
+    obj_id = 1
+    for obj_road_lon in obj_road_lons:
+        for obj_road_lat in obj_road_lats:
+
+            if obj_road_lon == ego_road_lon and obj_road_lat == ego_road_lat:
                 # Don't create an object where the ego is
                 continue
 
-<<<<<<< HEAD
-            obj_pos, obj_yaw = MapUtils._convert_from_lane_to_map_coordinates(ego_lane_id, np.array([obj_lon, obj_lat]))
-
-            dynamic_object = DynamicObject.create_from_cartesian_state(obj_id=obj_id, timestamp=0,
-                                                                       cartesian_state=np.array([obj_pos[0], obj_pos[1], obj_yaw, ego_vel, 0.0, 0.0]),
-                                                                       size=car_size, confidence=1.0)
-=======
             map_state = MapState(np.array([obj_road_lon, obj_vel, 0, obj_road_lat, 0, 0]), road_id)
             dynamic_object = EgoState.create_from_map_state(obj_id=obj_id, timestamp=0, map_state=map_state,
                                                             size=car_size, confidence=1.)
->>>>>>> 1aaa1c86
             dynamic_objects.append(dynamic_object)
             obj_id += 1
 
@@ -89,52 +64,35 @@
 
 
 @pytest.fixture(scope='function')
-def state_with_objects_for_filtering_tracking_mode():
-    road_id = 20
-
-    # Stub of occupancy grid
-    occupancy_state = OccupancyState(0, np.array([]), np.array([]))
-
-    car_size = ObjectSize(length=2.5, width=1.5, height=1.0)
-
-    lanes_list = MapUtils.get_lanes_ids_from_road_segment_id(road_id)
-
-    # Ego state
-    ego_lon = 50.0
-    ego_lat = 0
-    ego_lane_id = lanes_list[1]
+def state_with_objects_for_filtering_tracking_mode(pg_map_api: MapAPI):
+    road_id = 20
+
+    # Stub of occupancy grid
+    occupancy_state = OccupancyState(0, np.array([]), np.array([]))
+
+    car_size = ObjectSize(length=2.5, width=1.5, height=1.0)
+
+    center_lanes_latitudes = pg_map_api.get_center_lanes_latitudes(road_id)
+
+    # Ego state
+    ego_road_lon = 50.0
+    ego_road_lat = center_lanes_latitudes[1]
     ego_vel = 10
 
-<<<<<<< HEAD
-    ego_pos, ego_yaw = MapUtils._convert_from_lane_to_map_coordinates(ego_lane_id, np.array([ego_lon, ego_lat]))
-
-    ego_state = EgoState.create_from_cartesian_state(obj_id=0, timestamp=0,
-                                                     cartesian_state=np.array([ego_pos[0], ego_pos[1], ego_yaw, ego_vel, 0.0, 0.0]),
-                                                     size=car_size, confidence=1.0)
-=======
-    map_state = MapState(np.array([ego_road_lon, ego_vel, 0, ego_road_lat, 0, 0]), road_id)
-    ego_state = EgoState.create_from_map_state(obj_id=0, timestamp=0, map_state=map_state, size=car_size, confidence=1)
->>>>>>> 1aaa1c86
-
-    # Generate objects at the following locations, relative to the ego lane frame:
-    obj_lon = ego_lon + 20
-    obj_lat = ego_lat
+    map_state = MapState(np.array([ego_road_lon, ego_vel, 0, ego_road_lat, 0, 0]), road_id)
+    ego_state = EgoState.create_from_map_state(obj_id=0, timestamp=0, map_state=map_state, size=car_size, confidence=1)
+
+    # Generate objects at the following locations:
+    obj_road_lon = ego_road_lon + 20
+    obj_road_lat = ego_road_lat
     obj_vel = 10.2
 
     dynamic_objects: List[DynamicObject] = list()
     obj_id = 1
 
-<<<<<<< HEAD
-    obj_pos, obj_yaw = MapUtils._convert_from_lane_to_map_coordinates(ego_lane_id, np.array([obj_lon, obj_lat]))
-
-    dynamic_object = DynamicObject.create_from_cartesian_state(obj_id=obj_id, timestamp=0,
-                                                               cartesian_state=np.array([obj_pos[0], obj_pos[1], obj_yaw, obj_vel, 0.0, 0.0]),
-                                                               size=car_size, confidence=1.0)
-=======
     map_state = MapState(np.array([obj_road_lon, obj_vel, 0, obj_road_lat, 0, 0]), road_id)
     dynamic_object = EgoState.create_from_map_state(obj_id=obj_id, timestamp=0, map_state=map_state,
                                                     size=car_size, confidence=1.)
->>>>>>> 1aaa1c86
 
     dynamic_objects.append(dynamic_object)
 
@@ -142,52 +100,35 @@
 
 
 @pytest.fixture(scope='function')
-def state_with_objects_for_filtering_negative_sT():
-    road_id = 20
-
-    # Stub of occupancy grid
-    occupancy_state = OccupancyState(0, np.array([]), np.array([]))
-
-    car_size = ObjectSize(length=2.5, width=1.5, height=1.0)
-
-    lanes_list = MapUtils.get_lanes_ids_from_road_segment_id(road_id)
-
-    # Ego state
-    ego_lon = 50.0
-    ego_lat = 0
-    ego_lane_id = lanes_list[1]
+def state_with_objects_for_filtering_negative_sT(pg_map_api: MapAPI):
+    road_id = 20
+
+    # Stub of occupancy grid
+    occupancy_state = OccupancyState(0, np.array([]), np.array([]))
+
+    car_size = ObjectSize(length=2.5, width=1.5, height=1.0)
+
+    center_lanes_latitudes = pg_map_api.get_center_lanes_latitudes(road_id)
+
+    # Ego state
+    ego_road_lon = 50.0
+    ego_road_lat = center_lanes_latitudes[1]
     ego_vel = 10
 
-<<<<<<< HEAD
-    ego_pos, ego_yaw = MapUtils._convert_from_lane_to_map_coordinates(ego_lane_id, np.array([ego_lon, ego_lat]))
-
-    ego_state = EgoState.create_from_cartesian_state(obj_id=0, timestamp=0,
-                                                     cartesian_state=np.array([ego_pos[0], ego_pos[1], ego_yaw, ego_vel, 0.0, 0.0]),
-                                                     size=car_size, confidence=1.0)
-=======
-    map_state = MapState(np.array([ego_road_lon, ego_vel, 0, ego_road_lat, 0, 0]), road_id)
-    ego_state = EgoState.create_from_map_state(obj_id=0, timestamp=0, map_state=map_state, size=car_size, confidence=1)
->>>>>>> 1aaa1c86
-
-    # Generate objects at the following locations, relative to the ego lane frame:
-    obj_lon = ego_lon + 3.8
-    obj_lat = ego_lat
+    map_state = MapState(np.array([ego_road_lon, ego_vel, 0, ego_road_lat, 0, 0]), road_id)
+    ego_state = EgoState.create_from_map_state(obj_id=0, timestamp=0, map_state=map_state, size=car_size, confidence=1)
+
+    # Generate objects at the following locations:
+    obj_road_lon = ego_road_lon + 3.8
+    obj_road_lat = ego_road_lat
     obj_vel = 11
 
     dynamic_objects: List[DynamicObject] = list()
     obj_id = 1
 
-<<<<<<< HEAD
-    obj_pos, obj_yaw = MapUtils._convert_from_lane_to_map_coordinates(ego_lane_id, np.array([obj_lon, obj_lat]))
-
-    dynamic_object = DynamicObject.create_from_cartesian_state(obj_id=obj_id, timestamp=0,
-                                                               cartesian_state=np.array([obj_pos[0], obj_pos[1], obj_yaw, obj_vel, 0.0, 0.0]),
-                                                               size=car_size, confidence=1.0)
-=======
     map_state = MapState(np.array([obj_road_lon, obj_vel, 0, obj_road_lat, 0, 0]), road_id)
     dynamic_object = EgoState.create_from_map_state(obj_id=obj_id, timestamp=0, map_state=map_state,
                                                     size=car_size, confidence=1.)
->>>>>>> 1aaa1c86
 
     dynamic_objects.append(dynamic_object)
 
@@ -203,44 +144,27 @@
 
     car_size = ObjectSize(length=2.5, width=1.5, height=1.0)
 
-    lanes_list = MapUtils.get_lanes_ids_from_road_segment_id(road_id)
-
-    # Ego state
-    ego_lon = 50.0
-    ego_lat = 0
-    ego_lane_id = lanes_list[1]
+    center_lanes_latitudes = pg_map_api.get_center_lanes_latitudes(road_id)
+
+    # Ego state
+    ego_road_lon = 50.0
+    ego_road_lat = center_lanes_latitudes[1]
     ego_vel = 10
 
-<<<<<<< HEAD
-    ego_pos, ego_yaw = MapUtils._convert_from_lane_to_map_coordinates(ego_lane_id, np.array([ego_lon, ego_lat]))
-
-    ego_state = EgoState.create_from_cartesian_state(obj_id=0, timestamp=0,
-                                                     cartesian_state=np.array([ego_pos[0], ego_pos[1], ego_yaw, ego_vel, 0.0, 0.0]),
-                                                     size=car_size, confidence=1.0)
-=======
-    map_state = MapState(np.array([ego_road_lon, ego_vel, 0, ego_road_lat, 0, 0]), road_id)
-    ego_state = EgoState.create_from_map_state(obj_id=0, timestamp=0, map_state=map_state, size=car_size, confidence=1)
->>>>>>> 1aaa1c86
-
-    # Generate objects at the following locations:
-    obj_lon = ego_lon + 58
-    obj_lat = ego_lat
+    map_state = MapState(np.array([ego_road_lon, ego_vel, 0, ego_road_lat, 0, 0]), road_id)
+    ego_state = EgoState.create_from_map_state(obj_id=0, timestamp=0, map_state=map_state, size=car_size, confidence=1)
+
+    # Generate objects at the following locations:
+    obj_road_lon = ego_road_lon + 58
+    obj_road_lat = ego_road_lat
     obj_vel = 30
 
     dynamic_objects: List[DynamicObject] = list()
     obj_id = 1
 
-<<<<<<< HEAD
-    obj_pos, obj_yaw = MapUtils._convert_from_lane_to_map_coordinates(ego_lane_id, np.array([obj_lon, obj_lat]))
-
-    dynamic_object = DynamicObject.create_from_cartesian_state(obj_id=obj_id, timestamp=0,
-                                                               cartesian_state=np.array([obj_pos[0], obj_pos[1], obj_yaw, obj_vel, 0.0, 0.0]),
-                                                               size=car_size, confidence=1.0)
-=======
     map_state = MapState(np.array([obj_road_lon, obj_vel, 0, obj_road_lat, 0, 0]), road_id)
     dynamic_object = EgoState.create_from_map_state(obj_id=obj_id, timestamp=0, map_state=map_state,
                                                     size=car_size, confidence=1.)
->>>>>>> 1aaa1c86
 
     dynamic_objects.append(dynamic_object)
 
