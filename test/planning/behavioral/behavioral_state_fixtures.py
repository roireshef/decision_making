from typing import List

import numpy as np
import pytest

from decision_making.src.global_constants import EPS
from decision_making.src.scene.scene_static_model import SceneStaticModel
from decision_making.src.messages.navigation_plan_message import NavigationPlanMsg
from decision_making.src.planning.behavioral.behavioral_grid_state import BehavioralGridState, RelativeLane, \
    RelativeLongitudinalPosition
from decision_making.src.planning.behavioral.data_objects import DynamicActionRecipe, ActionType, AggressivenessLevel, \
    StaticActionRecipe
from decision_making.src.state.map_state import MapState
from decision_making.src.state.state import OccupancyState, State, ObjectSize, EgoState, DynamicObject
from decision_making.src.utils.map_utils import MapUtils
from decision_making.test.messages.static_scene_fixture import scene_static

NAVIGATION_PLAN = NavigationPlanMsg(np.array(range(20, 30)))
EGO_LANE_LON = 120.  # ~2 meters behind end of a lane segment


@pytest.fixture(scope='function')
def state_with_sorrounding_objects():

    SceneStaticModel.get_instance().set_scene_static(scene_static())

    road_segment_id = 20

    # Stub of occupancy grid
    occupancy_state = OccupancyState(0, np.array([]), np.array([]))

    car_size = ObjectSize(length=2.5, width=1.5, height=1.0)

    # Ego state
    ego_lane_lon = EGO_LANE_LON
    obj_vel = ego_vel = 10
    ego_lane_id = MapUtils.get_lanes_ids_from_road_segment_id(road_segment_id)[1]

    map_state = MapState(np.array([ego_lane_lon, ego_vel, 0, 0, 0, 0]), ego_lane_id)
    ego_state = EgoState.create_from_map_state(obj_id=0, timestamp=0, map_state=map_state, size=car_size, confidence=1)

    dynamic_objects: List[DynamicObject] = list()
    obj_id = 1
    # Generate objects at the following locations:
    for rel_lane in RelativeLane:
        # calculate objects' lane_ids and longitudes: 20 m behind, parallel and 20 m ahead of ego on the relative lane
        parallel_lane_id = MapUtils.get_adjacent_lane_ids(ego_lane_id, rel_lane)[0] \
            if rel_lane != RelativeLane.SAME_LANE else ego_lane_id
        prev_lane_ids, back_lon = MapUtils._get_upstream_lanes_from_distance(parallel_lane_id, ego_lane_lon, 20)
        next_sub_segments = MapUtils._advance_on_plan(parallel_lane_id, ego_lane_lon, 20, NAVIGATION_PLAN)
        obj_lane_lons = [back_lon, ego_lane_lon, next_sub_segments[-1].s_end]
        obj_lane_ids = [prev_lane_ids[-1], parallel_lane_id, next_sub_segments[-1].segment_id]

        for i, obj_lane_lon in enumerate(obj_lane_lons):

            if obj_lane_lon == ego_lane_lon and rel_lane == RelativeLane.SAME_LANE:
                # Don't create an object where the ego is
                continue

            map_state = MapState(np.array([obj_lane_lon, obj_vel, 0, 0, 0, 0]), obj_lane_ids[i])
            dynamic_object = EgoState.create_from_map_state(obj_id=obj_id, timestamp=0, map_state=map_state,
                                                            size=car_size, confidence=1.)
            dynamic_objects.append(dynamic_object)
            obj_id += 1

    yield State(occupancy_state=occupancy_state, dynamic_objects=dynamic_objects, ego_state=ego_state)


@pytest.fixture(scope='function')
def state_with_objects_for_filtering_tracking_mode():

    SceneStaticModel.get_instance().set_scene_static(scene_static())

    road_id = 20

    # Stub of occupancy grid
    occupancy_state = OccupancyState(0, np.array([]), np.array([]))

    car_size = ObjectSize(length=2.5, width=1.5, height=1.0)

    # Ego state
    ego_lane_lon = EGO_LANE_LON
    ego_vel = 10
    lane_id = MapUtils.get_lanes_ids_from_road_segment_id(road_id)[1]

    map_state = MapState(np.array([ego_lane_lon, ego_vel, 0, 0, 0, 0]), lane_id)
    ego_state = EgoState.create_from_map_state(obj_id=0, timestamp=0, map_state=map_state, size=car_size, confidence=1)

    # Generate objects at the following locations:
    next_sub_segments = MapUtils._advance_on_plan(lane_id, ego_lane_lon, 20, NAVIGATION_PLAN)
    obj_lane_lon = next_sub_segments[-1].s_end
    obj_lane_id = next_sub_segments[-1].segment_id
    obj_vel = 10.2

    dynamic_objects: List[DynamicObject] = list()
    obj_id = 1

    map_state = MapState(np.array([obj_lane_lon, obj_vel, 0, 0, 0, 0]), obj_lane_id)
    dynamic_object = EgoState.create_from_map_state(obj_id=obj_id, timestamp=0, map_state=map_state,
                                                    size=car_size, confidence=1.)

    dynamic_objects.append(dynamic_object)

    yield State(occupancy_state=occupancy_state, dynamic_objects=dynamic_objects, ego_state=ego_state)


@pytest.fixture(scope='function')
def state_with_objects_for_filtering_negative_sT():

    SceneStaticModel.get_instance().set_scene_static(scene_static())

    road_id = 20

    # Stub of occupancy grid
    occupancy_state = OccupancyState(0, np.array([]), np.array([]))

    car_size = ObjectSize(length=2.5, width=1.5, height=1.0)

    # Ego state
    ego_lane_lon = EGO_LANE_LON
    ego_vel = 10
    lane_id = MapUtils.get_lanes_ids_from_road_segment_id(road_id)[1]

    map_state = MapState(np.array([ego_lane_lon, ego_vel, 0, 0, 0, 0]), lane_id)
    ego_state = EgoState.create_from_map_state(obj_id=0, timestamp=0, map_state=map_state, size=car_size, confidence=1)

    # Generate objects at the following locations:
    next_sub_segments = MapUtils._advance_on_plan(lane_id, ego_lane_lon, 3.8, NAVIGATION_PLAN)
    obj_lane_lon = next_sub_segments[-1].s_end
    obj_lane_id = next_sub_segments[-1].segment_id
    obj_vel = 11

    dynamic_objects: List[DynamicObject] = list()
    obj_id = 1

    map_state = MapState(np.array([obj_lane_lon, obj_vel, 0, 0, 0, 0]), obj_lane_id)
    dynamic_object = EgoState.create_from_map_state(obj_id=obj_id, timestamp=0, map_state=map_state,
                                                    size=car_size, confidence=1.)

    dynamic_objects.append(dynamic_object)

    yield State(occupancy_state=occupancy_state, dynamic_objects=dynamic_objects, ego_state=ego_state)


@pytest.fixture(scope='function')
def state_with_objects_for_filtering_too_aggressive():

    SceneStaticModel.get_instance().set_scene_static(scene_static())

    road_id = 20

    # Stub of occupancy grid
    occupancy_state = OccupancyState(0, np.array([]), np.array([]))

    car_size = ObjectSize(length=2.5, width=1.5, height=1.0)

    # Ego state
    ego_lane_lon = EGO_LANE_LON
    ego_vel = 10
    lane_id = MapUtils.get_lanes_ids_from_road_segment_id(road_id)[1]

    map_state = MapState(np.array([ego_lane_lon, ego_vel, 0, 0, 0, 0]), lane_id)
    ego_state = EgoState.create_from_map_state(obj_id=0, timestamp=0, map_state=map_state, size=car_size, confidence=1)

    # Generate objects at the following locations:
    next_sub_segments = MapUtils._advance_on_plan(lane_id, ego_lane_lon, 58, NAVIGATION_PLAN)
    obj_lane_lon = next_sub_segments[-1].s_end
    obj_lane_id = next_sub_segments[-1].segment_id
    obj_vel = 30

    dynamic_objects: List[DynamicObject] = list()
    obj_id = 1

    map_state = MapState(np.array([obj_lane_lon, obj_vel, 0, 0, 0, 0]), obj_lane_id)
    dynamic_object = EgoState.create_from_map_state(obj_id=obj_id, timestamp=0, map_state=map_state,
                                                    size=car_size, confidence=1.)

    dynamic_objects.append(dynamic_object)

    yield State(occupancy_state=occupancy_state, dynamic_objects=dynamic_objects, ego_state=ego_state)


@pytest.fixture(scope='function')
def behavioral_grid_state(state_with_sorrounding_objects: State):
    yield BehavioralGridState.create_from_state(state_with_sorrounding_objects,
                                                NAVIGATION_PLAN, None)


@pytest.fixture(scope='function')
def behavioral_grid_state_with_objects_for_filtering_tracking_mode(
        state_with_objects_for_filtering_tracking_mode: State):
    yield BehavioralGridState.create_from_state(state_with_objects_for_filtering_tracking_mode,
                                                NAVIGATION_PLAN, None)


@pytest.fixture(scope='function')
def behavioral_grid_state_with_objects_for_filtering_negative_sT(state_with_objects_for_filtering_negative_sT: State):
    yield BehavioralGridState.create_from_state(state_with_objects_for_filtering_negative_sT,
                                                NAVIGATION_PLAN, None)


@pytest.fixture(scope='function')
def behavioral_grid_state_with_objects_for_filtering_too_aggressive(
        state_with_objects_for_filtering_too_aggressive: State):
    yield BehavioralGridState.create_from_state(state_with_objects_for_filtering_too_aggressive,
                                                NAVIGATION_PLAN, None)


@pytest.fixture(scope='function')
def follow_vehicle_recipes_towards_front_cells():
    yield [DynamicActionRecipe(lane, RelativeLongitudinalPosition.FRONT, ActionType.FOLLOW_VEHICLE, agg)
           for lane in RelativeLane
           for agg in AggressivenessLevel]


@pytest.fixture(scope='function')
def follow_lane_recipes():
    velocity_grid = np.arange(0, 30 + EPS, 6)
    yield [StaticActionRecipe(RelativeLane.SAME_LANE, velocity, agg)
           for velocity in velocity_grid
           for agg in AggressivenessLevel]
<<<<<<< HEAD


@pytest.fixture(scope='function')
def follow_vehicle_recipes_towards_front_same_lane():
    yield [DynamicActionRecipe(RelativeLane.SAME_LANE, RelativeLongitudinalPosition.FRONT, ActionType.FOLLOW_VEHICLE, agg)
           for agg in AggressivenessLevel]
=======
>>>>>>> c14eb5fc
<|MERGE_RESOLUTION|>--- conflicted
+++ resolved
@@ -219,12 +219,9 @@
     yield [StaticActionRecipe(RelativeLane.SAME_LANE, velocity, agg)
            for velocity in velocity_grid
            for agg in AggressivenessLevel]
-<<<<<<< HEAD
 
 
 @pytest.fixture(scope='function')
 def follow_vehicle_recipes_towards_front_same_lane():
     yield [DynamicActionRecipe(RelativeLane.SAME_LANE, RelativeLongitudinalPosition.FRONT, ActionType.FOLLOW_VEHICLE, agg)
-           for agg in AggressivenessLevel]
-=======
->>>>>>> c14eb5fc
+           for agg in AggressivenessLevel]