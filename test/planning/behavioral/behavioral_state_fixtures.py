--- conflicted
+++ resolved
@@ -8,11 +8,7 @@
     RelativeLongitudinalPosition
 from decision_making.src.planning.behavioral.data_objects import DynamicActionRecipe, ActionType, AggressivenessLevel, \
     StaticActionRecipe
-<<<<<<< HEAD
-from decision_making.src.state.state import OccupancyState, State, ObjectSize, NewEgoState, NewDynamicObject
-=======
 from decision_making.src.state.state import OccupancyState, State, ObjectSize, EgoState, DynamicObject
->>>>>>> be3ee2a9
 from mapping.src.model.map_api import MapAPI
 from mapping.src.service.map_service import MapService
 
@@ -42,21 +38,15 @@
     ego_pos, ego_yaw = pg_map_api.convert_road_to_global_coordinates(road_id=road_id, lon=ego_road_lon,
                                                                      lat=ego_road_lat)
     ego_x, ego_y = ego_pos[0], ego_pos[1]
-<<<<<<< HEAD
-    ego_state = NewEgoState.create_from_cartesian_state(obj_id=0, timestamp=0,
-                                                        cartesian_state=[ego_x, ego_y, ego_yaw, ego_vel, 0.0, 0.0],
-                                                        size=car_size, confidence=1.0)
-=======
-    ego_state = EgoState.create_from_cartesian_state(obj_id=0, timestamp=0,
-                                                     cartesian_state=[ego_x, ego_y, ego_yaw, ego_vel, 0.0, 0.0],
-                                                     size=car_size, confidence=1.0)
->>>>>>> be3ee2a9
+    ego_state = EgoState.create_from_cartesian_state(obj_id=0, timestamp=0,
+                                                     cartesian_state=[ego_x, ego_y, ego_yaw, ego_vel, 0.0, 0.0],
+                                                     size=car_size, confidence=1.0)
 
     # Generate objects at the following locations:
     obj_road_lons = [ego_road_lon - 20, ego_road_lon, ego_road_lon + 20]
     obj_road_lats = center_lanes_latitudes
 
-    dynamic_objects: List[NewDynamicObject] = list()
+    dynamic_objects: List[DynamicObject] = list()
     obj_id = 1
     for obj_road_lon in obj_road_lons:
         for obj_road_lat in obj_road_lats:
@@ -69,17 +59,10 @@
                                                                              lon=obj_road_lon,
                                                                              lat=obj_road_lat)
 
-<<<<<<< HEAD
-            dynamic_object = NewDynamicObject.create_from_cartesian_state(obj_id=obj_id, timestamp=0,
-                                                                          cartesian_state=[obj_pos[0], obj_pos[1],
-                                                                                           obj_yaw, ego_vel, 0.0, 0.0],
-                                                                          size=car_size, confidence=1.0)
-=======
             dynamic_object = DynamicObject.create_from_cartesian_state(obj_id=obj_id, timestamp=0,
                                                                        cartesian_state=[obj_pos[0], obj_pos[1],
                                                                                            obj_yaw, ego_vel, 0.0, 0.0],
                                                                        size=car_size, confidence=1.0)
->>>>>>> be3ee2a9
             dynamic_objects.append(dynamic_object)
             obj_id += 1
 
@@ -106,39 +89,26 @@
                                                                      lat=ego_road_lat)
 
     ego_x, ego_y = ego_pos[0], ego_pos[1]
-<<<<<<< HEAD
-    ego_state = NewEgoState.create_from_cartesian_state(obj_id=0, timestamp=0,
-                                                        cartesian_state=[ego_x, ego_y, ego_yaw, ego_vel, 0.0, 0.0],
-                                                        size=car_size, confidence=1.0)
-=======
-    ego_state = EgoState.create_from_cartesian_state(obj_id=0, timestamp=0,
-                                                     cartesian_state=[ego_x, ego_y, ego_yaw, ego_vel, 0.0, 0.0],
-                                                     size=car_size, confidence=1.0)
->>>>>>> be3ee2a9
+    ego_state = EgoState.create_from_cartesian_state(obj_id=0, timestamp=0,
+                                                     cartesian_state=[ego_x, ego_y, ego_yaw, ego_vel, 0.0, 0.0],
+                                                     size=car_size, confidence=1.0)
 
     # Generate objects at the following locations:
     obj_road_lon = ego_road_lon + 20
     obj_road_lat = ego_road_lat
     obj_vel = 10.2
 
-    dynamic_objects: List[NewDynamicObject] = list()
+    dynamic_objects: List[DynamicObject] = list()
     obj_id = 1
 
     obj_pos, obj_yaw = pg_map_api.convert_road_to_global_coordinates(road_id=road_id,
                                                                      lon=obj_road_lon,
                                                                      lat=obj_road_lat)
 
-<<<<<<< HEAD
-    dynamic_object = NewDynamicObject.create_from_cartesian_state(obj_id=obj_id, timestamp=0,
-                                                                  cartesian_state=[obj_pos[0], obj_pos[1],
-                                                                                   obj_yaw, obj_vel, 0.0, 0.0],
-                                                                  size=car_size, confidence=1.0)
-=======
     dynamic_object = DynamicObject.create_from_cartesian_state(obj_id=obj_id, timestamp=0,
                                                                cartesian_state=[obj_pos[0], obj_pos[1],
                                                                                    obj_yaw, obj_vel, 0.0, 0.0],
                                                                size=car_size, confidence=1.0)
->>>>>>> be3ee2a9
 
     dynamic_objects.append(dynamic_object)
 
@@ -165,39 +135,26 @@
                                                                      lat=ego_road_lat)
 
     ego_x, ego_y = ego_pos[0], ego_pos[1]
-<<<<<<< HEAD
-    ego_state = NewEgoState.create_from_cartesian_state(obj_id=0, timestamp=0,
-                                                        cartesian_state=[ego_x, ego_y, ego_yaw, ego_vel, 0.0, 0.0],
-                                                        size=car_size, confidence=1.0)
-=======
-    ego_state = EgoState.create_from_cartesian_state(obj_id=0, timestamp=0,
-                                                     cartesian_state=[ego_x, ego_y, ego_yaw, ego_vel, 0.0, 0.0],
-                                                     size=car_size, confidence=1.0)
->>>>>>> be3ee2a9
+    ego_state = EgoState.create_from_cartesian_state(obj_id=0, timestamp=0,
+                                                     cartesian_state=[ego_x, ego_y, ego_yaw, ego_vel, 0.0, 0.0],
+                                                     size=car_size, confidence=1.0)
 
     # Generate objects at the following locations:
     obj_road_lon = ego_road_lon + 3.8
     obj_road_lat = ego_road_lat
     obj_vel = 11
 
-    dynamic_objects: List[NewDynamicObject] = list()
+    dynamic_objects: List[DynamicObject] = list()
     obj_id = 1
 
     obj_pos, obj_yaw = pg_map_api.convert_road_to_global_coordinates(road_id=road_id,
                                                                      lon=obj_road_lon,
                                                                      lat=obj_road_lat)
 
-<<<<<<< HEAD
-    dynamic_object = NewDynamicObject.create_from_cartesian_state(obj_id=obj_id, timestamp=0,
-                                                                  cartesian_state=[obj_pos[0], obj_pos[1],
-                                                                                   obj_yaw, obj_vel, 0.0, 0.0],
-                                                                  size=car_size, confidence=1.0)
-=======
     dynamic_object = DynamicObject.create_from_cartesian_state(obj_id=obj_id, timestamp=0,
                                                                cartesian_state=[obj_pos[0], obj_pos[1],
                                                                                    obj_yaw, obj_vel, 0.0, 0.0],
                                                                size=car_size, confidence=1.0)
->>>>>>> be3ee2a9
 
     dynamic_objects.append(dynamic_object)
 
@@ -224,39 +181,26 @@
                                                                      lat=ego_road_lat)
 
     ego_x, ego_y = ego_pos[0], ego_pos[1]
-<<<<<<< HEAD
-    ego_state = NewEgoState.create_from_cartesian_state(obj_id=0, timestamp=0,
-                                                        cartesian_state=[ego_x, ego_y, ego_yaw, ego_vel, 0.0, 0.0],
-                                                        size=car_size, confidence=1.0)
-=======
-    ego_state = EgoState.create_from_cartesian_state(obj_id=0, timestamp=0,
-                                                     cartesian_state=[ego_x, ego_y, ego_yaw, ego_vel, 0.0, 0.0],
-                                                     size=car_size, confidence=1.0)
->>>>>>> be3ee2a9
+    ego_state = EgoState.create_from_cartesian_state(obj_id=0, timestamp=0,
+                                                     cartesian_state=[ego_x, ego_y, ego_yaw, ego_vel, 0.0, 0.0],
+                                                     size=car_size, confidence=1.0)
 
     # Generate objects at the following locations:
     obj_road_lon = ego_road_lon + 58
     obj_road_lat = ego_road_lat
     obj_vel = 30
 
-    dynamic_objects: List[NewDynamicObject] = list()
+    dynamic_objects: List[DynamicObject] = list()
     obj_id = 1
 
     obj_pos, obj_yaw = pg_map_api.convert_road_to_global_coordinates(road_id=road_id,
                                                                      lon=obj_road_lon,
                                                                      lat=obj_road_lat)
 
-<<<<<<< HEAD
-    dynamic_object = NewDynamicObject.create_from_cartesian_state(obj_id=obj_id, timestamp=0,
-                                                                  cartesian_state=[obj_pos[0], obj_pos[1],
-                                                                                   obj_yaw, obj_vel, 0.0, 0.0],
-                                                                  size=car_size, confidence=1.0)
-=======
     dynamic_object = DynamicObject.create_from_cartesian_state(obj_id=obj_id, timestamp=0,
                                                                cartesian_state=[obj_pos[0], obj_pos[1],
                                                                                    obj_yaw, obj_vel, 0.0, 0.0],
                                                                size=car_size, confidence=1.0)
->>>>>>> be3ee2a9
 
     dynamic_objects.append(dynamic_object)
 
