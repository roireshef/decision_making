--- conflicted
+++ resolved
@@ -250,8 +250,6 @@
 
 
 @pytest.fixture(scope='function')
-<<<<<<< HEAD
-=======
 def all_follow_lane_recipes():
     velocity_grid = np.arange(0, FILTER_V_T_GRID.end + EPS, 2)
     yield [StaticActionRecipe(RelativeLane.SAME_LANE, velocity, agg)
@@ -260,7 +258,6 @@
 
 
 @pytest.fixture(scope='function')
->>>>>>> 874687b9
 def follow_vehicle_recipes_towards_front_same_lane():
     yield [DynamicActionRecipe(RelativeLane.SAME_LANE, RelativeLongitudinalPosition.FRONT, ActionType.FOLLOW_VEHICLE, agg)
            for agg in AggressivenessLevel]