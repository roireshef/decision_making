--- conflicted
+++ resolved
@@ -38,12 +38,7 @@
                                                                      lat=ego_road_lat)
 
     ego_state = EgoState(obj_id=0, timestamp=0, x=ego_pos[0], y=ego_pos[1], z=ego_pos[2], yaw=ego_yaw,
-<<<<<<< HEAD
-                         size=car_size, confidence=1.0, v_x=0.0, v_y=0.0, acceleration_lon=0.0, curvature=0.0)
-=======
-                         size=car_size, confidence=1.0, v_x=ego_vel, v_y=0.0, steering_angle=0.0,
-                         acceleration_lon=0.0, omega_yaw=0.0)
->>>>>>> 9904eb39
+                         size=car_size, confidence=1.0, v_x=ego_vel, v_y=0.0, acceleration_lon=0.0, curvature=0.0)
 
     # Generate objects at the following locations:
     obj_road_lons = [ego_road_lon - 20, ego_road_lon, ego_road_lon + 20]
@@ -63,13 +58,8 @@
                                                                              lat=obj_road_lat)
 
             dynamic_object = DynamicObject(obj_id=obj_id, timestamp=0, x=obj_pos[0], y=obj_pos[1], z=obj_pos[2],
-<<<<<<< HEAD
-                                           yaw=obj_yaw, size=car_size, confidence=1.0, v_x=0.0, v_y=0.0,
+                                           yaw=obj_yaw, size=car_size, confidence=1.0, v_x=ego_vel, v_y=0.0,
                                            acceleration_lon=0.0, curvature=0.0)
-=======
-                                           yaw=obj_yaw, size=car_size, confidence=1.0, v_x=ego_vel, v_y=0.0,
-                                           acceleration_lon=0.0, omega_yaw=0.0)
->>>>>>> 9904eb39
 
             dynamic_objects.append(dynamic_object)
             obj_id += 1
@@ -97,13 +87,8 @@
                                                                      lat=ego_road_lat)
 
     ego_state = EgoState(obj_id=0, timestamp=0, x=ego_pos[0], y=ego_pos[1], z=ego_pos[2], yaw=ego_yaw,
-<<<<<<< HEAD
-                         size=car_size, confidence=1.0, v_x=0.0, v_y=0.0,
+                         size=car_size, confidence=1.0, v_x=ego_vel, v_y=0.0,
                          acceleration_lon=0.0, curvature=0.0)
-=======
-                         size=car_size, confidence=1.0, v_x=ego_vel, v_y=0.0, steering_angle=0.0,
-                         acceleration_lon=0.0, omega_yaw=0.0)
->>>>>>> 9904eb39
 
     # Generate objects at the following locations:
     obj_road_lon = ego_road_lon + 20
@@ -146,13 +131,8 @@
                                                                      lat=ego_road_lat)
 
     ego_state = EgoState(obj_id=0, timestamp=0, x=ego_pos[0], y=ego_pos[1], z=ego_pos[2], yaw=ego_yaw,
-<<<<<<< HEAD
-                         size=car_size, confidence=1.0, v_x=0.0, v_y=0.0,
+                         size=car_size, confidence=1.0, v_x=ego_vel, v_y=0.0,
                          acceleration_lon=0.0, curvature=0.0)
-=======
-                         size=car_size, confidence=1.0, v_x=ego_vel, v_y=0.0, steering_angle=0.0,
-                         acceleration_lon=0.0, omega_yaw=0.0)
->>>>>>> 9904eb39
 
     # Generate objects at the following locations:
     obj_road_lon = ego_road_lon + 3.8
@@ -168,7 +148,7 @@
 
     dynamic_object = DynamicObject(obj_id=obj_id, timestamp=0, x=obj_pos[0], y=obj_pos[1], z=obj_pos[2],
                                    yaw=obj_yaw, size=car_size, confidence=1.0, v_x=obj_vel, v_y=0.0,
-                                   acceleration_lon=0.0, omega_yaw=0.0)
+                                   acceleration_lon=0.0, curvature=0.0)
 
     dynamic_objects.append(dynamic_object)
 
@@ -176,19 +156,8 @@
 
 
 @pytest.fixture(scope='function')
-<<<<<<< HEAD
-def semantic_state():
-    ego_state = EgoState(obj_id=0, timestamp=0, x=15.0, y=0.0, z=0.0, yaw=0.0,
-                         size=ObjectSize(length=2.5, width=1.5, height=1.0), confidence=1.0, v_x=7.0, v_y=0.0,
-                         acceleration_lon=0.0, curvature=0.0)
-
-    obj = DynamicObject(acceleration_lon=0.0, confidence=1.0, obj_id=9, curvature=0.0,
-                        size=ObjectSize(height=1.0, length=2.5, width=1.5), timestamp=0, v_x=10.0, v_y=0.0, x=20.0,
-                        y=-3.0, yaw=0.0, z=0.0)
-=======
 def state_with_objects_for_filtering_too_aggressive(pg_map_api: MapAPI):
     road_id = 20
->>>>>>> 9904eb39
 
     # Stub of occupancy grid
     occupancy_state = OccupancyState(0, np.array([]), np.array([]))
