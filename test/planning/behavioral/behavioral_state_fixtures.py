from typing import List

import numpy as np
import pytest

from decision_making.src.global_constants import EPS
from decision_making.src.planning.behavioral.behavioral_grid_state import BehavioralGridState, RelativeLane, \
    RelativeLongitudinalPosition
from decision_making.src.planning.behavioral.data_objects import DynamicActionRecipe, ActionType, AggressivenessLevel, \
    StaticActionRecipe
from decision_making.src.state.state import OccupancyState, State, EgoState, DynamicObject, ObjectSize
from mapping.src.model.map_api import MapAPI
from mapping.src.service.map_service import MapService, MapServiceArgs

@pytest.fixture(scope='function')
def pg_map_api():
    MapService.initialize(MapServiceArgs(map_source='TestingGroundMap3Lanes.bin'))
    yield MapService.get_instance()


@pytest.fixture(scope='function')
def state_with_sorrounding_objects(pg_map_api: MapAPI):
    road_id = 20

    # Stub of occupancy grid
    occupancy_state = OccupancyState(0, np.array([]), np.array([]))

    car_size = ObjectSize(length=2.5, width=1.5, height=1.0)

    center_lanes_latitudes = pg_map_api.get_center_lanes_latitudes(road_id)

    # Ego state
    ego_road_lon = 50.0
    ego_road_lat = center_lanes_latitudes[1]
    ego_vel = 10

    ego_pos, ego_yaw = pg_map_api.convert_road_to_global_coordinates(road_id=road_id, lon=ego_road_lon,
                                                                     lat=ego_road_lat)

<<<<<<< HEAD
    ego_state = EgoState(obj_id=0, timestamp=0, x=ego_pos[0], y=ego_pos[1], z=ego_pos[2], yaw=ego_yaw,
                         size=car_size, confidence=1.0, v_x=ego_vel, v_y=0.0, steering_angle=0.0,
                         acceleration_lon=0.0, omega_yaw=0.0)
=======
    ego_state = EgoState(obj_id=0, timestamp=0, cartesian_state=np.array([ego_pos[0], ego_pos[1], ego_yaw, 0.0, 0.0, 0]),
                         map_state=None,
                         size=car_size, confidence=1.0)
>>>>>>> a88bdafb

    # Generate objects at the following locations:
    obj_road_lons = [ego_road_lon - 20, ego_road_lon, ego_road_lon + 20]
    obj_road_lats = center_lanes_latitudes

    dynamic_objects: List[DynamicObject] = list()
    obj_id = 1
    for obj_road_lon in obj_road_lons:
        for obj_road_lat in obj_road_lats:

            if obj_road_lon == ego_road_lon and obj_road_lat == ego_road_lat:
                # Don't create an object where the ego is
                continue

            obj_pos, obj_yaw = pg_map_api.convert_road_to_global_coordinates(road_id=road_id,
                                                                             lon=obj_road_lon,
                                                                             lat=obj_road_lat)

<<<<<<< HEAD
            dynamic_object = DynamicObject(obj_id=obj_id, timestamp=0, x=obj_pos[0], y=obj_pos[1], z=obj_pos[2],
                                           yaw=obj_yaw, size=car_size, confidence=1.0, v_x=ego_vel, v_y=0.0,
                                           acceleration_lon=0.0, omega_yaw=0.0)
=======
            dynamic_object = DynamicObject(obj_id=obj_id, timestamp=0, cartesian_state=np.array([obj_pos[0],obj_pos[1],
                                           obj_yaw, 0.0, 0.0, 0.0]), map_state=None, size=car_size, confidence=1.0)
>>>>>>> a88bdafb

            dynamic_objects.append(dynamic_object)
            obj_id += 1

    yield State(occupancy_state=occupancy_state, dynamic_objects=dynamic_objects, ego_state=ego_state)


@pytest.fixture(scope='function')
<<<<<<< HEAD
def behavioral_grid_state(state_with_sorrounding_objects: State):
    yield BehavioralGridState.create_from_state(state_with_sorrounding_objects, None)
=======
def state_with_ego_on_right_lane(testable_map_api):
    # Stub of occupancy grid
    occupancy_state = OccupancyState(0, np.array([]), np.array([]))

    car_size = ObjectSize(length=2.5, width=1.5, height=1.0)

    # Ego state
    ego_road_id = 1
    ego_road_lon = 15.0
    ego_road_lat = 1.5

    ego_pos, ego_yaw = testable_map_api.convert_road_to_global_coordinates(road_id=ego_road_id, lon=ego_road_lon,
                                                                   lat=ego_road_lat)

    ego_state = EgoState(obj_id=0, timestamp=0, cartesian_state=np.array([ego_pos[0], ego_pos[1], ego_yaw, 0.0, 0.0, 0.0]),
                         map_state=None, size=car_size, confidence=1.0)

    dynamic_objects = []

    yield State(occupancy_state=occupancy_state, dynamic_objects=dynamic_objects, ego_state=ego_state)


@pytest.fixture(scope='function')
def state_with_ego_on_left_lane(testable_map_api):
    # Stub of occupancy grid
    occupancy_state = OccupancyState(0, np.array([]), np.array([]))

    car_size = ObjectSize(length=2.5, width=1.5, height=1.0)

    # Ego state
    ego_road_id = 1
    ego_road_lon = 15.0
    ego_road_lat = 7.5

    ego_pos, ego_yaw = testable_map_api.convert_road_to_global_coordinates(road_id=ego_road_id, lon=ego_road_lon,
                                                                   lat=ego_road_lat)

    ego_state = EgoState(obj_id=0, timestamp=0, cartesian_state=np.array([ego_pos[0], ego_pos[1], ego_pos[2], ego_yaw,
                                                                          0.0, 0.0, 0.0]),
                         map_state=None,
                         size=car_size, confidence=1.0)

    dynamic_objects = []

    yield State(occupancy_state=occupancy_state, dynamic_objects=dynamic_objects, ego_state=ego_state)


@pytest.fixture(scope='function')
def semantic_state():
    ego_state = EgoState(obj_id=0, timestamp=0, cartesian_state=np.array([15.0, 0.0, 0.0, 7.0, 0.0, 0.0]),map_state=None,
                         size=ObjectSize(length=2.5, width=1.5, height=1.0), confidence=1.0)

    obj = DynamicObject(confidence=1.0, obj_id=9, cartesian_state=np.array([20.0, -3.0, 0.0, 10.0, 0, 0]), map_state=None,
                        size=ObjectSize(height=1.0, length=2.5, width=1.5), timestamp=0)

    occupancy_state = OccupancyState(0, np.array([]), np.array([]))
    yield State(occupancy_state, [obj], ego_state)


@pytest.fixture(scope='function')
def semantic_actions_state(semantic_state: State):
    obj = semantic_state.dynamic_objects[0]
    yield SemanticActionsGridState({(-1, 1): [obj]}, semantic_state.ego_state)
>>>>>>> a88bdafb


@pytest.fixture(scope='function')
def follow_vehicle_recipes_towards_front_cells():
    yield [DynamicActionRecipe(lane, RelativeLongitudinalPosition.FRONT, ActionType.FOLLOW_VEHICLE, agg)
           for lane in RelativeLane
           for agg in AggressivenessLevel]


@pytest.fixture(scope='function')
def follow_lane_recipes():
    velocity_grid = np.arange(0, 20 + EPS, 10/3.6)
    yield [StaticActionRecipe(lane, velocity, agg)
           for lane in RelativeLane
           for velocity in velocity_grid
           for agg in AggressivenessLevel]<|MERGE_RESOLUTION|>--- conflicted
+++ resolved
@@ -8,8 +8,8 @@
     RelativeLongitudinalPosition
 from decision_making.src.planning.behavioral.data_objects import DynamicActionRecipe, ActionType, AggressivenessLevel, \
     StaticActionRecipe
-from decision_making.src.state.state import OccupancyState, State, EgoState, DynamicObject, ObjectSize
-from mapping.src.model.map_api import MapAPI
+from decision_making.src.state.state import OccupancyState, State, NewEgoState, DynamicObject, ObjectSize, NewDynamicObject
+from mapping.src.api.map_api import MapAPI
 from mapping.src.service.map_service import MapService, MapServiceArgs
 
 @pytest.fixture(scope='function')
@@ -37,21 +37,15 @@
     ego_pos, ego_yaw = pg_map_api.convert_road_to_global_coordinates(road_id=road_id, lon=ego_road_lon,
                                                                      lat=ego_road_lat)
 
-<<<<<<< HEAD
-    ego_state = EgoState(obj_id=0, timestamp=0, x=ego_pos[0], y=ego_pos[1], z=ego_pos[2], yaw=ego_yaw,
-                         size=car_size, confidence=1.0, v_x=ego_vel, v_y=0.0, steering_angle=0.0,
-                         acceleration_lon=0.0, omega_yaw=0.0)
-=======
-    ego_state = EgoState(obj_id=0, timestamp=0, cartesian_state=np.array([ego_pos[0], ego_pos[1], ego_yaw, 0.0, 0.0, 0]),
-                         map_state=None,
-                         size=car_size, confidence=1.0)
->>>>>>> a88bdafb
+    ego_state = NewEgoState.create_from_cartesian_state(
+        obj_id=0, timestamp=0, cartesian_state=np.array([ego_pos[0], ego_pos[1], ego_yaw, ego_vel, 0.0, 0]),
+        size=car_size, confidence=1.0)
 
     # Generate objects at the following locations:
     obj_road_lons = [ego_road_lon - 20, ego_road_lon, ego_road_lon + 20]
     obj_road_lats = center_lanes_latitudes
 
-    dynamic_objects: List[DynamicObject] = list()
+    dynamic_objects: List[NewDynamicObject] = list()
     obj_id = 1
     for obj_road_lon in obj_road_lons:
         for obj_road_lat in obj_road_lats:
@@ -64,14 +58,9 @@
                                                                              lon=obj_road_lon,
                                                                              lat=obj_road_lat)
 
-<<<<<<< HEAD
-            dynamic_object = DynamicObject(obj_id=obj_id, timestamp=0, x=obj_pos[0], y=obj_pos[1], z=obj_pos[2],
-                                           yaw=obj_yaw, size=car_size, confidence=1.0, v_x=ego_vel, v_y=0.0,
-                                           acceleration_lon=0.0, omega_yaw=0.0)
-=======
-            dynamic_object = DynamicObject(obj_id=obj_id, timestamp=0, cartesian_state=np.array([obj_pos[0],obj_pos[1],
-                                           obj_yaw, 0.0, 0.0, 0.0]), map_state=None, size=car_size, confidence=1.0)
->>>>>>> a88bdafb
+            dynamic_object = NewDynamicObject.create_from_cartesian_state(
+                obj_id=obj_id, timestamp=0, size=car_size, confidence=1.0,
+                cartesian_state=np.array([obj_pos[0],obj_pos[1], obj_yaw, ego_vel, 0.0, 0.0]))
 
             dynamic_objects.append(dynamic_object)
             obj_id += 1
@@ -80,74 +69,8 @@
 
 
 @pytest.fixture(scope='function')
-<<<<<<< HEAD
 def behavioral_grid_state(state_with_sorrounding_objects: State):
     yield BehavioralGridState.create_from_state(state_with_sorrounding_objects, None)
-=======
-def state_with_ego_on_right_lane(testable_map_api):
-    # Stub of occupancy grid
-    occupancy_state = OccupancyState(0, np.array([]), np.array([]))
-
-    car_size = ObjectSize(length=2.5, width=1.5, height=1.0)
-
-    # Ego state
-    ego_road_id = 1
-    ego_road_lon = 15.0
-    ego_road_lat = 1.5
-
-    ego_pos, ego_yaw = testable_map_api.convert_road_to_global_coordinates(road_id=ego_road_id, lon=ego_road_lon,
-                                                                   lat=ego_road_lat)
-
-    ego_state = EgoState(obj_id=0, timestamp=0, cartesian_state=np.array([ego_pos[0], ego_pos[1], ego_yaw, 0.0, 0.0, 0.0]),
-                         map_state=None, size=car_size, confidence=1.0)
-
-    dynamic_objects = []
-
-    yield State(occupancy_state=occupancy_state, dynamic_objects=dynamic_objects, ego_state=ego_state)
-
-
-@pytest.fixture(scope='function')
-def state_with_ego_on_left_lane(testable_map_api):
-    # Stub of occupancy grid
-    occupancy_state = OccupancyState(0, np.array([]), np.array([]))
-
-    car_size = ObjectSize(length=2.5, width=1.5, height=1.0)
-
-    # Ego state
-    ego_road_id = 1
-    ego_road_lon = 15.0
-    ego_road_lat = 7.5
-
-    ego_pos, ego_yaw = testable_map_api.convert_road_to_global_coordinates(road_id=ego_road_id, lon=ego_road_lon,
-                                                                   lat=ego_road_lat)
-
-    ego_state = EgoState(obj_id=0, timestamp=0, cartesian_state=np.array([ego_pos[0], ego_pos[1], ego_pos[2], ego_yaw,
-                                                                          0.0, 0.0, 0.0]),
-                         map_state=None,
-                         size=car_size, confidence=1.0)
-
-    dynamic_objects = []
-
-    yield State(occupancy_state=occupancy_state, dynamic_objects=dynamic_objects, ego_state=ego_state)
-
-
-@pytest.fixture(scope='function')
-def semantic_state():
-    ego_state = EgoState(obj_id=0, timestamp=0, cartesian_state=np.array([15.0, 0.0, 0.0, 7.0, 0.0, 0.0]),map_state=None,
-                         size=ObjectSize(length=2.5, width=1.5, height=1.0), confidence=1.0)
-
-    obj = DynamicObject(confidence=1.0, obj_id=9, cartesian_state=np.array([20.0, -3.0, 0.0, 10.0, 0, 0]), map_state=None,
-                        size=ObjectSize(height=1.0, length=2.5, width=1.5), timestamp=0)
-
-    occupancy_state = OccupancyState(0, np.array([]), np.array([]))
-    yield State(occupancy_state, [obj], ego_state)
-
-
-@pytest.fixture(scope='function')
-def semantic_actions_state(semantic_state: State):
-    obj = semantic_state.dynamic_objects[0]
-    yield SemanticActionsGridState({(-1, 1): [obj]}, semantic_state.ego_state)
->>>>>>> a88bdafb
 
 
 @pytest.fixture(scope='function')
