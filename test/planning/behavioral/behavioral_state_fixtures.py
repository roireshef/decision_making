--- conflicted
+++ resolved
@@ -177,11 +177,7 @@
         parallel_lane_id = MapUtils.get_adjacent_lane_ids(ego_lane_id, rel_lane)[0] \
             if rel_lane != RelativeLane.SAME_LANE else ego_lane_id
         prev_lane_ids, back_lon = MapUtils._get_upstream_lanes_from_distance(parallel_lane_id, ego_lane_lon, 20)
-<<<<<<< HEAD
-        next_sub_segments, _ = MapUtils._advance_by_cost(parallel_lane_id, ego_lane_lon, 20, route_plan_20_30)
-=======
-        next_sub_segments = MapUtils._advance_by_cost(parallel_lane_id, ego_lane_lon, 20, route_plan_20_30)[RelativeLane.SAME_LANE]
->>>>>>> 3b0ea25b
+        next_sub_segments, _ = MapUtils._advance_by_cost(parallel_lane_id, ego_lane_lon, 20, route_plan_20_30)[RelativeLane.SAME_LANE]
         obj_lane_lons = [back_lon, ego_lane_lon, next_sub_segments[-1].e_i_SEnd]
         obj_lane_ids = [prev_lane_ids[-1], parallel_lane_id, next_sub_segments[-1].e_i_SegmentID]
 
@@ -228,13 +224,8 @@
         parallel_lane_id = MapUtils.get_adjacent_lane_ids(ego_lane_id, rel_lane)[0] \
             if rel_lane != RelativeLane.SAME_LANE else ego_lane_id
         prev_lane_ids, back_lon = MapUtils._get_upstream_lanes_from_distance(parallel_lane_id, ego_lane_lon, 20)
-<<<<<<< HEAD
         next_sub_segments, _ = MapUtils._advance_by_cost(parallel_lane_id, ego_lane_lon, 20,
-                                                      route_plan=route_plan_20_30)
-=======
-        next_sub_segments = MapUtils._advance_by_cost(parallel_lane_id, ego_lane_lon, 20,
                                                       route_plan=route_plan_20_30)[RelativeLane.SAME_LANE]
->>>>>>> 3b0ea25b
         obj_lane_lons = [back_lon, ego_lane_lon, next_sub_segments[-1].e_i_SEnd]
         obj_lane_ids = [prev_lane_ids[-1], parallel_lane_id, next_sub_segments[-1].e_i_SegmentID]
         for i, obj_lane_lon in enumerate(obj_lane_lons):
@@ -286,11 +277,7 @@
     ego_state = EgoState.create_from_map_state(obj_id=0, timestamp=0, map_state=map_state, size=car_size, confidence=1, off_map=False)
 
     # Generate objects at the following locations:
-<<<<<<< HEAD
-    next_sub_segments, _ = MapUtils._advance_by_cost(lane_id, ego_lane_lon, 20, route_plan_20_30)
-=======
-    next_sub_segments = MapUtils._advance_by_cost(lane_id, ego_lane_lon, 20, route_plan_20_30)[RelativeLane.SAME_LANE]
->>>>>>> 3b0ea25b
+    next_sub_segments, _ = MapUtils._advance_by_cost(lane_id, ego_lane_lon, 20, route_plan_20_30)[RelativeLane.SAME_LANE]
     obj_lane_lon = next_sub_segments[-1].e_i_SEnd
     obj_lane_id = next_sub_segments[-1].e_i_SegmentID
     obj_vel = 10.2
@@ -365,11 +352,7 @@
     ego_state = EgoState.create_from_map_state(obj_id=0, timestamp=0, map_state=map_state, size=car_size, confidence=1, off_map=False)
 
     # Generate objects at the following locations:
-<<<<<<< HEAD
-    next_sub_segments, _ = MapUtils._advance_by_cost(lane_id, ego_lane_lon, 3.8, route_plan_20_30)
-=======
-    next_sub_segments = MapUtils._advance_by_cost(lane_id, ego_lane_lon, 3.8, route_plan_20_30)[RelativeLane.SAME_LANE]
->>>>>>> 3b0ea25b
+    next_sub_segments, _ = MapUtils._advance_by_cost(lane_id, ego_lane_lon, 3.8, route_plan_20_30)[RelativeLane.SAME_LANE]
     obj_lane_lon = next_sub_segments[-1].e_i_SEnd
     obj_lane_id = next_sub_segments[-1].e_i_SegmentID
     obj_vel = 11
@@ -412,11 +395,7 @@
     ego_state = EgoState.create_from_map_state(obj_id=0, timestamp=0, map_state=map_state, size=car_size, confidence=1, off_map=False)
 
     # Generate objects at the following locations:
-<<<<<<< HEAD
-    next_sub_segments, _ = MapUtils._advance_by_cost(lane_id, ego_lane_lon, 3.8, route_plan_20_30)
-=======
-    next_sub_segments = MapUtils._advance_by_cost(lane_id, ego_lane_lon, 3.8, route_plan_20_30)[RelativeLane.SAME_LANE]
->>>>>>> 3b0ea25b
+    next_sub_segments, _ = MapUtils._advance_by_cost(lane_id, ego_lane_lon, 3.8, route_plan_20_30)[RelativeLane.SAME_LANE]
     obj_lane_lon = next_sub_segments[-1].e_i_SEnd
     obj_lane_id = next_sub_segments[-1].e_i_SegmentID
     obj_vel = 11
@@ -454,11 +433,7 @@
     ego_state = EgoState.create_from_map_state(obj_id=0, timestamp=0, map_state=map_state, size=car_size, confidence=1, off_map=False)
 
     # Generate objects at the following locations:
-<<<<<<< HEAD
-    next_sub_segments, _ = MapUtils._advance_by_cost(lane_id, ego_lane_lon, 58, route_plan_20_30)
-=======
-    next_sub_segments = MapUtils._advance_by_cost(lane_id, ego_lane_lon, 58, route_plan_20_30)[RelativeLane.SAME_LANE]
->>>>>>> 3b0ea25b
+    next_sub_segments, _ = MapUtils._advance_by_cost(lane_id, ego_lane_lon, 58, route_plan_20_30)[RelativeLane.SAME_LANE]
     obj_lane_lon = next_sub_segments[-1].e_i_SEnd
     obj_lane_id = next_sub_segments[-1].e_i_SegmentID
     obj_vel = 30
@@ -497,11 +472,7 @@
     ego_state = EgoState.create_from_map_state(obj_id=0, timestamp=0, map_state=map_state, size=car_size, confidence=1, off_map=False)
 
     # Generate objects at the following locations:
-<<<<<<< HEAD
-    next_sub_segments, _ = MapUtils._advance_by_cost(lane_id, ego_lane_lon, 3.8, route_plan_20_30)
-=======
-    next_sub_segments = MapUtils._advance_by_cost(lane_id, ego_lane_lon, 3.8, route_plan_20_30)[RelativeLane.SAME_LANE]
->>>>>>> 3b0ea25b
+    next_sub_segments, _ = MapUtils._advance_by_cost(lane_id, ego_lane_lon, 3.8, route_plan_20_30)[RelativeLane.SAME_LANE]
     obj_lane_lon = next_sub_segments[-1].e_i_SEnd
     obj_lane_id = next_sub_segments[-1].e_i_SegmentID
     obj_vel = 11
