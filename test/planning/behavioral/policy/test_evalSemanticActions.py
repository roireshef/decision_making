--- conflicted
+++ resolved
@@ -9,18 +9,12 @@
 from decision_making.src.planning.behavioral.semantic_actions_policy import SemanticAction, SemanticActionType, \
     SemanticActionSpec
 from decision_making.src.prediction.predictor import Predictor
-<<<<<<< HEAD
+from decision_making.src.prediction.road_following_predictor import RoadFollowingPredictor
 from decision_making.src.state.state import EgoState, DynamicObject, ObjectSize
 from decision_making.src.state.state_module import Logger
+from decision_making.test.prediction.test_Predictor import TestPredictorMock
 from decision_making.test.constants import MAP_SERVICE_ABSOLUTE_PATH
 from mapping.test.model.testable_map_fixtures import map_api_mock
-=======
-from decision_making.src.prediction.road_following_predictor import RoadFollowingPredictor
-from decision_making.src.state.state import State, EgoState, DynamicObject, ObjectSize
-from decision_making.src.state.state_module import StateModule, Logger
-from decision_making.test.prediction.test_Predictor import TestPredictorMock
-from mapping.test.model.testable_map_fixtures import testable_map_api
->>>>>>> b9516a87
 from rte.python.logger.AV_logger import AV_Logger
 
 from unittest.mock import patch
@@ -76,14 +70,9 @@
         grid[(1, 1)] = [obs[2]]
         behav_state = SemanticActionsGridState(grid, ego)
         logger = Logger("NovDemoTest")
-<<<<<<< HEAD
-        predictor = Predictor(logger)
+        # TODO: move TestPredictorMock to fixtures
+        predictor = TestPredictorMock(logger)
         policy = SemanticActionsGridPolicy(logger, predictor)
-=======
-        # TODO: move TestPredictorMock to fixtures
-        predictor = TestPredictorMock(testable_map_api, logger)
-        policy = SemanticActionsGridPolicy(logger, predictor, testable_map_api)
->>>>>>> b9516a87
 
         semantic_actions = []
         semantic_actions.append(SemanticAction((-1, 1), obs[0], SemanticActionType.FOLLOW))
@@ -110,13 +99,8 @@
     logger = AV_Logger.get_logger('test_get_actionIndByLane')
     semantic_action = SemanticAction((SEMANTIC_CELL_LAT_RIGHT, SEMANTIC_CELL_LON_FRONT), None, SemanticActionType(1))
     spec1 = SemanticActionSpec(t=5, v=10, s_rel=30, d_rel=-3)
-<<<<<<< HEAD
-    policy = SemanticActionsGridPolicy(Logger("NovDemoTest"), Predictor(logger=logger))
-=======
     # TODO: move TestPredictorMock to fixtures
-    policy = SemanticActionsGridPolicy(Logger("NovDemoTest"), TestPredictorMock(testable_map_api, logger=logger),
-                                       testable_map_api)
->>>>>>> b9516a87
+    policy = SemanticActionsGridPolicy(Logger("NovDemoTest"), TestPredictorMock(logger=logger))
     action_ind = policy._get_action_ind([semantic_action], (SEMANTIC_CELL_LAT_RIGHT, SEMANTIC_CELL_LON_FRONT))
     assert action_ind == 0
     action_ind = policy._get_action_ind([semantic_action], (SEMANTIC_CELL_LAT_LEFT, SEMANTIC_CELL_LON_FRONT))
