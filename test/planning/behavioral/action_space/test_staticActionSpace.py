--- conflicted
+++ resolved
@@ -4,11 +4,7 @@
 from decision_making.src.planning.behavioral.behavioral_grid_state import BehavioralGridState, RelativeLane
 from decision_making.src.planning.behavioral.data_objects import AggressivenessLevel
 from decision_making.src.planning.behavioral.default_config import DEFAULT_STATIC_RECIPE_FILTERING
-<<<<<<< HEAD
-from decision_making.src.state.state import ObjectSize, State, NewEgoState
-=======
 from decision_making.src.state.state import ObjectSize, State, EgoState
->>>>>>> be3ee2a9
 from mapping.src.service.map_service import MapService
 
 
@@ -27,15 +23,9 @@
     ego_vel = target_vel + 0.01
     ego_cpoint, ego_yaw = MapService.get_instance().convert_road_to_global_coordinates(road_id, ego_lon,
                                                                                        road_mid_lat - lane_width)
-<<<<<<< HEAD
-    ego = NewEgoState.create_from_cartesian_state(obj_id=0, timestamp=0,
-                                                  cartesian_state=[ego_cpoint[0], ego_cpoint[1], ego_yaw, ego_vel, 0, 0],
-                                                  size=size, confidence=0)
-=======
     ego = EgoState.create_from_cartesian_state(obj_id=0, timestamp=0,
                                                cartesian_state=[ego_cpoint[0], ego_cpoint[1], ego_yaw, ego_vel, 0, 0],
                                                size=size, confidence=0)
->>>>>>> be3ee2a9
 
     state = State(None, [], ego)
     behavioral_state = BehavioralGridState.create_from_state(state, logger)
