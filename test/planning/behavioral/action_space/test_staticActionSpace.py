from logging import Logger

import numpy as np
from decision_making.src.planning.behavioral.action_space.static_action_space import StaticActionSpace
from decision_making.src.planning.behavioral.behavioral_grid_state import BehavioralGridState
from decision_making.src.planning.behavioral.data_objects import AggressivenessLevel, RelativeLane
from decision_making.src.planning.behavioral.default_config import DEFAULT_STATIC_RECIPE_FILTERING
from decision_making.src.state.state import ObjectSize, State, EgoState
from mapping.src.service.map_service import MapService


# test Specify, when ego starts with velocity very close to the target velocity
def test_specifyGoals_closeToTargetVelocity_specifyNotFail():
    logger = Logger("test_specifyStaticAction")
    road_id = 20
    ego_lon = 400.
    lane_width = MapService.get_instance().get_road(road_id).lane_width
    road_mid_lat = MapService.get_instance().get_road(road_id).lanes_num * lane_width / 2
    size = ObjectSize(4, 2, 1)

    action_space = StaticActionSpace(logger, DEFAULT_STATIC_RECIPE_FILTERING)

    target_vel = action_space.recipes[0].velocity
    ego_vel = target_vel + 0.01
    ego_cpoint, ego_yaw = MapService.get_instance().convert_road_to_global_coordinates(road_id, ego_lon,
                                                                                       road_mid_lat - lane_width)
    ego = EgoState.create_from_cartesian_state(obj_id=0, timestamp=0,
                                               cartesian_state=np.array([ego_cpoint[0], ego_cpoint[1], ego_yaw, ego_vel, 0, 0]),
                                               size=size, confidence=0)

    state = State(None, [], ego)
    behavioral_state = BehavioralGridState.create_from_state(state, logger)
    # ego is located on the rightest lane, so filter recipes to the right
    filtered_recipes = [recipe for recipe in action_space.recipes if recipe.relative_lane != RelativeLane.RIGHT_LANE]

    action_specs = action_space.specify_goals(filtered_recipes, behavioral_state)
<<<<<<< HEAD

    specs = [action_specs[i] for i, recipe in enumerate(filtered_recipes)
             if recipe.relative_lane == RelativeLane.SAME_LANE and recipe.aggressiveness == AggressivenessLevel.CALM
             and recipe.velocity == target_vel]
=======
>>>>>>> a4acc7d6

    # check specification of CALM SAME_LANE static action
    same_lane_specs = [action_specs[i] for i, recipe in enumerate(filtered_recipes)
                       if recipe.relative_lane == RelativeLane.SAME_LANE and recipe.aggressiveness == AggressivenessLevel.CALM
                       and recipe.velocity == target_vel]
    assert len(same_lane_specs) > 0 and same_lane_specs[0] is not None

    # check specification of CALM LEFT_LANE static action
    left_lane_specs = [action_specs[i] for i, recipe in enumerate(filtered_recipes)
                       if recipe.relative_lane == RelativeLane.LEFT_LANE and recipe.aggressiveness == AggressivenessLevel.CALM
                       and recipe.velocity == target_vel]
    assert len(left_lane_specs) > 0 and left_lane_specs[0] is not None
<|MERGE_RESOLUTION|>--- conflicted
+++ resolved
@@ -34,13 +34,6 @@
     filtered_recipes = [recipe for recipe in action_space.recipes if recipe.relative_lane != RelativeLane.RIGHT_LANE]
 
     action_specs = action_space.specify_goals(filtered_recipes, behavioral_state)
-<<<<<<< HEAD
-
-    specs = [action_specs[i] for i, recipe in enumerate(filtered_recipes)
-             if recipe.relative_lane == RelativeLane.SAME_LANE and recipe.aggressiveness == AggressivenessLevel.CALM
-             and recipe.velocity == target_vel]
-=======
->>>>>>> a4acc7d6
 
     # check specification of CALM SAME_LANE static action
     same_lane_specs = [action_specs[i] for i, recipe in enumerate(filtered_recipes)
