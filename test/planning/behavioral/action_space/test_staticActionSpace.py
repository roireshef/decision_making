--- conflicted
+++ resolved
@@ -1,33 +1,9 @@
 from logging import Logger
 
-<<<<<<< HEAD
-import numpy as np
-
-from decision_making.src.global_constants import LON_ACC_LIMITS
-from decision_making.src.planning.behavioral.action_space.action_space import ActionSpaceContainer
-from decision_making.src.planning.behavioral.action_space.dynamic_action_space import DynamicActionSpace
-from decision_making.src.planning.behavioral.action_space.static_action_space import StaticActionSpace
-from decision_making.src.planning.behavioral.behavioral_grid_state import BehavioralGridState, RelativeLane
-from decision_making.src.planning.behavioral.default_config import DEFAULT_STATIC_RECIPE_FILTERING, \
-    DEFAULT_DYNAMIC_RECIPE_FILTERING
-from decision_making.src.planning.behavioral.data_objects import AggressivenessLevel, StaticActionRecipe
-from decision_making.src.planning.behavioral.evaluators.heuristic_action_spec_evaluator import \
-    HeuristicActionSpecEvaluator
-from decision_making.src.planning.behavioral.evaluators.naive_value_approximator import NaiveValueApproximator
-from decision_making.src.planning.behavioral.evaluators.velocity_profile import VelocityProfile
-from decision_making.src.planning.behavioral.filtering.action_spec_filter_bank import FilterIfNone
-from decision_making.src.planning.behavioral.filtering.action_spec_filtering import ActionSpecFiltering
-from decision_making.src.planning.behavioral.planner.single_step_behavioral_planner import SingleStepBehavioralPlanner
-from decision_making.src.planning.utils.map_utils import MapUtils
-from decision_making.src.planning.utils.math import Math
-from decision_making.src.planning.utils.optimal_control.poly1d import QuarticPoly1D
-from decision_making.src.prediction.road_following_predictor import RoadFollowingPredictor
-=======
 from decision_making.src.planning.behavioral.action_space.static_action_space import StaticActionSpace
 from decision_making.src.planning.behavioral.behavioral_grid_state import BehavioralGridState, RelativeLane
 from decision_making.src.planning.behavioral.data_objects import AggressivenessLevel
 from decision_making.src.planning.behavioral.default_config import DEFAULT_STATIC_RECIPE_FILTERING
->>>>>>> 9904eb39
 from decision_making.src.state.state import ObjectSize, EgoState, State
 from mapping.src.service.map_service import MapService
 
@@ -60,45 +36,6 @@
 
     # check specification of CALM SAME_LANE static action
     assert len(specs) > 0 and specs[0] is not None
-<<<<<<< HEAD
-
-
-# check if accelerations for different aggressiveness levels are in limits
-# static action from 0 to 57 km/h
-def test_specifyGoal_accelerationFrom0_atLeastOneActionInLimits():
-
-    logger = Logger("test_specifyStaticAction")
-    road_id = 20
-    ego_lon = 400.
-    lane_width = MapService.get_instance().get_road(road_id).lane_width
-    road_mid_lat = MapService.get_instance().get_road(road_id).lanes_num * lane_width / 2
-    size = ObjectSize(4, 2, 1)
-    target_vel = 57/3.6
-
-    action_space = StaticActionSpace(logger, DEFAULT_STATIC_RECIPE_FILTERING)
-    action_space._recipes = np.array([StaticActionRecipe(RelativeLane.SAME_LANE, target_vel, AggressivenessLevel.CALM),
-                                      StaticActionRecipe(RelativeLane.SAME_LANE, target_vel, AggressivenessLevel.STANDARD),
-                                      StaticActionRecipe(RelativeLane.SAME_LANE, target_vel, AggressivenessLevel.AGGRESSIVE)])
-
-    ego_vel = 0
-    ego_cpoint, ego_yaw = MapService.get_instance().convert_road_to_global_coordinates(road_id, ego_lon, road_mid_lat - lane_width)
-    ego = EgoState(0, 0, ego_cpoint[0], ego_cpoint[1], ego_cpoint[2], ego_yaw, size, 0, ego_vel, 0, 0, 0, 0)
-
-    state = State(None, [], ego)
-    behavioral_state = BehavioralGridState.create_from_state(state, logger)
-
-    action_specs = [action_space.specify_goal(recipe, behavioral_state) for i, recipe in enumerate(action_space.recipes)]
-
-    # at least one spec should be in limits
-    in_limits = False
-    for spec in action_specs:
-        if spec is not None:
-            A = QuarticPoly1D.time_constraints_matrix(spec.t)
-            A_inv = np.linalg.inv(A)
-            constraints = np.array([np.array([0, 0, 0, target_vel, 0])])
-            poly_coefs = QuarticPoly1D.solve(A_inv, constraints)[0]
-            in_limits = in_limits or QuarticPoly1D.is_acceleration_in_limits(poly_coefs, spec.t, LON_ACC_LIMITS)
-    assert in_limits
 
 
 # check if accelerations for different aggressiveness levels cover various accelerations
@@ -198,6 +135,4 @@
     for i in valid_idxs:
         if specs[i].t > 5 and costs[i] < np.inf:
             safe_not_aggressive_indices.append(i)
-    assert len(safe_not_aggressive_indices) > 0
-=======
->>>>>>> 9904eb39
+    assert len(safe_not_aggressive_indices) > 0