--- conflicted
+++ resolved
@@ -9,11 +9,7 @@
     VELOCITY_LIMITS, TRAJECTORY_TIME_RESOLUTION, SAFETY_MARGIN_TIME_DELAY
 from decision_making.src.planning.behavioral.action_space.dynamic_action_space import DynamicActionSpace
 from decision_making.src.planning.behavioral.behavioral_grid_state import BehavioralGridState
-<<<<<<< HEAD
-from decision_making.src.planning.behavioral.data_objects import DynamicActionRecipe, ActionSpec
-=======
-from decision_making.src.planning.behavioral.data_objects import DynamicActionRecipe, RelativeLane
->>>>>>> c14eb5fc
+from decision_making.src.planning.behavioral.data_objects import DynamicActionRecipe, ActionSpec, RelativeLane
 from decision_making.src.planning.behavioral.default_config import DEFAULT_DYNAMIC_RECIPE_FILTERING
 from decision_making.src.planning.trajectory.werling_planner import WerlingPlanner
 from decision_making.src.planning.types import FS_SX, FS_SV, FS_SA, FrenetTrajectories2D, LIMIT_MIN, FrenetTrajectory2D
@@ -21,21 +17,14 @@
 from decision_making.src.planning.utils.numpy_utils import NumpyUtils
 from decision_making.src.planning.utils.optimal_control.poly1d import QuinticPoly1D, Poly1D
 from decision_making.src.prediction.ego_aware_prediction.road_following_predictor import RoadFollowingPredictor
-<<<<<<< HEAD
 from decision_making.src.state.map_state import MapState
 from decision_making.src.state.state import ObjectSize, EgoState, DynamicObject, State
-from rte.python.logger.AV_logger import AV_Logger
-
-from decision_making.test.planning.behavioral.behavioral_state_fixtures import behavioral_grid_state, \
-    follow_vehicle_recipes_towards_front_cells, state_with_sorrounding_objects, pg_map_api, \
-    follow_vehicle_recipes_towards_front_same_lane
-=======
 from decision_making.src.utils.map_utils import MapUtils
 from rte.python.logger.AV_logger import AV_Logger
 
 from decision_making.test.planning.behavioral.behavioral_state_fixtures import behavioral_grid_state, \
-    follow_vehicle_recipes_towards_front_cells, state_with_sorrounding_objects
->>>>>>> c14eb5fc
+    follow_vehicle_recipes_towards_front_cells, state_with_sorrounding_objects, \
+    follow_vehicle_recipes_towards_front_same_lane
 
 
 # Specifies follow actions for front vehicles in 3 lanes. longitudinal and lateral coordinates
@@ -77,8 +66,8 @@
                            LONGITUDINAL_SAFETY_MARGIN_FROM_OBJECT -
                            behavioral_grid_state.ego_state.size.length / 2 - targets[i].dynamic_object.size.length / 2
                            for i, target in enumerate(targets)]
-<<<<<<< HEAD
-    longitudes = [action.s for action in actions]
+
+    longitudes = [action.s for action in actions]  # also relative to the corresponding GFF
     np.testing.assert_array_almost_equal(longitudes, expected_longitudes)
 
 
@@ -118,9 +107,4 @@
         acc_in_limits[spec_idx] = np.logical_and(LON_ACC_LIMITS[0] < ftraj[:, FS_SA], ftraj[:, FS_SA] < LON_ACC_LIMITS[1]).all()
         time_in_limits[spec_idx] = spec.t < BP_ACTION_T_LIMITS[1]
 
-    assert np.any(np.logical_and(acc_in_limits, time_in_limits))
-=======
-
-    longitudes = [action.s for action in actions]  # also relative to the corresponding GFF
-    np.testing.assert_array_almost_equal(longitudes, expected_longitudes)
->>>>>>> c14eb5fc
+    assert np.any(np.logical_and(acc_in_limits, time_in_limits))