--- conflicted
+++ resolved
@@ -1,10 +1,6 @@
 import numpy as np
-<<<<<<< HEAD
 from decision_making.src.global_constants import SPECIFICATION_MARGIN_TIME_DELAY, \
-=======
-
 from decision_making.src.global_constants import SPECIFICATION_HEADWAY, LONGITUDINAL_SAFETY_MARGIN_FROM_OBJECT, \
->>>>>>> bb7bcc28
     LONGITUDINAL_SPECIFY_MARGIN_FROM_OBJECT
 from decision_making.src.planning.behavioral.action_space.dynamic_action_space import DynamicActionSpace
 from decision_making.src.planning.behavioral.behavioral_grid_state import BehavioralGridState
@@ -51,14 +47,9 @@
 
     # terminal action-spec longitude equals the terminal longitude of target vehicle
     # (according to prediction at the terminal time)
-<<<<<<< HEAD
-    expected_longitudes = [objects_longitudes[i] + target.dynamic_object.map_state.lane_fstate[FS_SV] * actions[i].t -
-                           actions[i].v * SPECIFICATION_MARGIN_TIME_DELAY -
-=======
     expected_longitudes = [objects_longitudes[i] +
                            target.dynamic_object.map_state.lane_fstate[FS_SV] * actions[i].t -
                            actions[i].v * SPECIFICATION_HEADWAY -
->>>>>>> bb7bcc28
                            LONGITUDINAL_SPECIFY_MARGIN_FROM_OBJECT -
                            behavioral_grid_state.ego_state.size.length / 2 - targets[i].dynamic_object.size.length / 2
                            for i, target in enumerate(targets)]
