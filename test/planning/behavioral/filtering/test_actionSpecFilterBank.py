import numpy as np
from decision_making.src.messages.scene_static_message import StaticTrafficFlowControl, RoadObjectType
from decision_making.src.planning.types import FS_SX
from decision_making.src.scene.scene_static_model import SceneStaticModel
from decision_making.src.utils.map_utils import MapUtils
from decision_making.test.messages.scene_static_fixture import scene_static_pg_split, scene_static_accel_towards_vehicle
from typing import List
from unittest.mock import patch

from decision_making.src.planning.behavioral.action_space.dynamic_action_space import DynamicActionSpace
from decision_making.src.planning.behavioral.action_space.static_action_space import StaticActionSpace
from decision_making.src.planning.behavioral.data_objects import DynamicActionRecipe, StaticActionRecipe, ActionSpec, \
    ActionRecipe, RelativeLane, ActionType, AggressivenessLevel
from decision_making.src.planning.behavioral.filtering.action_spec_filter_bank import FilterForKinematics, \
    FilterIfNone as FilterSpecIfNone, FilterForSafetyTowardsTargetVehicle, StaticTrafficFlowControlFilter, \
    BeyondSpecStaticTrafficFlowControlFilter, FilterForLaneSpeedLimits, BeyondSpecSpeedLimitFilter, BeyondSpecPartialGffFilter
from decision_making.src.planning.behavioral.filtering.action_spec_filtering import ActionSpecFiltering
from decision_making.src.planning.behavioral.filtering.recipe_filter_bank import FilterIfNone as FilterRecipeIfNone
from decision_making.src.planning.behavioral.filtering.recipe_filtering import RecipeFiltering
from decision_making.src.prediction.ego_aware_prediction.road_following_predictor import RoadFollowingPredictor
from rte.python.logger.AV_logger import AV_Logger

from decision_making.test.planning.behavioral.behavioral_state_fixtures import \
    behavioral_grid_state_with_objects_for_acceleration_towards_vehicle, \
    behavioral_grid_state_with_objects_for_filtering_almost_tracking_mode, \
    state_with_objects_for_acceleration_towards_vehicle, \
    state_with_objects_for_filtering_exact_tracking_mode, \
    behavioral_grid_state_with_objects_for_filtering_too_aggressive, \
    state_with_objects_for_filtering_almost_tracking_mode, \
    behavioral_grid_state_with_objects_for_filtering_exact_tracking_mode, \
    behavioral_grid_state_with_segments_limits, \
    state_for_testing_lanes_speed_limits_violations, \
    state_with_objects_for_filtering_too_aggressive, follow_vehicle_recipes_towards_front_cells, follow_lane_recipes, \
    behavioral_grid_state_with_traffic_control, state_with_traffic_control, route_plan_20_30, route_plan_for_oval_track_file, \
    route_plan_1_2, behavioral_grid_state_with_left_lane_ending, state_with_left_lane_ending


def test_StaticTrafficFlowControlFilter_filtersWhenTrafficFlowControlexits(behavioral_grid_state_with_traffic_control,
                                                                           scene_static_pg_split):
    ego_location = behavioral_grid_state_with_traffic_control.ego_state.map_state.lane_fstate[FS_SX]

    gff = behavioral_grid_state_with_traffic_control.extended_lane_frames[RelativeLane.SAME_LANE]
    gff_state = np.array([[ego_location + 12.0, 0., 0., 0., 0., 0.]])
    lane_id, segment_states = gff.convert_to_segment_states(gff_state)
    segment_s = segment_states[0][0]

    SceneStaticModel.get_instance().set_scene_static(scene_static_pg_split)
    stop_sign = StaticTrafficFlowControl(e_e_road_object_type=RoadObjectType.StopSign, e_l_station=segment_s,
                                         e_Pct_confidence=1.0)
    MapUtils.get_lane(lane_id).as_static_traffic_flow_control.append(stop_sign)

    filter = StaticTrafficFlowControlFilter()
    t, v, s, d = 10, 20, ego_location + 40.0, 0
    action_specs = [ActionSpec(t, v, s, d,
                               ActionRecipe(RelativeLane.SAME_LANE, ActionType.FOLLOW_LANE, AggressivenessLevel.CALM))]
    actual = filter.filter(action_specs=action_specs, behavioral_state=behavioral_grid_state_with_traffic_control)
    expected = [False]
    assert actual == expected


def test_BeyondSpecStaticTrafficFlowControlFilter_filtersWhenTrafficFlowControlexits(behavioral_grid_state_with_traffic_control,
                                                                                     scene_static_pg_split):

    ego_location = behavioral_grid_state_with_traffic_control.ego_state.map_state.lane_fstate[FS_SX]
    gff = behavioral_grid_state_with_traffic_control.extended_lane_frames[RelativeLane.SAME_LANE]

    gff_stop_sign_location = ego_location + 42.0

    gff_state = np.array([[gff_stop_sign_location, 0., 0., 0., 0., 0.]])
    lane_id, segment_states = gff.convert_to_segment_states(gff_state)
    segment_s = segment_states[0][0]

    SceneStaticModel.get_instance().set_scene_static(scene_static_pg_split)
    stop_sign = StaticTrafficFlowControl(e_e_road_object_type=RoadObjectType.StopSign, e_l_station=segment_s,
                                         e_Pct_confidence=1.0)
    MapUtils.get_lane(lane_id).as_static_traffic_flow_control.append(stop_sign)

    filter = BeyondSpecStaticTrafficFlowControlFilter()
    t, v, s, d = 10, 20, gff_stop_sign_location - 2.0, 0
    action_specs = [ActionSpec(t, v, s, d,
                               ActionRecipe(RelativeLane.SAME_LANE, ActionType.FOLLOW_LANE, AggressivenessLevel.CALM))]
    actual = filter.filter(action_specs=action_specs, behavioral_state=behavioral_grid_state_with_traffic_control)
    expected = [False]
    assert actual == expected


def test_BeyondSpecSpeedLimitFilter_SlowLaneAhead(behavioral_grid_state_with_traffic_control, scene_static_pg_split):
    # Get s position on frenet frame
    ego_location = behavioral_grid_state_with_traffic_control.ego_state.map_state.lane_fstate[FS_SX]
    gff = behavioral_grid_state_with_traffic_control.extended_lane_frames[RelativeLane.SAME_LANE]

    gff_states_up_to_speed_limit = np.array(
        [[np.float(i), 0., 0., 0., 0., 0.] for i in range(int(ego_location), int(ego_location) + 3)])

    # put some slow speed limits into scene_static
    for i in range(scene_static_pg_split.s_Data.s_SceneStaticBase.e_Cnt_num_lane_segments):
        scene_static_pg_split.s_Data.s_SceneStaticBase.as_scene_lane_segments[-i].e_v_nominal_speed = 10

    SceneStaticModel.get_instance().set_scene_static(scene_static_pg_split)

    filter = BeyondSpecSpeedLimitFilter()
    t, v, s, d = 10, 25, ego_location + 5, 0
    action_specs = [
        ActionSpec(t, v, s, d, ActionRecipe(RelativeLane.SAME_LANE, ActionType.FOLLOW_LANE, AggressivenessLevel.CALM))]
    actual = filter.filter(action_specs=action_specs, behavioral_state=behavioral_grid_state_with_traffic_control)
    expected = [False]
    assert actual == expected


def test_BeyondSpecSpeedLimitFilter_NoSpeedLimitChange(behavioral_grid_state_with_traffic_control, scene_static_pg_split):
    # Get s position on frenet frame
    ego_location = behavioral_grid_state_with_traffic_control.ego_state.map_state.lane_fstate[FS_SX]
    gff = behavioral_grid_state_with_traffic_control.extended_lane_frames[RelativeLane.SAME_LANE]

    gff_states_up_to_speed_limit = np.array(
        [[np.float(i), 0., 0., 0., 0., 0.] for i in range(int(ego_location), int(ego_location) + 3)])

    SceneStaticModel.get_instance().set_scene_static(scene_static_pg_split)

    filter = BeyondSpecSpeedLimitFilter()
    t, v, s, d = 10, 34/3.6, ego_location + 80, 0
    action_specs = [
        ActionSpec(t, v, s, d, ActionRecipe(RelativeLane.SAME_LANE, ActionType.FOLLOW_LANE, AggressivenessLevel.CALM))]
    actual = filter.filter(action_specs=action_specs, behavioral_state=behavioral_grid_state_with_traffic_control)
    expected = [True]
    assert actual == expected


@patch('decision_making.src.planning.behavioral.filtering.action_spec_filter_bank.LONGITUDINAL_SAFETY_MARGIN_FROM_OBJECT', 5)
@patch('decision_making.src.planning.behavioral.filtering.action_spec_filter_bank.SAFETY_HEADWAY', 0.7)
@patch.multiple('decision_making.src.planning.behavioral.filtering.action_spec_filter_bank',LON_ACC_LIMITS=np.array([-5.5, 3.0]))
@patch.multiple('decision_making.src.planning.behavioral.filtering.action_spec_filter_bank',LAT_ACC_LIMITS=np.array([-4.0, 4.0]))
@patch('decision_making.src.planning.behavioral.filtering.action_spec_filter_bank.FilterForLaneSpeedLimits._pointwise_nominal_speed', lambda *args : 40 / 3.6)
@patch('decision_making.src.planning.behavioral.action_space.dynamic_action_space.LONGITUDINAL_SPECIFY_MARGIN_FROM_OBJECT', 5.0)
@patch('decision_making.src.planning.behavioral.action_space.dynamic_action_space.SPECIFICATION_HEADWAY', 1.5)
@patch.multiple('decision_making.src.planning.behavioral.action_space.dynamic_action_space',BP_ACTION_T_LIMITS=np.array([0, 15]))
@patch.multiple('decision_making.src.planning.behavioral.action_space.dynamic_action_space',BP_JERK_S_JERK_D_TIME_WEIGHTS=np.array([
    [12, 0.15, 0.1],
    [2, 0.15, 0.1],
    [0.01, 0.15, 0.1]
]))
def test_filter_accelerationTowardsVehicle_filterResultsMatchExpected(
        behavioral_grid_state_with_objects_for_acceleration_towards_vehicle,
        follow_vehicle_recipes_towards_front_cells: List[DynamicActionRecipe]):
    """ see velocities and accelerations at https://www.desmos.com/calculator/betept6wyx """

    logger = AV_Logger.get_logger()
    predictor = RoadFollowingPredictor(logger)

    filtering = RecipeFiltering(filters=[], logger=logger)

    # only look at the same lane, front cell actions
    actions_with_vehicle = follow_vehicle_recipes_towards_front_cells[3:6]

    expected_filter_results = np.array([False, True, False], dtype=bool)
    dynamic_action_space = DynamicActionSpace(logger, predictor, filtering=filtering)

    action_specs_with_vehicle = dynamic_action_space.specify_goals(actions_with_vehicle,
                                                                   behavioral_grid_state_with_objects_for_acceleration_towards_vehicle)

    action_spec_filter = ActionSpecFiltering(filters=[FilterSpecIfNone(), FilterForKinematics(), FilterForLaneSpeedLimits()], logger=logger)

    filter_results = action_spec_filter.filter_action_specs(action_specs_with_vehicle,
                                                            behavioral_grid_state_with_objects_for_acceleration_towards_vehicle)

    np.testing.assert_array_equal(filter_results, expected_filter_results)


@patch('decision_making.src.planning.behavioral.filtering.action_spec_filter_bank.LONGITUDINAL_SAFETY_MARGIN_FROM_OBJECT', 5)
@patch('decision_making.src.planning.behavioral.filtering.action_spec_filter_bank.SAFETY_HEADWAY', 0.7)
@patch.multiple('decision_making.src.planning.behavioral.filtering.action_spec_filter_bank',LON_ACC_LIMITS=np.array([-5.5, 3.0]))
@patch.multiple('decision_making.src.planning.behavioral.filtering.action_spec_filter_bank',LAT_ACC_LIMITS=np.array([-4.0, 4.0]))
@patch('decision_making.src.planning.behavioral.action_space.dynamic_action_space.LONGITUDINAL_SPECIFY_MARGIN_FROM_OBJECT', 5.0)
@patch('decision_making.src.planning.behavioral.action_space.dynamic_action_space.SPECIFICATION_HEADWAY', 1.5)
@patch.multiple('decision_making.src.planning.behavioral.action_space.dynamic_action_space',BP_ACTION_T_LIMITS=np.array([0, 15]))
@patch.multiple('decision_making.src.planning.behavioral.action_space.dynamic_action_space',BP_JERK_S_JERK_D_TIME_WEIGHTS=np.array([
    [12, 0.15, 0.1],
    [2, 0.15, 0.1],
    [0.01, 0.15, 0.1]
]))
def test_filter_closeToTrackingMode_allActionsAreValid(
        behavioral_grid_state_with_objects_for_filtering_almost_tracking_mode,
        follow_vehicle_recipes_towards_front_cells: List[DynamicActionRecipe]):
    """ see velocities and accelerations at https://www.desmos.com/calculator/betept6wyx """

    logger = AV_Logger.get_logger()
    predictor = RoadFollowingPredictor(logger)

    filtering = RecipeFiltering(filters=[], logger=logger)

    # only look at the same lane, front cell actions
    actions_with_vehicle = follow_vehicle_recipes_towards_front_cells[3:6]

    expected_filter_results = np.array([True, True, True], dtype=bool)
    dynamic_action_space = DynamicActionSpace(logger, predictor, filtering=filtering)

    action_specs_with_vehicle = dynamic_action_space.specify_goals(actions_with_vehicle,
                                                                   behavioral_grid_state_with_objects_for_filtering_almost_tracking_mode)

    action_spec_filter = ActionSpecFiltering(filters=[FilterSpecIfNone(), FilterForKinematics()], logger=logger)

    filter_results = action_spec_filter.filter_action_specs(action_specs_with_vehicle,
                                                            behavioral_grid_state_with_objects_for_filtering_almost_tracking_mode)

    np.testing.assert_array_equal(filter_results, expected_filter_results)


@patch('decision_making.src.planning.behavioral.filtering.action_spec_filter_bank.LONGITUDINAL_SAFETY_MARGIN_FROM_OBJECT', 5)
@patch('decision_making.src.planning.behavioral.filtering.action_spec_filter_bank.SAFETY_HEADWAY', 0.7)
@patch.multiple('decision_making.src.planning.behavioral.filtering.action_spec_filter_bank',LON_ACC_LIMITS=np.array([-5.5, 3.0]))
@patch.multiple('decision_making.src.planning.behavioral.filtering.action_spec_filter_bank',LAT_ACC_LIMITS=np.array([-4.0, 4.0]))
@patch('decision_making.src.planning.behavioral.action_space.dynamic_action_space.LONGITUDINAL_SPECIFY_MARGIN_FROM_OBJECT', 5.0)
@patch('decision_making.src.planning.behavioral.action_space.dynamic_action_space.SPECIFICATION_HEADWAY', 1.5)
@patch.multiple('decision_making.src.planning.behavioral.action_space.dynamic_action_space',BP_ACTION_T_LIMITS=np.array([0, 15]))
@patch.multiple('decision_making.src.planning.behavioral.action_space.dynamic_action_space',BP_JERK_S_JERK_D_TIME_WEIGHTS=np.array([
    [12, 0.15, 0.1],
    [2, 0.15, 0.1],
    [0.01, 0.15, 0.1]
]))
def test_filter_trackingMode_allActionsAreValid(
        behavioral_grid_state_with_objects_for_filtering_exact_tracking_mode,
        follow_vehicle_recipes_towards_front_cells: List[DynamicActionRecipe]):

    logger = AV_Logger.get_logger()
    predictor = RoadFollowingPredictor(logger)

    filtering = RecipeFiltering(filters=[], logger=logger)

    # only look at the same lane, front cell actions
    actions_with_vehicle = follow_vehicle_recipes_towards_front_cells[3:6]

    expected_filter_results = np.array([True, True, True], dtype=bool)
    dynamic_action_space = DynamicActionSpace(logger, predictor, filtering=filtering)

    action_specs_with_vehicle = dynamic_action_space.specify_goals(actions_with_vehicle,
                                                                   behavioral_grid_state_with_objects_for_filtering_exact_tracking_mode)

    action_spec_filter = ActionSpecFiltering(filters=[FilterSpecIfNone(), FilterForKinematics()], logger=logger)

    filter_results = action_spec_filter.filter_action_specs(action_specs_with_vehicle,
                                                            behavioral_grid_state_with_objects_for_filtering_exact_tracking_mode)

    np.testing.assert_array_equal(filter_results, expected_filter_results)


@patch('decision_making.src.planning.behavioral.filtering.action_spec_filter_bank.LONGITUDINAL_SAFETY_MARGIN_FROM_OBJECT', 5)
@patch('decision_making.src.planning.behavioral.filtering.action_spec_filter_bank.SAFETY_HEADWAY', 0.7)
@patch.multiple('decision_making.src.planning.behavioral.filtering.action_spec_filter_bank',LON_ACC_LIMITS=np.array([-5.5, 3.0]))
@patch.multiple('decision_making.src.planning.behavioral.filtering.action_spec_filter_bank',LAT_ACC_LIMITS=np.array([-4.0, 4.0]))
@patch('decision_making.src.planning.behavioral.action_space.dynamic_action_space.LONGITUDINAL_SPECIFY_MARGIN_FROM_OBJECT', 5.0)
@patch('decision_making.src.planning.behavioral.action_space.dynamic_action_space.SPECIFICATION_HEADWAY', 1.5)
@patch.multiple('decision_making.src.planning.behavioral.action_space.dynamic_action_space',BP_ACTION_T_LIMITS=np.array([0, 15]))
@patch.multiple('decision_making.src.planning.behavioral.action_space.dynamic_action_space',BP_JERK_S_JERK_D_TIME_WEIGHTS=np.array([
    [12, 0.15, 0.1],
    [2, 0.15, 0.1],
    [0.01, 0.15, 0.1]
]))
def test_filter_staticActionsWithLeadingVehicle_filterResultsMatchExpected(
        behavioral_grid_state_with_objects_for_filtering_almost_tracking_mode,
        follow_lane_recipes: List[StaticActionRecipe]):
    """
    # actions [9, 12, 15] are None after specify
    # actions [6-17] are static, aiming to higher velocity - which hits the front vehicle
    # actions 7, 8 are safe and can be seen here: https://www.desmos.com/calculator/dtntkm1hsr
    """

    logger = AV_Logger.get_logger()

    filtering = RecipeFiltering(filters=[], logger=logger)

    expected_filter_results = np.array([True, True, True, True, True, True, False, True, True,
                                        False, False, False, False, False, False, False, False, False], dtype=bool)
    static_action_space = StaticActionSpace(logger, filtering=filtering)

    action_specs = static_action_space.specify_goals(follow_lane_recipes,
                                                     behavioral_grid_state_with_objects_for_filtering_almost_tracking_mode)

    action_spec_filter = ActionSpecFiltering(filters=[FilterSpecIfNone(), FilterForSafetyTowardsTargetVehicle()], logger=logger)

    filter_results = action_spec_filter.filter_action_specs(action_specs,
                                                            behavioral_grid_state_with_objects_for_filtering_almost_tracking_mode)

    # TODO: action 8 is True because FilterForSafetyTowardsTargetVehicle doesn't check the padding after a short horizon
    np.testing.assert_array_equal(filter_results, expected_filter_results)


@patch('decision_making.src.planning.behavioral.filtering.action_spec_filter_bank.LONGITUDINAL_SAFETY_MARGIN_FROM_OBJECT', 5)
@patch('decision_making.src.planning.behavioral.filtering.action_spec_filter_bank.SAFETY_HEADWAY', 0.7)
@patch.multiple('decision_making.src.planning.behavioral.filtering.action_spec_filter_bank',LON_ACC_LIMITS=np.array([-5.5, 3.0]))
@patch.multiple('decision_making.src.planning.behavioral.filtering.action_spec_filter_bank',LAT_ACC_LIMITS=np.array([-4.0, 4.0]))
@patch('decision_making.src.planning.behavioral.action_space.dynamic_action_space.LONGITUDINAL_SPECIFY_MARGIN_FROM_OBJECT', 5.0)
@patch('decision_making.src.planning.behavioral.action_space.dynamic_action_space.SPECIFICATION_HEADWAY', 1.5)
@patch.multiple('decision_making.src.planning.behavioral.action_space.dynamic_action_space',BP_ACTION_T_LIMITS=np.array([0, 15]))
@patch.multiple('decision_making.src.planning.behavioral.action_space.dynamic_action_space',BP_JERK_S_JERK_D_TIME_WEIGHTS=np.array([
    [12, 0.15, 0.1],
    [2, 0.15, 0.1],
    [0.01, 0.15, 0.1]
]))
def test_filter_aggressiveFollowScenario_allActionsAreInvalid(
        behavioral_grid_state_with_objects_for_filtering_too_aggressive,
        follow_vehicle_recipes_towards_front_cells: List[DynamicActionRecipe]):
    """
    State leads to a0=0,v0=10,sT=53.5,vT=30
    Results are false because this following scenario is too aggressive (close a gap of 20[m/s] to a target vehicle ~50[m] from us)
    calm and standard actions take too much time and aggressive violates velocity and acceleration
    All ground truths checked with desmos - https://www.desmos.com/calculator/exizg3iuhs
    """
    logger = AV_Logger.get_logger()
    predictor = RoadFollowingPredictor(logger)

    filtering = RecipeFiltering(filters=[FilterRecipeIfNone()], logger=logger)

    actions_with_vehicle = follow_vehicle_recipes_towards_front_cells[3:6]


    expected_filter_results = np.array([False, False, False], dtype=bool)
    dynamic_action_space = DynamicActionSpace(logger, predictor, filtering=filtering)

    action_specs_with_vehicle = dynamic_action_space.specify_goals(actions_with_vehicle,
                                                                   behavioral_grid_state_with_objects_for_filtering_too_aggressive)

    action_spec_filter = ActionSpecFiltering(filters=[FilterSpecIfNone(), FilterForKinematics()], logger=logger)

    filter_results = action_spec_filter.filter_action_specs(action_specs_with_vehicle,
                                                            behavioral_grid_state_with_objects_for_filtering_too_aggressive)

    np.testing.assert_array_equal(filter_results, expected_filter_results)


@patch('decision_making.src.planning.behavioral.filtering.action_spec_filter_bank.LONGITUDINAL_SAFETY_MARGIN_FROM_OBJECT', 5)
@patch('decision_making.src.planning.behavioral.filtering.action_spec_filter_bank.SAFETY_HEADWAY', 0.7)
@patch.multiple('decision_making.src.planning.behavioral.filtering.action_spec_filter_bank',LON_ACC_LIMITS=np.array([-5.5, 3.0]))
@patch.multiple('decision_making.src.planning.behavioral.filtering.action_spec_filter_bank',LAT_ACC_LIMITS=np.array([-4.0, 4.0]))
@patch('decision_making.src.planning.behavioral.action_space.dynamic_action_space.LONGITUDINAL_SPECIFY_MARGIN_FROM_OBJECT', 5.0)
@patch('decision_making.src.planning.behavioral.action_space.dynamic_action_space.SPECIFICATION_HEADWAY', 1.5)
@patch.multiple('decision_making.src.planning.behavioral.action_space.dynamic_action_space',BP_ACTION_T_LIMITS=np.array([0, 15]))
@patch.multiple('decision_making.src.planning.behavioral.action_space.dynamic_action_space',BP_JERK_S_JERK_D_TIME_WEIGHTS=np.array([
    [12, 0.15, 0.1],
    [2, 0.15, 0.1],
    [0.01, 0.15, 0.1]
]))
def test_filter_laneSpeedLimits_filtersSpecsViolatingLaneSpeedLimits_filterResultsMatchExpected(
        behavioral_grid_state_with_segments_limits,
        follow_lane_recipes: List[StaticActionRecipe]):

    logger = AV_Logger.get_logger()
    # The scene_static that is being used, is in accordance to whatever happens in behavioral_grid_state_
    # with_segments_limits fixture
    scene_static_with_limits = SceneStaticModel.get_instance().get_scene_static()
    # The following are 4 consecutive lane segments with varying speed limits (ego starts at the end of [0])
    # These are the s-values that correspond to lane transitions on the GFF:
    # [0.0, 100.84134201631973, 220.48438762415998, 343.9575891327402, 466.0989153990629]
    scene_static_with_limits.s_Data.s_SceneStaticBase.as_scene_lane_segments[0].e_v_nominal_speed = 25
    scene_static_with_limits.s_Data.s_SceneStaticBase.as_scene_lane_segments[3].e_v_nominal_speed = 25
    scene_static_with_limits.s_Data.s_SceneStaticBase.as_scene_lane_segments[6].e_v_nominal_speed = 15
    scene_static_with_limits.s_Data.s_SceneStaticBase.as_scene_lane_segments[9].e_v_nominal_speed = 25
    SceneStaticModel.get_instance().set_scene_static(scene_static_with_limits)

    filtering = RecipeFiltering(filters=[], logger=logger)
    # note: first lane segment speed limit is almost irrelevant because we start at the end of this segment
    expected_filter_results = np.array([True, True, True,   # v_T=0 (Calm, Standard, Aggressive)  - All Pass (not arriving at [9])
                                        True, True, True,   # v_T=6 (Calm, Standard, Aggressive)  - All Pass (not arriving at [9])
                                        True, True, True,   # v_T=12 (Calm, Standard, Aggressive) - All Pass (not arriving at [9])
                                        False,              # This one (calm) supposed to end at the third ([6]) lane segment with v_T=18>15
                                        True, True,         # (std,agg) v_T=18 - Pass (not arriving at [6])
                                        False,              # (calm) action_spec is None
                                        False,              # (std.) This one supposed to end at the third ([6]) lane segment with v_T=24>15
                                        True,               # (agg.) v_T=24  - Pass (not arriving at [6])
                                        False,              # (calm) action_spec is None
                                        False,              # (std.) This one supposed to end at the fourth ([9]) lane segment with v_T=30>15
                                        False               # (agg.) This one supposed to end at the third ([6]) lane segment with v_T=30>15
                                        ], dtype=bool)

    static_action_space = StaticActionSpace(logger, filtering=filtering)

    action_specs = static_action_space.specify_goals(follow_lane_recipes,
                                                     behavioral_grid_state_with_segments_limits)

    action_spec_filter = ActionSpecFiltering(filters=[FilterSpecIfNone(), FilterForLaneSpeedLimits()], logger=logger)

    filter_results = action_spec_filter.filter_action_specs(action_specs,
                                                            behavioral_grid_state_with_segments_limits)

    np.testing.assert_array_equal(filter_results, expected_filter_results)

<<<<<<< HEAD
def test_BeyondSpecGffFilter_FilteredIfCloseToEndOfPartialGff(behavioral_grid_state_with_left_lane_ending):
    """
    Tests the filter BeyondSpecGffFilter.
    Puts the host in a situation where the left lane will suddenly end.
    Any actions that end up too close to the end of the left lane should be filtered.
    Actions on the center lane, which does not end, should be allowed.
    :param behavioral_grid_state_with_left_lane_ending:
    :return:
    """

    partial_gff_end_s = behavioral_grid_state_with_left_lane_ending.extended_lane_frames[RelativeLane.LEFT_LANE].s_max

    filter = BeyondSpecPartialGffFilter()
    t, v, s, d = 10, 30, partial_gff_end_s - 10, 0
    action_specs = [
        ActionSpec(t, v, s, d, ActionRecipe(RelativeLane.SAME_LANE, ActionType.FOLLOW_LANE, AggressivenessLevel.CALM)),
        ActionSpec(t, v, s, d, ActionRecipe(RelativeLane.LEFT_LANE, ActionType.FOLLOW_LANE, AggressivenessLevel.CALM))]
    actual = filter.filter(action_specs=action_specs, behavioral_state=behavioral_grid_state_with_left_lane_ending)
    expected = [True, False]
    assert np.all(actual == expected)
=======
def test_filter_laneSpeedLimits_filtersSpecsViolatingLaneSpeedLimitsWhenSlowing_filterResultsMatchExpected(
        behavioral_grid_state_with_segments_limits,
        follow_lane_recipes: List[StaticActionRecipe]):

    logger = AV_Logger.get_logger()
    # The scene_static that is being used, is in accordance to whatever happens in behavioral_grid_state_
    # with_segments_limits fixture
    scene_static_with_limits = SceneStaticModel.get_instance().get_scene_static()
    # The following are 4 consecutive lane segments with varying speed limits (ego starts at the end of [0])
    # These are the s-values that correspond to lane transitions on the GFF:
    # [0.0, 100.84134201631973, 220.48438762415998, 343.9575891327402, 466.0989153990629]
    scene_static_with_limits.s_Data.s_SceneStaticBase.as_scene_lane_segments[0].e_v_nominal_speed = 4
    scene_static_with_limits.s_Data.s_SceneStaticBase.as_scene_lane_segments[3].e_v_nominal_speed = 4
    scene_static_with_limits.s_Data.s_SceneStaticBase.as_scene_lane_segments[6].e_v_nominal_speed = 4
    scene_static_with_limits.s_Data.s_SceneStaticBase.as_scene_lane_segments[9].e_v_nominal_speed = 4
    SceneStaticModel.get_instance().set_scene_static(scene_static_with_limits)

    filtering = RecipeFiltering(filters=[], logger=logger)
    # note: first lane segment speed limit is almost irrelevant because we start at the end of this segment
    expected_filter_results = np.array([True, True, True,      # v_T=0 (Calm, Standard, Aggressive)  - All Pass (not arriving at [9])
                                        False, False, False,   # v_T=6 - Fail  <<-- This was fixed by checking the final velocity is met
                                        False, False, False,   # v_T=12 - Fail
                                        False, False, False,   # v_T=18 - Fail
                                        False, False, False,   # v_T=24 - Fail
                                        False, False, False    # v_T=30 - Fail
                                        ], dtype=bool)

    static_action_space = StaticActionSpace(logger, filtering=filtering)

    action_specs = static_action_space.specify_goals(follow_lane_recipes,
                                                     behavioral_grid_state_with_segments_limits)

    action_spec_filter = ActionSpecFiltering(filters=[FilterSpecIfNone(), FilterForLaneSpeedLimits()], logger=logger)

    filter_results = action_spec_filter.filter_action_specs(action_specs,
                                                            behavioral_grid_state_with_segments_limits)

    np.testing.assert_array_equal(filter_results, expected_filter_results)
>>>>>>> 8fe9073a
<|MERGE_RESOLUTION|>--- conflicted
+++ resolved
@@ -383,7 +383,7 @@
 
     np.testing.assert_array_equal(filter_results, expected_filter_results)
 
-<<<<<<< HEAD
+
 def test_BeyondSpecGffFilter_FilteredIfCloseToEndOfPartialGff(behavioral_grid_state_with_left_lane_ending):
     """
     Tests the filter BeyondSpecGffFilter.
@@ -404,7 +404,8 @@
     actual = filter.filter(action_specs=action_specs, behavioral_state=behavioral_grid_state_with_left_lane_ending)
     expected = [True, False]
     assert np.all(actual == expected)
-=======
+
+
 def test_filter_laneSpeedLimits_filtersSpecsViolatingLaneSpeedLimitsWhenSlowing_filterResultsMatchExpected(
         behavioral_grid_state_with_segments_limits,
         follow_lane_recipes: List[StaticActionRecipe]):
@@ -442,5 +443,4 @@
     filter_results = action_spec_filter.filter_action_specs(action_specs,
                                                             behavioral_grid_state_with_segments_limits)
 
-    np.testing.assert_array_equal(filter_results, expected_filter_results)
->>>>>>> 8fe9073a
+    np.testing.assert_array_equal(filter_results, expected_filter_results)