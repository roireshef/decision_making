--- conflicted
+++ resolved
@@ -47,20 +47,6 @@
     scene_tcd_status = {}
     SceneTrafficControlDevicesStatusModel.get_instance().set_traffic_control_devices_status(scene_tcd_status)
 
-<<<<<<< HEAD
-    stop_bar = TrafficControlBar(e_i_traffic_control_bar_id=1, e_l_station=segment_s,
-                                  e_i_static_traffic_control_device_id=[11], e_i_dynamic_traffic_control_device_id=[])
-    stop_sign = StaticTrafficControlDevice(object_id=11, e_e_traffic_control_device_type=StaticTrafficControlDeviceType.STOP,
-                                           e_Pct_confidence=1.0, e_i_controlled_lane_segment_id=[lane_id],
-                                           e_l_east_x=0, e_l_north_y=0)
-    for lane_segment in scene_static_pg_split.s_Data.s_SceneStaticBase.as_scene_lane_segments:
-        lane_segment.as_traffic_control_bar = []
-    scene_static_pg_split.s_Data.s_SceneStaticBase.as_static_traffic_control_device = [stop_sign]
-    scene_static_pg_split.s_Data.s_SceneStaticBase.as_dynamic_traffic_control_device = []
-    MapUtils.get_lane(lane_id).as_traffic_control_bar.append(stop_bar)
-
-=======
->>>>>>> 626c9ce8
     filter = StaticTrafficFlowControlFilter()
     t, v, s, d = 10, 20, ego_location + 40.0, 0
     action_specs = [ActionSpec(t, v, s, d,
