--- conflicted
+++ resolved
@@ -486,16 +486,9 @@
                                           "scene_three"])
 def construction_scene_for_takeover_test(request):
     # Set Default Expected Output
-<<<<<<< HEAD
     route_plan_data = default_route_plan_for_PG_split_file()
     expected_takover = False
     ego_state = generate_ego_state(ego_lane_id = 200, ego_lane_station = 0)
-=======
-    route_plan_data = default_route_plan()
-    expected_takeover = False
-    ego_state = generate_ego_state(ego_lane_id = 200 , ego_lane_station = 0)
-
->>>>>>> a147cb20
 
     # Define Lane Modifications and Modify Expected Outputs
     if request.param is "scene_one":
@@ -520,13 +513,7 @@
         route_plan_data.as_route_plan_lane_segments[1][1].e_cst_lane_end_cost = 1.0
         route_plan_data.as_route_plan_lane_segments[1][2].e_cst_lane_end_cost = 1.0
 
-<<<<<<< HEAD
-        ego_state = generate_ego_state(ego_lane_id = 201, ego_lane_station = 50)
-
-        expected_takover = False
-=======
         ego_state = generate_ego_state(ego_lane_id = 201 , ego_lane_station = 75)
->>>>>>> a147cb20
 
     elif request.param is "scene_two":
         # All lanes are blocked, and the vehicle is close to crossing into one of them. The takeover flag should be True.
@@ -571,13 +558,6 @@
                                      GMAuthorityType.CeSYS_e_GMAuthorityType_RoadConstruction.value,
                                      1.0)],
                               222: [(True,
-<<<<<<< HEAD
-                                     RoutePlanLaneSegmentAttr.CeSYS_e_RoutePlanLaneSegmentAttr_MappingStatus.value,
-                                     LaneMappingStatusType.CeSYS_e_LaneMappingStatusType_NotMapped.value,
-                                     1.0),
-                                    (True,
-=======
->>>>>>> a147cb20
                                      RoutePlanLaneSegmentAttr.CeSYS_e_RoutePlanLaneSegmentAttr_GMFA.value,
                                      GMAuthorityType.CeSYS_e_GMAuthorityType_RoadConstruction.value,
                                      1.0)]}
@@ -596,34 +576,10 @@
         route_plan_data.as_route_plan_lane_segments[2][1].e_cst_lane_end_cost = 1.0
         route_plan_data.as_route_plan_lane_segments[2][2].e_cst_lane_end_cost = 1.0
 
-<<<<<<< HEAD
-        # Road Segment 27
-        route_plan_data.as_route_plan_lane_segments[7][0].e_cst_lane_end_cost = 1.0
-
-        # Road Segment 28
-        route_plan_data.as_route_plan_lane_segments[8][0].e_cst_lane_occupancy_cost = 1.0
-        route_plan_data.as_route_plan_lane_segments[8][0].e_cst_lane_end_cost = 1.0
-
-        # ego state
-        ego_lane_id = 211
-        ego_lane_station = 30  # station along the lane
-        car_size = ObjectSize(length=2.5, width=1.5, height=1.0)
-
-        map_state = MapState(np.array([ego_lane_station, 10, 0, 0, 0, 0]), ego_lane_id)
-        ego_state = EgoState.create_from_map_state(obj_id=0, timestamp=0, map_state=map_state, size=car_size, confidence=1, off_map=False)
-
-        # expected output
-        expected_takover = True
-=======
         ego_state = generate_ego_state(ego_lane_id = 211 , ego_lane_station = 30)
->>>>>>> a147cb20
 
     else:
         lane_modifications = {}
 
     return TakeOverTestData(scene_static=modify_default_lane_attributes(lane_modifications),
-<<<<<<< HEAD
-                            route_plan_data=route_plan_data, ego_state = ego_state, expected_takeover = expected_takover)
-=======
-                            route_plan_data=route_plan_data, ego_state = ego_state, expected_takeover = expected_takeover)
->>>>>>> a147cb20
+                            route_plan_data=route_plan_data, ego_state = ego_state, expected_takeover = expected_takeover)