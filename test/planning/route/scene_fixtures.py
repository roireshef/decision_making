--- conflicted
+++ resolved
@@ -518,13 +518,7 @@
         route_plan_data.as_route_plan_lane_segments[1][1].e_cst_lane_end_cost = 1.0
         route_plan_data.as_route_plan_lane_segments[1][2].e_cst_lane_end_cost = 1.0
 
-<<<<<<< HEAD
-        ego_state = generate_ego_state(ego_lane_id = 201 , ego_lane_station = 50)
-
-        expected_takeover = False
-=======
         ego_state = generate_ego_state(ego_lane_id = 201 , ego_lane_station = 75)
->>>>>>> 774311f3
 
     elif request.param is "scene_two":
         # All lanes are blocked, and the vehicle is close to crossing into one of them. The takeover flag should be True.
@@ -587,34 +581,10 @@
         route_plan_data.as_route_plan_lane_segments[2][1].e_cst_lane_end_cost = 1.0
         route_plan_data.as_route_plan_lane_segments[2][2].e_cst_lane_end_cost = 1.0
 
-<<<<<<< HEAD
-        # Road Segment 27
-        route_plan_data.as_route_plan_lane_segments[7][0].e_cst_lane_end_cost = 1.0
-
-        # Road Segment 28
-        route_plan_data.as_route_plan_lane_segments[8][0].e_cst_lane_occupancy_cost = 1.0
-        route_plan_data.as_route_plan_lane_segments[8][0].e_cst_lane_end_cost = 1.0
-
-        # ego state
-        ego_lane_id = 211
-        ego_lane_station = 30 # station along the lane
-        car_size = ObjectSize(length=2.5, width=1.5, height=1.0)
-
-        map_state = MapState(np.array([ego_lane_station, 10, 0, 0, 0, 0]), ego_lane_id)
-        ego_state = EgoState.create_from_map_state(obj_id=0, timestamp=0, map_state=map_state, size=car_size, confidence=1, off_map=False)
-
-        # expected output
-        expected_takeover = True
-=======
         ego_state = generate_ego_state(ego_lane_id = 211 , ego_lane_station = 30)
->>>>>>> 774311f3
 
     else:
         lane_modifications = {}
 
     return TakeOverTestData(scene_static=modify_default_lane_attributes(lane_modifications),
-<<<<<<< HEAD
-                             route_plan_data=route_plan_data, ego_state = ego_state, expected_takeover = expected_takeover)
-=======
-                            route_plan_data=route_plan_data, ego_state = ego_state, expected_takeover = expected_takeover)
->>>>>>> 774311f3
+                            route_plan_data=route_plan_data, ego_state = ego_state, expected_takeover = expected_takeover)