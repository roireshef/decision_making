--- conflicted
+++ resolved
@@ -9,11 +9,8 @@
 from interface.Rte_Types.python.uc_system import UC_SYSTEM_SCENE_STATIC
 from interface.Rte_Types.python.uc_system import UC_SYSTEM_SCENE_DYNAMIC
 from interface.Rte_Types.python.uc_system import UC_SYSTEM_TRAJECTORY_PARAMS
-<<<<<<< HEAD
+from interface.Rte_Types.python.uc_system import UC_SYSTEM_TURN_SIGNAL
 from interface.Rte_Types.python.uc_system import UC_SYSTEM_SCENE_TRAFFIC_CONTROL_DEVICES
-=======
-from interface.Rte_Types.python.uc_system import UC_SYSTEM_TURN_SIGNAL
->>>>>>> ee95c9f8
 from decision_making.src.planning.route.route_planning_facade import RoutePlanningFacade
 
 from decision_making.src.scene.scene_static_model import SceneStaticModel
@@ -34,14 +31,9 @@
 from decision_making.src.planning.behavioral.default_config import DEFAULT_DYNAMIC_RECIPE_FILTERING, \
     DEFAULT_STATIC_RECIPE_FILTERING
 
-<<<<<<< HEAD
 from decision_making.test.planning.custom_fixtures import pubsub, behavioral_facade, tcd_status, \
-    state, trajectory_params, behavioral_visualization_msg, route_planner_facade, route_plan_1_2, scene_dynamic
-=======
-from decision_making.test.planning.custom_fixtures import pubsub, behavioral_facade, \
     state, trajectory_params, behavioral_visualization_msg, route_planner_facade, route_plan_1_2, scene_dynamic, \
     turn_signal
->>>>>>> ee95c9f8
 from decision_making.test.messages.scene_static_fixture import scene_static_short_testable
 
 
@@ -95,15 +87,10 @@
 
 def test_behavioralPlanningFacade_arbitraryState_returnsAnyResult(pubsub: PubSub,
                                                                   route_planner_facade: RoutePlanningFacade,
-<<<<<<< HEAD
                                                                   scene_static_short_testable: SceneStatic,
                                                                   scene_dynamic: SceneDynamic,
-                                                                  tcd_status: SceneTrafficControlDevices):
-=======
-                                                                  scene_static_short_testable,
-                                                                  scene_dynamic,
+                                                                  tcd_status: SceneTrafficControlDevices,
                                                                   turn_signal):
->>>>>>> ee95c9f8
 
     SceneStaticModel.get_instance().set_scene_static(scene_static_short_testable)
 
@@ -113,12 +100,9 @@
     behavioral_publish_mock = MagicMock()
 
     pubsub.publish(UC_SYSTEM_SCENE_DYNAMIC, scene_dynamic.serialize())
-<<<<<<< HEAD
+    pubsub.publish(UC_SYSTEM_TURN_SIGNAL, turn_signal.serialize())
     pubsub.publish(UC_SYSTEM_SCENE_TRAFFIC_CONTROL_DEVICES, tcd_status.serialize())
 
-=======
-    pubsub.publish(UC_SYSTEM_TURN_SIGNAL, turn_signal.serialize())
->>>>>>> ee95c9f8
     route_planner_facade.periodic_action()
 
     behavioral_planner_module = BehavioralPlanningFacade(pubsub=pubsub, logger=bp_logger)
