--- conflicted
+++ resolved
@@ -343,12 +343,7 @@
     np.testing.assert_array_equal(upstream_segment_idxs, new_upstream_segment_idxs, 'Segment indices came out wrong')
     np.testing.assert_array_equal(downstream_segment_idxs, new_downstream_segment_idxs, 'Segment indices came out wrong')
 
-<<<<<<< HEAD
-
-def test_buildAndConvert_singleFrenetFrame_conversionsAreAccurate():
-=======
 def test_hasSegmentIds_testMultiDimnesionalArrayOfIndices_validResults():
->>>>>>> 77cea481
     ACCURACY_TH = 1e-3  # up to 1 [mm] error in euclidean distance
     route_points = RouteFixture.get_route(lng=200, k=0.05, step=1, lat=100, offset=-50.0)
     cpoints = np.array([[100.0, 0.0, -np.pi / 8, 0.1, 1.0, 1e-2], [130.0, 0.0, np.pi / 6, 0.1, 1.1, 1e-2],
@@ -358,7 +353,42 @@
 
     # split into two frenet frames that coincide in their last and first points
     full_frenet = FrenetSerret2DFrame.fit(route_points)
-<<<<<<< HEAD
+    n = (len(full_frenet.points) // 2)
+    upstream_frenet = FrenetSerret2DFrame(full_frenet.points[:(n + 1)], full_frenet.T[:(n + 1)],
+                                          full_frenet.N[:(n + 1)],
+                                          full_frenet.k[:(n + 1)], full_frenet.k_tag[:(n + 1)], full_frenet.ds)
+    downstream_frenet = FrenetSerret2DFrame(full_frenet.points[n::2], full_frenet.T[n::2], full_frenet.N[n::2],
+                                            full_frenet.k[n::2], full_frenet.k_tag[n::2], full_frenet.ds * 2)
+
+    upstream_s_start = 0
+    upstream_s_end = upstream_frenet.s_max
+    downstream_s_start = 0
+    downstream_s_end = downstream_frenet.s_max
+
+    segmentation = [FrenetSubSegment(0, upstream_s_start, upstream_s_end, full_frenet.ds),
+                    FrenetSubSegment(1, downstream_s_start, downstream_s_end, full_frenet.ds * 2)]
+    generalized_frenet = GeneralizedFrenetSerretFrame.build(frenet_frames=[upstream_frenet, downstream_frenet],
+                                                            sub_segments=segmentation)
+
+    segment_idxs_to_query = np.array([[[0, 1], [2, 3]], [[1, 3], [0, 2]]])
+    result = generalized_frenet.has_segment_ids(segment_idxs_to_query)
+    expectation = np.array([[[True, True], [False, False]], [[True, False], [True, False]]])
+
+    np.testing.assert_equal(result, expectation)
+
+    assert generalized_frenet.has_segment_id(0) == True
+    assert generalized_frenet.has_segment_id(2) == False
+
+def test_buildAndConvert_singleFrenetFrame_conversionsAreAccurate():
+    ACCURACY_TH = 1e-3  # up to 1 [mm] error in euclidean distance
+    route_points = RouteFixture.get_route(lng=200, k=0.05, step=1, lat=100, offset=-50.0)
+    cpoints = np.array([[100.0, 0.0, -np.pi / 8, 0.1, 1.0, 1e-2], [130.0, 0.0, np.pi / 6, 0.1, 1.1, 1e-2],
+                        [150.0, 40.0, np.pi / 7, 10.0, -0.9, 1e-2], [450.0, 50.0, np.pi / 8, 3, -0.5, -5 * 1e-2],
+                        [460.0, 50.0, np.pi / 9, 0.1, -2, 0]
+                        ])
+
+    # split into two frenet frames that coincide in their last and first points
+    full_frenet = FrenetSerret2DFrame.fit(route_points)
     point_idx_start, point_idx_end = len(full_frenet.points)//10, 9*len(full_frenet.points)//10
     segmentation = [FrenetSubSegment(0, full_frenet.ds*point_idx_start, full_frenet.ds*point_idx_end)]
     generalized_frenet = GeneralizedFrenetSerretFrame.build(frenet_frames=[full_frenet],
@@ -375,31 +405,4 @@
     np.testing.assert_array_less(errors, ACCURACY_TH, 'Conversions aren\'t accurate enough')
     np.testing.assert_array_equal(segment_idxs, new_segment_idxs, 'Segment indices came out wrong')
 
-    assert len(generalized_frenet.points) == point_idx_end - point_idx_start + 1, 'Segment indices came out wrong'
-=======
-    n = (len(full_frenet.points) // 2)
-    upstream_frenet = FrenetSerret2DFrame(full_frenet.points[:(n + 1)], full_frenet.T[:(n + 1)],
-                                          full_frenet.N[:(n + 1)],
-                                          full_frenet.k[:(n + 1)], full_frenet.k_tag[:(n + 1)], full_frenet.ds)
-    downstream_frenet = FrenetSerret2DFrame(full_frenet.points[n::2], full_frenet.T[n::2], full_frenet.N[n::2],
-                                            full_frenet.k[n::2], full_frenet.k_tag[n::2], full_frenet.ds * 2)
-
-    upstream_s_start = 0
-    upstream_s_end = upstream_frenet.s_max
-    downstream_s_start = 0
-    downstream_s_end = downstream_frenet.s_max
-
-    segmentation = [FrenetSubSegment(0, upstream_s_start, upstream_s_end, full_frenet.ds),
-                    FrenetSubSegment(1, downstream_s_start, downstream_s_end, full_frenet.ds * 2)]
-    generalized_frenet = GeneralizedFrenetSerretFrame.build(frenet_frames=[upstream_frenet, downstream_frenet],
-                                                            sub_segments=segmentation)
-
-    segment_idxs_to_query = np.array([[[0, 1], [2, 3]], [[1, 3], [0, 2]]])
-    result = generalized_frenet.has_segment_ids(segment_idxs_to_query)
-    expectation = np.array([[[True, True], [False, False]], [[True, False], [True, False]]])
-
-    np.testing.assert_equal(result, expectation)
-
-    assert generalized_frenet.has_segment_id(0) == True
-    assert generalized_frenet.has_segment_id(2) == False
->>>>>>> 77cea481
+    assert len(generalized_frenet.points) == point_idx_end - point_idx_start + 1, 'Segment indices came out wrong'