--- conflicted
+++ resolved
@@ -23,33 +23,29 @@
 
     np.testing.assert_array_less(errors, ACCURACY_TH, 'FrenetMovingFrame point conversions aren\'t accurate enough')
 
-    # FOR DEBUG PURPOSES
-    import matplotlib.pyplot as plt
-
-    fig = plt.figure()
-    p1 = fig.add_subplot(111)
-    p1.plot(route_points[:, 0], route_points[:, 1], '-r')
-    p1.plot(frenet.O[:, 0], frenet.O[:, 1], '-k')
-
-    for i in range(len(cpoints)):
-        p1.plot(cpoints[i, 0], cpoints[i, 1], '*b')
-        p1.plot(new_cpoints[i, 0], new_cpoints[i, 1], '.r')
-
-    print(errors)
-
-    fig.show()
-    fig.clear()
+    ## FOR DEBUG PURPOSES
+    # import matplotlib.pyplot as plt
+    #
+    # fig = plt.figure()
+    # p1 = fig.add_subplot(111)
+    # p1.plot(route_points[:, 0], route_points[:, 1], '-r')
+    # p1.plot(frenet.O[:, 0], frenet.O[:, 1], '-k')
+    #
+    # for i in range(len(cpoints)):
+    #     p1.plot(cpoints[i, 0], cpoints[i, 1], '*b')
+    #     p1.plot(new_cpoints[i, 0], new_cpoints[i, 1], '.r')
+    #
+    # print(errors)
+    #
+    # fig.show()
+    # fig.clear()
 
 
 def test_ctrajectoryToFtrajectoryToCtrajectory_pointTwoWayConversion_accuratePoseAndVelocity():
-<<<<<<< HEAD
-    ACCURACY_TH = 1e-5
-=======
     POSITION_ACCURACY_TH = 1e-3  # up to 1 [mm] error in euclidean distance
     VEL_ACCURACY_TH = 1e-3  # up to 1 [mm/sec] error in velocity
     ACC_ACCURACY_TH = 1e-3  # up to 1 [mm/sec^2] error in acceleration
     CURV_ACCURACY_TH = 1e-4  # up to 0.0001 [m] error in curvature which accounts to radius of 10,000[m]
->>>>>>> 7a151711
 
     route_points = RouteFixture.get_route(lng=200, k=0.05, step=40, lat=100, offset=-50.0)
     cpoints = np.array([[150.0, 0.0, -np.pi/8, 10.0, 1.0, 1e-2], [250.0, 0.0, np.pi/6, 20.0, 1.1, -1e-2],
@@ -63,12 +59,6 @@
     new_cstates = frenet.ftrajectory_to_ctrajectory(fstates)
 
     # currently there is no guarantee on the accuracy of acceleration and curvature
-<<<<<<< HEAD
-    errors = np.abs(cpoints - new_cpoints)
-
-    np.testing.assert_array_less(errors, ACCURACY_TH,
-                                 err_msg='FrenetMovingFrame point conversions aren\'t accurate enough')
-=======
     position_errors = np.linalg.norm(cpoints - new_cstates, axis=1)
     vel_errors = np.abs(cpoints[:, C_V] - new_cstates[:, C_V])
     acc_errors = np.abs(cpoints[:, C_A] - new_cstates[:, C_A])
@@ -82,7 +72,6 @@
                                  err_msg='FrenetMovingFrame acceleration conversions aren\'t accurate enough')
     np.testing.assert_array_less(curv_errors, CURV_ACCURACY_TH,
                                  err_msg='FrenetMovingFrame curvature conversions aren\'t accurate enough')
->>>>>>> 7a151711
 
     ## FOR DEBUG PURPOSES
     # import matplotlib.pyplot as plt
@@ -158,42 +147,6 @@
                         [370.0, 0.0]
                         ])
     frenet = FrenetSerret2DFrame(route_points)
-<<<<<<< HEAD
-
-    correct_s = np.array([225.92931598, 149.93270474, 334.6431725, 368.37501329, 390.22811868])
-    correct_a_s = np.array([[226.09287019, -48.59049741], [149.93758273, -49.97189866],
-                            [309.65786895, 15.55022231], [334.78430841, 38.45807098],
-                            [354.47302725, 48.50425854]
-                            ])
-    correct_T_s = np.array([[0.99222944, 0.12442161], [0.99999922, -0.00124904],
-                            [0.6361048,  0.77160267], [0.82450236, 0.56585851],
-                            [0.95239446, 0.30486849]
-                            ])
-    correct_N_s = np.array([[-0.12442161, 0.99222944], [0.00124904, 0.99999922],
-                            [-0.77160267, 0.6361048], [-0.56585851, 0.82450236],
-                            [-0.30486849, 0.95239446]
-                            ])
-    correct_k_s = np.array([0.0111573838619, -0.000306650767641, -0.00842721944009, -0.0076813879679, -0.015775437513])
-    correct_k_s_tag = np.array([5.2208243733e-05, -4.87381176358e-08, -5.94632191054e-06, 4.61577294664e-05, -7.69965827048e-05])
-
-    s, a_s, T_s, N_s, k_s, k_s_tag = frenet._project_cartesian_points(cpoints)
-    s_error = s - correct_s
-    a_s_error = a_s - correct_a_s
-    T_s_error = T_s - correct_T_s
-    N_s_error = N_s - correct_N_s
-    k_s_error = k_s - correct_k_s
-    k_s_tag_error = k_s_tag - correct_k_s_tag
-
-    assert np.all(s_error < ACCURACY_TH)
-    assert np.all(a_s_error < ACCURACY_TH)
-    assert np.all(T_s_error < ACCURACY_TH)
-    assert np.all(N_s_error < ACCURACY_TH)
-    assert np.all(k_s_error < ACCURACY_TH)
-    assert np.all(k_s_tag_error < ACCURACY_TH)
-
-def test__taylorInterp_fivePointsInterpolation_accurate():
-    ACCURACY_TH = 10 ** -7
-=======
     projected_cpoints = frenet.fpoints_to_cpoints(fpoints)
 
     s, _, _, _, _, _ = frenet._project_cartesian_points(projected_cpoints)
@@ -208,7 +161,6 @@
 def test_fitFrenet_originalRoutePointsAreProjected_errorsAreLowEnough():
     POSITION_ACCURACY_TH = 1e-1  # up to 10 [cm] error in euclidean distance
 
->>>>>>> 7a151711
     route_points = RouteFixture.get_route(lng=200, k=0.05, step=40, lat=100, offset=-50.0)
 
     frenet = FrenetSerret2DFrame(route_points)
