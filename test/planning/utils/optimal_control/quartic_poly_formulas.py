--- conflicted
+++ resolved
@@ -10,7 +10,7 @@
 from decision_making.src.planning.utils.file_utils import BinaryReadWrite
 from decision_making.src.planning.utils.math_utils import Math
 from decision_making.src.planning.utils.numpy_utils import UniformGrid
-from decision_making.src.planning.utils.optimal_control.poly1d import QuarticPoly1D, Poly1D
+from decision_making.src.planning.utils.optimal_control.poly1d import QuarticPoly1D
 
 
 class QuarticMotionSymbolicsCreator:
@@ -111,13 +111,9 @@
 
         # Agent is in tracking mode, meaning the required velocity change is negligible and action time is actually
         # zero. This degenerate action is valid but can't be solved analytically.
-<<<<<<< HEAD
-        if np.isclose(v_0, v_T, atol=1e-3, rtol=0) and np.isclose(a_0, 0.0, atol=1e-3, rtol=0):
-=======
         # Here we can't find a local minima as the equation is close to a linear line, intersecting in T=0.
 
         if QuarticPoly1D.is_tracking_mode(v_0, np.array([v_T]), a_0)[0]:
->>>>>>> fde44188
             return True
 
         time_cost_poly_coefs = \
