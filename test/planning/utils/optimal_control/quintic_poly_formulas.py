from typing import List

import numpy as np
import sympy as sp
from sympy import symbols
from sympy.matrices import *

from decision_making.paths import Paths
from decision_making.src.global_constants import LON_ACC_LIMITS, VELOCITY_LIMITS, \
    BP_ACTION_T_LIMITS, EPS
from decision_making.src.planning.behavioral.data_objects import ActionType
from decision_making.src.planning.utils.file_utils import BinaryReadWrite
from decision_making.src.planning.utils.math_utils import Math
from decision_making.src.planning.utils.numpy_utils import UniformGrid
from decision_making.src.planning.utils.optimal_control.poly1d import QuinticPoly1D, Poly1D


class QuinticMotionSymbolicsCreator:
    @staticmethod
    def create_symbolic_quintic_motion_equations():
        """
        This function uses symbolic package SymPy and computes the motion equations and cost function used for analysis of
        trajectories (in e.g. desmos) , action specification and filtering.
        """
        T = symbols('T')
        t = symbols('t')
        Tm = symbols('T_m')  # safety margin in seconds

        s0, v0, a0, sT, vT, aT = symbols('s_0 v_0 a_0 s_T v_T a_T')

        A = Matrix([
            [0, 0, 0, 0, 0, 1],
            [0, 0, 0, 0, 1, 0],
            [0, 0, 0, 2, 0, 0],
            [T ** 5, T ** 4, T ** 3, T ** 2, T, 1],
            [5 * T ** 4, 4 * T ** 3, 3 * T ** 2, 2 * T, 1, 0],
            [20 * T ** 3, 12 * T ** 2, 6 * T, 2, 0, 0]]
        )

        # solve to get solution
        # this assumes a0=aT==0 (constant velocity)
        [c5, c4, c3, c2, c1, c0] = A.inv() * Matrix([s0, v0, a0, sT + vT * (T - Tm), vT, aT])

        x_t = (c5 * t ** 5 + c4 * t ** 4 + c3 * t ** 3 + c2 * t ** 2 + c1 * t + c0).simplify()
        v_t = sp.diff(x_t, t).simplify()
        a_t = sp.diff(v_t, t).simplify()
        j_t = sp.diff(a_t, t).simplify()

        J = sp.integrate(j_t ** 2, (t, 0, T)).simplify()

        wJ, wT = symbols('w_J w_T')

        cost = (wJ * J + wT * T).simplify()

        cost = cost.subs(s0, 0).subs(aT, 0).simplify()
        cost_diff = sp.diff(cost, T).simplify()

        package_v_t = v_t.subs(s0, 0).subs(aT, 0).simplify()
        package_delta_s_t = (sT + vT * t - x_t.subs(s0, 0).subs(aT, 0)).simplify()
        package_distance_from_target_deriv = sp.diff(package_delta_s_t, t).simplify()
        package_a_t = sp.diff(package_v_t, t).simplify()
        package_j_t = sp.diff(package_a_t, t).simplify()

        cost_desmos = cost.subs(a0, 0).simplify()
        cost_diff_desmos = cost_diff.subs(a0, 0).simplify()
        delta_s_t_desmos = package_delta_s_t.subs(a0, 0).simplify()
        v_t_desmos = package_v_t.subs(a0, 0).simplify()
        a_t_desmos = package_a_t.subs(a0, 0).simplify()
        j_t_desmos = package_j_t.subs(a0, 0).simplify()

        return package_v_t, package_delta_s_t, package_distance_from_target_deriv, package_a_t, package_j_t,\
               cost_desmos, cost_diff_desmos, delta_s_t_desmos, v_t_desmos, a_t_desmos, j_t_desmos


class QuinticMotionPredicatesCreator:
    """This class creates predicates for filtering trajectories before specification according to initial velocity and
     acceleration, distance from target vehicle, and final velocity"""

    def __init__(self, v0_grid: UniformGrid, a0_grid: UniformGrid, sT_grid: UniformGrid, vT_grid: UniformGrid,
                 T_m: float, T_safety: float, predicates_resources_target_directory: str):
        """
        :param v0_grid: A grid of initial velocities by which the predicates will be created (typically constant)
        :param a0_grid: A grid of initial accelerations by which the predicates will be created (typically constant)
        :param sT_grid: A grid of initial distances from target by which the predicates will be created (typically constant)
        :param vT_grid: A grid of final velocities by which the predicates will be created (typically constant)
        :param T_m: Specification margin time interval for following/overtaking actions (typically constant)
        :param T_safety: Safety margin time interval for following/overtaking actions (typically constant)
        :param predicates_resources_target_directory: A target directory inside resources directory where the predicates
                will be created(typically constant)
        """
        self.v0_grid = v0_grid
        self.a0_grid = a0_grid
        self.sT_grid = sT_grid
        self.vT_grid = vT_grid
        self.T_m = T_m
        self.T_safety = T_safety

        self.predicates_resources_target_directory = predicates_resources_target_directory  # 'predicates'
        self.predicate = np.full(shape=[len(v0_grid), len(a0_grid), len(sT_grid), len(vT_grid)],
                                 fill_value=False)

    @staticmethod
    def create_quintic_motion_funcs(a_0, v_0, v_T, s_T, T, T_m):
        """
        :param a_0: initial acceleration [m/s^2]
        :param v_0: initial velocity [m/s^2]
        :param v_T: desired velocity [m/s^2]
        :param s_T: initial distance from target [m]
        :param T: action_time [s]
        :param T_m: Specification margin time interval behind or ahead of target vehicle [s]
        :return: lambda functions of distance_from_target, the coefficients of the derivative polynomial of distance
         from target, velocity and acceleration w.r.t time (valid in the range [0,T])
        """
        return QuinticPoly1D.distance_from_target(a_0, v_0, v_T, s_T, T, T_m), \
               QuinticPoly1D.distance_from_target_derivative_coefs(a_0, v_0, v_T, s_T, T, T_m), \
               QuinticPoly1D.velocity_profile_function(a_0, v_0, v_T, s_T, T, T_m), \
               QuinticPoly1D.acceleration_profile_function(a_0, v_0, v_T, s_T, T, T_m)

    @staticmethod
    def generate_predicate_value(action_type, w_T, w_J, a_0, v_0, v_T, s_T, T_m, T_safety):
        """
        Generates the actual predicate value (true/false) for the given action,weights and scenario params
        :param action_type:
        :param w_T: weight of Time component in time-jerk cost function
        :param w_J: weight of longitudinal jerk component in time-jerk cost function
        :param a_0: initial acceleration [m/s^2]
        :param v_0: initial velocity [m/s]
        :param v_T: desired final velocity [m/s]
        :param s_T: initial distance from target car (+/- constant safety margin) [m]
        :param T_m: specification margin from target vehicle [s]
        :param T_safety: safety margin from target vehicle [s]
        :return: True if given parameters will generate a feasible trajectory that meets time, velocity and
                acceleration constraints and doesn't get into target vehicle safety zone.
        """

<<<<<<< HEAD
=======
        # Agent is in tracking mode, meaning the required velocity change is negligible and action time is actually
        # zero. This degenerate action is valid but can't be solved analytically.
        # Here we can't find a local minima as the equation is close to a linear line, intersecting in T=0.
        if QuinticPoly1D.is_tracking_mode(v_0, np.array([v_T]), a_0, np.array([s_T]), T_m)[0]:
            return True

>>>>>>> 5cf645f7
        time_cost_poly_coefs = \
            QuinticPoly1D.time_cost_function_derivative_coefs(np.array([w_T]), np.array([w_J]),
                                                              np.array([a_0]), np.array([v_0]),
                                                              np.array([v_T]), np.array([s_T]),
                                                              np.array([T_m]))[0]
        cost_roots_reals = Math.find_real_roots_in_limits(time_cost_poly_coefs, np.array(
            [0, BP_ACTION_T_LIMITS[1]]))
        extremum_T = cost_roots_reals[np.isfinite(cost_roots_reals)]

        if len(extremum_T) == 0:
            return False

        T = extremum_T.min()  # First extrema is our local (and sometimes global) minimum

        # Handling the case of an action where we'd like to continue doing what we're doing, so action time is zero
        # or very small and gets quantized to zero.
        if T == 0:
            return True

        delta_s_t_func, coefs_s_der, v_t_func, a_t_func = QuinticMotionPredicatesCreator.create_quintic_motion_funcs(
            a_0, v_0,
            v_T, s_T,
            T,
            T_m=T_m)
        time_res_for_extremum_query = 0.01
        s_roots_reals = Math.find_real_roots_in_limits(coefs_s_der, np.array(
            [time_res_for_extremum_query, T - time_res_for_extremum_query]))
        extremum_delta_s_val = delta_s_t_func(s_roots_reals[np.isfinite(s_roots_reals)])

        t = np.arange(0, T + EPS, time_res_for_extremum_query)
        min_v, max_v = min(v_t_func(t)), max(v_t_func(t))
        min_a, max_a = min(a_t_func(t)), max(a_t_func(t))

        is_T_in_range = (T <= BP_ACTION_T_LIMITS[1] + EPS)
        is_vel_in_range = (min_v >= VELOCITY_LIMITS[0] - EPS) and (max_v <= VELOCITY_LIMITS[1] + EPS)
        is_acc_in_range = (min_a >= LON_ACC_LIMITS[0] - EPS) and (max_a <= LON_ACC_LIMITS[1] + EPS)
        if action_type == ActionType.FOLLOW_VEHICLE:
            is_dist_safe = np.all(extremum_delta_s_val >= T_safety * v_T)
        elif action_type == ActionType.OVERTAKE_VEHICLE:
            is_dist_safe = np.all(extremum_delta_s_val <= T_safety * v_T)
        else:
            is_dist_safe = True

        return is_T_in_range and is_vel_in_range and is_acc_in_range and is_dist_safe

    def create_predicates(self, jerk_time_weights: np.ndarray, action_types: List[ActionType]) -> None:
        """
        Creates predicates for the jerk-time weights and dynamic action types given
        :param jerk_time_weights: a 2-dimensional of shape [Kx3] where its rows are different sets of weights and each
                set of weights is built from 3 terms :  longitudinal jerk, latitudinal jerk and action time weights.
        :param action_types: a list of all action types for which predicates will be created
        :return:
        """
        for action_type in action_types:
            margin_sign = +1 if action_type == ActionType.FOLLOW_VEHICLE else -1
            T_m = self.T_m * margin_sign
            T_safety = self.T_safety * margin_sign
            sT_grid = margin_sign * self.sT_grid.array
            for weight in jerk_time_weights:
                w_J, w_T = weight[0], weight[2]
                print('weights are: %.2f,%.2f' % (w_J, w_T))
                for k, v_0 in enumerate(self.v0_grid):
                    print('v_0 is: %.1f' % v_0)
                    for m, a_0 in enumerate(self.a0_grid):
                        for i, s_T in enumerate(sT_grid):
                            for j, v_T in enumerate(self.vT_grid):
                                self.predicate[k, m, i, j] = \
                                    QuinticMotionPredicatesCreator.generate_predicate_value(
                                        action_type, w_T, w_J, a_0, v_0, v_T, s_T, T_m, T_safety)

                output_predicate_file_name = '%s_predicate_wT_%.2f_wJ_%.2f.bin' % (action_type.name.lower(), w_T, w_J)
                output_predicate_file_path = Paths.get_resource_absolute_path_filename(
                    '%s/%s' % (self.predicates_resources_target_directory,
                               output_predicate_file_name))
                BinaryReadWrite.save(array=self.predicate, file_path=output_predicate_file_path)<|MERGE_RESOLUTION|>--- conflicted
+++ resolved
@@ -133,15 +133,12 @@
                 acceleration constraints and doesn't get into target vehicle safety zone.
         """
 
-<<<<<<< HEAD
-=======
         # Agent is in tracking mode, meaning the required velocity change is negligible and action time is actually
         # zero. This degenerate action is valid but can't be solved analytically.
         # Here we can't find a local minima as the equation is close to a linear line, intersecting in T=0.
         if QuinticPoly1D.is_tracking_mode(v_0, np.array([v_T]), a_0, np.array([s_T]), T_m)[0]:
             return True
 
->>>>>>> 5cf645f7
         time_cost_poly_coefs = \
             QuinticPoly1D.time_cost_function_derivative_coefs(np.array([w_T]), np.array([w_J]),
                                                               np.array([a_0]), np.array([v_0]),
