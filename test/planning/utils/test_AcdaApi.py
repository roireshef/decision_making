import numpy as np
import pytest

from decision_making.src.map.map_api import MapAPI
from decision_making.src.map.naive_cache_map import NaiveCacheMap
from decision_making.src.messages.navigation_plan_message import NavigationPlanMsg
<<<<<<< HEAD
from decision_making.src.planning.behavioral.behavioral_state import DynamicObjectOnRoad
=======
>>>>>>> a7d4ad31
from decision_making.src.planning.utils.acda import AcdaApi
from decision_making.src.planning.utils.acda_constants import *
from decision_making.src.state.state import EgoState, ObjectSize, DynamicObject, RoadLocalization, \
    RelativeRoadLocalization
from decision_making.test.map.map_model_utils import TestMapModelUtils
from rte.python.logger.AV_logger import AV_Logger

MAP_INFLATION_FACTOR = 300.0
NUM_LANES = 3
LANE_WIDTH = 3.0


class MapMock(MapAPI):
    pass


@pytest.fixture()
def testable_navigation_plan():
    yield NavigationPlanMsg(road_ids=np.array([1, 2]))


@pytest.fixture()
def testable_map_api():
    # Create a rectangle test map
    road_coordinates_1 = np.array([[0., 0.],
                                   [1., 0.],
                                   [2., 0.],
                                   [2., 0.5],
                                   [2., 1.],
                                   [1., 1.]]) * MAP_INFLATION_FACTOR
    road_coordinates_2 = np.array([[1., 1.],
                                   [0., 1.],
                                   [0., 0.5],
                                   [0., 0.1]]) * MAP_INFLATION_FACTOR
    road_coordinates = list()
    road_coordinates.append(road_coordinates_1)
    road_coordinates.append(road_coordinates_2)
    test_map_model = TestMapModelUtils.create_road_map_from_coordinates(points_of_roads=road_coordinates, road_id=1,
                                                                        road_name='def',
                                                                        lanes_num=NUM_LANES, lane_width=LANE_WIDTH)

    yield MapMock(map_model=test_map_model, logger=AV_Logger.get_logger('test_map_acda'))


def test_calc_road_turn_radius_TurnOnCircle_successful():
    # simulate curved road structure
    road_turn_radians = np.pi
    road_points_num = 30
    turn_amp = 5.0
    road_points = np.zeros(shape=[2, road_points_num])
    road_points[0, :] = -1 * turn_amp * np.sin(np.linspace(0, road_turn_radians, road_points_num))
    road_points[1, :] = turn_amp * np.cos(np.linspace(0, road_turn_radians, road_points_num))
    turn_radius = AcdaApi.calc_road_turn_radius(road_points)
    assert np.abs(turn_radius - turn_amp) < 0.001


def test_calc_safe_speed_critical_speed_CheckSpeed_successful():
    # test calc_safe_speed_critical_speed
    assert AcdaApi.calc_safe_speed_critical_speed(curve_radius=5.0) > 0


def test_calc_safe_speed_following_distance_CheckSpeed_successful():
    # test calc_safe_speed_following_distance
    assert AcdaApi.calc_safe_speed_following_distance(following_distance=10.0) > 0


def test_calc_safe_speed_forward_line_of_sight_CheckSpeed_successful():
    # test calc_safe_speed_forward_line_of_sight
    assert AcdaApi.calc_safe_speed_forward_line_of_sight(forward_sight_distance=10.0) > 0


<<<<<<< HEAD
def test_AcdaFeaturesInComplexScenraio_successful():
    # Prepare scenario for test

    # Prepare cached map
    map_api = MapMock()
    navigation_plan = NavigationPlanMsg(road_ids=[0])
=======
def test_AcdaFeaturesInComplexScenraio_successful(testable_map_api, testable_navigation_plan):
    # Prepare scenario for test

    # Prepare cached map
    map_api = testable_map_api
    navigation_plan = testable_navigation_plan
>>>>>>> a7d4ad31

    # ego state at (0,0,0)
    road_localization = RoadLocalization(road_id=1, lane_num=0, full_lat=0.0, intra_lane_lat=0.0, road_lon=0.0,
                                         intra_lane_yaw=0.0)
    relative_road_localization = RelativeRoadLocalization(rel_lat=0.0, rel_lon=0.0, rel_yaw=0.0)
    ego_state = EgoState(obj_id=0, timestamp=0, x=0.0, y=0.0, z=0.0, yaw=0.0,
                         size=ObjectSize(length=2.5, width=1.5, height=1.0),
                         confidence=1.0, v_x=0.0, v_y=0.0, steering_angle=0.0,
                         acceleration_lon=0.0, yaw_deriv=0.0, road_localization=road_localization)

    # Generate obstacles on road
    objects_on_road = list()

    # obstacle at (10,1.5,0)
    road_localization = RoadLocalization(road_id=1, lane_num=0, full_lat=1.5, intra_lane_lat=1.5, road_lon=10.0,
                                         intra_lane_yaw=0.0)
    # relative_road_localization should now be computed on-the-fly using DynamicObject.get_relative_road_localization
    # relative_road_localization = RelativeRoadLocalization(rel_lat=1.5, rel_lon=10.0, rel_yaw=0.0)
    near_static_object = DynamicObject(obj_id=1, timestamp=0, x=10.0, y=1.0, z=0.0, yaw=0.0,
                                       size=ObjectSize(length=2.5, width=1.5, height=1.0),
                                       confidence=1.0, v_x=0.0, v_y=0.0,
                                       acceleration_lon=0.0, yaw_deriv=0.0, road_localization=road_localization)
<<<<<<< HEAD
    near_static_object_on_road = DynamicObjectOnRoad(dynamic_object_properties=near_static_object,
                                                     relative_road_localization=relative_road_localization)

    objects_on_road.append(near_static_object_on_road)
=======
>>>>>>> a7d4ad31

    # obstacle at (15,2.5,0)
    road_localization = RoadLocalization(road_id=1, lane_num=0, full_lat=2.5, intra_lane_lat=2.5, road_lon=15.0,
                                         intra_lane_yaw=0.0)
    # relative_road_localization should now be computed on-the-fly using DynamicObject.get_relative_road_localization
    # relative_road_localization = RelativeRoadLocalization(rel_lat=2.5, rel_lon=15.0, rel_yaw=0.0)
    far_static_object = DynamicObject(obj_id=1, timestamp=0, x=15.0, y=2.5, z=0.0, yaw=0.0,
                                      size=ObjectSize(length=2.5, width=1.5, height=1.0),
                                      confidence=1.0, v_x=0.0, v_y=0.0,
                                      acceleration_lon=0.0, yaw_deriv=0.0, road_localization=road_localization)
<<<<<<< HEAD
    far_static_object_on_road = DynamicObjectOnRoad(dynamic_object_properties=far_static_object,
                                                     relative_road_localization=relative_road_localization)
=======
>>>>>>> a7d4ad31

    objects_on_road.append(far_static_object_on_road)

    # Test ACDA functions

    # test calc_forward_sight_distance
    forward_distance = 10.0
    assert np.abs(AcdaApi.calc_forward_sight_distance(static_objects=objects_on_road,
<<<<<<< HEAD
                                                      ego_state=ego_state) - (
                      forward_distance - SENSOR_OFFSET_FROM_FRONT)) < 0.001
    # test calc_horizontal_sight_distance
    horizontal_dist = 2.5 - 0.5 * (ego_state.size.width + far_static_object.size.width)
    assert np.abs(AcdaApi.calc_horizontal_sight_distance(static_objects=objects_on_road,
                                                         ego_state=ego_state,
=======
                                                      ego_state=ego_state, navigation_plan=navigation_plan,
                                                      map_api=map_api) - (
                      forward_distance - SENSOR_OFFSET_FROM_FRONT)) < 0.001
    # test calc_horizontal_sight_distance
    horizontal_dist = 2.5 - 0.5 * (ego_state.size.width + far_static_object.size.width)
    assert np.abs(AcdaApi.calc_horizontal_sight_distance(static_objects=objects_on_road, ego_state=ego_state,
                                                         navigation_plan=navigation_plan, map_api=map_api,
>>>>>>> a7d4ad31
                                                         set_safety_lookahead_dist_by_ego_vel=True) - horizontal_dist) < 0.001

    # test compute_acda
    lookahead_path = np.zeros(shape=[2, 20])
    lookahead_path[0, :] = np.linspace(0, 10, 20)
<<<<<<< HEAD
    acda_safe_speed = AcdaApi.compute_acda(objects_on_road=objects_on_road, ego_state=ego_state, lookahead_path=lookahead_path)
    assert isinstance(acda_safe_speed, float)


test_calc_road_turn_radius_TurnOnCircle_successful()
test_calc_safe_speed_critical_speed_CheckSpeed_successful()
test_calc_safe_speed_following_distance_CheckSpeed_successful()
test_calc_safe_speed_forward_line_of_sight_CheckSpeed_successful()
test_AcdaFeaturesInComplexScenraio_successful()
=======
    safe_speed = AcdaApi.compute_acda(objects_on_road=objects_on_road, ego_state=ego_state, navigation_plan=navigation_plan,
                         map_api=map_api, lookahead_path=lookahead_path)

    assert safe_speed > 0.0
>>>>>>> a7d4ad31
<|MERGE_RESOLUTION|>--- conflicted
+++ resolved
@@ -4,10 +4,6 @@
 from decision_making.src.map.map_api import MapAPI
 from decision_making.src.map.naive_cache_map import NaiveCacheMap
 from decision_making.src.messages.navigation_plan_message import NavigationPlanMsg
-<<<<<<< HEAD
-from decision_making.src.planning.behavioral.behavioral_state import DynamicObjectOnRoad
-=======
->>>>>>> a7d4ad31
 from decision_making.src.planning.utils.acda import AcdaApi
 from decision_making.src.planning.utils.acda_constants import *
 from decision_making.src.state.state import EgoState, ObjectSize, DynamicObject, RoadLocalization, \
@@ -79,21 +75,12 @@
     assert AcdaApi.calc_safe_speed_forward_line_of_sight(forward_sight_distance=10.0) > 0
 
 
-<<<<<<< HEAD
-def test_AcdaFeaturesInComplexScenraio_successful():
-    # Prepare scenario for test
-
-    # Prepare cached map
-    map_api = MapMock()
-    navigation_plan = NavigationPlanMsg(road_ids=[0])
-=======
 def test_AcdaFeaturesInComplexScenraio_successful(testable_map_api, testable_navigation_plan):
     # Prepare scenario for test
 
     # Prepare cached map
     map_api = testable_map_api
     navigation_plan = testable_navigation_plan
->>>>>>> a7d4ad31
 
     # ego state at (0,0,0)
     road_localization = RoadLocalization(road_id=1, lane_num=0, full_lat=0.0, intra_lane_lat=0.0, road_lon=0.0,
@@ -104,9 +91,6 @@
                          confidence=1.0, v_x=0.0, v_y=0.0, steering_angle=0.0,
                          acceleration_lon=0.0, yaw_deriv=0.0, road_localization=road_localization)
 
-    # Generate obstacles on road
-    objects_on_road = list()
-
     # obstacle at (10,1.5,0)
     road_localization = RoadLocalization(road_id=1, lane_num=0, full_lat=1.5, intra_lane_lat=1.5, road_lon=10.0,
                                          intra_lane_yaw=0.0)
@@ -116,13 +100,6 @@
                                        size=ObjectSize(length=2.5, width=1.5, height=1.0),
                                        confidence=1.0, v_x=0.0, v_y=0.0,
                                        acceleration_lon=0.0, yaw_deriv=0.0, road_localization=road_localization)
-<<<<<<< HEAD
-    near_static_object_on_road = DynamicObjectOnRoad(dynamic_object_properties=near_static_object,
-                                                     relative_road_localization=relative_road_localization)
-
-    objects_on_road.append(near_static_object_on_road)
-=======
->>>>>>> a7d4ad31
 
     # obstacle at (15,2.5,0)
     road_localization = RoadLocalization(road_id=1, lane_num=0, full_lat=2.5, intra_lane_lat=2.5, road_lon=15.0,
@@ -133,27 +110,16 @@
                                       size=ObjectSize(length=2.5, width=1.5, height=1.0),
                                       confidence=1.0, v_x=0.0, v_y=0.0,
                                       acceleration_lon=0.0, yaw_deriv=0.0, road_localization=road_localization)
-<<<<<<< HEAD
-    far_static_object_on_road = DynamicObjectOnRoad(dynamic_object_properties=far_static_object,
-                                                     relative_road_localization=relative_road_localization)
-=======
->>>>>>> a7d4ad31
 
-    objects_on_road.append(far_static_object_on_road)
+    objects_on_road = list()
+    objects_on_road.append(near_static_object)
+    objects_on_road.append(far_static_object)
 
     # Test ACDA functions
 
     # test calc_forward_sight_distance
     forward_distance = 10.0
     assert np.abs(AcdaApi.calc_forward_sight_distance(static_objects=objects_on_road,
-<<<<<<< HEAD
-                                                      ego_state=ego_state) - (
-                      forward_distance - SENSOR_OFFSET_FROM_FRONT)) < 0.001
-    # test calc_horizontal_sight_distance
-    horizontal_dist = 2.5 - 0.5 * (ego_state.size.width + far_static_object.size.width)
-    assert np.abs(AcdaApi.calc_horizontal_sight_distance(static_objects=objects_on_road,
-                                                         ego_state=ego_state,
-=======
                                                       ego_state=ego_state, navigation_plan=navigation_plan,
                                                       map_api=map_api) - (
                       forward_distance - SENSOR_OFFSET_FROM_FRONT)) < 0.001
@@ -161,25 +127,12 @@
     horizontal_dist = 2.5 - 0.5 * (ego_state.size.width + far_static_object.size.width)
     assert np.abs(AcdaApi.calc_horizontal_sight_distance(static_objects=objects_on_road, ego_state=ego_state,
                                                          navigation_plan=navigation_plan, map_api=map_api,
->>>>>>> a7d4ad31
                                                          set_safety_lookahead_dist_by_ego_vel=True) - horizontal_dist) < 0.001
 
     # test compute_acda
     lookahead_path = np.zeros(shape=[2, 20])
     lookahead_path[0, :] = np.linspace(0, 10, 20)
-<<<<<<< HEAD
-    acda_safe_speed = AcdaApi.compute_acda(objects_on_road=objects_on_road, ego_state=ego_state, lookahead_path=lookahead_path)
-    assert isinstance(acda_safe_speed, float)
-
-
-test_calc_road_turn_radius_TurnOnCircle_successful()
-test_calc_safe_speed_critical_speed_CheckSpeed_successful()
-test_calc_safe_speed_following_distance_CheckSpeed_successful()
-test_calc_safe_speed_forward_line_of_sight_CheckSpeed_successful()
-test_AcdaFeaturesInComplexScenraio_successful()
-=======
     safe_speed = AcdaApi.compute_acda(objects_on_road=objects_on_road, ego_state=ego_state, navigation_plan=navigation_plan,
                          map_api=map_api, lookahead_path=lookahead_path)
 
-    assert safe_speed > 0.0
->>>>>>> a7d4ad31
+    assert safe_speed > 0.0