from typing import List
from unittest.mock import patch

import numpy as np
import pytest
from rte.python.logger.AV_logger import AV_Logger

from decision_making.src.global_constants import EGO_LENGTH, EGO_WIDTH, \
    VELOCITY_LIMITS, LON_ACC_LIMITS, LAT_ACC_LIMITS, \
    DEFAULT_ACCELERATION, DEFAULT_CURVATURE, EGO_HEIGHT, LON_JERK_COST_WEIGHT, LAT_JERK_COST_WEIGHT, LON_MARGIN_FROM_EGO
from decision_making.src.messages.trajectory_parameters import TrajectoryCostParams, SigmoidFunctionParams
from decision_making.src.planning.behavioral.planner.cost_based_behavioral_planner import CostBasedBehavioralPlanner
from decision_making.src.planning.trajectory.cost_function import TrajectoryPlannerCosts, Jerk
from decision_making.src.planning.trajectory.werling_planner import WerlingPlanner, \
    SamplableWerlingTrajectory
from decision_making.src.planning.types import C_X, C_Y, C_YAW, C_V, FP_SX, FP_DX, FS_DX, \
    CartesianExtendedState, CartesianTrajectory
from decision_making.src.planning.utils.frenet_serret_frame import FrenetSerret2DFrame
from decision_making.src.prediction.ego_aware_prediction.road_following_predictor import RoadFollowingPredictor
from decision_making.src.state.state import State, ObjectSize, DynamicObject, EgoState
from decision_making.test.constants import MAP_SERVICE_ABSOLUTE_PATH
from decision_making.test.planning.trajectory.utils import RouteFixture, PlottableSigmoidBoxObstacle, \
    WerlingVisualizer
from mapping.src.model.constants import ROAD_SHOULDERS_WIDTH
from mapping.src.model.map_api import MapAPI
from mapping.src.transformations.geometry_utils import CartesianFrame
from mapping.test.model.map_model_utils import TestMapModelUtils


@patch('decision_making.src.planning.trajectory.werling_planner.TD_STEPS', 5)
@patch('decision_making.src.planning.trajectory.werling_planner.SX_STEPS', 5)
@patch('decision_making.src.planning.trajectory.werling_planner.DX_STEPS', 5)
@patch('decision_making.src.planning.trajectory.werling_planner.SX_OFFSET_MIN', -8)
@patch('decision_making.src.planning.trajectory.werling_planner.SX_OFFSET_MAX', 0)
@patch('decision_making.src.planning.trajectory.werling_planner.DX_OFFSET_MIN', -1.6)
@patch('decision_making.src.planning.trajectory.werling_planner.DX_OFFSET_MAX', 1.6)
def test_werlingPlanner_toyScenario_noException():
    logger = AV_Logger.get_logger('test_werlingPlanner_toyScenario_noException')
    reference_route = FrenetSerret2DFrame.fit(RouteFixture.get_route(lng=10, k=1, step=1, lat=1, offset=-.5))

    v0 = 5
    vT = 5
    Ts = 2

    predictor = RoadFollowingPredictor(logger)

    goal_pos = np.array([15, 0.005])
    goal_s = reference_route.cpoint_to_fpoint(goal_pos)[0]
    goal = np.concatenate(
        (goal_pos, reference_route.get_yaw(np.array([goal_s])), [vT, DEFAULT_ACCELERATION, DEFAULT_CURVATURE]))

    pos1 = np.array([7, -.5])
    yaw1 = 0
    pos2 = np.array([11, 1.5])
    yaw2 = np.pi / 4

    obs = list([
        DynamicObject.create_from_cartesian_state(obj_id=0, timestamp=950 * 10e6,
                                                  cartesian_state=np.array([pos1[0], pos1[1], yaw1, 0, 0, 0]),
                                                  size=ObjectSize(1.5, 0.5, 0), confidence=1.0),
        DynamicObject.create_from_cartesian_state(obj_id=1, timestamp=950 * 10e6,
                                                  cartesian_state=np.array([pos2[0], pos2[1], yaw2, 0, 0, 0]),
                                                  size=ObjectSize(1.5, 0.5, 0), confidence=1.0)
    ])

    # set ego starting longitude > 0 in order to prevent the starting point to be outside the reference route
    ego = EgoState.create_from_cartesian_state(obj_id=-1, timestamp=1000 * 10e6,
                                               cartesian_state=np.array([LON_MARGIN_FROM_EGO, 0, 0, v0, 0.0, 0.0]),
                                               size=ObjectSize(EGO_LENGTH, EGO_WIDTH, EGO_HEIGHT), confidence=1.0)

    state = State(is_sampled=False, occupancy_state=None, dynamic_objects=obs, ego_state=ego)

    cost_params = TrajectoryCostParams(left_lane_cost=SigmoidFunctionParams(10, 1.0, 1.0),
                                       right_lane_cost=SigmoidFunctionParams(10, 1.0, 1.0),
                                       left_road_cost=SigmoidFunctionParams(10, 1.0, 1.5),
                                       right_road_cost=SigmoidFunctionParams(10, 1.0, 1.5),
                                       left_shoulder_cost=SigmoidFunctionParams(10, 1.0, 2),
                                       right_shoulder_cost=SigmoidFunctionParams(10, 1.0, 2),
                                       obstacle_cost_x=SigmoidFunctionParams(100, 10.0, 0.3),
                                       obstacle_cost_y=SigmoidFunctionParams(100, 10.0, 0.3),
                                       dist_from_goal_cost=SigmoidFunctionParams(100, 10.0, 0.3),
                                       dist_from_goal_lat_factor=1.0,
                                       lon_jerk_cost=LON_JERK_COST_WEIGHT,
                                       lat_jerk_cost=LAT_JERK_COST_WEIGHT,
                                       velocity_limits=VELOCITY_LIMITS,
                                       lon_acceleration_limits=LON_ACC_LIMITS,
                                       lat_acceleration_limits=LAT_ACC_LIMITS)

    planner = WerlingPlanner(logger, predictor)

    samplable, ctrajectories, costs = planner.plan(state=state, reference_route=reference_route, goal=goal,
                                                   T_target_horizon=Ts, T_trajectory_end_horizon=Ts, cost_params=cost_params)

    samplable.sample(np.arange(0, 1, 0.01) + ego.timestamp_in_sec)

    assert True

    # import matplotlib.pyplot as plt
    # #plt.switch_backend('QT5Agg')
    #
    # fig = plt.figure()
    # p1 = fig.add_subplot(211)
    # plt.title('A sample from possible trajectories, Ts=%s, TD_STEPS=%s' % (Ts, TD_STEPS))
    # p2 = fig.add_subplot(212)
    # plt.title('Chosen trajectory')
    # time_samples = np.arange(0.0, Ts, 0.1) + ego.timestamp_in_sec
    # plottable_obs = [PlottableSigmoidDynamicBoxObstacle(o, cost_params.obstacle_cost_x.k,
    #                                                     np.array([cost_params.obstacle_cost_x.offset,
    #                                                               cost_params.obstacle_cost_y.offset]),
    #                                                     time_samples, predictor)
    #                  for o in state.dynamic_objects]
    # WerlingVisualizer.plot_obstacles(p1, plottable_obs)
    # WerlingVisualizer.plot_obstacles(p2, plottable_obs)
    # WerlingVisualizer.plot_route(p1, route_points[:, :2])
    # WerlingVisualizer.plot_route(p2, route_points[:, :2])
    #
    # WerlingVisualizer.plot_best(p2, ctrajectories[0])
    # WerlingVisualizer.plot_alternatives(p1, ctrajectories, costs)
    #
    # print(costs)
    # print('\n minimal is: ', np.min(costs))
    #
    # WerlingVisualizer.plot_route(p1, route_points)
    # plt.show()
    # fig.clear()


# remove this skip if you want to run the test
@pytest.mark.skip(reason="takes too long.")
def test_werlingPlanner_testCostsShaping_saveImagesForVariousScenarios():
    """
    The route is set to route_points by calling to RouteFixture.get_route(). Currently it is a straight line.
    The test runs with 16 iterations. In each iteration one or more obstacles move.
    At each iteration the image with costs and calculated trajectories is saved in a file.
    The number of obstacles is determined by the length of obs_poses.
    """

    logger = AV_Logger.get_logger('test_werlingPlanner_twoStaticObjScenario_withCostViz')
    predictor = RoadFollowingPredictor(logger)
    road_id = 1
    lane_width = 3.6
    num_lanes = 2
    road_width = num_lanes * lane_width
    lng = 40  # [m] route_points length
    ext = 4  # [m] extension for route_points to prevent out-of-range Frenet-Seret projection
    T = 4.6  # planning time
    v0 = 6  # start velocity
    vT = 10  # end velocity

    for test_idx in range(0, 49):

        reference_route_latitude = 3 * lane_width / 2
        start_ego_lat = lane_width / 2

        if test_idx < 20 or test_idx >= 40:
            curvature = 0.0
        else:
            curvature = 0.2

        if test_idx < 40:  # test safety vs deviations vs goal, and consistency for small changes
<<<<<<< HEAD
            obs_poses = np.array([np.array([4, 0]), np.array([22, -0.0 - (test_idx % 20) * 0.2])])
=======
            obs_poses = np.array([np.array([4, 0]), np.array([22, -0.0 - (test_idx % 20)*0.2])])
>>>>>>> 581ac263
            goal_latitude = lane_width / 2
        else:  # test jerk vs. goal
            obs_poses = np.array([])
            goal_latitude = reference_route_latitude = start_ego_lat = lane_width / 2
            v0 = 8
            vT = 8
            T = 2 * lng / (v0 + vT + (test_idx - 40))

        # Additional tests that probably will be used in the future
        # elif test_idx == 8:  # go on margin to prevent collision
        #     obs_poses = np.array([np.array([17, 1.4])])
        #     start_ego_lat = reference_route_latitude = goal_latitude = lane_width / 2
        # elif test_idx < 12:  # curve road with obstacles
        #     obs_poses = np.array([np.array([4, 0]), np.array([14, 0.7]), np.array([24, 2.1]),
        #                           np.array([42, -4.6 + (test_idx-9)*0.2])])
        # else:  # curve road without obstacles
        #     obs_poses = np.array([])
        #     goal_latitude = reference_route_latitude = lane_width / 2 + (test_idx % 2) * lane_width
        #     start_ego_lat = lane_width / 2 + ((test_idx+1) % 2) * lane_width

        # Create reference route (normal and extended). The extension is intended to prevent
        # overflow of projection on the ref route
<<<<<<< HEAD
        route_points, ext_route_points, map = create_route_for_test_werlingPlanner(ROAD_ID, num_lanes, lane_width,
                                                                                   reference_route_latitude, lng, ext,
                                                                                   curvature)
        with patch(target=MAP_SERVICE_ABSOLUTE_PATH, new=lambda: map):
=======
        route_points, ext_route_points, map = create_route_for_test_werlingPlanner(road_id, num_lanes, lane_width,
                                                                              reference_route_latitude, lng, ext,
                                                                              curvature)
        with patch(target=MAP_SERVICE_ABSOLUTE_PATH, new=lambda : map):
>>>>>>> 581ac263

            frenet = FrenetSerret2DFrame.fit(ext_route_points[:, :2])

            # create state and goal based on ego parameters and obstacles' location
            state, goal = create_state_for_test_werlingPlanner(frenet, obs_poses, reference_route_latitude, ext, lng,
                                                               v0, vT, start_ego_lat, goal_latitude)

<<<<<<< HEAD
            cost_params = CostBasedBehavioralPlanner._generate_cost_params(road_id=ROAD_ID,
                                                                           ego_size=state.ego_state.size,
                                                                           reference_route_latitude=reference_route_latitude)
=======
            cost_params = CostBasedBehavioralPlanner._generate_cost_params(road_id=road_id, ego_size=state.ego_state.size,
                                                                          reference_route_latitude=reference_route_latitude)
>>>>>>> 581ac263

            # run Werling planner
            planner = WerlingPlanner(logger, predictor)
            _, ctrajectories, costs = planner.plan(state=state, reference_route=ext_route_points[:, :2],
                                                   goal=goal, T_target_horizon=T, cost_params=cost_params)

            time_samples = np.arange(0, T + np.finfo(np.float16).eps, planner.dt) + \
                           state.ego_state.timestamp_in_sec
            assert time_samples.shape[0] == ctrajectories.shape[1]

            offsets = np.array([cost_params.obstacle_cost_x.offset, cost_params.obstacle_cost_y.offset])
            plottable_obs = [PlottableSigmoidBoxObstacle(state, o, cost_params.obstacle_cost_x.k, offsets, time_samples,
                                                         planner.predictor)
                             for o in state.dynamic_objects]

            # create pixels grid of the visualization image and compute costs for these pixels for given time samples
            t = 0  # time index of time_samples
            pixels, pixel_costs = compute_pixel_costs(route_points, reference_route_latitude, road_width, state,
                                                      cost_params, time_samples[t:(t + 1)], planner, frenet)

            visualize_test_scenario(route_points, reference_route_latitude, road_width, state, goal, ctrajectories,
                                    costs,
                                    pixels, pixel_costs, plottable_obs, 'test_costs' + str(test_idx) + '.png')


def create_route_for_test_werlingPlanner(road_id: int, num_lanes: int, lane_width: float,
                                         reference_route_latitude: float,
                                         lng: float, ext: float, curvature: float) -> \
        [np.array, np.array, MapAPI]:
    """
    Create reference route for test_werlingPlanner visualization.
    :param road_id: road id
    :param num_lanes: number of lanes
    :param lane_width: [m] lane width
    :param reference_route_latitude: [m] latitude of the reference route
    :param lng: [m] length of the reference route
    :param ext: [m] extension of the reference route (in two sides)
    :param curvature: curvature of the reference route
    :return: route_points (reference route), ext_route_points (extended reference route), the created map instance
    """
    logger = AV_Logger.get_logger('test_werlingPlanner_twoStaticObjScenario_withCostViz')
    step = 0.2
    route_xy = RouteFixture.create_cubic_route(lng=lng, lat=reference_route_latitude, ext=0, step=step,
                                               curvature=curvature)
    ext_route_xy = RouteFixture.create_cubic_route(lng=lng, lat=reference_route_latitude, ext=ext, step=step,
                                                   curvature=curvature)

    test_map_model = TestMapModelUtils.create_road_map_from_coordinates(points_of_roads=[ext_route_xy],
                                                                        road_id=[road_id], road_name=['y=x^3'],
                                                                        lanes_num=[num_lanes], lane_width=[lane_width],
                                                                        frame_origin=[0, 0])
    map = MapAPI(map_model=test_map_model, logger=logger)

    route_points = CartesianFrame.add_yaw_and_derivatives(route_xy)
    ext_route_points = CartesianFrame.add_yaw_and_derivatives(ext_route_xy)
    return route_points, ext_route_points, map


def create_state_for_test_werlingPlanner(frenet: FrenetSerret2DFrame, obs_poses: np.array,
                                         reference_route_latitude: float, route_ext: float, route_lng: float,
                                         v0: float, vT: float,
                                         start_ego_lat: float, goal_latitude: float) -> [State, np.array]:
    """
    Given Frenet frame, ego parameters and obstacles in Frenet, create state and goal that are consistent with
    the Frenet frame.
    :param frenet: Frenet frame
    :param obs_poses: [FP_SX, FP_DX] Frenet location of the obstacles
    :param reference_route_latitude: [m] reference route latitude
    :param route_ext: [m] extended part of the reference route (to prevent "out of route projection")
    :param route_lng: [m] reference route length (without extensions)
    :param start_ego_lat: [m] latitude of ego
    :param goal_latitude: [m] latitude of the goal
    :return: state and goal
    """
    # Convert two points (start and goal) from Frenet to cartesian coordinates.
    ftraj_start_goal = np.array([np.array([route_ext, v0, 0, start_ego_lat - reference_route_latitude, 0, 0]),
                                 np.array(
                                     [route_lng + route_ext, vT, 0, goal_latitude - reference_route_latitude, 0, 0])])
    ctraj_start_goal = frenet.ftrajectory_to_ctrajectory(ftraj_start_goal)

    ego = EgoState.create_from_cartesian_state(obj_id=-1, timestamp=0, size=ObjectSize(EGO_LENGTH, EGO_WIDTH, 0),
                                               confidence=1.0,
                                               cartesian_state=np.array(
                                                   [ctraj_start_goal[0][C_X], ctraj_start_goal[0][C_Y],
                                                    ctraj_start_goal[0][C_YAW], ctraj_start_goal[0][C_V],
                                                    0.0, 0.0]))

    goal = ctraj_start_goal[1]
    goal[C_X] -= 0.001

    obs = []
    for i, pose in enumerate(obs_poses):
        fobs = np.array([pose[FP_SX], pose[FP_DX]])
        cobs = frenet.fpoint_to_cpoint(fobs)
        dynamic_object = DynamicObject.create_from_cartesian_state(obj_id=i, timestamp=0,
                                                                   cartesian_state=np.array([cobs[C_X], cobs[C_Y],
                                                                                             frenet.get_yaw(
                                                                                                 pose[FP_SX]), 0.0, 0.0,
                                                                                             0.0]),
                                                                   size=ObjectSize(4, 1.8, 0), confidence=1.0)
        obs.append(dynamic_object)

    state = State(occupancy_state=None, dynamic_objects=obs, ego_state=ego)
    return state, goal


def compute_pixel_costs(route_points: np.array, reference_route_latitude: float, road_width: float,
                        state: State, cost_params: TrajectoryCostParams, time_samples: np.array,
                        planner: WerlingPlanner, frenet: FrenetSerret2DFrame) -> \
        [np.array, np.array]:
    """
    1. Create visualization image, whose size fits to route_points.
    2. Given a scenario (road, state, goal), trajectory cost params, create grid of pixels for the visualization image.
    3. Compute costs for these pixels for the given time samples.
    :param route_points: route points for Werling planner
    :param reference_route_latitude: [m] reference route latitude relatively to the right edge of the road
    :param road_width: [m] road width
    :param state: state including ego and obstacles
    :param cost_params: trajectory cost parameters, obtained from semantic_actions_grid_policy
    :param time_samples: time_samples of the planning
    :param planner: Werling planner
    :param frenet: Frenet frame based on the route_points
    :return: 2D pixels array, pixel costs
    """
    # create pixels array
    xrange = (route_points[0, C_X], route_points[-1, C_X])
    yrange = (np.min(route_points[:, C_Y]) - reference_route_latitude - ROAD_SHOULDERS_WIDTH,
              np.max(route_points[:, C_Y]) - reference_route_latitude + road_width + ROAD_SHOULDERS_WIDTH)
    x = np.arange(xrange[0], xrange[1], 0.1)
    y = np.arange(yrange[0], yrange[1], 0.1)
    width = x.shape[0]
    height = y.shape[0]
    pixels = np.transpose([np.tile(x, y.shape[0]), np.repeat(y, x.shape[0])])

    # create cartesian pixels array (like pixels but with additional 4 zero columns)
    cartesian_pixels = np.c_[pixels, np.zeros((height * width, 4))]
    # duplicate cartesian_pixels for all time samples
    cartesian_pixels = np.repeat(cartesian_pixels[:, np.newaxis, :], time_samples.shape[0], axis=1)

    # create frenet pixels array by projecting pixels on the Frenet frame
    pixels2D = pixels.reshape(height, width, 2)
    s_x, a_r, _, N_r, _, _ = frenet._project_cartesian_points(pixels2D)
    d_x = np.einsum('tpi,tpi->tp', pixels2D - a_r, N_r)
    frenet_pixels = np.c_[s_x.flatten() - s_x.flatten()[0], np.zeros((height * width, 2)), d_x.flatten(),
                          np.zeros((height * width, 2))]
    # duplicate frenet_pixels for all time samples
    frenet_pixels = np.repeat(frenet_pixels[:, np.newaxis, :], time_samples.shape[0], axis=1)

    # calculate cost components for all image pixels by building a static "trajectory" for every pixel
    pointwise_costs = \
        TrajectoryPlannerCosts.compute_pointwise_costs(cartesian_pixels, frenet_pixels, state, cost_params,
                                                       time_samples,
                                                       planner.predictor, planner.dt)

    pixel_costs = (pointwise_costs[:, :, 0] + pointwise_costs[:, :, 1]).reshape(height, width, time_samples.shape[0])
    return pixels2D, pixel_costs


def visualize_test_scenario(route_points: np.array, reference_route_latitude: float, road_width: float,
                            state: State, goal: CartesianExtendedState,
                            ctrajectories: np.array, traj_costs: np.array,
                            pixels: np.array, pixel_costs: np.array,
                            plottable_obs: List[PlottableSigmoidBoxObstacle],
                            image_file_name: str):
    """
    Given running results (trajectories and their costs) of Werling planner on some scenario (road, state, goal),
    draw image (including trajectory alternatives and pixel-wise scores), and save it as PNG file.
    :param route_points: route points for Werling planner
    :param reference_route_latitude: [m] reference route latitude relatively to the right edge of the road
    :param road_width: [m] road width
    :param state: state including ego and obstacles
    :param goal: cartesian extended state of the goal
    :param ctrajectories: cartesian trajectories, obtained from Werling planner, operated on the state and the goal
    :param traj_costs: costs of the trajectories, obtained from Werling planner
    :param pixels: [height, width, 2], 2D array of pairs (x, y) coordinates of the visualization image pixels
    :param pixel_costs: [height, width] array of costs of pixels
    :param image_file_name: string
    :return:
    """

    import matplotlib.pyplot as plt

    fig = plt.figure(figsize=(22, 11))
    p1 = fig.add_subplot(211)
    p2 = fig.add_subplot(212)

    x = pixels[:, :, 0]
    y = pixels[:, :, 1]
    z = pixel_costs[:, :, 0]  # the third index is time

    diff = np.diff(route_points[:, :2], axis=0)
    angles = np.arctan2(diff[:, 1], diff[:, 0])
    angles = np.concatenate((angles, np.array([angles[-1]])))

    for p in list([p1, p2]):
        WerlingVisualizer.plot_obstacles(p, plottable_obs)
        WerlingVisualizer.plot_obstacles(p, plottable_obs)
        WerlingVisualizer.plot_route(p, route_points[:, :2])
        d = reference_route_latitude
        WerlingVisualizer.plot_route(p, np.c_[
            route_points[:, 0] + d * np.sin(angles), route_points[:, 1] - d * np.cos(angles)], '-k')
        d = road_width - reference_route_latitude
        WerlingVisualizer.plot_route(p, np.c_[
            route_points[:, 0] - d * np.sin(angles), route_points[:, 1] + d * np.cos(angles)], '-k')
        d = road_width / 2 - reference_route_latitude
        WerlingVisualizer.plot_route(p, np.c_[
            route_points[:, 0] - d * np.sin(angles), route_points[:, 1] + d * np.cos(angles)], '--k')

        # plot ego's best position for both obstacles
        origin = pixels[0, 0, :]
        ego = state.ego_state
        for obs in state.dynamic_objects:
            min_cost_y = np.argmin(z[:, int((obs.x - origin[0]) / 0.1)]) * 0.1 + origin[1]
            range_x = np.arange(-ego.size.length / 2, ego.size.length / 2 + 0.01) + obs.x
            p.plot(range_x, np.repeat(np.array([min_cost_y + ego.size.width / 2]), np.ceil(ego.size.length) + 1), '*w')
            p.plot(range_x, np.repeat(np.array([min_cost_y - ego.size.width / 2]), np.ceil(ego.size.length) + 1), '*w')
            range_y = np.arange(min_cost_y - ego.size.width / 2, min_cost_y + ego.size.width / 2 + 0.01)
            p.plot(np.repeat(np.array([-ego.size.length / 2 + obs.x]), np.ceil(ego.size.width) + 1), range_y, '*w')
            p.plot(np.repeat(np.array([ego.size.length / 2 + obs.x]), np.ceil(ego.size.width) + 1), range_y, '*w')

    d = reference_route_latitude + ROAD_SHOULDERS_WIDTH
    WerlingVisualizer.plot_route(p2, np.c_[
        route_points[:, 0] + d * np.sin(angles), route_points[:, 1] - d * np.cos(angles)], '-r')
    d = road_width - reference_route_latitude + ROAD_SHOULDERS_WIDTH
    WerlingVisualizer.plot_route(p2, np.c_[
        route_points[:, 0] - d * np.sin(angles), route_points[:, 1] + d * np.cos(angles)], '-r')

    z = np.log(1 + z)
    p2.contourf(x, y, z, 100)

    WerlingVisualizer.plot_best(p2, ctrajectories[0])
    WerlingVisualizer.plot_alternatives(p1, ctrajectories, traj_costs)

    WerlingVisualizer.plot_goal(p1, goal)
    WerlingVisualizer.plot_goal(p2, goal)

    WerlingVisualizer.plot_route(p1, route_points)

    fig.savefig(image_file_name)

    # fig.show()
    fig.clear()


def test_samplableWerlingTrajectory_sampleAfterTd_correctLateralPosition():
    route_points = RouteFixture.get_route(lng=10, k=1, step=1, lat=3, offset=-.5)

    frenet = FrenetSerret2DFrame.fit(route_points)

    trajectory = SamplableWerlingTrajectory(
        timestamp_in_sec=10.0,
        T_s=1.5,
        T_d=1.0,
        T_extended=1.5,
        frenet_frame=frenet,
        poly_s_coefs=np.array(
            [-2.53400421e+00, 8.90980541e+00, -7.72383669e+00, -3.76008007e-03, 6.00604195e+00, 1.00520801e+00]),
        poly_d_coefs=np.array(
            [-1.44408865e+01, 3.62482582e+01, -2.42818417e+01, -3.62145365e-02, 1.03423064e-02, 5.01250837e-01])
    )

    fstate_terminal = frenet.cstate_to_fstate(trajectory.sample(
        np.array([trajectory.timestamp_in_sec + trajectory.T_s]))[0])

    fstate_after_T_d = frenet.cstate_to_fstate(trajectory.sample(
        np.array([trajectory.timestamp_in_sec + (trajectory.T_s + trajectory.T_d) / 2]))[0])

    np.testing.assert_allclose(fstate_after_T_d[FS_DX], fstate_terminal[FS_DX])


def test_computeJerk_simpleTrajectory():
    p1: CartesianExtendedState = np.array([0, 0, 0, 1, 0, 0.1])
    p2: CartesianExtendedState = np.array([0, 0, 0, 2, 1, 0.1])
    ctrajectory: CartesianTrajectory = np.array([p1, p2])
    lon_jerks, lat_jerks = Jerk.compute_jerks(np.array([ctrajectory]), 0.1)
    assert np.isclose(lon_jerks[0][0], 10) and np.isclose(lat_jerks[0][0], 0.9)<|MERGE_RESOLUTION|>--- conflicted
+++ resolved
@@ -46,8 +46,7 @@
 
     goal_pos = np.array([15, 0.005])
     goal_s = reference_route.cpoint_to_fpoint(goal_pos)[0]
-    goal = np.concatenate(
-        (goal_pos, reference_route.get_yaw(np.array([goal_s])), [vT, DEFAULT_ACCELERATION, DEFAULT_CURVATURE]))
+    goal = np.concatenate((goal_pos, reference_route.get_yaw(np.array([goal_s])), [vT, DEFAULT_ACCELERATION, DEFAULT_CURVATURE]))
 
     pos1 = np.array([7, -.5])
     yaw1 = 0
@@ -158,11 +157,7 @@
             curvature = 0.2
 
         if test_idx < 40:  # test safety vs deviations vs goal, and consistency for small changes
-<<<<<<< HEAD
             obs_poses = np.array([np.array([4, 0]), np.array([22, -0.0 - (test_idx % 20) * 0.2])])
-=======
-            obs_poses = np.array([np.array([4, 0]), np.array([22, -0.0 - (test_idx % 20)*0.2])])
->>>>>>> 581ac263
             goal_latitude = lane_width / 2
         else:  # test jerk vs. goal
             obs_poses = np.array([])
@@ -185,17 +180,10 @@
 
         # Create reference route (normal and extended). The extension is intended to prevent
         # overflow of projection on the ref route
-<<<<<<< HEAD
-        route_points, ext_route_points, map = create_route_for_test_werlingPlanner(ROAD_ID, num_lanes, lane_width,
-                                                                                   reference_route_latitude, lng, ext,
-                                                                                   curvature)
-        with patch(target=MAP_SERVICE_ABSOLUTE_PATH, new=lambda: map):
-=======
         route_points, ext_route_points, map = create_route_for_test_werlingPlanner(road_id, num_lanes, lane_width,
                                                                               reference_route_latitude, lng, ext,
                                                                               curvature)
         with patch(target=MAP_SERVICE_ABSOLUTE_PATH, new=lambda : map):
->>>>>>> 581ac263
 
             frenet = FrenetSerret2DFrame.fit(ext_route_points[:, :2])
 
@@ -203,14 +191,8 @@
             state, goal = create_state_for_test_werlingPlanner(frenet, obs_poses, reference_route_latitude, ext, lng,
                                                                v0, vT, start_ego_lat, goal_latitude)
 
-<<<<<<< HEAD
-            cost_params = CostBasedBehavioralPlanner._generate_cost_params(road_id=ROAD_ID,
-                                                                           ego_size=state.ego_state.size,
-                                                                           reference_route_latitude=reference_route_latitude)
-=======
             cost_params = CostBasedBehavioralPlanner._generate_cost_params(road_id=road_id, ego_size=state.ego_state.size,
                                                                           reference_route_latitude=reference_route_latitude)
->>>>>>> 581ac263
 
             # run Werling planner
             planner = WerlingPlanner(logger, predictor)
@@ -466,10 +448,8 @@
         T_d=1.0,
         T_extended=1.5,
         frenet_frame=frenet,
-        poly_s_coefs=np.array(
-            [-2.53400421e+00, 8.90980541e+00, -7.72383669e+00, -3.76008007e-03, 6.00604195e+00, 1.00520801e+00]),
-        poly_d_coefs=np.array(
-            [-1.44408865e+01, 3.62482582e+01, -2.42818417e+01, -3.62145365e-02, 1.03423064e-02, 5.01250837e-01])
+        poly_s_coefs=np.array([-2.53400421e+00, 8.90980541e+00, -7.72383669e+00, -3.76008007e-03, 6.00604195e+00, 1.00520801e+00]),
+        poly_d_coefs=np.array([-1.44408865e+01, 3.62482582e+01, -2.42818417e+01, -3.62145365e-02, 1.03423064e-02, 5.01250837e-01])
     )
 
     fstate_terminal = frenet.cstate_to_fstate(trajectory.sample(
