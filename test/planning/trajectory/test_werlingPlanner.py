import numpy as np
import time

import pytest

from decision_making.src.global_constants import OBSTACLE_SIGMOID_K_PARAM, LATERAL_SAFETY_MARGIN_FROM_OBJECT, \
    OBSTACLE_SIGMOID_COST, DEVIATION_FROM_ROAD_COST, DEVIATION_TO_SHOULDER_COST, DEVIATION_FROM_LANE_COST, \
    ROAD_SIGMOID_K_PARAM, EGO_LENGTH, EGO_WIDTH, \
<<<<<<< HEAD
    SHOULDER_SIGMOID_OFFSET, SHOULDER_SIGMOID_K_PARAM, VELOCITY_LIMITS, \
    LON_ACCELERATION_LIMITS, DEFAULT_ACCELERATION, DEFAULT_CURVATURE, EGO_HEIGHT, LANE_SIGMOID_K_PARAM, \
    DEVIATION_FROM_GOAL_LAT_FACTOR, DEVIATION_FROM_GOAL_COST, GOAL_SIGMOID_K_PARAM, GOAL_SIGMOID_OFFSET, \
    LON_JERK_COST, LAT_JERK_COST
=======
    SHOULDER_SIGMOID_OFFSET, SHOULDER_SIGMOID_K_PARAM, VELOCITY_LIMITS, LON_ACC_LIMITS, LAT_ACC_LIMITS, \
    DEFAULT_ACCELERATION, DEFAULT_CURVATURE, EGO_HEIGHT, LANE_SIGMOID_K_PARAM, \
    DEVIATION_FROM_GOAL_LAT_FACTOR, DEVIATION_FROM_GOAL_COST, GOAL_SIGMOID_K_PARAM, GOAL_SIGMOID_OFFSET
>>>>>>> 5c5f15b6
from decision_making.src.messages.trajectory_parameters import TrajectoryCostParams, SigmoidFunctionParams
from decision_making.src.planning.trajectory.cost_function import Jerk
from decision_making.src.planning.trajectory.optimal_control.frenet_constraints import FrenetConstraints
from decision_making.src.planning.types import CURVE_X, CURVE_Y, CURVE_YAW, CartesianPoint2D, C_Y, \
    CartesianExtendedTrajectory, C_X, C_YAW, C_V, FP_SX, FP_DX
from decision_making.src.planning.trajectory.optimal_control.werling_planner import WerlingPlanner
from decision_making.src.planning.utils.frenet_serret_frame import FrenetSerret2DFrame
from decision_making.src.prediction.road_following_predictor import RoadFollowingPredictor
from decision_making.src.state.state import State, ObjectSize, EgoState, DynamicObject
from decision_making.test.constants import MAP_SERVICE_ABSOLUTE_PATH
from decision_making.test.planning.trajectory.utils import RouteFixture, PlottableSigmoidDynamicBoxObstacle, \
    WerlingVisualizer, PlottableSigmoidStaticBoxObstacle
from mapping.src.model.constants import ROAD_SHOULDERS_WIDTH
from decision_making.src.planning.utils.math import Math
from mapping.src.model.map_api import MapAPI
from mapping.src.service.map_service import MapService
from mapping.test.model.map_model_utils import TestMapModelUtils
from mapping.test.model.testable_map_fixtures import testable_map_api
from mapping.src.transformations.geometry_utils import CartesianFrame
from mapping.test.model.testable_map_fixtures import map_api_mock
from rte.python.logger.AV_logger import AV_Logger
from mapping.src.model.constants import ROAD_SHOULDERS_WIDTH

from unittest.mock import patch


@patch(target=MAP_SERVICE_ABSOLUTE_PATH, new=map_api_mock)
def test_werlingPlanner_toyScenario_noException():
    logger = AV_Logger.get_logger('test_werlingPlanner_toyScenario_noException')
    route_points = CartesianFrame.add_yaw_and_derivatives(
        RouteFixture.get_route(lng=10, k=1, step=1, lat=1, offset=-.5))

    v0 = 6
    vT = 10
    v_min = 0
    v_max = 10
    a_min = -5
    a_max = 5
    T = 1.5

    predictor = RoadFollowingPredictor(logger)

    goal = np.concatenate((route_points[len(route_points) // 2, [CURVE_X, CURVE_Y, CURVE_YAW]], [vT, DEFAULT_ACCELERATION, DEFAULT_CURVATURE]))

    pos1 = np.array([7, -.5])
    yaw1 = 0
    pos2 = np.array([11, 1.5])
    yaw2 = np.pi / 4

    obs = list([
        DynamicObject(obj_id=0, timestamp=950*10e6, x=pos1[0], y=pos1[1], z=0, yaw=yaw1, size=ObjectSize(1.5, 0.5, 0),
                      confidence=1.0, v_x=2.2, v_y=0, acceleration_lon=0.0, omega_yaw=0.0),
        DynamicObject(obj_id=0, timestamp=950*10e6, x=pos2[0], y=pos2[1], z=0, yaw=yaw2, size=ObjectSize(1.5, 0.5, 0),
                      confidence=1.0, v_x=1.1, v_y=0, acceleration_lon=0.0, omega_yaw=0.0)
    ])

    ego = EgoState(obj_id=-1, timestamp=1000*10e6, x=0, y=0, z=0, yaw=0, size=ObjectSize(EGO_LENGTH, EGO_WIDTH, EGO_HEIGHT),
                   confidence=1.0, v_x=v0, v_y=0, steering_angle=0.0, acceleration_lon=0.0, omega_yaw=0.0)

    state = State(occupancy_state=None, dynamic_objects=obs, ego_state=ego)

    cost_params = TrajectoryCostParams(left_lane_cost=SigmoidFunctionParams(10, 1.0, 1.0),
                                       right_lane_cost=SigmoidFunctionParams(10, 1.0, 1.0),
                                       left_road_cost=SigmoidFunctionParams(10, 1.0, 1.5),
                                       right_road_cost=SigmoidFunctionParams(10, 1.0, 1.5),
                                       left_shoulder_cost=SigmoidFunctionParams(10, 1.0, 2),
                                       right_shoulder_cost=SigmoidFunctionParams(10, 1.0, 2),
                                       obstacle_cost_x=SigmoidFunctionParams(100, 10.0, 0.3),
                                       obstacle_cost_y=SigmoidFunctionParams(100, 10.0, 0.3),
                                       dist_from_goal_cost=SigmoidFunctionParams(100, 10.0, 0.3),
                                       dist_from_goal_lat_factor=1.0,
                                       lon_jerk_cost=LON_JERK_COST,
                                       lat_jerk_cost=LAT_JERK_COST,
                                       velocity_limits=np.array([v_min, v_max]),
                                       lon_acceleration_limits=np.array([a_min, a_max]),
                                       lat_acceleration_limits=np.array([a_min, a_max]))

    planner = WerlingPlanner(logger, predictor)

    start_time = time.time()

    samplable, ctrajectories, costs, _ = planner.plan(state=state, reference_route=route_points[:, :2], goal=goal,
                                       goal_time=ego.timestamp_in_sec + T, cost_params=cost_params)

    samplable.sample(np.arange(0, 1, 0.1) + ego.timestamp_in_sec)

    end_time = time.time() - start_time

    assert True

<<<<<<< HEAD
    import matplotlib.pyplot as plt

    fig = plt.figure()
    p1 = fig.add_subplot(211)
    p2 = fig.add_subplot(212)
    time_samples = np.arange(0.0, T, 0.1) + ego.timestamp_in_sec
    plottable_obs = [PlottableSigmoidDynamicBoxObstacle(o, cost_params.obstacle_cost_x.k,
                                                        np.array([cost_params.obstacle_cost_x.offset,
                                                                  cost_params.obstacle_cost_y.offset]),
                                                        time_samples, predictor)
                     for o in state.dynamic_objects]
    WerlingVisualizer.plot_obstacles(p1, plottable_obs)
    WerlingVisualizer.plot_obstacles(p2, plottable_obs)
    WerlingVisualizer.plot_route(p1, route_points[:, :2])
    WerlingVisualizer.plot_route(p2, route_points[:, :2])

    WerlingVisualizer.plot_best(p2, ctrajectories[0])
    WerlingVisualizer.plot_alternatives(p1, ctrajectories, costs)

    print(costs)

    WerlingVisualizer.plot_route(p1, route_points)

    fig.show()
    fig.clear()


#@patch(target=MAP_SERVICE_ABSOLUTE_PATH, new=map_api_mock)
=======
    # import matplotlib.pyplot as plt
    #
    # fig = plt.figure()
    # p1 = fig.add_subplot(211)
    # p2 = fig.add_subplot(212)
    # time_samples = np.arange(0.0, T, 0.1) + ego.timestamp_in_sec
    # plottable_obs = [PlottableSigmoidDynamicBoxObstacle(o, cost_params.obstacle_cost.k,
    #                                                     cost_params.obstacle_cost.offset, time_samples, predictor)
    #                  for o in state.dynamic_objects]
    # WerlingVisualizer.plot_obstacles(p1, plottable_obs)
    # WerlingVisualizer.plot_obstacles(p2, plottable_obs)
    # WerlingVisualizer.plot_route(p1, route_points[:, :2])
    # WerlingVisualizer.plot_route(p2, route_points[:, :2])
    #
    # WerlingVisualizer.plot_best(p2, ctrajectories[0])
    # WerlingVisualizer.plot_alternatives(p1, ctrajectories)
    #
    # print(costs)
    #
    # WerlingVisualizer.plot_route(p1, route_points)
    #
    # fig.show()
    # fig.clear()

@pytest.mark.skip(reason="takes too long.")
@patch(target=MAP_SERVICE_ABSOLUTE_PATH, new=map_api_mock)
>>>>>>> 5c5f15b6
def test_werlingPlanner_twoStaticObjScenario_withCostViz():
    """
    The route is set to route_points by calling to RouteFixture.get_route(). Currently it is a straight line.
    The test runs with 16 iterations. In each iteration one or more obstacles move.
    At each iteration the image with costs and calculated trajectories is saved in a file.
    The number of obstacles is determined by the length of obs_poses.
    """
    logger = AV_Logger.get_logger('test_werlingPlanner_twoStaticObjScenario_withCostViz')
    predictor = RoadFollowingPredictor(logger)

    lane_width = 3.6
    num_lanes = 2
    road_width = num_lanes*lane_width
    reference_route_latitude = 3*lane_width/2

    lng = 40
    step = 0.2
    curvature = 0.2

    route_xy = RouteFixture.get_cubic_route(lng=lng, lat=reference_route_latitude, ext=0, step=step, curvature=curvature)
    ext = 4
    ext_route_xy = RouteFixture.get_cubic_route(lng=lng, lat=reference_route_latitude, ext=ext, step=step, curvature=curvature)

    test_map_model = TestMapModelUtils.create_road_map_from_coordinates(points_of_roads=[ext_route_xy], road_id=1,
                                                                        road_name='y=x^3',
                                                                        lanes_num=num_lanes, lane_width=lane_width,
                                                                        frame_origin=[0, 0])
    map = MapAPI(map_model=test_map_model, logger=logger)
    MapService().set_instance(map)

    route_points = CartesianFrame.add_yaw_and_derivatives(route_xy)
    ext_route_points = CartesianFrame.add_yaw_and_derivatives(ext_route_xy)

    start_latitude = lane_width / 2
    goal_latitude = reference_route_latitude
    target_lane = int(goal_latitude/lane_width)

    xrange = (route_points[0, C_X], route_points[-1, C_X])
    yrange = (np.min(route_points[:, C_Y]) - reference_route_latitude - ROAD_SHOULDERS_WIDTH,
              np.max(route_points[:, C_Y]) - reference_route_latitude + road_width + ROAD_SHOULDERS_WIDTH)
    x = np.arange(xrange[0], xrange[1], 0.1)
    y = np.arange(yrange[0], yrange[1], 0.1)
    width = x.shape[0]
    height = y.shape[0]
    points = np.array([np.transpose([np.tile(x, y.shape[0]), np.repeat(y, x.shape[0])])])

    frenet = FrenetSerret2DFrame(ext_route_points[:, :2])
    pos_x = points[0].reshape(height, width, 2)
    s_x, a_r, _, N_r, _, _ = frenet._project_cartesian_points(pos_x)
    d_x = np.einsum('tpi,tpi->tp', pos_x - a_r, N_r)
    fpoints = np.c_[s_x.flatten()-s_x.flatten()[0], d_x.flatten()]

    v0 = 6
    vT = 10
    T = 4.8

    for test_idx in range(1):

        if test_idx < 8:
            obs_poses = np.array([np.array([4, 0]), np.array([14, 0.6]), np.array([24, 2.1]),
                                  np.array([36, -4.6 + test_idx*0.2])])
            start_ego_lat = start_latitude
        else:
            obs_poses = np.array([np.array([36, -1.6 + test_idx*0.4])])
            start_ego_lat = 3*lane_width / 2

        ftraj_start_goal = np.array([np.array([ext, v0, 0, start_ego_lat - reference_route_latitude, 0, 0]),
                                     np.array([lng + ext, vT, 0, goal_latitude - reference_route_latitude, 0, 0])])
        ctraj_start_goal = frenet.ftrajectory_to_ctrajectory(ftraj_start_goal)

        ego = EgoState(obj_id=-1, timestamp=0, x=ctraj_start_goal[0][C_X], y=ctraj_start_goal[0][C_Y], z=0,
                       yaw=ctraj_start_goal[0][C_YAW], size=ObjectSize(EGO_LENGTH, EGO_WIDTH, 0),
                       confidence=1.0, v_x=ctraj_start_goal[0][C_V], v_y=0, steering_angle=0.0, acceleration_lon=0.0,
                       omega_yaw=0.0)

        goal = ctraj_start_goal[1]
        goal[C_X] -= 0.001
        goal[C_Y] += goal_latitude - reference_route_latitude

        obs = []
        for i, pose in enumerate(obs_poses):
            fobs = np.array([pose[FP_SX], pose[FP_DX]])
            cobs = frenet.fpoint_to_cpoint(fobs)
            obs.append(DynamicObject(obj_id=i, timestamp=0, x=cobs[C_X], y=cobs[C_Y], z=0,
                                     yaw=frenet.get_yaw(pose[FP_SX]),
                                     size=ObjectSize(4, 1.8, 0), confidence=1.0, v_x=0, v_y=0,
                                     acceleration_lon=0.0, omega_yaw=0.0))
        #obs = list([])

<<<<<<< HEAD
=======
        ego = EgoState(obj_id=-1, timestamp=0, x=0.001, y=start_ego_lat, z=0, yaw=0,
                       size=ObjectSize(EGO_LENGTH, EGO_WIDTH, 0),
                       confidence=1.0, v_x=v0, v_y=0, steering_angle=0.0, acceleration_lon=0.0, omega_yaw=0.0)

>>>>>>> 5c5f15b6
        state = State(occupancy_state=None, dynamic_objects=obs, ego_state=ego)

        objects_dilation_length = ego.size.length / 2 + LATERAL_SAFETY_MARGIN_FROM_OBJECT
        objects_dilation_width = ego.size.width / 2 + LATERAL_SAFETY_MARGIN_FROM_OBJECT
        right_lane_offset = max(0.0, reference_route_latitude - ego.size.width / 2 - target_lane * lane_width)
        left_lane_offset = (road_width - reference_route_latitude) - ego.size.width / 2 - (num_lanes - target_lane - 1) * lane_width
        right_shoulder_offset = reference_route_latitude - ego.size.width / 2 + SHOULDER_SIGMOID_OFFSET
        left_shoulder_offset = (road_width - reference_route_latitude) - ego.size.width / 2 + SHOULDER_SIGMOID_OFFSET
        right_road_offset = reference_route_latitude - ego.size.width / 2 + ROAD_SHOULDERS_WIDTH
        left_road_offset = (road_width - reference_route_latitude) - ego.size.width / 2 + ROAD_SHOULDERS_WIDTH

        cost_params = TrajectoryCostParams(
            left_lane_cost=SigmoidFunctionParams(DEVIATION_FROM_LANE_COST, ROAD_SIGMOID_K_PARAM, left_lane_offset),
            right_lane_cost=SigmoidFunctionParams(DEVIATION_FROM_LANE_COST, ROAD_SIGMOID_K_PARAM, right_lane_offset),
            left_road_cost=SigmoidFunctionParams(DEVIATION_FROM_ROAD_COST, ROAD_SIGMOID_K_PARAM, left_road_offset),
            right_road_cost=SigmoidFunctionParams(DEVIATION_FROM_ROAD_COST, ROAD_SIGMOID_K_PARAM, right_road_offset),
            left_shoulder_cost=SigmoidFunctionParams(DEVIATION_TO_SHOULDER_COST, ROAD_SIGMOID_K_PARAM, left_shoulder_offset),
            right_shoulder_cost=SigmoidFunctionParams(DEVIATION_TO_SHOULDER_COST, ROAD_SIGMOID_K_PARAM, right_shoulder_offset),
            obstacle_cost_x=SigmoidFunctionParams(OBSTACLE_SIGMOID_COST, OBSTACLE_SIGMOID_K_PARAM, objects_dilation_length),
            obstacle_cost_y=SigmoidFunctionParams(OBSTACLE_SIGMOID_COST, OBSTACLE_SIGMOID_K_PARAM, objects_dilation_width),
            dist_from_goal_cost=SigmoidFunctionParams(DEVIATION_FROM_GOAL_COST, GOAL_SIGMOID_K_PARAM, GOAL_SIGMOID_OFFSET),
            dist_from_goal_lat_factor=DEVIATION_FROM_GOAL_LAT_FACTOR,
            lon_jerk_cost=LON_JERK_COST,
            lat_jerk_cost=LAT_JERK_COST,
            velocity_limits=VELOCITY_LIMITS,
            lon_acceleration_limits=LON_ACC_LIMITS,
            lat_acceleration_limits=LAT_ACC_LIMITS)

        planner = WerlingPlanner(logger, predictor)

        start_time = time.time()

        samplable, ctrajectories, costs, partial_costs = planner.plan(state=state, reference_route=ext_route_points[:, :2],
                                                                      goal=goal, goal_time=T, cost_params=cost_params)

        end_time = time.time() - start_time

        obs_costs = np.zeros(width * height)
        for obj in obs:
            sobj = PlottableSigmoidStaticBoxObstacle(obj, k=OBSTACLE_SIGMOID_K_PARAM,
                                                     margin=np.array([objects_dilation_length, objects_dilation_width]))
            obs_costs += OBSTACLE_SIGMOID_COST * sobj.compute_cost_per_point(points)[0]

        latitudes = fpoints[:, 1]
        left_lane_offsets = latitudes - left_lane_offset
        right_lane_offsets = -latitudes - right_lane_offset
        left_shoulder_offsets = latitudes - left_shoulder_offset
        right_shoulder_offsets = -latitudes - right_shoulder_offset
        left_road_offsets = latitudes - left_road_offset
        right_road_offsets = -latitudes - right_road_offset

        road_deviations_costs = \
            Math.clipped_sigmoid(left_lane_offsets, DEVIATION_FROM_LANE_COST, LANE_SIGMOID_K_PARAM) + \
            Math.clipped_sigmoid(right_lane_offsets, DEVIATION_FROM_LANE_COST, LANE_SIGMOID_K_PARAM) + \
            Math.clipped_sigmoid(left_shoulder_offsets, DEVIATION_TO_SHOULDER_COST, SHOULDER_SIGMOID_K_PARAM) + \
            Math.clipped_sigmoid(right_shoulder_offsets, DEVIATION_TO_SHOULDER_COST, SHOULDER_SIGMOID_K_PARAM) + \
            Math.clipped_sigmoid(left_road_offsets, DEVIATION_FROM_ROAD_COST, ROAD_SIGMOID_K_PARAM) + \
            Math.clipped_sigmoid(right_road_offsets, DEVIATION_FROM_ROAD_COST, ROAD_SIGMOID_K_PARAM)

        import matplotlib.pyplot as plt

        fig = plt.figure(figsize=(22, 11))
        p1 = fig.add_subplot(211)
        p2 = fig.add_subplot(212)
        time_samples = np.arange(0.0, T, 0.1)
        offsets = np.array([cost_params.obstacle_cost_x.offset, cost_params.obstacle_cost_y.offset])
        plottable_obs = [PlottableSigmoidDynamicBoxObstacle(o, cost_params.obstacle_cost_x.k, offsets, time_samples,
                                                            predictor)
                         for o in state.dynamic_objects]

        x = points[0, :, 0].reshape(height, width)
        y = points[0, :, 1].reshape(height, width)
        z = obs_costs.reshape(height, width) + road_deviations_costs.reshape(height, width)

        diff = np.diff(route_points[:, :2], axis=0)
        angles = np.arctan2(diff[:, 1], diff[:, 0])
        angles = np.concatenate((angles, np.array([angles[-1]])))

        for p in list([p1, p2]):
            WerlingVisualizer.plot_obstacles(p, plottable_obs)
            WerlingVisualizer.plot_obstacles(p, plottable_obs)
            WerlingVisualizer.plot_route(p, route_points[:, :2])
            d = reference_route_latitude
            WerlingVisualizer.plot_route(p, np.c_[
                route_points[:, 0] + d * np.sin(angles), route_points[:, 1] - d * np.cos(angles)], '-k')
            d = road_width - reference_route_latitude
            WerlingVisualizer.plot_route(p, np.c_[
                route_points[:, 0] - d * np.sin(angles), route_points[:, 1] + d * np.cos(angles)], '-k')
            d = road_width / 2 - reference_route_latitude
            WerlingVisualizer.plot_route(p, np.c_[
                route_points[:, 0] - d * np.sin(angles), route_points[:, 1] + d * np.cos(angles)], '--k')

            # plot ego's best position for both obstacles
            # for obs in state.dynamic_objects:
            #     min_cost_y = np.argmin(z[:, int((obs.x - xrange[0])/0.1)]) * 0.1 + yrange[0]
            #     p.plot(np.arange(- ego.size.length / 2, ego.size.length / 2 + 0.01) + obs.x,
            #            np.repeat(np.array([min_cost_y+ego.size.width/2]), np.ceil(ego.size.length)+1), '*w')
            #     p.plot(np.arange(- ego.size.length / 2, ego.size.length / 2 + 0.01) + obs.x,
            #            np.repeat(np.array([min_cost_y - ego.size.width / 2]), np.ceil(ego.size.length)+1), '*w')
            #     p.plot(np.repeat(np.array([-ego.size.length / 2 + obs.x]), np.ceil(ego.size.width)+1),
            #            np.arange(min_cost_y-ego.size.width/2, min_cost_y+ego.size.width/2 + 0.01), '*w')
            #     p.plot(np.repeat(np.array([ego.size.length / 2 + obs.x]), np.ceil(ego.size.width)+1),
            #            np.arange(min_cost_y-ego.size.width/2, min_cost_y+ego.size.width/2 + 0.01), '*w')

        d = reference_route_latitude + ROAD_SHOULDERS_WIDTH
        WerlingVisualizer.plot_route(p2, np.c_[
            route_points[:, 0] + d * np.sin(angles), route_points[:, 1] - d * np.cos(angles)], '-r')
        d = road_width - reference_route_latitude + ROAD_SHOULDERS_WIDTH
        WerlingVisualizer.plot_route(p2, np.c_[
            route_points[:, 0] - d * np.sin(angles), route_points[:, 1] + d * np.cos(angles)], '-r')

        z = np.log(1 + z)
        p2.contourf(x, y, z, 100)

        WerlingVisualizer.plot_best(p2, ctrajectories[0])
        WerlingVisualizer.plot_alternatives(p1, ctrajectories, costs)

        WerlingVisualizer.plot_goal(p2, goal)

        print(costs)

        WerlingVisualizer.plot_route(p1, route_points)

        filename = 'test_costs'+str(test_idx)+'.png'
        fig.savefig(filename)

<<<<<<< HEAD
        fig.show()
        fig.clear()


# @patch(target=MAP_SERVICE_ABSOLUTE_PATH, new=map_api_mock)
# def test_werlingPlanner_costsShaping():
#     logger = AV_Logger.get_logger('test_werlingPlanner_toyScenario_noException')
#     route_points = CartesianFrame.add_yaw_and_derivatives(
#         RouteFixture.get_route(lng=10, k=1, step=1, lat=3, offset=-.5))
#
#     v0 = 6
#     vT = 8
#     T = 1.5
#
#     predictor = RoadFollowingPredictor(logger)
#
#     goal = np.concatenate((route_points[len(route_points) // 2, [CURVE_X, CURVE_Y, CURVE_YAW]], [vT, DEFAULT_ACCELERATION, DEFAULT_CURVATURE]))
#
#     pos1 = np.array([6, 1.8])
#     yaw1 = 0
#     pos2 = np.array([20, 2.7])
#     yaw2 = 0
#     pos3 = np.array([35, 3.5])
#     yaw3 = 0  # np.pi/16
#
#     obs = list([
#         DynamicObject(obj_id=0, timestamp=0, x=pos1[0], y=pos1[1], z=0, yaw=yaw1, size=ObjectSize(4, 1.8, 0),
#                       confidence=1.0, v_x=2.2, v_y=0, acceleration_lon=0.0, omega_yaw=0.0),
#         DynamicObject(obj_id=0, timestamp=0, x=pos2[0], y=pos2[1], z=0, yaw=yaw2, size=ObjectSize(4, 1.8, 0),
#                       confidence=1.0, v_x=1.1, v_y=0, acceleration_lon=0.0, omega_yaw=0.0),
#         DynamicObject(obj_id=0, timestamp=0, x=pos3[0], y=pos3[1], z=0, yaw=yaw3, size=ObjectSize(4, 1.8, 0),
#                       confidence=1.0, v_x=1.1, v_y=0, acceleration_lon=0.0, omega_yaw=0.0)
#     ])
#
#     ego = EgoState(obj_id=-1, timestamp=0, x=0, y=0, z=0, yaw=0, size=ObjectSize(EGO_LENGTH, EGO_WIDTH, 0),
#                    confidence=1.0, v_x=v0, v_y=0, steering_angle=0.0, acceleration_lon=0.0, omega_yaw=0.0)
#
#     state = State(occupancy_state=None, dynamic_objects=obs, ego_state=ego)
#
#     objects_dilation_length = ego.size.length / 2 + LATERAL_SAFETY_MARGIN_FROM_OBJECT
#     objects_dilation_width = ego.size.width / 2 + LATERAL_SAFETY_MARGIN_FROM_OBJECT
#
#     lane_width = 3.6
#     num_lanes = 2
#     road_width = num_lanes*lane_width
#     reference_route_latitude = 1.8
#     target_lane = int(reference_route_latitude/lane_width)
#
#     right_lane_offset = target_lane*lane_width - ego.size.width / 2
#     left_lane_offset = (target_lane+1)*lane_width - ego.size.width / 2
#     right_shoulder_offset = -ego.size.width / 2 + SHOULDER_SIGMOID_OFFSET
#     left_shoulder_offset = road_width - ego.size.width / 2 + SHOULDER_SIGMOID_OFFSET
#     right_road_offset = -ego.size.width / 2 + ROAD_SHOULDERS_WIDTH
#     left_road_offset = road_width - ego.size.width / 2 + ROAD_SHOULDERS_WIDTH
#
#     cost_params = TrajectoryCostParams(
#         left_lane_cost=SigmoidFunctionParams(OUT_OF_LANE_COST, ROAD_SIGMOID_K_PARAM, left_lane_offset),
#         right_lane_cost=SigmoidFunctionParams(OUT_OF_LANE_COST, ROAD_SIGMOID_K_PARAM, right_lane_offset),
#         left_road_cost=SigmoidFunctionParams(DEVIATION_FROM_ROAD_COST, ROAD_SIGMOID_K_PARAM, left_road_offset),
#         right_road_cost=SigmoidFunctionParams(DEVIATION_FROM_ROAD_COST, ROAD_SIGMOID_K_PARAM, right_road_offset),
#         left_shoulder_cost=SigmoidFunctionParams(DEVIATION_TO_SHOULDER_COST, ROAD_SIGMOID_K_PARAM, left_shoulder_offset),
#         right_shoulder_cost=SigmoidFunctionParams(DEVIATION_TO_SHOULDER_COST, ROAD_SIGMOID_K_PARAM, right_shoulder_offset),
#         obstacle_cost_x=SigmoidFunctionParams(INFINITE_SIGMOID_COST, OBJECTS_SIGMOID_K_PARAM, objects_dilation_length),
#         obstacle_cost_y=SigmoidFunctionParams(INFINITE_SIGMOID_COST, OBJECTS_SIGMOID_K_PARAM, objects_dilation_width),
#         lon_jerk_cost = LON_JERK_COST,
#         lat_jerk_cost = LAT_JERK_COST,
#         dist_from_goal_lat_sq_cost=DEVIATION_FROM_GOAL_LAT_COST,
#         dist_from_goal_lon_sq_cost=DEVIATION_FROM_GOAL_LON_COST,
#         velocity_limits=VELOCITY_LIMITS,
#         acceleration_limits=LON_ACCELERATION_LIMITS)
#
#     planner = WerlingPlanner(logger, predictor)
#
#     start_time = time.time()
#
#     _, _, debug = planner.plan(state=state, reference_route=route_points[:, :2], goal=goal,
#                                goal_time=T, cost_params=cost_params)
#
#     end_time = time.time() - start_time
#
#     xrange = (0, 60)
#     yrange = (-2, 10)
#     x = np.arange(xrange[0], xrange[1], 0.1)
#     y = np.arange(yrange[0], yrange[1], 0.1)
#     width = x.shape[0]
#     height = y.shape[0]
#     points = np.array([np.transpose([np.tile(x, y.shape[0]), np.repeat(y, x.shape[0])])])
#
#     goal = np.array([0.9*xrange[1], reference_route_latitude])
#
#     obs_costs = np.zeros(width*height)
#     for obj in obs:
#         sobj = PlottableSigmoidStaticBoxObstacle(obj, k=OBJECTS_SIGMOID_K_PARAM,
#                                                 margin=np.array([objects_dilation_length, objects_dilation_width]))
#         obs_costs += INFINITE_SIGMOID_COST * sobj.compute_cost_per_point(points)[0]
#
#     latitudes = points[0][:, 1]
#     left_lane_offsets = latitudes - left_lane_offset
#     right_lane_offsets = -latitudes - right_lane_offset
#     left_shoulder_offsets = latitudes - left_shoulder_offset
#     right_shoulder_offsets = -latitudes - right_shoulder_offset
#     left_road_offsets = latitudes - left_road_offset
#     right_road_offsets = -latitudes - right_road_offset
#
#     road_deviations_costs = \
#         Math.clipped_sigmoid(left_lane_offsets, OUT_OF_LANE_COST, SHOULDER_SIGMOID_K_PARAM) + \
#         Math.clipped_sigmoid(right_lane_offsets, OUT_OF_LANE_COST, SHOULDER_SIGMOID_K_PARAM) + \
#         Math.clipped_sigmoid(left_shoulder_offsets, DEVIATION_TO_SHOULDER_COST, SHOULDER_SIGMOID_K_PARAM) + \
#         Math.clipped_sigmoid(right_shoulder_offsets, DEVIATION_TO_SHOULDER_COST, SHOULDER_SIGMOID_K_PARAM) + \
#         Math.clipped_sigmoid(left_road_offsets, DEVIATION_FROM_ROAD_COST, ROAD_SIGMOID_K_PARAM) + \
#         Math.clipped_sigmoid(right_road_offsets, DEVIATION_FROM_ROAD_COST, ROAD_SIGMOID_K_PARAM)
#     goal_deviation_costs = DEVIATION_FROM_GOAL_LON_COST * (points[0][:, 0] - goal[0])**2 + \
#                            DEVIATION_FROM_GOAL_LAT_COST * (points[0][:, 1] - goal[1])**2
#     #goal_deviation_costs = np.clip(goal_deviation_costs, 0, DEVIATION_FROM_GOAL_MAX_COST)
#
#     import matplotlib.pyplot as plt
#
#     fig = plt.figure(figsize=(12, 18))
#     p1 = fig.add_subplot(211)
#     p2 = fig.add_subplot(212)
#     time_samples = np.arange(0.0, T, 0.1)
#     offsets = np.array([cost_params.obstacle_cost_x.offset, cost_params.obstacle_cost_y.offset])
#     plottable_obs = [PlottableSigmoidDynamicBoxObstacle(o, cost_params.obstacle_cost_x.k, offsets,
#                                                         time_samples, predictor)
#                      for o in state.dynamic_objects]
#     # WerlingVisualizer.plot_obstacles(p1, plottable_obs)
#     # WerlingVisualizer.plot_obstacles(p2, plottable_obs)
#     # WerlingVisualizer.plot_route(p2, debug.reference_route)
#     # WerlingVisualizer.plot_best(p2, debug.trajectories[0])
#
#     print(debug.costs)
#
#     x = points[0, :, 0].reshape(height, width)
#     y = points[0, :, 1].reshape(height, width)
#     z = obs_costs.reshape(height, width) + road_deviations_costs.reshape(height, width) \
#         #+ goal_deviation_costs.reshape(height, width)
#
#     for p in list([p1, p2]):
#         WerlingVisualizer.plot_obstacles(p, plottable_obs)
#         p.plot(np.arange(0, xrange[1]), np.repeat(np.array([0]), xrange[1]), '-k')
#         p.plot(np.arange(0, xrange[1]), np.repeat(np.array([road_width]), xrange[1]), '-k')
#         p.plot(np.arange(0, xrange[1]), np.repeat(np.array([-1.5]), xrange[1]), '-r')
#         p.plot(np.arange(0, xrange[1]), np.repeat(np.array([road_width+1.5]), xrange[1]), '-r')
#         p.plot(np.arange(0, xrange[1]), np.repeat(np.array([road_width/2]), xrange[1]), '--w')
#
#         # plot ego's best position for both obstacles
#         for obs in state.dynamic_objects:
#             min_cost_y = np.argmin(z[:, int((obs.x - xrange[0])/0.1)]) * 0.1 + yrange[0]
#             p.plot(np.arange(- ego.size.length / 2, ego.size.length / 2 + 0.01) + obs.x,
#                    np.repeat(np.array([min_cost_y+ego.size.width/2]), np.ceil(ego.size.length)+1), '*w')
#             p.plot(np.arange(- ego.size.length / 2, ego.size.length / 2 + 0.01) + obs.x,
#                    np.repeat(np.array([min_cost_y - ego.size.width / 2]), np.ceil(ego.size.length)+1), '*w')
#             p.plot(np.repeat(np.array([-ego.size.length / 2 + obs.x]), np.ceil(ego.size.width)+1),
#                    np.arange(min_cost_y-ego.size.width/2, min_cost_y+ego.size.width/2 + 0.01), '*w')
#             p.plot(np.repeat(np.array([ego.size.length / 2 + obs.x]), np.ceil(ego.size.width)+1),
#                    np.arange(min_cost_y-ego.size.width/2, min_cost_y+ego.size.width/2 + 0.01), '*w')
#
#     min_cost_y = np.argmin(z[:, int(50 / 0.1)]) * 0.1 + yrange[0]
#     p.plot(np.arange(- ego.size.length / 2, ego.size.length / 2 + 0.01) + 50,
#            np.repeat(np.array([min_cost_y + ego.size.width / 2]), np.ceil(ego.size.length) + 1), '*w')
#     p.plot(np.arange(- ego.size.length / 2, ego.size.length / 2 + 0.01) + 50,
#            np.repeat(np.array([min_cost_y - ego.size.width / 2]), np.ceil(ego.size.length) + 1), '*w')
#     p.plot(np.repeat(np.array([-ego.size.length / 2 + 50]), np.ceil(ego.size.width) + 1),
#            np.arange(min_cost_y - ego.size.width / 2, min_cost_y + ego.size.width / 2 + 0.01), '*w')
#     p.plot(np.repeat(np.array([ego.size.length / 2 + 50]), np.ceil(ego.size.width) + 1),
#            np.arange(min_cost_y - ego.size.width / 2, min_cost_y + ego.size.width / 2 + 0.01), '*w')
#
#     # z = np.clip(z, 0, 5000)
#     p1.contourf(x, y, z, 100)
#
#     z = np.log(1+z)
#     # z = np.clip(z, 0., 1000.)
#     p2.contourf(x, y, z, 100)
#
#     #for i, p in enumerate(points[0]):
#     #    p1.plot(p[0], p[1], costs[0][i])
#
#     fig.show()
#     fig.clear()

@patch(target=MAP_SERVICE_ABSOLUTE_PATH, new=map_api_mock)
def test_calcJerkCosts():
    # [C_X, C_Y, C_YAW, C_V, C_A, C_K]
    ctraj: CartesianExtendedTrajectory = np.array([
        np.array([0, 0, 0,   1, 0, 0]),
        np.array([0, 0, 0, 1.1, 1, 1]),
        np.array([0, 0, 0, 1.3, 3, 2])
    ])
    lon_jerks, lat_jerks = Jerk.compute_jerks(np.array([ctraj]), None, 0.1)
    assert np.isclose(lon_jerks[0], 500) and np.isclose(lat_jerks[0], 617.3)
=======
    fig.show()
    fig.clear()
>>>>>>> 5c5f15b6
<|MERGE_RESOLUTION|>--- conflicted
+++ resolved
@@ -6,16 +6,10 @@
 from decision_making.src.global_constants import OBSTACLE_SIGMOID_K_PARAM, LATERAL_SAFETY_MARGIN_FROM_OBJECT, \
     OBSTACLE_SIGMOID_COST, DEVIATION_FROM_ROAD_COST, DEVIATION_TO_SHOULDER_COST, DEVIATION_FROM_LANE_COST, \
     ROAD_SIGMOID_K_PARAM, EGO_LENGTH, EGO_WIDTH, \
-<<<<<<< HEAD
-    SHOULDER_SIGMOID_OFFSET, SHOULDER_SIGMOID_K_PARAM, VELOCITY_LIMITS, \
-    LON_ACCELERATION_LIMITS, DEFAULT_ACCELERATION, DEFAULT_CURVATURE, EGO_HEIGHT, LANE_SIGMOID_K_PARAM, \
+    SHOULDER_SIGMOID_OFFSET, SHOULDER_SIGMOID_K_PARAM, VELOCITY_LIMITS, LON_ACC_LIMITS, LAT_ACC_LIMITS, \
+    DEFAULT_ACCELERATION, DEFAULT_CURVATURE, EGO_HEIGHT, LANE_SIGMOID_K_PARAM, \
     DEVIATION_FROM_GOAL_LAT_FACTOR, DEVIATION_FROM_GOAL_COST, GOAL_SIGMOID_K_PARAM, GOAL_SIGMOID_OFFSET, \
     LON_JERK_COST, LAT_JERK_COST
-=======
-    SHOULDER_SIGMOID_OFFSET, SHOULDER_SIGMOID_K_PARAM, VELOCITY_LIMITS, LON_ACC_LIMITS, LAT_ACC_LIMITS, \
-    DEFAULT_ACCELERATION, DEFAULT_CURVATURE, EGO_HEIGHT, LANE_SIGMOID_K_PARAM, \
-    DEVIATION_FROM_GOAL_LAT_FACTOR, DEVIATION_FROM_GOAL_COST, GOAL_SIGMOID_K_PARAM, GOAL_SIGMOID_OFFSET
->>>>>>> 5c5f15b6
 from decision_making.src.messages.trajectory_parameters import TrajectoryCostParams, SigmoidFunctionParams
 from decision_making.src.planning.trajectory.cost_function import Jerk
 from decision_making.src.planning.trajectory.optimal_control.frenet_constraints import FrenetConstraints
@@ -106,36 +100,6 @@
 
     assert True
 
-<<<<<<< HEAD
-    import matplotlib.pyplot as plt
-
-    fig = plt.figure()
-    p1 = fig.add_subplot(211)
-    p2 = fig.add_subplot(212)
-    time_samples = np.arange(0.0, T, 0.1) + ego.timestamp_in_sec
-    plottable_obs = [PlottableSigmoidDynamicBoxObstacle(o, cost_params.obstacle_cost_x.k,
-                                                        np.array([cost_params.obstacle_cost_x.offset,
-                                                                  cost_params.obstacle_cost_y.offset]),
-                                                        time_samples, predictor)
-                     for o in state.dynamic_objects]
-    WerlingVisualizer.plot_obstacles(p1, plottable_obs)
-    WerlingVisualizer.plot_obstacles(p2, plottable_obs)
-    WerlingVisualizer.plot_route(p1, route_points[:, :2])
-    WerlingVisualizer.plot_route(p2, route_points[:, :2])
-
-    WerlingVisualizer.plot_best(p2, ctrajectories[0])
-    WerlingVisualizer.plot_alternatives(p1, ctrajectories, costs)
-
-    print(costs)
-
-    WerlingVisualizer.plot_route(p1, route_points)
-
-    fig.show()
-    fig.clear()
-
-
-#@patch(target=MAP_SERVICE_ABSOLUTE_PATH, new=map_api_mock)
-=======
     # import matplotlib.pyplot as plt
     #
     # fig = plt.figure()
@@ -162,7 +126,6 @@
 
 @pytest.mark.skip(reason="takes too long.")
 @patch(target=MAP_SERVICE_ABSOLUTE_PATH, new=map_api_mock)
->>>>>>> 5c5f15b6
 def test_werlingPlanner_twoStaticObjScenario_withCostViz():
     """
     The route is set to route_points by calling to RouteFixture.get_route(). Currently it is a straight line.
@@ -252,13 +215,6 @@
                                      acceleration_lon=0.0, omega_yaw=0.0))
         #obs = list([])
 
-<<<<<<< HEAD
-=======
-        ego = EgoState(obj_id=-1, timestamp=0, x=0.001, y=start_ego_lat, z=0, yaw=0,
-                       size=ObjectSize(EGO_LENGTH, EGO_WIDTH, 0),
-                       confidence=1.0, v_x=v0, v_y=0, steering_angle=0.0, acceleration_lon=0.0, omega_yaw=0.0)
-
->>>>>>> 5c5f15b6
         state = State(occupancy_state=None, dynamic_objects=obs, ego_state=ego)
 
         objects_dilation_length = ego.size.length / 2 + LATERAL_SAFETY_MARGIN_FROM_OBJECT
@@ -385,198 +341,5 @@
         filename = 'test_costs'+str(test_idx)+'.png'
         fig.savefig(filename)
 
-<<<<<<< HEAD
         fig.show()
-        fig.clear()
-
-
-# @patch(target=MAP_SERVICE_ABSOLUTE_PATH, new=map_api_mock)
-# def test_werlingPlanner_costsShaping():
-#     logger = AV_Logger.get_logger('test_werlingPlanner_toyScenario_noException')
-#     route_points = CartesianFrame.add_yaw_and_derivatives(
-#         RouteFixture.get_route(lng=10, k=1, step=1, lat=3, offset=-.5))
-#
-#     v0 = 6
-#     vT = 8
-#     T = 1.5
-#
-#     predictor = RoadFollowingPredictor(logger)
-#
-#     goal = np.concatenate((route_points[len(route_points) // 2, [CURVE_X, CURVE_Y, CURVE_YAW]], [vT, DEFAULT_ACCELERATION, DEFAULT_CURVATURE]))
-#
-#     pos1 = np.array([6, 1.8])
-#     yaw1 = 0
-#     pos2 = np.array([20, 2.7])
-#     yaw2 = 0
-#     pos3 = np.array([35, 3.5])
-#     yaw3 = 0  # np.pi/16
-#
-#     obs = list([
-#         DynamicObject(obj_id=0, timestamp=0, x=pos1[0], y=pos1[1], z=0, yaw=yaw1, size=ObjectSize(4, 1.8, 0),
-#                       confidence=1.0, v_x=2.2, v_y=0, acceleration_lon=0.0, omega_yaw=0.0),
-#         DynamicObject(obj_id=0, timestamp=0, x=pos2[0], y=pos2[1], z=0, yaw=yaw2, size=ObjectSize(4, 1.8, 0),
-#                       confidence=1.0, v_x=1.1, v_y=0, acceleration_lon=0.0, omega_yaw=0.0),
-#         DynamicObject(obj_id=0, timestamp=0, x=pos3[0], y=pos3[1], z=0, yaw=yaw3, size=ObjectSize(4, 1.8, 0),
-#                       confidence=1.0, v_x=1.1, v_y=0, acceleration_lon=0.0, omega_yaw=0.0)
-#     ])
-#
-#     ego = EgoState(obj_id=-1, timestamp=0, x=0, y=0, z=0, yaw=0, size=ObjectSize(EGO_LENGTH, EGO_WIDTH, 0),
-#                    confidence=1.0, v_x=v0, v_y=0, steering_angle=0.0, acceleration_lon=0.0, omega_yaw=0.0)
-#
-#     state = State(occupancy_state=None, dynamic_objects=obs, ego_state=ego)
-#
-#     objects_dilation_length = ego.size.length / 2 + LATERAL_SAFETY_MARGIN_FROM_OBJECT
-#     objects_dilation_width = ego.size.width / 2 + LATERAL_SAFETY_MARGIN_FROM_OBJECT
-#
-#     lane_width = 3.6
-#     num_lanes = 2
-#     road_width = num_lanes*lane_width
-#     reference_route_latitude = 1.8
-#     target_lane = int(reference_route_latitude/lane_width)
-#
-#     right_lane_offset = target_lane*lane_width - ego.size.width / 2
-#     left_lane_offset = (target_lane+1)*lane_width - ego.size.width / 2
-#     right_shoulder_offset = -ego.size.width / 2 + SHOULDER_SIGMOID_OFFSET
-#     left_shoulder_offset = road_width - ego.size.width / 2 + SHOULDER_SIGMOID_OFFSET
-#     right_road_offset = -ego.size.width / 2 + ROAD_SHOULDERS_WIDTH
-#     left_road_offset = road_width - ego.size.width / 2 + ROAD_SHOULDERS_WIDTH
-#
-#     cost_params = TrajectoryCostParams(
-#         left_lane_cost=SigmoidFunctionParams(OUT_OF_LANE_COST, ROAD_SIGMOID_K_PARAM, left_lane_offset),
-#         right_lane_cost=SigmoidFunctionParams(OUT_OF_LANE_COST, ROAD_SIGMOID_K_PARAM, right_lane_offset),
-#         left_road_cost=SigmoidFunctionParams(DEVIATION_FROM_ROAD_COST, ROAD_SIGMOID_K_PARAM, left_road_offset),
-#         right_road_cost=SigmoidFunctionParams(DEVIATION_FROM_ROAD_COST, ROAD_SIGMOID_K_PARAM, right_road_offset),
-#         left_shoulder_cost=SigmoidFunctionParams(DEVIATION_TO_SHOULDER_COST, ROAD_SIGMOID_K_PARAM, left_shoulder_offset),
-#         right_shoulder_cost=SigmoidFunctionParams(DEVIATION_TO_SHOULDER_COST, ROAD_SIGMOID_K_PARAM, right_shoulder_offset),
-#         obstacle_cost_x=SigmoidFunctionParams(INFINITE_SIGMOID_COST, OBJECTS_SIGMOID_K_PARAM, objects_dilation_length),
-#         obstacle_cost_y=SigmoidFunctionParams(INFINITE_SIGMOID_COST, OBJECTS_SIGMOID_K_PARAM, objects_dilation_width),
-#         lon_jerk_cost = LON_JERK_COST,
-#         lat_jerk_cost = LAT_JERK_COST,
-#         dist_from_goal_lat_sq_cost=DEVIATION_FROM_GOAL_LAT_COST,
-#         dist_from_goal_lon_sq_cost=DEVIATION_FROM_GOAL_LON_COST,
-#         velocity_limits=VELOCITY_LIMITS,
-#         acceleration_limits=LON_ACCELERATION_LIMITS)
-#
-#     planner = WerlingPlanner(logger, predictor)
-#
-#     start_time = time.time()
-#
-#     _, _, debug = planner.plan(state=state, reference_route=route_points[:, :2], goal=goal,
-#                                goal_time=T, cost_params=cost_params)
-#
-#     end_time = time.time() - start_time
-#
-#     xrange = (0, 60)
-#     yrange = (-2, 10)
-#     x = np.arange(xrange[0], xrange[1], 0.1)
-#     y = np.arange(yrange[0], yrange[1], 0.1)
-#     width = x.shape[0]
-#     height = y.shape[0]
-#     points = np.array([np.transpose([np.tile(x, y.shape[0]), np.repeat(y, x.shape[0])])])
-#
-#     goal = np.array([0.9*xrange[1], reference_route_latitude])
-#
-#     obs_costs = np.zeros(width*height)
-#     for obj in obs:
-#         sobj = PlottableSigmoidStaticBoxObstacle(obj, k=OBJECTS_SIGMOID_K_PARAM,
-#                                                 margin=np.array([objects_dilation_length, objects_dilation_width]))
-#         obs_costs += INFINITE_SIGMOID_COST * sobj.compute_cost_per_point(points)[0]
-#
-#     latitudes = points[0][:, 1]
-#     left_lane_offsets = latitudes - left_lane_offset
-#     right_lane_offsets = -latitudes - right_lane_offset
-#     left_shoulder_offsets = latitudes - left_shoulder_offset
-#     right_shoulder_offsets = -latitudes - right_shoulder_offset
-#     left_road_offsets = latitudes - left_road_offset
-#     right_road_offsets = -latitudes - right_road_offset
-#
-#     road_deviations_costs = \
-#         Math.clipped_sigmoid(left_lane_offsets, OUT_OF_LANE_COST, SHOULDER_SIGMOID_K_PARAM) + \
-#         Math.clipped_sigmoid(right_lane_offsets, OUT_OF_LANE_COST, SHOULDER_SIGMOID_K_PARAM) + \
-#         Math.clipped_sigmoid(left_shoulder_offsets, DEVIATION_TO_SHOULDER_COST, SHOULDER_SIGMOID_K_PARAM) + \
-#         Math.clipped_sigmoid(right_shoulder_offsets, DEVIATION_TO_SHOULDER_COST, SHOULDER_SIGMOID_K_PARAM) + \
-#         Math.clipped_sigmoid(left_road_offsets, DEVIATION_FROM_ROAD_COST, ROAD_SIGMOID_K_PARAM) + \
-#         Math.clipped_sigmoid(right_road_offsets, DEVIATION_FROM_ROAD_COST, ROAD_SIGMOID_K_PARAM)
-#     goal_deviation_costs = DEVIATION_FROM_GOAL_LON_COST * (points[0][:, 0] - goal[0])**2 + \
-#                            DEVIATION_FROM_GOAL_LAT_COST * (points[0][:, 1] - goal[1])**2
-#     #goal_deviation_costs = np.clip(goal_deviation_costs, 0, DEVIATION_FROM_GOAL_MAX_COST)
-#
-#     import matplotlib.pyplot as plt
-#
-#     fig = plt.figure(figsize=(12, 18))
-#     p1 = fig.add_subplot(211)
-#     p2 = fig.add_subplot(212)
-#     time_samples = np.arange(0.0, T, 0.1)
-#     offsets = np.array([cost_params.obstacle_cost_x.offset, cost_params.obstacle_cost_y.offset])
-#     plottable_obs = [PlottableSigmoidDynamicBoxObstacle(o, cost_params.obstacle_cost_x.k, offsets,
-#                                                         time_samples, predictor)
-#                      for o in state.dynamic_objects]
-#     # WerlingVisualizer.plot_obstacles(p1, plottable_obs)
-#     # WerlingVisualizer.plot_obstacles(p2, plottable_obs)
-#     # WerlingVisualizer.plot_route(p2, debug.reference_route)
-#     # WerlingVisualizer.plot_best(p2, debug.trajectories[0])
-#
-#     print(debug.costs)
-#
-#     x = points[0, :, 0].reshape(height, width)
-#     y = points[0, :, 1].reshape(height, width)
-#     z = obs_costs.reshape(height, width) + road_deviations_costs.reshape(height, width) \
-#         #+ goal_deviation_costs.reshape(height, width)
-#
-#     for p in list([p1, p2]):
-#         WerlingVisualizer.plot_obstacles(p, plottable_obs)
-#         p.plot(np.arange(0, xrange[1]), np.repeat(np.array([0]), xrange[1]), '-k')
-#         p.plot(np.arange(0, xrange[1]), np.repeat(np.array([road_width]), xrange[1]), '-k')
-#         p.plot(np.arange(0, xrange[1]), np.repeat(np.array([-1.5]), xrange[1]), '-r')
-#         p.plot(np.arange(0, xrange[1]), np.repeat(np.array([road_width+1.5]), xrange[1]), '-r')
-#         p.plot(np.arange(0, xrange[1]), np.repeat(np.array([road_width/2]), xrange[1]), '--w')
-#
-#         # plot ego's best position for both obstacles
-#         for obs in state.dynamic_objects:
-#             min_cost_y = np.argmin(z[:, int((obs.x - xrange[0])/0.1)]) * 0.1 + yrange[0]
-#             p.plot(np.arange(- ego.size.length / 2, ego.size.length / 2 + 0.01) + obs.x,
-#                    np.repeat(np.array([min_cost_y+ego.size.width/2]), np.ceil(ego.size.length)+1), '*w')
-#             p.plot(np.arange(- ego.size.length / 2, ego.size.length / 2 + 0.01) + obs.x,
-#                    np.repeat(np.array([min_cost_y - ego.size.width / 2]), np.ceil(ego.size.length)+1), '*w')
-#             p.plot(np.repeat(np.array([-ego.size.length / 2 + obs.x]), np.ceil(ego.size.width)+1),
-#                    np.arange(min_cost_y-ego.size.width/2, min_cost_y+ego.size.width/2 + 0.01), '*w')
-#             p.plot(np.repeat(np.array([ego.size.length / 2 + obs.x]), np.ceil(ego.size.width)+1),
-#                    np.arange(min_cost_y-ego.size.width/2, min_cost_y+ego.size.width/2 + 0.01), '*w')
-#
-#     min_cost_y = np.argmin(z[:, int(50 / 0.1)]) * 0.1 + yrange[0]
-#     p.plot(np.arange(- ego.size.length / 2, ego.size.length / 2 + 0.01) + 50,
-#            np.repeat(np.array([min_cost_y + ego.size.width / 2]), np.ceil(ego.size.length) + 1), '*w')
-#     p.plot(np.arange(- ego.size.length / 2, ego.size.length / 2 + 0.01) + 50,
-#            np.repeat(np.array([min_cost_y - ego.size.width / 2]), np.ceil(ego.size.length) + 1), '*w')
-#     p.plot(np.repeat(np.array([-ego.size.length / 2 + 50]), np.ceil(ego.size.width) + 1),
-#            np.arange(min_cost_y - ego.size.width / 2, min_cost_y + ego.size.width / 2 + 0.01), '*w')
-#     p.plot(np.repeat(np.array([ego.size.length / 2 + 50]), np.ceil(ego.size.width) + 1),
-#            np.arange(min_cost_y - ego.size.width / 2, min_cost_y + ego.size.width / 2 + 0.01), '*w')
-#
-#     # z = np.clip(z, 0, 5000)
-#     p1.contourf(x, y, z, 100)
-#
-#     z = np.log(1+z)
-#     # z = np.clip(z, 0., 1000.)
-#     p2.contourf(x, y, z, 100)
-#
-#     #for i, p in enumerate(points[0]):
-#     #    p1.plot(p[0], p[1], costs[0][i])
-#
-#     fig.show()
-#     fig.clear()
-
-@patch(target=MAP_SERVICE_ABSOLUTE_PATH, new=map_api_mock)
-def test_calcJerkCosts():
-    # [C_X, C_Y, C_YAW, C_V, C_A, C_K]
-    ctraj: CartesianExtendedTrajectory = np.array([
-        np.array([0, 0, 0,   1, 0, 0]),
-        np.array([0, 0, 0, 1.1, 1, 1]),
-        np.array([0, 0, 0, 1.3, 3, 2])
-    ])
-    lon_jerks, lat_jerks = Jerk.compute_jerks(np.array([ctraj]), None, 0.1)
-    assert np.isclose(lon_jerks[0], 500) and np.isclose(lat_jerks[0], 617.3)
-=======
-    fig.show()
-    fig.clear()
->>>>>>> 5c5f15b6
+        fig.clear()