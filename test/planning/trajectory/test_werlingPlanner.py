import time
from typing import List
from unittest.mock import patch

import numpy as np
import pytest

from decision_making.src.global_constants import EGO_LENGTH, EGO_WIDTH, \
    VELOCITY_LIMITS, LON_ACC_LIMITS, LAT_ACC_LIMITS, \
    DEFAULT_ACCELERATION, DEFAULT_CURVATURE, EGO_HEIGHT, LON_JERK_COST_WEIGHT, LAT_JERK_COST_WEIGHT, LON_MARGIN_FROM_EGO
from decision_making.src.messages.trajectory_parameters import TrajectoryCostParams, SigmoidFunctionParams
from decision_making.src.planning.behavioral.planner.cost_based_behavioral_planner import CostBasedBehavioralPlanner
from decision_making.src.planning.trajectory.cost_function import Costs, Jerk
from decision_making.src.planning.trajectory.werling_planner import WerlingPlanner, \
    SamplableWerlingTrajectory
from decision_making.src.planning.types import CURVE_X, CURVE_Y, CURVE_YAW, C_X, C_Y, C_YAW, C_V, FP_SX, FP_DX, FS_DX, \
    CartesianExtendedState, CartesianTrajectory
from decision_making.src.planning.utils.frenet_serret_frame import FrenetSerret2DFrame
from decision_making.src.planning.utils.math import Math
from decision_making.src.planning.utils.optimal_control.poly1d import Poly1D
<<<<<<< HEAD
from decision_making.src.prediction.road_following_predictor import RoadFollowingPredictor
from decision_making.src.state.state import State, ObjectSize, NewDynamicObject, NewEgoState
=======
from decision_making.src.prediction.ego_aware_prediction.road_following_predictor import RoadFollowingPredictor
from decision_making.src.state.state import State, ObjectSize, DynamicObject, EgoState
>>>>>>> be3ee2a9
from decision_making.test.constants import MAP_SERVICE_ABSOLUTE_PATH
from decision_making.test.planning.trajectory.utils import RouteFixture, PlottableSigmoidDynamicBoxObstacle, \
    WerlingVisualizer
from mapping.src.model.constants import ROAD_SHOULDERS_WIDTH
from mapping.src.model.map_api import MapAPI
from mapping.src.transformations.geometry_utils import CartesianFrame
from mapping.test.model.map_model_utils import TestMapModelUtils
from rte.python.logger.AV_logger import AV_Logger

mock_td_steps = 5

# @patch(target=MAP_SERVICE_ABSOLUTE_PATH, new=map_api_mock)
# @patch('decision_making.test.planning.trajectory.test_werlingPlanner.TD_STEPS', mock_td_steps)
# @patch('decision_making.src.planning.trajectory.optimal_control.werling_planner.TD_STEPS', mock_td_steps)
# @patch('decision_making.src.planning.trajectory.optimal_control.werling_planner.SX_STEPS', 5)
# @patch('decision_making.src.planning.trajectory.optimal_control.werling_planner.DX_STEPS', 5)
def test_werlingPlanner_toyScenario_noException():
    logger = AV_Logger.get_logger('test_werlingPlanner_toyScenario_noException')
    route_points = CartesianFrame.add_yaw_and_derivatives(
        RouteFixture.get_route(lng=10, k=1, step=1, lat=1, offset=-.5))

    v0 = 5
    vT = 5
    Ts = 2

    predictor = RoadFollowingPredictor(logger)

    goal = np.concatenate((route_points[len(route_points) // 2, [CURVE_X, CURVE_Y, CURVE_YAW]], [vT, DEFAULT_ACCELERATION, DEFAULT_CURVATURE]))
    pos1 = np.array([7, -.5])
    yaw1 = 0
    pos2 = np.array([11, 1.5])
    yaw2 = np.pi / 4

    obs = list([
<<<<<<< HEAD
        NewDynamicObject.create_from_cartesian_state(obj_id=0, timestamp=950*10e6, cartesian_state=[pos1[0], pos1[1], yaw1, 0, 0, 0],
                                                     size=ObjectSize(1.5, 0.5, 0), confidence=1.0),
        NewDynamicObject.create_from_cartesian_state(obj_id=0, timestamp=950 * 10e6,
                                                     cartesian_state=[pos2[0], pos2[1], yaw2, 0, 0, 0],
                                                     size=ObjectSize(1.5, 0.5, 0), confidence=1.0)
    ])

    # set ego starting longitude > 0 in order to prevent the starting point to be outside the reference route
    ego = NewEgoState.create_from_cartesian_state(obj_id=-1, timestamp=1000*10e6,
                                                  cartesian_state=[LON_MARGIN_FROM_EGO, 0, 0, v0, 0.0, 0.0],
                                                  size=ObjectSize(EGO_LENGTH, EGO_WIDTH, EGO_HEIGHT), confidence=1.0)
=======
        DynamicObject.create_from_cartesian_state(obj_id=0, timestamp=950 * 10e6, cartesian_state=[pos1[0], pos1[1], yaw1, 0, 0, 0],
                                                  size=ObjectSize(1.5, 0.5, 0), confidence=1.0),
        DynamicObject.create_from_cartesian_state(obj_id=1, timestamp=950 * 10e6,
                                                  cartesian_state=[pos2[0], pos2[1], yaw2, 0, 0, 0],
                                                  size=ObjectSize(1.5, 0.5, 0), confidence=1.0)
    ])

    # set ego starting longitude > 0 in order to prevent the starting point to be outside the reference route
    ego = EgoState.create_from_cartesian_state(obj_id=-1, timestamp=1000 * 10e6,
                                               cartesian_state=[LON_MARGIN_FROM_EGO, 0, 0, v0, 0.0, 0.0],
                                               size=ObjectSize(EGO_LENGTH, EGO_WIDTH, EGO_HEIGHT), confidence=1.0)
>>>>>>> be3ee2a9

    state = State(occupancy_state=None, dynamic_objects=obs, ego_state=ego)

    cost_params = TrajectoryCostParams(left_lane_cost=SigmoidFunctionParams(10, 1.0, 1.0),
                                       right_lane_cost=SigmoidFunctionParams(10, 1.0, 1.0),
                                       left_road_cost=SigmoidFunctionParams(10, 1.0, 1.5),
                                       right_road_cost=SigmoidFunctionParams(10, 1.0, 1.5),
                                       left_shoulder_cost=SigmoidFunctionParams(10, 1.0, 2),
                                       right_shoulder_cost=SigmoidFunctionParams(10, 1.0, 2),
                                       obstacle_cost_x=SigmoidFunctionParams(100, 10.0, 0.3),
                                       obstacle_cost_y=SigmoidFunctionParams(100, 10.0, 0.3),
                                       dist_from_goal_cost=SigmoidFunctionParams(100, 10.0, 0.3),
                                       dist_from_goal_lat_factor=1.0,
                                       lon_jerk_cost=LON_JERK_COST_WEIGHT,
                                       lat_jerk_cost=LAT_JERK_COST_WEIGHT,
                                       velocity_limits=VELOCITY_LIMITS,
                                       lon_acceleration_limits=LON_ACC_LIMITS,
                                       lat_acceleration_limits=LAT_ACC_LIMITS)

    planner = WerlingPlanner(logger, predictor)

    start_time = time.time()

    samplable, ctrajectories, costs = planner.plan(state=state, reference_route=route_points[:, :2], goal=goal,
                                                      time_horizon=Ts, cost_params=cost_params)

    samplable.sample(np.arange(0, 1, 0.01) + ego.timestamp_in_sec)

    assert True

    # import matplotlib.pyplot as plt
    # #plt.switch_backend('QT5Agg')
    #
    # fig = plt.figure()
    # p1 = fig.add_subplot(211)
    # plt.title('A sample from possible trajectories, Ts=%s, TD_STEPS=%s' % (Ts, TD_STEPS))
    # p2 = fig.add_subplot(212)
    # plt.title('Chosen trajectory')
    # time_samples = np.arange(0.0, Ts, 0.1) + ego.timestamp_in_sec
    # plottable_obs = [PlottableSigmoidDynamicBoxObstacle(o, cost_params.obstacle_cost_x.k,
    #                                                     np.array([cost_params.obstacle_cost_x.offset,
    #                                                               cost_params.obstacle_cost_y.offset]),
    #                                                     time_samples, predictor)
    #                  for o in state.dynamic_objects]
    # WerlingVisualizer.plot_obstacles(p1, plottable_obs)
    # WerlingVisualizer.plot_obstacles(p2, plottable_obs)
    # WerlingVisualizer.plot_route(p1, route_points[:, :2])
    # WerlingVisualizer.plot_route(p2, route_points[:, :2])
    #
    # WerlingVisualizer.plot_best(p2, ctrajectories[0])
    # WerlingVisualizer.plot_alternatives(p1, ctrajectories, costs)
    #
    # print(costs)
    # print('\n minimal is: ', np.min(costs))
    #
    # WerlingVisualizer.plot_route(p1, route_points)
    # plt.show()
    # fig.clear()

# remove this skip if you want to run the test
@pytest.mark.skip(reason="takes too long.")
def test_werlingPlanner_testCostsShaping_saveImagesForVariousScenarios():
    """
    The route is set to route_points by calling to RouteFixture.get_route(). Currently it is a straight line.
    The test runs with 16 iterations. In each iteration one or more obstacles move.
    At each iteration the image with costs and calculated trajectories is saved in a file.
    The number of obstacles is determined by the length of obs_poses.
    """

    logger = AV_Logger.get_logger('test_werlingPlanner_twoStaticObjScenario_withCostViz')
    predictor = RoadFollowingPredictor(logger)
    ROAD_ID = 1
    lane_width = 3.6
    num_lanes = 2
    road_width = num_lanes * lane_width
    lng = 40  # [m] route_points length
    ext = 4  # [m] extension for route_points to prevent out-of-range Frenet-Seret projection
    T = 4.6  # planning time
    v0 = 6  # start velocity
    vT = 10  # end velocity

    for test_idx in range(0, 49):

        reference_route_latitude = 3 * lane_width / 2
        start_ego_lat = lane_width / 2

        if test_idx < 20 or test_idx >= 40:
            curvature = 0.0
        else:
            curvature = 0.2

        if test_idx < 40:  # test safety vs deviations vs goal, and consistency for small changes
            obs_poses = np.array([np.array([4, 0]), np.array([22, -0.0 - (test_idx%20)*0.2])])
            goal_latitude = lane_width / 2
        else:  # test jerk vs. goal
            obs_poses = np.array([])
            goal_latitude = reference_route_latitude = start_ego_lat = lane_width / 2
            v0 = 8
            vT = 8
            T = 2*lng/(v0+vT + (test_idx-40))

        # Additional tests that probably will be used in the future
        # elif test_idx == 8:  # go on margin to prevent collision
        #     obs_poses = np.array([np.array([17, 1.4])])
        #     start_ego_lat = reference_route_latitude = goal_latitude = lane_width / 2
        # elif test_idx < 12:  # curve road with obstacles
        #     obs_poses = np.array([np.array([4, 0]), np.array([14, 0.7]), np.array([24, 2.1]),
        #                           np.array([42, -4.6 + (test_idx-9)*0.2])])
        # else:  # curve road without obstacles
        #     obs_poses = np.array([])
        #     goal_latitude = reference_route_latitude = lane_width / 2 + (test_idx % 2) * lane_width
        #     start_ego_lat = lane_width / 2 + ((test_idx+1) % 2) * lane_width


        # Create reference route (normal and extended). The extension is intended to prevent
        # overflow of projection on the ref route
        route_points, ext_route_points, map = create_route_for_test_werlingPlanner(ROAD_ID, num_lanes, lane_width,
                                                                              reference_route_latitude, lng, ext,
                                                                              curvature)
        with patch(target=MAP_SERVICE_ABSOLUTE_PATH, new=lambda : map):

            frenet = FrenetSerret2DFrame(ext_route_points[:, :2])

            # create state and goal based on ego parameters and obstacles' location
            state, goal = create_state_for_test_werlingPlanner(frenet, obs_poses, reference_route_latitude, ext, lng,
                                                               v0, vT, start_ego_lat, goal_latitude)

            cost_params = CostBasedBehavioralPlanner._generate_cost_params(road_id=ROAD_ID, ego_size=state.ego_state.size,
                                                                          reference_route_latitude=reference_route_latitude)

            # run Werling planner
            planner = WerlingPlanner(logger, predictor)
            _, ctrajectories, costs = planner.plan(state=state, reference_route=ext_route_points[:, :2],
                                                                    goal=goal, time_horizon=T, cost_params=cost_params)

            time_samples = np.arange(0, Math.round_to_step(T, planner.dt) + np.finfo(np.float16).eps, planner.dt) + \
                           state.ego_state.timestamp_in_sec
            assert time_samples.shape[0] == ctrajectories.shape[1]

            offsets = np.array([cost_params.obstacle_cost_x.offset, cost_params.obstacle_cost_y.offset])
            plottable_obs = [PlottableSigmoidDynamicBoxObstacle(state,o, cost_params.obstacle_cost_x.k, offsets, time_samples,
                                                                planner.predictor)
                             for o in state.dynamic_objects]

            # create pixels grid of the visualization image and compute costs for these pixels for given time samples
            t = 0  # time index of time_samples
            pixels, pixel_costs = compute_pixel_costs(route_points, reference_route_latitude, road_width, state,
                                                      cost_params, time_samples[t:(t + 1)], planner, frenet)

            visualize_test_scenario(route_points, reference_route_latitude, road_width, state, goal, ctrajectories, costs,
                                    pixels, pixel_costs, plottable_obs, 'test_costs' + str(test_idx) + '.png')


def create_route_for_test_werlingPlanner(road_id: int, num_lanes: int, lane_width: float,
                                         reference_route_latitude: float,
                                         lng: float, ext: float, curvature: float) -> \
        [np.array, np.array, MapAPI]:
    """
    Create reference route for test_werlingPlanner visualization.
    :param road_id: road id
    :param num_lanes: number of lanes
    :param lane_width: [m] lane width
    :param reference_route_latitude: [m] latitude of the reference route
    :param lng: [m] length of the reference route
    :param ext: [m] extension of the reference route (in two sides)
    :param curvature: curvature of the reference route
    :return: route_points (reference route), ext_route_points (extended reference route), the created map instance
    """
    logger = AV_Logger.get_logger('test_werlingPlanner_twoStaticObjScenario_withCostViz')
    step = 0.2
    route_xy = RouteFixture.create_cubic_route(lng=lng, lat=reference_route_latitude, ext=0, step=step, curvature=curvature)
    ext_route_xy = RouteFixture.create_cubic_route(lng=lng, lat=reference_route_latitude, ext=ext, step=step,
                                                   curvature=curvature)

    test_map_model = TestMapModelUtils.create_road_map_from_coordinates(points_of_roads=[ext_route_xy],
                                                                        road_id=[road_id], road_name=['y=x^3'],
                                                                        lanes_num=[num_lanes], lane_width=[lane_width],
                                                                        frame_origin=[0, 0])
    map = MapAPI(map_model=test_map_model, logger=logger)

    route_points = CartesianFrame.add_yaw_and_derivatives(route_xy)
    ext_route_points = CartesianFrame.add_yaw_and_derivatives(ext_route_xy)
    return route_points, ext_route_points, map


def create_state_for_test_werlingPlanner(frenet: FrenetSerret2DFrame, obs_poses: np.array,
                                         reference_route_latitude: float, route_ext: float, route_lng: float,
                                         v0: float, vT: float,
                                         start_ego_lat: float, goal_latitude: float) -> [State, np.array]:
    """
    Given Frenet frame, ego parameters and obstacles in Frenet, create state and goal that are consistent with
    the Frenet frame.
    :param frenet: Frenet frame
    :param obs_poses: [FP_SX, FP_DX] Frenet location of the obstacles
    :param reference_route_latitude: [m] reference route latitude
    :param route_ext: [m] extended part of the reference route (to prevent "out of route projection")
    :param route_lng: [m] reference route length (without extensions)
    :param start_ego_lat: [m] latitude of ego
    :param goal_latitude: [m] latitude of the goal
    :return: state and goal
    """
    # Convert two points (start and goal) from Frenet to cartesian coordinates.
    ftraj_start_goal = np.array([np.array([route_ext, v0, 0, start_ego_lat - reference_route_latitude, 0, 0]),
                                 np.array([route_lng + route_ext, vT, 0, goal_latitude - reference_route_latitude, 0, 0])])
    ctraj_start_goal = frenet.ftrajectory_to_ctrajectory(ftraj_start_goal)

<<<<<<< HEAD
    ego = NewEgoState.create_from_cartesian_state(obj_id=-1, timestamp=0, size=ObjectSize(EGO_LENGTH, EGO_WIDTH, 0),
                                                  confidence=1.0,
                                                  cartesian_state=[ctraj_start_goal[0][C_X], ctraj_start_goal[0][C_Y],
=======
    ego = EgoState.create_from_cartesian_state(obj_id=-1, timestamp=0, size=ObjectSize(EGO_LENGTH, EGO_WIDTH, 0),
                                               confidence=1.0,
                                               cartesian_state=[ctraj_start_goal[0][C_X], ctraj_start_goal[0][C_Y],
>>>>>>> be3ee2a9
                                                                   ctraj_start_goal[0][C_YAW], ctraj_start_goal[0][C_V],
                                                                   0.0, 0.0])

    goal = ctraj_start_goal[1]
    goal[C_X] -= 0.001

    obs = []
    for i, pose in enumerate(obs_poses):
        fobs = np.array([pose[FP_SX], pose[FP_DX]])
        cobs = frenet.fpoint_to_cpoint(fobs)
<<<<<<< HEAD
        dynamic_object = NewDynamicObject.create_from_cartesian_state(obj_id=i, timestamp=0,
                                                                      cartesian_state=[cobs[C_X], cobs[C_Y], frenet.get_yaw(pose[FP_SX]), 0.0, 0.0],
                                                                      size=ObjectSize(4, 1.8, 0), confidence=1.0)
=======
        dynamic_object = DynamicObject.create_from_cartesian_state(obj_id=i, timestamp=0,
                                                                   cartesian_state=[cobs[C_X], cobs[C_Y], frenet.get_yaw(pose[FP_SX]), 0.0, 0.0],
                                                                   size=ObjectSize(4, 1.8, 0), confidence=1.0)
>>>>>>> be3ee2a9
        obs.append(dynamic_object)

    state = State(occupancy_state=None, dynamic_objects=obs, ego_state=ego)
    return state, goal


def compute_pixel_costs(route_points: np.array, reference_route_latitude: float, road_width: float,
                        state: State, cost_params: TrajectoryCostParams, time_samples: np.array,
                        planner: WerlingPlanner, frenet: FrenetSerret2DFrame) -> \
        [np.array, np.array]:
    """
    1. Create visualization image, whose size fits to route_points.
    2. Given a scenario (road, state, goal), trajectory cost params, create grid of pixels for the visualization image.
    3. Compute costs for these pixels for the given time samples.
    :param route_points: route points for Werling planner
    :param reference_route_latitude: [m] reference route latitude relatively to the right edge of the road
    :param road_width: [m] road width
    :param state: state including ego and obstacles
    :param cost_params: trajectory cost parameters, obtained from semantic_actions_grid_policy
    :param time_samples: time_samples of the planning
    :param planner: Werling planner
    :param frenet: Frenet frame based on the route_points
    :return: 2D pixels array, pixel costs
    """
    # create pixels array
    xrange = (route_points[0, C_X], route_points[-1, C_X])
    yrange = (np.min(route_points[:, C_Y]) - reference_route_latitude - ROAD_SHOULDERS_WIDTH,
              np.max(route_points[:, C_Y]) - reference_route_latitude + road_width + ROAD_SHOULDERS_WIDTH)
    x = np.arange(xrange[0], xrange[1], 0.1)
    y = np.arange(yrange[0], yrange[1], 0.1)
    width = x.shape[0]
    height = y.shape[0]
    pixels = np.transpose([np.tile(x, y.shape[0]), np.repeat(y, x.shape[0])])

    # create cartesian pixels array (like pixels but with additional 4 zero columns)
    cartesian_pixels = np.c_[pixels, np.zeros((height * width, 4))]
    # duplicate cartesian_pixels for all time samples
    cartesian_pixels = np.repeat(cartesian_pixels[:, np.newaxis, :], time_samples.shape[0], axis=1)

    # create frenet pixels array by projecting pixels on the Frenet frame
    pixels2D = pixels.reshape(height, width, 2)
    s_x, a_r, _, N_r, _, _ = frenet._project_cartesian_points(pixels2D)
    d_x = np.einsum('tpi,tpi->tp', pixels2D - a_r, N_r)
    frenet_pixels = np.c_[s_x.flatten() - s_x.flatten()[0], np.zeros((height * width, 2)), d_x.flatten(),
                          np.zeros((height * width, 2))]
    # duplicate frenet_pixels for all time samples
    frenet_pixels = np.repeat(frenet_pixels[:, np.newaxis, :], time_samples.shape[0], axis=1)

    # calculate cost components for all image pixels by building a static "trajectory" for every pixel
    pointwise_costs = \
        Costs.compute_pointwise_costs(cartesian_pixels, frenet_pixels, state, cost_params, time_samples,
                                      planner.predictor, planner.dt)

    pixel_costs = (pointwise_costs[:, :, 0] + pointwise_costs[:, :, 1]).reshape(height, width, time_samples.shape[0])
    return pixels2D, pixel_costs


def visualize_test_scenario(route_points: np.array, reference_route_latitude: float, road_width: float,
                            state: State, goal: CartesianExtendedState,
                            ctrajectories: np.array, traj_costs: np.array,
                            pixels: np.array, pixel_costs: np.array,
                            plottable_obs: List[PlottableSigmoidDynamicBoxObstacle],
                            image_file_name: str):
    """
    Given running results (trajectories and their costs) of Werling planner on some scenario (road, state, goal),
    draw image (including trajectory alternatives and pixel-wise scores), and save it as PNG file.
    :param route_points: route points for Werling planner
    :param reference_route_latitude: [m] reference route latitude relatively to the right edge of the road
    :param road_width: [m] road width
    :param state: state including ego and obstacles
    :param goal: cartesian extended state of the goal
    :param ctrajectories: cartesian trajectories, obtained from Werling planner, operated on the state and the goal
    :param traj_costs: costs of the trajectories, obtained from Werling planner
    :param pixels: [height, width, 2], 2D array of pairs (x, y) coordinates of the visualization image pixels
    :param pixel_costs: [height, width] array of costs of pixels
    :param image_file_name: string
    :return:
    """

    import matplotlib.pyplot as plt

    fig = plt.figure(figsize=(22, 11))
    p1 = fig.add_subplot(211)
    p2 = fig.add_subplot(212)

    x = pixels[:, :, 0]
    y = pixels[:, :, 1]
    z = pixel_costs[:, :, 0]  # the third index is time

    diff = np.diff(route_points[:, :2], axis=0)
    angles = np.arctan2(diff[:, 1], diff[:, 0])
    angles = np.concatenate((angles, np.array([angles[-1]])))

    for p in list([p1, p2]):
        WerlingVisualizer.plot_obstacles(p, plottable_obs)
        WerlingVisualizer.plot_obstacles(p, plottable_obs)
        WerlingVisualizer.plot_route(p, route_points[:, :2])
        d = reference_route_latitude
        WerlingVisualizer.plot_route(p, np.c_[
            route_points[:, 0] + d * np.sin(angles), route_points[:, 1] - d * np.cos(angles)], '-k')
        d = road_width - reference_route_latitude
        WerlingVisualizer.plot_route(p, np.c_[
            route_points[:, 0] - d * np.sin(angles), route_points[:, 1] + d * np.cos(angles)], '-k')
        d = road_width / 2 - reference_route_latitude
        WerlingVisualizer.plot_route(p, np.c_[
            route_points[:, 0] - d * np.sin(angles), route_points[:, 1] + d * np.cos(angles)], '--k')

        # plot ego's best position for both obstacles
        origin = pixels[0, 0, :]
        ego = state.ego_state
        for obs in state.dynamic_objects:
            min_cost_y = np.argmin(z[:, int((obs.x - origin[0]) / 0.1)]) * 0.1 + origin[1]
            range_x = np.arange(-ego.size.length / 2, ego.size.length / 2 + 0.01) + obs.x
            p.plot(range_x, np.repeat(np.array([min_cost_y + ego.size.width / 2]), np.ceil(ego.size.length) + 1), '*w')
            p.plot(range_x, np.repeat(np.array([min_cost_y - ego.size.width / 2]), np.ceil(ego.size.length) + 1), '*w')
            range_y = np.arange(min_cost_y - ego.size.width / 2, min_cost_y + ego.size.width / 2 + 0.01)
            p.plot(np.repeat(np.array([-ego.size.length / 2 + obs.x]), np.ceil(ego.size.width) + 1), range_y, '*w')
            p.plot(np.repeat(np.array([ ego.size.length / 2 + obs.x]), np.ceil(ego.size.width) + 1), range_y, '*w')

    d = reference_route_latitude + ROAD_SHOULDERS_WIDTH
    WerlingVisualizer.plot_route(p2, np.c_[
        route_points[:, 0] + d * np.sin(angles), route_points[:, 1] - d * np.cos(angles)], '-r')
    d = road_width - reference_route_latitude + ROAD_SHOULDERS_WIDTH
    WerlingVisualizer.plot_route(p2, np.c_[
        route_points[:, 0] - d * np.sin(angles), route_points[:, 1] + d * np.cos(angles)], '-r')

    z = np.log(1 + z)
    p2.contourf(x, y, z, 100)

    WerlingVisualizer.plot_best(p2, ctrajectories[0])
    WerlingVisualizer.plot_alternatives(p1, ctrajectories, traj_costs)

    WerlingVisualizer.plot_goal(p1, goal)
    WerlingVisualizer.plot_goal(p2, goal)

    WerlingVisualizer.plot_route(p1, route_points)

    fig.savefig(image_file_name)

    #fig.show()
    fig.clear()


def test_samplableWerlingTrajectory_sampleAfterTd_correctLateralPosition():
    route_points = RouteFixture.get_route(lng=10, k=1, step=1, lat=3, offset=-.5)

    frenet = FrenetSerret2DFrame(route_points)

    trajectory = SamplableWerlingTrajectory(
        timestamp_in_sec=10.0,
        T_s=1.5,
        T_d=1.0,
        frenet_frame=frenet,
        poly_s_coefs=np.array([-2.53400421e+00, 8.90980541e+00, -7.72383669e+00, -3.76008007e-03, 6.00604195e+00, 1.00520801e+00]),
        poly_d_coefs=np.array([-1.44408865e+01, 3.62482582e+01, -2.42818417e+01, -3.62145365e-02, 1.03423064e-02, 5.01250837e-01])
    )

    fstate_terminal = frenet.cstate_to_fstate(trajectory.sample(
        np.array([trajectory.timestamp_in_sec + trajectory.T_s]))[0])

    fstate_after_T_d = frenet.cstate_to_fstate(trajectory.sample(
        np.array([trajectory.timestamp_in_sec + (trajectory.T_s + trajectory.T_d) / 2]))[0])

    np.testing.assert_allclose(fstate_after_T_d[FS_DX], fstate_terminal[FS_DX])

def test_computeJerk_simpleTrajectory():
    p1 :CartesianExtendedState = np.array([0, 0, 0, 1, 0, 0.1])
    p2 :CartesianExtendedState = np.array([0, 0, 0, 2, 1, 0.1])
    ctrajectory: CartesianTrajectory = np.array([p1, p2])
    lon_jerks, lat_jerks = Jerk.compute_jerks(np.array([ctrajectory]), 0.1)
    assert np.isclose(lon_jerks[0][0], 10) and np.isclose(lat_jerks[0][0], 0.9)

def test_polynomialRoots():
    poly_sq = np.random.rand(10000, 3)
    roots1 = np.apply_along_axis(np.roots, 1, poly_sq.astype(complex))
    roots2 = Poly1D.calc_polynomial_roots(poly_sq)
    assert ((np.isclose(roots1[:, 0], roots2[:, 0]) & np.isclose(roots1[:, 1], roots2[:, 1])) +
            (np.isclose(roots1[:, 0], roots2[:, 1]) & np.isclose(roots1[:, 1], roots2[:, 0]))).all()

    poly_lin = np.random.rand(10000, 2)
    roots1 = np.apply_along_axis(np.roots, 1, poly_lin)
    roots2 = Poly1D.calc_polynomial_roots(poly_lin)
    assert (np.isclose(roots1, roots2)).all()<|MERGE_RESOLUTION|>--- conflicted
+++ resolved
@@ -18,13 +18,8 @@
 from decision_making.src.planning.utils.frenet_serret_frame import FrenetSerret2DFrame
 from decision_making.src.planning.utils.math import Math
 from decision_making.src.planning.utils.optimal_control.poly1d import Poly1D
-<<<<<<< HEAD
-from decision_making.src.prediction.road_following_predictor import RoadFollowingPredictor
-from decision_making.src.state.state import State, ObjectSize, NewDynamicObject, NewEgoState
-=======
 from decision_making.src.prediction.ego_aware_prediction.road_following_predictor import RoadFollowingPredictor
 from decision_making.src.state.state import State, ObjectSize, DynamicObject, EgoState
->>>>>>> be3ee2a9
 from decision_making.test.constants import MAP_SERVICE_ABSOLUTE_PATH
 from decision_making.test.planning.trajectory.utils import RouteFixture, PlottableSigmoidDynamicBoxObstacle, \
     WerlingVisualizer
@@ -59,19 +54,6 @@
     yaw2 = np.pi / 4
 
     obs = list([
-<<<<<<< HEAD
-        NewDynamicObject.create_from_cartesian_state(obj_id=0, timestamp=950*10e6, cartesian_state=[pos1[0], pos1[1], yaw1, 0, 0, 0],
-                                                     size=ObjectSize(1.5, 0.5, 0), confidence=1.0),
-        NewDynamicObject.create_from_cartesian_state(obj_id=0, timestamp=950 * 10e6,
-                                                     cartesian_state=[pos2[0], pos2[1], yaw2, 0, 0, 0],
-                                                     size=ObjectSize(1.5, 0.5, 0), confidence=1.0)
-    ])
-
-    # set ego starting longitude > 0 in order to prevent the starting point to be outside the reference route
-    ego = NewEgoState.create_from_cartesian_state(obj_id=-1, timestamp=1000*10e6,
-                                                  cartesian_state=[LON_MARGIN_FROM_EGO, 0, 0, v0, 0.0, 0.0],
-                                                  size=ObjectSize(EGO_LENGTH, EGO_WIDTH, EGO_HEIGHT), confidence=1.0)
-=======
         DynamicObject.create_from_cartesian_state(obj_id=0, timestamp=950 * 10e6, cartesian_state=[pos1[0], pos1[1], yaw1, 0, 0, 0],
                                                   size=ObjectSize(1.5, 0.5, 0), confidence=1.0),
         DynamicObject.create_from_cartesian_state(obj_id=1, timestamp=950 * 10e6,
@@ -83,7 +65,6 @@
     ego = EgoState.create_from_cartesian_state(obj_id=-1, timestamp=1000 * 10e6,
                                                cartesian_state=[LON_MARGIN_FROM_EGO, 0, 0, v0, 0.0, 0.0],
                                                size=ObjectSize(EGO_LENGTH, EGO_WIDTH, EGO_HEIGHT), confidence=1.0)
->>>>>>> be3ee2a9
 
     state = State(occupancy_state=None, dynamic_objects=obs, ego_state=ego)
 
@@ -290,15 +271,9 @@
                                  np.array([route_lng + route_ext, vT, 0, goal_latitude - reference_route_latitude, 0, 0])])
     ctraj_start_goal = frenet.ftrajectory_to_ctrajectory(ftraj_start_goal)
 
-<<<<<<< HEAD
-    ego = NewEgoState.create_from_cartesian_state(obj_id=-1, timestamp=0, size=ObjectSize(EGO_LENGTH, EGO_WIDTH, 0),
-                                                  confidence=1.0,
-                                                  cartesian_state=[ctraj_start_goal[0][C_X], ctraj_start_goal[0][C_Y],
-=======
     ego = EgoState.create_from_cartesian_state(obj_id=-1, timestamp=0, size=ObjectSize(EGO_LENGTH, EGO_WIDTH, 0),
                                                confidence=1.0,
                                                cartesian_state=[ctraj_start_goal[0][C_X], ctraj_start_goal[0][C_Y],
->>>>>>> be3ee2a9
                                                                    ctraj_start_goal[0][C_YAW], ctraj_start_goal[0][C_V],
                                                                    0.0, 0.0])
 
@@ -309,15 +284,9 @@
     for i, pose in enumerate(obs_poses):
         fobs = np.array([pose[FP_SX], pose[FP_DX]])
         cobs = frenet.fpoint_to_cpoint(fobs)
-<<<<<<< HEAD
-        dynamic_object = NewDynamicObject.create_from_cartesian_state(obj_id=i, timestamp=0,
-                                                                      cartesian_state=[cobs[C_X], cobs[C_Y], frenet.get_yaw(pose[FP_SX]), 0.0, 0.0],
-                                                                      size=ObjectSize(4, 1.8, 0), confidence=1.0)
-=======
         dynamic_object = DynamicObject.create_from_cartesian_state(obj_id=i, timestamp=0,
                                                                    cartesian_state=[cobs[C_X], cobs[C_Y], frenet.get_yaw(pose[FP_SX]), 0.0, 0.0],
                                                                    size=ObjectSize(4, 1.8, 0), confidence=1.0)
->>>>>>> be3ee2a9
         obs.append(dynamic_object)
 
     state = State(occupancy_state=None, dynamic_objects=obs, ego_state=ego)
