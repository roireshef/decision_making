--- conflicted
+++ resolved
@@ -1,13 +1,8 @@
+import numpy as np
 import time
-from unittest.mock import patch
-
-import numpy as np
-
-<<<<<<< HEAD
+
 from decision_making.src.global_constants import EGO_HEIGHT, EGO_WIDTH, EGO_LENGTH, DEFAULT_ACCELERATION, \
     DEFAULT_CURVATURE, TD_STEPS
-from decision_making.src.messages.trajectory_parameters import TrajectoryCostParams, SigmoidFunctionParams
-=======
 import pytest
 
 from decision_making.src.global_constants import OBSTACLE_SIGMOID_K_PARAM, LATERAL_SAFETY_MARGIN_FROM_OBJECT, \
@@ -19,34 +14,23 @@
 from decision_making.src.messages.trajectory_parameters import TrajectoryCostParams, SigmoidFunctionParams
 from decision_making.src.planning.trajectory.optimal_control.frenet_constraints import FrenetConstraints
 from decision_making.src.planning.types import CURVE_X, CURVE_Y, CURVE_YAW, CartesianPoint2D, C_Y
->>>>>>> 19084697
 from decision_making.src.planning.trajectory.optimal_control.werling_planner import WerlingPlanner
 from decision_making.src.planning.types import CURVE_X, CURVE_Y, CURVE_YAW
-from decision_making.src.prediction.road_following_predictor import RoadFollowingPredictor
 from decision_making.src.state.state import State, ObjectSize, EgoState, DynamicObject
 from decision_making.test.constants import MAP_SERVICE_ABSOLUTE_PATH
 from decision_making.test.planning.trajectory.utils import RouteFixture, PlottableSigmoidDynamicBoxObstacle, \
-<<<<<<< HEAD
-    WerlingVisualizer
-=======
     WerlingVisualizer, PlottableSigmoidStaticBoxObstacle
 from mapping.src.model.constants import ROAD_SHOULDERS_WIDTH
 from decision_making.src.planning.utils.math import Math
 from mapping.test.model.testable_map_fixtures import testable_map_api
->>>>>>> 19084697
 from mapping.src.transformations.geometry_utils import CartesianFrame
 from mapping.test.model.testable_map_fixtures import map_api_mock
 from rte.python.logger.AV_logger import AV_Logger
 
-
-mock_td_steps = 5
+from unittest.mock import patch
 
 
 @patch(target=MAP_SERVICE_ABSOLUTE_PATH, new=map_api_mock)
-@patch('decision_making.test.planning.trajectory.test_werlingPlanner.TD_STEPS', mock_td_steps)
-@patch('decision_making.src.planning.trajectory.optimal_control.werling_planner.TD_STEPS', mock_td_steps)
-@patch('decision_making.src.planning.trajectory.optimal_control.werling_planner.SX_STEPS', 5)
-@patch('decision_making.src.planning.trajectory.optimal_control.werling_planner.DX_STEPS', 5)
 def test_werlingPlanner_toyScenario_noException():
     logger = AV_Logger.get_logger('test_werlingPlanner_toyScenario_noException')
     route_points = CartesianFrame.add_yaw_and_derivatives(
@@ -86,23 +70,13 @@
                                        right_road_cost=SigmoidFunctionParams(10, 1.0, 1.5),
                                        left_shoulder_cost=SigmoidFunctionParams(10, 1.0, 2),
                                        right_shoulder_cost=SigmoidFunctionParams(10, 1.0, 2),
-<<<<<<< HEAD
-                                       obstacle_cost=SigmoidFunctionParams(100, 10.0, 0.3),
-                                       dist_from_ref_sq_cost=1.0,
-                                       dist_from_goal_lat_sq_cost=1.0,
-                                       dist_from_goal_lon_sq_cost=1.0,
-                                       velocity_limits=np.array([-np.inf, np.inf]),     # TODO: temporary because this is solved in other PR
-                                       lon_acceleration_limits=np.array([-np.inf, np.inf]),   # TODO: temporary because this is solved in other PR
-                                       lat_acceleration_limits=np.array([-np.inf, np.inf]))   # TODO: temporary because this is solved in other PR
-=======
                                        obstacle_cost_x=SigmoidFunctionParams(100, 10.0, 0.3),
                                        obstacle_cost_y=SigmoidFunctionParams(100, 10.0, 0.3),
                                        dist_from_goal_cost=SigmoidFunctionParams(100, 10.0, 0.3),
                                        dist_from_goal_lat_factor=1.0,
-                                       velocity_limits=np.array([v_min, v_max]),
-                                       lon_acceleration_limits=np.array([a_min, a_max]),
-                                       lat_acceleration_limits=np.array([a_min, a_max]))
->>>>>>> 19084697
+                                       velocity_limits=np.array([-np.inf, np.inf]),     # TODO: temporary because this is solved in other PR
+                                       lon_acceleration_limits=np.array([-np.inf, np.inf]),   # TODO: temporary because this is solved in other PR
+                                       lat_acceleration_limits=np.array([-np.inf, np.inf]))   # TODO: temporary because this is solved in other PR
 
     planner = WerlingPlanner(logger, predictor)
 
@@ -115,41 +89,15 @@
 
     assert True
 
-<<<<<<< HEAD
-    import matplotlib.pyplot as plt
-    #plt.switch_backend('QT5Agg')
-
-    fig = plt.figure()
-    p1 = fig.add_subplot(211)
-    plt.title('A sample from possible trajectories, Ts=%s, TD_STEPS=%s' % (Ts, TD_STEPS))
-    p2 = fig.add_subplot(212)
-    plt.title('Chosen trajectory')
-    time_samples = np.arange(0.0, Ts, 0.1) + ego.timestamp_in_sec
-    plottable_obs = [PlottableSigmoidDynamicBoxObstacle(o, cost_params.obstacle_cost.k,
-                                                        cost_params.obstacle_cost.offset, time_samples, predictor)
-                     for o in state.dynamic_objects]
-    WerlingVisualizer.plot_obstacles(p1, plottable_obs)
-    WerlingVisualizer.plot_obstacles(p2, plottable_obs)
-    WerlingVisualizer.plot_route(p1, route_points[:, :2])
-    WerlingVisualizer.plot_route(p2, route_points[:, :2])
-
-    WerlingVisualizer.plot_best(p2, ctrajectories[0])
-    WerlingVisualizer.plot_alternatives(p1, ctrajectories)
-
-    print(costs)
-    print('\n minimal is: ', np.min(costs))
-
-    WerlingVisualizer.plot_route(p1, route_points)
-    figManager = plt.get_current_fig_manager()
-    figManager.window.showMaximized()
-    plt.show()
-=======
     # import matplotlib.pyplot as plt
+    # #plt.switch_backend('QT5Agg')
     #
     # fig = plt.figure()
     # p1 = fig.add_subplot(211)
+    # plt.title('A sample from possible trajectories, Ts=%s, TD_STEPS=%s' % (Ts, TD_STEPS))
     # p2 = fig.add_subplot(212)
-    # time_samples = np.arange(0.0, T, 0.1) + ego.timestamp_in_sec
+    # plt.title('Chosen trajectory')
+    # time_samples = np.arange(0.0, Ts, 0.1) + ego.timestamp_in_sec
     # plottable_obs = [PlottableSigmoidDynamicBoxObstacle(o, cost_params.obstacle_cost.k,
     #                                                     cost_params.obstacle_cost.offset, time_samples, predictor)
     #                  for o in state.dynamic_objects]
@@ -162,10 +110,12 @@
     # WerlingVisualizer.plot_alternatives(p1, ctrajectories)
     #
     # print(costs)
+    # print('\n minimal is: ', np.min(costs))
     #
     # WerlingVisualizer.plot_route(p1, route_points)
-    #
-    # fig.show()
+    # figManager = plt.get_current_fig_manager()
+    # figManager.window.showMaximized()
+    # plt.show()
     # fig.clear()
 
 @pytest.mark.skip(reason="takes too long.")
@@ -342,5 +292,4 @@
         fig.savefig(filename)
 
     fig.show()
->>>>>>> 19084697
     fig.clear()