import numpy as np
import time

<<<<<<< HEAD
from decision_making.src.global_constants import OBJECTS_SIGMOID_K_PARAM, LATERAL_SAFETY_MARGIN_FROM_OBJECT, \
    INFINITE_SIGMOID_COST, DEVIATION_FROM_ROAD_COST, DEVIATION_TO_SHOULDER_COST, OUT_OF_LANE_COST, ROAD_SIGMOID_K_PARAM, \
    DEVIATION_FROM_GOAL_LON_COST, DEVIATION_FROM_GOAL_LAT_COST, EGO_LENGTH, EGO_WIDTH, \
    SHOULDER_SIGMOID_OFFSET, SHOULDER_SIGMOID_K_PARAM, VELOCITY_LIMITS, \
    LON_ACCELERATION_LIMITS, DEFAULT_ACCELERATION, DEFAULT_CURVATURE, EGO_HEIGHT, LON_JERK_COST, LAT_JERK_COST
=======
from decision_making.src.global_constants import OBSTACLE_SIGMOID_K_PARAM, LATERAL_SAFETY_MARGIN_FROM_OBJECT, \
    OBSTACLE_SIGMOID_COST, DEVIATION_FROM_ROAD_COST, DEVIATION_TO_SHOULDER_COST, DEVIATION_FROM_LANE_COST, \
    ROAD_SIGMOID_K_PARAM, EGO_LENGTH, EGO_WIDTH, \
    SHOULDER_SIGMOID_OFFSET, SHOULDER_SIGMOID_K_PARAM, VELOCITY_LIMITS, \
    LON_ACCELERATION_LIMITS, DEFAULT_ACCELERATION, DEFAULT_CURVATURE, EGO_HEIGHT, LANE_SIGMOID_K_PARAM, \
    DEVIATION_FROM_GOAL_LAT_FACTOR, DEVIATION_FROM_GOAL_COST, GOAL_SIGMOID_K_PARAM, GOAL_SIGMOID_OFFSET
>>>>>>> 49300b67
from decision_making.src.messages.trajectory_parameters import TrajectoryCostParams, SigmoidFunctionParams
from decision_making.src.planning.trajectory.cost_function import Jerk
from decision_making.src.planning.trajectory.optimal_control.frenet_constraints import FrenetConstraints
from decision_making.src.planning.types import CURVE_X, CURVE_Y, CURVE_YAW, CartesianPoint2D, C_Y, \
    CartesianExtendedTrajectory, C_X, C_YAW, C_V
from decision_making.src.planning.trajectory.optimal_control.werling_planner import WerlingPlanner
from decision_making.src.planning.utils.frenet_serret_frame import FrenetSerret2DFrame
from decision_making.src.prediction.road_following_predictor import RoadFollowingPredictor
from decision_making.src.state.state import State, ObjectSize, EgoState, DynamicObject
from decision_making.test.constants import MAP_SERVICE_ABSOLUTE_PATH
from decision_making.test.planning.trajectory.utils import RouteFixture, PlottableSigmoidDynamicBoxObstacle, \
    WerlingVisualizer, PlottableSigmoidStaticBoxObstacle
from mapping.src.model.constants import ROAD_SHOULDERS_WIDTH
from decision_making.src.planning.utils.math import Math
from mapping.test.model.testable_map_fixtures import testable_map_api
from mapping.src.transformations.geometry_utils import CartesianFrame
from mapping.test.model.testable_map_fixtures import map_api_mock
from rte.python.logger.AV_logger import AV_Logger
from mapping.src.model.constants import ROAD_SHOULDERS_WIDTH

from unittest.mock import patch


@patch(target=MAP_SERVICE_ABSOLUTE_PATH, new=map_api_mock)
def test_werlingPlanner_toyScenario_noException():
    logger = AV_Logger.get_logger('test_werlingPlanner_toyScenario_noException')
    route_points = CartesianFrame.add_yaw_and_derivatives(
        RouteFixture.get_route(lng=10, k=1, step=1, lat=3, offset=-.5))

    v0 = 6
    vT = 10
    v_min = 0
    v_max = 10
    a_min = -5
    a_max = 5
    T = 1.5

    predictor = RoadFollowingPredictor(logger)

    goal = np.concatenate((route_points[len(route_points) // 2, [CURVE_X, CURVE_Y, CURVE_YAW]], [vT, DEFAULT_ACCELERATION, DEFAULT_CURVATURE]))

    pos1 = np.array([7, -.5])
    yaw1 = 0
    pos2 = np.array([11, 1.5])
    yaw2 = np.pi / 4

    obs = list([
        DynamicObject(obj_id=0, timestamp=950*10e6, x=pos1[0], y=pos1[1], z=0, yaw=yaw1, size=ObjectSize(1.5, 0.5, 0),
                      confidence=1.0, v_x=2.2, v_y=0, acceleration_lon=0.0, omega_yaw=0.0),
        DynamicObject(obj_id=0, timestamp=950*10e6, x=pos2[0], y=pos2[1], z=0, yaw=yaw2, size=ObjectSize(1.5, 0.5, 0),
                      confidence=1.0, v_x=1.1, v_y=0, acceleration_lon=0.0, omega_yaw=0.0)
    ])

    ego = EgoState(obj_id=-1, timestamp=1000*10e6, x=0, y=0, z=0, yaw=0, size=ObjectSize(EGO_LENGTH, EGO_WIDTH, EGO_HEIGHT),
                   confidence=1.0, v_x=v0, v_y=0, steering_angle=0.0, acceleration_lon=0.0, omega_yaw=0.0)

    state = State(occupancy_state=None, dynamic_objects=obs, ego_state=ego)

    cost_params = TrajectoryCostParams(left_lane_cost=SigmoidFunctionParams(10, 1.0, 1.0),
                                       right_lane_cost=SigmoidFunctionParams(10, 1.0, 1.0),
                                       left_road_cost=SigmoidFunctionParams(10, 1.0, 1.5),
                                       right_road_cost=SigmoidFunctionParams(10, 1.0, 1.5),
                                       left_shoulder_cost=SigmoidFunctionParams(10, 1.0, 2),
                                       right_shoulder_cost=SigmoidFunctionParams(10, 1.0, 2),
                                       obstacle_cost_x=SigmoidFunctionParams(100, 10.0, 0.3),
                                       obstacle_cost_y=SigmoidFunctionParams(100, 10.0, 0.3),
<<<<<<< HEAD
                                       lon_jerk_cost=LON_JERK_COST,
                                       lat_jerk_cost=LAT_JERK_COST,
                                       dist_from_goal_lat_sq_cost=1.0,
                                       dist_from_goal_lon_sq_cost=1.0,
=======
                                       dist_from_goal_cost=SigmoidFunctionParams(100, 10.0, 0.3),
                                       dist_from_goal_lat_factor=1.0,
>>>>>>> 49300b67
                                       velocity_limits=np.array([v_min, v_max]),
                                       acceleration_limits=np.array([a_min, a_max]))

    planner = WerlingPlanner(logger, predictor)

    start_time = time.time()

    samplable, ctrajectories, costs, _ = planner.plan(state=state, reference_route=route_points[:, :2], goal=goal,
                                       goal_time=ego.timestamp_in_sec + T, cost_params=cost_params)

    samplable.sample(np.arange(0, 1, 0.1) + ego.timestamp_in_sec)

    end_time = time.time() - start_time

    assert True

    import matplotlib.pyplot as plt

    fig = plt.figure()
    p1 = fig.add_subplot(211)
    p2 = fig.add_subplot(212)
    time_samples = np.arange(0.0, T, 0.1) + ego.timestamp_in_sec
    plottable_obs = [PlottableSigmoidDynamicBoxObstacle(o, cost_params.obstacle_cost_x.k,
                                                        np.array([cost_params.obstacle_cost_x.offset,
                                                                  cost_params.obstacle_cost_y.offset]),
                                                        time_samples, predictor)
                     for o in state.dynamic_objects]
    WerlingVisualizer.plot_obstacles(p1, plottable_obs)
    WerlingVisualizer.plot_obstacles(p2, plottable_obs)
    WerlingVisualizer.plot_route(p1, route_points[:, :2])
    WerlingVisualizer.plot_route(p2, route_points[:, :2])

    WerlingVisualizer.plot_best(p2, ctrajectories[0])
    WerlingVisualizer.plot_alternatives(p1, ctrajectories, costs)

    print(costs)

    WerlingVisualizer.plot_route(p1, route_points)

    fig.show()
    fig.clear()


@patch(target=MAP_SERVICE_ABSOLUTE_PATH, new=map_api_mock)
def test_werlingPlanner_twoStaticObjScenario_withCostViz():
    logger = AV_Logger.get_logger('test_werlingPlanner_twoStaticObjScenario_withCostViz')

    lane_width = 3.6
    num_lanes = 2
    road_width = num_lanes*lane_width
    reference_route_latitude = 3*lane_width/2

<<<<<<< HEAD
    lng = 40
    step = 0.2
    curvature = 0.2

    route_xy = RouteFixture.get_cubic_route(lng=lng, lat=reference_route_latitude, ext=0, step=step, curvature=curvature)
    ext = 4
    ext_route_xy = RouteFixture.get_cubic_route(lng=lng, lat=reference_route_latitude, ext=ext, step=step, curvature=curvature)
    route_points = CartesianFrame.add_yaw_and_derivatives(route_xy)
    ext_route_points = CartesianFrame.add_yaw_and_derivatives(ext_route_xy)

    start_latitude = lane_width/2
    goal_latitude = reference_route_latitude
    target_lane = int(goal_latitude/lane_width)

    xrange = (route_points[0, C_X], route_points[-1, C_X])
    yrange = (np.min(route_points[:, C_Y]) - reference_route_latitude - ROAD_SHOULDERS_WIDTH,
              np.max(route_points[:, C_Y]) - reference_route_latitude + road_width + ROAD_SHOULDERS_WIDTH)
=======
    xrange = (0, 60)
    yrange = (-2, 10)
>>>>>>> 49300b67
    x = np.arange(xrange[0], xrange[1], 0.1)
    y = np.arange(yrange[0], yrange[1], 0.1)
    width = x.shape[0]
    height = y.shape[0]
    points = np.array([np.transpose([np.tile(x, y.shape[0]), np.repeat(y, x.shape[0])])])

<<<<<<< HEAD
    frenet = FrenetSerret2DFrame(ext_route_points[:, :2])
    pos_x = points[0].reshape(height, width, 2)
    s_x, a_r, _, N_r, _, _ = frenet._project_cartesian_points(pos_x)
    d_x = np.einsum('tpi,tpi->tp', pos_x - a_r, N_r)
    fpoints = np.c_[s_x.flatten()-s_x.flatten()[0], d_x.flatten()]

    v0 = 6
    vT = 10
    T = 4.6

    ftraj_start_goal = np.array([np.array([ext, v0, 0, start_latitude-reference_route_latitude, 0, 0]),
                                 np.array([lng+ext, vT, 0, goal_latitude-reference_route_latitude, 0, 0])])
    ctraj_start_goal = frenet.ftrajectory_to_ctrajectory(ftraj_start_goal)

    predictor = RoadFollowingPredictor(logger)

    goal = ctraj_start_goal[1]
        #np.concatenate((route_points[-1, [CURVE_X, CURVE_Y, CURVE_YAW]], [vT, DEFAULT_ACCELERATION, DEFAULT_CURVATURE]))
    goal[C_X] -= 0.001
    goal[C_Y] += goal_latitude - reference_route_latitude

    pos1 = np.array([6, 5.4])
    yaw1 = 0
    pos2 = np.array([22, 3.0])
    yaw2 = np.pi / 32

    obs = list([
        DynamicObject(obj_id=0, timestamp=0, x=pos1[0], y=pos1[1], z=0, yaw=yaw1, size=ObjectSize(4, 1.8, 0),
                      confidence=1.0, v_x=0, v_y=0, acceleration_lon=0.0, omega_yaw=0.0),
        DynamicObject(obj_id=0, timestamp=0, x=pos2[0], y=pos2[1], z=0, yaw=yaw2, size=ObjectSize(4, 1.8, 0),
                      confidence=1.0, v_x=0, v_y=0, acceleration_lon=0.0, omega_yaw=0.0)
    ])
    obs = list([])

    ego = EgoState(obj_id=-1, timestamp=0, x=ctraj_start_goal[0][C_X], y=ctraj_start_goal[0][C_Y], z=0,
                   yaw=ctraj_start_goal[0][C_YAW],  # route_points[0, CURVE_YAW],
                   size=ObjectSize(EGO_LENGTH, EGO_WIDTH, 0),
                   confidence=1.0, v_x=ctraj_start_goal[0][C_V], v_y=0, steering_angle=0.0, acceleration_lon=0.0, omega_yaw=0.0)

    state = State(occupancy_state=None, dynamic_objects=obs, ego_state=ego)

    objects_dilation_length = ego.size.length / 2 + LATERAL_SAFETY_MARGIN_FROM_OBJECT
    objects_dilation_width = ego.size.width / 2 + LATERAL_SAFETY_MARGIN_FROM_OBJECT
    right_lane_offset = max(0.0, reference_route_latitude - ego.size.width / 2 - target_lane * lane_width)
    left_lane_offset = (road_width - reference_route_latitude) - ego.size.width / 2 - (num_lanes - target_lane - 1) * lane_width
    right_shoulder_offset = reference_route_latitude - ego.size.width / 2 + SHOULDER_SIGMOID_OFFSET
    left_shoulder_offset = (road_width - reference_route_latitude) - ego.size.width / 2 + SHOULDER_SIGMOID_OFFSET
    right_road_offset = reference_route_latitude - ego.size.width / 2 + ROAD_SHOULDERS_WIDTH
    left_road_offset = (road_width - reference_route_latitude) - ego.size.width / 2 + ROAD_SHOULDERS_WIDTH

    cost_params = TrajectoryCostParams(
        left_lane_cost=SigmoidFunctionParams(OUT_OF_LANE_COST, ROAD_SIGMOID_K_PARAM, left_lane_offset),
        right_lane_cost=SigmoidFunctionParams(OUT_OF_LANE_COST, ROAD_SIGMOID_K_PARAM, right_lane_offset),
        left_road_cost=SigmoidFunctionParams(DEVIATION_FROM_ROAD_COST, ROAD_SIGMOID_K_PARAM, left_road_offset),
        right_road_cost=SigmoidFunctionParams(DEVIATION_FROM_ROAD_COST, ROAD_SIGMOID_K_PARAM, right_road_offset),
        left_shoulder_cost=SigmoidFunctionParams(DEVIATION_TO_SHOULDER_COST, ROAD_SIGMOID_K_PARAM, left_shoulder_offset),
        right_shoulder_cost=SigmoidFunctionParams(DEVIATION_TO_SHOULDER_COST, ROAD_SIGMOID_K_PARAM, right_shoulder_offset),
        obstacle_cost_x=SigmoidFunctionParams(INFINITE_SIGMOID_COST, OBJECTS_SIGMOID_K_PARAM, objects_dilation_length),
        obstacle_cost_y=SigmoidFunctionParams(INFINITE_SIGMOID_COST, OBJECTS_SIGMOID_K_PARAM, objects_dilation_width),
        lon_jerk_cost=LON_JERK_COST,
        lat_jerk_cost=LAT_JERK_COST,
        dist_from_goal_lat_sq_cost=DEVIATION_FROM_GOAL_LAT_COST,
        dist_from_goal_lon_sq_cost=DEVIATION_FROM_GOAL_LON_COST,
        velocity_limits=VELOCITY_LIMITS,
        acceleration_limits=LON_ACCELERATION_LIMITS)

    planner = WerlingPlanner(logger, predictor)

    start_time = time.time()

    samplable, ctrajectories, costs, partial_costs = planner.plan(state=state, reference_route=ext_route_points[:, :2],
                                                                  goal=goal, goal_time=T, cost_params=cost_params)

    end_time = time.time() - start_time

    obs_costs = np.zeros(width * height)
    for obj in obs:
        sobj = PlottableSigmoidStaticBoxObstacle(obj, k=OBJECTS_SIGMOID_K_PARAM,
                                                 margin=np.array([objects_dilation_length, objects_dilation_width]))
        obs_costs += INFINITE_SIGMOID_COST * sobj.compute_cost_per_point(points)[0]

    latitudes = fpoints[:, 1]
    left_lane_offsets = latitudes - left_lane_offset
    right_lane_offsets = -latitudes - right_lane_offset
    left_shoulder_offsets = latitudes - left_shoulder_offset
    right_shoulder_offsets = -latitudes - right_shoulder_offset
    left_road_offsets = latitudes - left_road_offset
    right_road_offsets = -latitudes - right_road_offset

    road_deviations_costs = \
        Math.clipped_sigmoid(left_lane_offsets, OUT_OF_LANE_COST, SHOULDER_SIGMOID_K_PARAM) + \
        Math.clipped_sigmoid(right_lane_offsets, OUT_OF_LANE_COST, SHOULDER_SIGMOID_K_PARAM) + \
        Math.clipped_sigmoid(left_shoulder_offsets, DEVIATION_TO_SHOULDER_COST, SHOULDER_SIGMOID_K_PARAM) + \
        Math.clipped_sigmoid(right_shoulder_offsets, DEVIATION_TO_SHOULDER_COST, SHOULDER_SIGMOID_K_PARAM) + \
        Math.clipped_sigmoid(left_road_offsets, DEVIATION_FROM_ROAD_COST, ROAD_SIGMOID_K_PARAM) + \
        Math.clipped_sigmoid(right_road_offsets, DEVIATION_FROM_ROAD_COST, ROAD_SIGMOID_K_PARAM)
    goal_deviation_costs = DEVIATION_FROM_GOAL_LON_COST * (points[0][:, 0] - goal[0])**2 + \
                           DEVIATION_FROM_GOAL_LAT_COST * (points[0][:, 1] - goal[1])**2

    import matplotlib.pyplot as plt

    fig = plt.figure()
    p1 = fig.add_subplot(211)
    p2 = fig.add_subplot(212)
    time_samples = np.arange(0.0, T, 0.1)
    offsets = np.array([cost_params.obstacle_cost_x.offset, cost_params.obstacle_cost_y.offset])
    plottable_obs = [PlottableSigmoidDynamicBoxObstacle(o, cost_params.obstacle_cost_x.k, offsets, time_samples,
                                                        predictor)
                     for o in state.dynamic_objects]

    x = points[0, :, 0].reshape(height, width)
    y = points[0, :, 1].reshape(height, width)
    z = obs_costs.reshape(height, width) + road_deviations_costs.reshape(height, width) \
        #+ goal_deviation_costs.reshape(height, width)

    diff = np.diff(route_points[:, :2], axis=0)
    angles = np.arctan2(diff[:, 1], diff[:, 0])
    angles = np.concatenate((angles, np.array([angles[-1]])))

    for p in list([p1, p2]):
        WerlingVisualizer.plot_obstacles(p, plottable_obs)
        WerlingVisualizer.plot_obstacles(p, plottable_obs)
        WerlingVisualizer.plot_route(p, route_points[:, :2])
        d = reference_route_latitude
        WerlingVisualizer.plot_route(p, np.c_[route_points[:, 0] + d*np.sin(angles), route_points[:, 1] - d*np.cos(angles)], '-k')
        d = road_width - reference_route_latitude
        WerlingVisualizer.plot_route(p, np.c_[route_points[:, 0] - d*np.sin(angles), route_points[:, 1] + d*np.cos(angles)], '-k')
        d = road_width/2 - reference_route_latitude
        WerlingVisualizer.plot_route(p, np.c_[route_points[:, 0] - d*np.sin(angles), route_points[:, 1] + d*np.cos(angles)], '--w')

        # plot ego's best position for both obstacles
        for obs in state.dynamic_objects:
            min_cost_y = np.argmin(z[:, int((obs.x - xrange[0])/0.1)]) * 0.1 + yrange[0]
            p.plot(np.arange(- ego.size.length / 2, ego.size.length / 2 + 0.01) + obs.x,
                   np.repeat(np.array([min_cost_y+ego.size.width/2]), np.ceil(ego.size.length)+1), '*w')
            p.plot(np.arange(- ego.size.length / 2, ego.size.length / 2 + 0.01) + obs.x,
                   np.repeat(np.array([min_cost_y - ego.size.width / 2]), np.ceil(ego.size.length)+1), '*w')
            p.plot(np.repeat(np.array([-ego.size.length / 2 + obs.x]), np.ceil(ego.size.width)+1),
                   np.arange(min_cost_y-ego.size.width/2, min_cost_y+ego.size.width/2 + 0.01), '*w')
            p.plot(np.repeat(np.array([ego.size.length / 2 + obs.x]), np.ceil(ego.size.width)+1),
                   np.arange(min_cost_y-ego.size.width/2, min_cost_y+ego.size.width/2 + 0.01), '*w')

    d = reference_route_latitude + ROAD_SHOULDERS_WIDTH
    WerlingVisualizer.plot_route(p2, np.c_[route_points[:, 0] + d*np.sin(angles), route_points[:, 1] - d*np.cos(angles)], '-r')
    d = road_width - reference_route_latitude + ROAD_SHOULDERS_WIDTH
    WerlingVisualizer.plot_route(p2, np.c_[route_points[:, 0] - d*np.sin(angles), route_points[:, 1] + d*np.cos(angles)], '-r')

    z = np.log(1 + z)
    p2.contourf(x, y, z, 100)

    WerlingVisualizer.plot_best(p2, ctrajectories[0])
    WerlingVisualizer.plot_alternatives(p1, ctrajectories, costs)

    WerlingVisualizer.plot_goal(p2, goal)

    print(partial_costs)
=======
    route_points = CartesianFrame.add_yaw_and_derivatives(
        RouteFixture.get_route(lng=20, k=1, step=1, lat=0, offset=reference_route_latitude))

    v0 = 6
    vT = 10
    T = 6.8

    goal_latitude = reference_route_latitude
    target_lane = int(goal_latitude / lane_width)
    goal = np.concatenate(
        (route_points[-1, [CURVE_X, CURVE_Y, CURVE_YAW]], [vT, DEFAULT_ACCELERATION, DEFAULT_CURVATURE]))
    goal[C_Y] = goal_latitude

    predictor = RoadFollowingPredictor(logger)

    for test_idx in range(16):

        if test_idx < 8:
            obs_poses = np.array([np.array([4, 5.4]), np.array([14, 6.0]), np.array([24, 7.5]), np.array([40, 8.8]),
                                  np.array([54, 0.8 + test_idx*0.2])])
            start_ego_lat = lane_width/2
            obs_yaws = [0, 0, 0, 0, np.pi / 32]
        else:
            obs_poses = np.array([np.array([54, -1.6 + test_idx*0.4])])
            start_ego_lat = 3*lane_width / 2
            obs_yaws = [0]
        obs = []
        for i, pose in enumerate(obs_poses):
            obs.append(DynamicObject(obj_id=i, timestamp=0, x=pose[0], y=pose[1], z=0, yaw=obs_yaws[i],
                                     size=ObjectSize(4, 1.8, 0), confidence=1.0, v_x=0, v_y=0,
                                     acceleration_lon=0.0, omega_yaw=0.0))
        #obs = list([])

        ego = EgoState(obj_id=-1, timestamp=0, x=0, y=start_ego_lat, z=0, yaw=0,
                       size=ObjectSize(EGO_LENGTH, EGO_WIDTH, 0),
                       confidence=1.0, v_x=v0, v_y=0, steering_angle=0.0, acceleration_lon=0.0, omega_yaw=0.0)

        state = State(occupancy_state=None, dynamic_objects=obs, ego_state=ego)

        objects_dilation_length = ego.size.length / 2 + LATERAL_SAFETY_MARGIN_FROM_OBJECT
        objects_dilation_width = ego.size.width / 2 + LATERAL_SAFETY_MARGIN_FROM_OBJECT
        right_lane_offset = max(0.0, reference_route_latitude - ego.size.width / 2 - target_lane * lane_width)
        left_lane_offset = (road_width - reference_route_latitude) - ego.size.width / 2 - (num_lanes - target_lane - 1) * lane_width
        right_shoulder_offset = reference_route_latitude - ego.size.width / 2 + SHOULDER_SIGMOID_OFFSET
        left_shoulder_offset = (road_width - reference_route_latitude) - ego.size.width / 2 + SHOULDER_SIGMOID_OFFSET
        right_road_offset = reference_route_latitude - ego.size.width / 2 + ROAD_SHOULDERS_WIDTH
        left_road_offset = (road_width - reference_route_latitude) - ego.size.width / 2 + ROAD_SHOULDERS_WIDTH

        cost_params = TrajectoryCostParams(
            left_lane_cost=SigmoidFunctionParams(DEVIATION_FROM_LANE_COST, ROAD_SIGMOID_K_PARAM, left_lane_offset),
            right_lane_cost=SigmoidFunctionParams(DEVIATION_FROM_LANE_COST, ROAD_SIGMOID_K_PARAM, right_lane_offset),
            left_road_cost=SigmoidFunctionParams(DEVIATION_FROM_ROAD_COST, ROAD_SIGMOID_K_PARAM, left_road_offset),
            right_road_cost=SigmoidFunctionParams(DEVIATION_FROM_ROAD_COST, ROAD_SIGMOID_K_PARAM, right_road_offset),
            left_shoulder_cost=SigmoidFunctionParams(DEVIATION_TO_SHOULDER_COST, ROAD_SIGMOID_K_PARAM, left_shoulder_offset),
            right_shoulder_cost=SigmoidFunctionParams(DEVIATION_TO_SHOULDER_COST, ROAD_SIGMOID_K_PARAM, right_shoulder_offset),
            obstacle_cost_x=SigmoidFunctionParams(OBSTACLE_SIGMOID_COST, OBSTACLE_SIGMOID_K_PARAM, objects_dilation_length),
            obstacle_cost_y=SigmoidFunctionParams(OBSTACLE_SIGMOID_COST, OBSTACLE_SIGMOID_K_PARAM, objects_dilation_width),
            dist_from_goal_cost=SigmoidFunctionParams(DEVIATION_FROM_GOAL_COST, GOAL_SIGMOID_K_PARAM, GOAL_SIGMOID_OFFSET),
            dist_from_goal_lat_factor=DEVIATION_FROM_GOAL_LAT_FACTOR,
            velocity_limits=VELOCITY_LIMITS,
            acceleration_limits=LON_ACCELERATION_LIMITS)

        planner = WerlingPlanner(logger, predictor)

        start_time = time.time()

        samplable, ctrajectories, costs = planner.plan(state=state, reference_route=route_points[:, :2], goal=goal,
                                                        goal_time=T, cost_params=cost_params)

        end_time = time.time() - start_time

        obs_costs = np.zeros(width * height)
        for obj in obs:
            sobj = PlottableSigmoidStaticBoxObstacle(obj, k=OBSTACLE_SIGMOID_K_PARAM,
                                                     margin=np.array([objects_dilation_length, objects_dilation_width]))
            obs_costs += OBSTACLE_SIGMOID_COST * sobj.compute_cost_per_point(points)[0]

        latitudes = points[0][:, 1]
        left_lane_offsets = (latitudes-reference_route_latitude) - left_lane_offset
        right_lane_offsets = -(latitudes-reference_route_latitude) - right_lane_offset
        left_shoulder_offsets = (latitudes-reference_route_latitude) - left_shoulder_offset
        right_shoulder_offsets = -(latitudes-reference_route_latitude) - right_shoulder_offset
        left_road_offsets = (latitudes-reference_route_latitude) - left_road_offset
        right_road_offsets = -(latitudes-reference_route_latitude) - right_road_offset

        road_deviations_costs = \
            Math.clipped_sigmoid(left_lane_offsets, DEVIATION_FROM_LANE_COST, LANE_SIGMOID_K_PARAM) + \
            Math.clipped_sigmoid(right_lane_offsets, DEVIATION_FROM_LANE_COST, LANE_SIGMOID_K_PARAM) + \
            Math.clipped_sigmoid(left_shoulder_offsets, DEVIATION_TO_SHOULDER_COST, SHOULDER_SIGMOID_K_PARAM) + \
            Math.clipped_sigmoid(right_shoulder_offsets, DEVIATION_TO_SHOULDER_COST, SHOULDER_SIGMOID_K_PARAM) + \
            Math.clipped_sigmoid(left_road_offsets, DEVIATION_FROM_ROAD_COST, ROAD_SIGMOID_K_PARAM) + \
            Math.clipped_sigmoid(right_road_offsets, DEVIATION_FROM_ROAD_COST, ROAD_SIGMOID_K_PARAM)

        import matplotlib.pyplot as plt

        fig = plt.figure(figsize=(22, 11))
        p1 = fig.add_subplot(211)
        p2 = fig.add_subplot(212)
        time_samples = np.arange(0.0, T, 0.1)
        offsets = np.array([cost_params.obstacle_cost_x.offset, cost_params.obstacle_cost_y.offset])
        plottable_obs = [PlottableSigmoidDynamicBoxObstacle(o, cost_params.obstacle_cost_x.k, offsets, time_samples,
                                                            predictor)
                         for o in state.dynamic_objects]

        x = points[0, :, 0].reshape(height, width)
        y = points[0, :, 1].reshape(height, width)
        z = obs_costs.reshape(height, width) + road_deviations_costs.reshape(height, width)

        for p in list([p1, p2]):
            WerlingVisualizer.plot_obstacles(p, plottable_obs)
            p.plot(np.arange(0, xrange[1]), np.repeat(np.array([0]), xrange[1]), '-k')
            p.plot(np.arange(0, xrange[1]), np.repeat(np.array([road_width]), xrange[1]), '-k')
            p.plot(np.arange(0, xrange[1]), np.repeat(np.array([-1.5]), xrange[1]), '-r')
            p.plot(np.arange(0, xrange[1]), np.repeat(np.array([road_width+1.5]), xrange[1]), '-r')
            p.plot(np.arange(0, xrange[1]), np.repeat(np.array([road_width/2]), xrange[1]), '--k')

            # plot ego's best position for both obstacles
            for obs in state.dynamic_objects:
                min_cost_y = np.argmin(z[:, int((obs.x - xrange[0])/0.1)]) * 0.1 + yrange[0]
                p.plot(np.arange(- ego.size.length / 2, ego.size.length / 2 + 0.01) + obs.x,
                       np.repeat(np.array([min_cost_y+ego.size.width/2]), np.ceil(ego.size.length)+1), '*w')
                p.plot(np.arange(- ego.size.length / 2, ego.size.length / 2 + 0.01) + obs.x,
                       np.repeat(np.array([min_cost_y - ego.size.width / 2]), np.ceil(ego.size.length)+1), '*w')
                p.plot(np.repeat(np.array([-ego.size.length / 2 + obs.x]), np.ceil(ego.size.width)+1),
                       np.arange(min_cost_y-ego.size.width/2, min_cost_y+ego.size.width/2 + 0.01), '*w')
                p.plot(np.repeat(np.array([ego.size.length / 2 + obs.x]), np.ceil(ego.size.width)+1),
                       np.arange(min_cost_y-ego.size.width/2, min_cost_y+ego.size.width/2 + 0.01), '*w')

        z = np.log(1 + z)
        p2.contourf(x, y, z, 100)

        WerlingVisualizer.plot_obstacles(p1, plottable_obs)
        WerlingVisualizer.plot_obstacles(p2, plottable_obs)
        WerlingVisualizer.plot_route(p1, route_points[:, :2])
        WerlingVisualizer.plot_route(p2, route_points[:, :2])

        WerlingVisualizer.plot_best(p2, ctrajectories[0])
        WerlingVisualizer.plot_alternatives(p1, ctrajectories, costs)

        WerlingVisualizer.plot_goal(p2, goal)

        print(costs)

        WerlingVisualizer.plot_route(p1, route_points)

        filename = 'test_costs'+str(test_idx)+'.png'
        fig.savefig(filename)
>>>>>>> 49300b67

    fig.show()
    fig.clear()


# @patch(target=MAP_SERVICE_ABSOLUTE_PATH, new=map_api_mock)
# def test_werlingPlanner_costsShaping():
#     logger = AV_Logger.get_logger('test_werlingPlanner_toyScenario_noException')
#     route_points = CartesianFrame.add_yaw_and_derivatives(
#         RouteFixture.get_route(lng=10, k=1, step=1, lat=3, offset=-.5))
#
#     v0 = 6
#     vT = 8
#     T = 1.5
#
#     predictor = RoadFollowingPredictor(logger)
#
#     goal = np.concatenate((route_points[len(route_points) // 2, [CURVE_X, CURVE_Y, CURVE_YAW]], [vT, DEFAULT_ACCELERATION, DEFAULT_CURVATURE]))
#
#     pos1 = np.array([6, 1.8])
#     yaw1 = 0
#     pos2 = np.array([20, 2.7])
#     yaw2 = 0
#     pos3 = np.array([35, 3.5])
#     yaw3 = 0  # np.pi/16
#
#     obs = list([
#         DynamicObject(obj_id=0, timestamp=0, x=pos1[0], y=pos1[1], z=0, yaw=yaw1, size=ObjectSize(4, 1.8, 0),
#                       confidence=1.0, v_x=2.2, v_y=0, acceleration_lon=0.0, omega_yaw=0.0),
#         DynamicObject(obj_id=0, timestamp=0, x=pos2[0], y=pos2[1], z=0, yaw=yaw2, size=ObjectSize(4, 1.8, 0),
#                       confidence=1.0, v_x=1.1, v_y=0, acceleration_lon=0.0, omega_yaw=0.0),
#         DynamicObject(obj_id=0, timestamp=0, x=pos3[0], y=pos3[1], z=0, yaw=yaw3, size=ObjectSize(4, 1.8, 0),
#                       confidence=1.0, v_x=1.1, v_y=0, acceleration_lon=0.0, omega_yaw=0.0)
#     ])
#
#     ego = EgoState(obj_id=-1, timestamp=0, x=0, y=0, z=0, yaw=0, size=ObjectSize(EGO_LENGTH, EGO_WIDTH, 0),
#                    confidence=1.0, v_x=v0, v_y=0, steering_angle=0.0, acceleration_lon=0.0, omega_yaw=0.0)
#
#     state = State(occupancy_state=None, dynamic_objects=obs, ego_state=ego)
#
#     objects_dilation_length = ego.size.length / 2 + LATERAL_SAFETY_MARGIN_FROM_OBJECT
#     objects_dilation_width = ego.size.width / 2 + LATERAL_SAFETY_MARGIN_FROM_OBJECT
#
#     lane_width = 3.6
#     num_lanes = 2
#     road_width = num_lanes*lane_width
#     reference_route_latitude = 1.8
#     target_lane = int(reference_route_latitude/lane_width)
#
#     right_lane_offset = target_lane*lane_width - ego.size.width / 2
#     left_lane_offset = (target_lane+1)*lane_width - ego.size.width / 2
#     right_shoulder_offset = -ego.size.width / 2 + SHOULDER_SIGMOID_OFFSET
#     left_shoulder_offset = road_width - ego.size.width / 2 + SHOULDER_SIGMOID_OFFSET
#     right_road_offset = -ego.size.width / 2 + ROAD_SHOULDERS_WIDTH
#     left_road_offset = road_width - ego.size.width / 2 + ROAD_SHOULDERS_WIDTH
#
#     cost_params = TrajectoryCostParams(
#         left_lane_cost=SigmoidFunctionParams(OUT_OF_LANE_COST, ROAD_SIGMOID_K_PARAM, left_lane_offset),
#         right_lane_cost=SigmoidFunctionParams(OUT_OF_LANE_COST, ROAD_SIGMOID_K_PARAM, right_lane_offset),
#         left_road_cost=SigmoidFunctionParams(DEVIATION_FROM_ROAD_COST, ROAD_SIGMOID_K_PARAM, left_road_offset),
#         right_road_cost=SigmoidFunctionParams(DEVIATION_FROM_ROAD_COST, ROAD_SIGMOID_K_PARAM, right_road_offset),
#         left_shoulder_cost=SigmoidFunctionParams(DEVIATION_TO_SHOULDER_COST, ROAD_SIGMOID_K_PARAM, left_shoulder_offset),
#         right_shoulder_cost=SigmoidFunctionParams(DEVIATION_TO_SHOULDER_COST, ROAD_SIGMOID_K_PARAM, right_shoulder_offset),
#         obstacle_cost_x=SigmoidFunctionParams(INFINITE_SIGMOID_COST, OBJECTS_SIGMOID_K_PARAM, objects_dilation_length),
#         obstacle_cost_y=SigmoidFunctionParams(INFINITE_SIGMOID_COST, OBJECTS_SIGMOID_K_PARAM, objects_dilation_width),
#         lon_jerk_cost = LON_JERK_COST,
#         lat_jerk_cost = LAT_JERK_COST,
#         dist_from_goal_lat_sq_cost=DEVIATION_FROM_GOAL_LAT_COST,
#         dist_from_goal_lon_sq_cost=DEVIATION_FROM_GOAL_LON_COST,
#         velocity_limits=VELOCITY_LIMITS,
#         acceleration_limits=LON_ACCELERATION_LIMITS)
#
#     planner = WerlingPlanner(logger, predictor)
#
#     start_time = time.time()
#
#     _, _, debug = planner.plan(state=state, reference_route=route_points[:, :2], goal=goal,
#                                goal_time=T, cost_params=cost_params)
#
#     end_time = time.time() - start_time
#
#     xrange = (0, 60)
#     yrange = (-2, 10)
#     x = np.arange(xrange[0], xrange[1], 0.1)
#     y = np.arange(yrange[0], yrange[1], 0.1)
#     width = x.shape[0]
#     height = y.shape[0]
#     points = np.array([np.transpose([np.tile(x, y.shape[0]), np.repeat(y, x.shape[0])])])
#
#     goal = np.array([0.9*xrange[1], reference_route_latitude])
#
#     obs_costs = np.zeros(width*height)
#     for obj in obs:
#         sobj = PlottableSigmoidStaticBoxObstacle(obj, k=OBJECTS_SIGMOID_K_PARAM,
#                                                 margin=np.array([objects_dilation_length, objects_dilation_width]))
#         obs_costs += INFINITE_SIGMOID_COST * sobj.compute_cost_per_point(points)[0]
#
#     latitudes = points[0][:, 1]
#     left_lane_offsets = latitudes - left_lane_offset
#     right_lane_offsets = -latitudes - right_lane_offset
#     left_shoulder_offsets = latitudes - left_shoulder_offset
#     right_shoulder_offsets = -latitudes - right_shoulder_offset
#     left_road_offsets = latitudes - left_road_offset
#     right_road_offsets = -latitudes - right_road_offset
#
#     road_deviations_costs = \
#         Math.clipped_sigmoid(left_lane_offsets, OUT_OF_LANE_COST, SHOULDER_SIGMOID_K_PARAM) + \
#         Math.clipped_sigmoid(right_lane_offsets, OUT_OF_LANE_COST, SHOULDER_SIGMOID_K_PARAM) + \
#         Math.clipped_sigmoid(left_shoulder_offsets, DEVIATION_TO_SHOULDER_COST, SHOULDER_SIGMOID_K_PARAM) + \
#         Math.clipped_sigmoid(right_shoulder_offsets, DEVIATION_TO_SHOULDER_COST, SHOULDER_SIGMOID_K_PARAM) + \
#         Math.clipped_sigmoid(left_road_offsets, DEVIATION_FROM_ROAD_COST, ROAD_SIGMOID_K_PARAM) + \
#         Math.clipped_sigmoid(right_road_offsets, DEVIATION_FROM_ROAD_COST, ROAD_SIGMOID_K_PARAM)
#     goal_deviation_costs = DEVIATION_FROM_GOAL_LON_COST * (points[0][:, 0] - goal[0])**2 + \
#                            DEVIATION_FROM_GOAL_LAT_COST * (points[0][:, 1] - goal[1])**2
#     #goal_deviation_costs = np.clip(goal_deviation_costs, 0, DEVIATION_FROM_GOAL_MAX_COST)
#
#     import matplotlib.pyplot as plt
#
#     fig = plt.figure(figsize=(12, 18))
#     p1 = fig.add_subplot(211)
#     p2 = fig.add_subplot(212)
#     time_samples = np.arange(0.0, T, 0.1)
#     offsets = np.array([cost_params.obstacle_cost_x.offset, cost_params.obstacle_cost_y.offset])
#     plottable_obs = [PlottableSigmoidDynamicBoxObstacle(o, cost_params.obstacle_cost_x.k, offsets,
#                                                         time_samples, predictor)
#                      for o in state.dynamic_objects]
#     # WerlingVisualizer.plot_obstacles(p1, plottable_obs)
#     # WerlingVisualizer.plot_obstacles(p2, plottable_obs)
#     # WerlingVisualizer.plot_route(p2, debug.reference_route)
#     # WerlingVisualizer.plot_best(p2, debug.trajectories[0])
#
#     print(debug.costs)
#
#     x = points[0, :, 0].reshape(height, width)
#     y = points[0, :, 1].reshape(height, width)
#     z = obs_costs.reshape(height, width) + road_deviations_costs.reshape(height, width) \
#         #+ goal_deviation_costs.reshape(height, width)
#
#     for p in list([p1, p2]):
#         WerlingVisualizer.plot_obstacles(p, plottable_obs)
#         p.plot(np.arange(0, xrange[1]), np.repeat(np.array([0]), xrange[1]), '-k')
#         p.plot(np.arange(0, xrange[1]), np.repeat(np.array([road_width]), xrange[1]), '-k')
#         p.plot(np.arange(0, xrange[1]), np.repeat(np.array([-1.5]), xrange[1]), '-r')
#         p.plot(np.arange(0, xrange[1]), np.repeat(np.array([road_width+1.5]), xrange[1]), '-r')
#         p.plot(np.arange(0, xrange[1]), np.repeat(np.array([road_width/2]), xrange[1]), '--w')
#
#         # plot ego's best position for both obstacles
#         for obs in state.dynamic_objects:
#             min_cost_y = np.argmin(z[:, int((obs.x - xrange[0])/0.1)]) * 0.1 + yrange[0]
#             p.plot(np.arange(- ego.size.length / 2, ego.size.length / 2 + 0.01) + obs.x,
#                    np.repeat(np.array([min_cost_y+ego.size.width/2]), np.ceil(ego.size.length)+1), '*w')
#             p.plot(np.arange(- ego.size.length / 2, ego.size.length / 2 + 0.01) + obs.x,
#                    np.repeat(np.array([min_cost_y - ego.size.width / 2]), np.ceil(ego.size.length)+1), '*w')
#             p.plot(np.repeat(np.array([-ego.size.length / 2 + obs.x]), np.ceil(ego.size.width)+1),
#                    np.arange(min_cost_y-ego.size.width/2, min_cost_y+ego.size.width/2 + 0.01), '*w')
#             p.plot(np.repeat(np.array([ego.size.length / 2 + obs.x]), np.ceil(ego.size.width)+1),
#                    np.arange(min_cost_y-ego.size.width/2, min_cost_y+ego.size.width/2 + 0.01), '*w')
#
#     min_cost_y = np.argmin(z[:, int(50 / 0.1)]) * 0.1 + yrange[0]
#     p.plot(np.arange(- ego.size.length / 2, ego.size.length / 2 + 0.01) + 50,
#            np.repeat(np.array([min_cost_y + ego.size.width / 2]), np.ceil(ego.size.length) + 1), '*w')
#     p.plot(np.arange(- ego.size.length / 2, ego.size.length / 2 + 0.01) + 50,
#            np.repeat(np.array([min_cost_y - ego.size.width / 2]), np.ceil(ego.size.length) + 1), '*w')
#     p.plot(np.repeat(np.array([-ego.size.length / 2 + 50]), np.ceil(ego.size.width) + 1),
#            np.arange(min_cost_y - ego.size.width / 2, min_cost_y + ego.size.width / 2 + 0.01), '*w')
#     p.plot(np.repeat(np.array([ego.size.length / 2 + 50]), np.ceil(ego.size.width) + 1),
#            np.arange(min_cost_y - ego.size.width / 2, min_cost_y + ego.size.width / 2 + 0.01), '*w')
#
#     # z = np.clip(z, 0, 5000)
#     p1.contourf(x, y, z, 100)
#
#     z = np.log(1+z)
#     # z = np.clip(z, 0., 1000.)
#     p2.contourf(x, y, z, 100)
#
#     #for i, p in enumerate(points[0]):
#     #    p1.plot(p[0], p[1], costs[0][i])
#
#     fig.show()
#     fig.clear()

@patch(target=MAP_SERVICE_ABSOLUTE_PATH, new=map_api_mock)
def test_calcJerkCosts():
    # [C_X, C_Y, C_YAW, C_V, C_A, C_K]
    ctraj: CartesianExtendedTrajectory = np.array([
        np.array([0, 0, 0,   1, 0, 0]),
        np.array([0, 0, 0, 1.1, 1, 1]),
        np.array([0, 0, 0, 1.3, 3, 2])
    ])
    lon_jerks, lat_jerks = Jerk.compute_jerks(np.array([ctraj]), None, 0.1)
    assert np.isclose(lon_jerks[0], 500) and np.isclose(lat_jerks[0], 617.3)<|MERGE_RESOLUTION|>--- conflicted
+++ resolved
@@ -1,20 +1,13 @@
 import numpy as np
 import time
 
-<<<<<<< HEAD
-from decision_making.src.global_constants import OBJECTS_SIGMOID_K_PARAM, LATERAL_SAFETY_MARGIN_FROM_OBJECT, \
-    INFINITE_SIGMOID_COST, DEVIATION_FROM_ROAD_COST, DEVIATION_TO_SHOULDER_COST, OUT_OF_LANE_COST, ROAD_SIGMOID_K_PARAM, \
-    DEVIATION_FROM_GOAL_LON_COST, DEVIATION_FROM_GOAL_LAT_COST, EGO_LENGTH, EGO_WIDTH, \
-    SHOULDER_SIGMOID_OFFSET, SHOULDER_SIGMOID_K_PARAM, VELOCITY_LIMITS, \
-    LON_ACCELERATION_LIMITS, DEFAULT_ACCELERATION, DEFAULT_CURVATURE, EGO_HEIGHT, LON_JERK_COST, LAT_JERK_COST
-=======
 from decision_making.src.global_constants import OBSTACLE_SIGMOID_K_PARAM, LATERAL_SAFETY_MARGIN_FROM_OBJECT, \
     OBSTACLE_SIGMOID_COST, DEVIATION_FROM_ROAD_COST, DEVIATION_TO_SHOULDER_COST, DEVIATION_FROM_LANE_COST, \
     ROAD_SIGMOID_K_PARAM, EGO_LENGTH, EGO_WIDTH, \
     SHOULDER_SIGMOID_OFFSET, SHOULDER_SIGMOID_K_PARAM, VELOCITY_LIMITS, \
     LON_ACCELERATION_LIMITS, DEFAULT_ACCELERATION, DEFAULT_CURVATURE, EGO_HEIGHT, LANE_SIGMOID_K_PARAM, \
-    DEVIATION_FROM_GOAL_LAT_FACTOR, DEVIATION_FROM_GOAL_COST, GOAL_SIGMOID_K_PARAM, GOAL_SIGMOID_OFFSET
->>>>>>> 49300b67
+    DEVIATION_FROM_GOAL_LAT_FACTOR, DEVIATION_FROM_GOAL_COST, GOAL_SIGMOID_K_PARAM, GOAL_SIGMOID_OFFSET, \
+    LON_JERK_COST, LAT_JERK_COST
 from decision_making.src.messages.trajectory_parameters import TrajectoryCostParams, SigmoidFunctionParams
 from decision_making.src.planning.trajectory.cost_function import Jerk
 from decision_making.src.planning.trajectory.optimal_control.frenet_constraints import FrenetConstraints
@@ -81,15 +74,10 @@
                                        right_shoulder_cost=SigmoidFunctionParams(10, 1.0, 2),
                                        obstacle_cost_x=SigmoidFunctionParams(100, 10.0, 0.3),
                                        obstacle_cost_y=SigmoidFunctionParams(100, 10.0, 0.3),
-<<<<<<< HEAD
+                                       dist_from_goal_cost=SigmoidFunctionParams(100, 10.0, 0.3),
+                                       dist_from_goal_lat_factor=1.0,
                                        lon_jerk_cost=LON_JERK_COST,
                                        lat_jerk_cost=LAT_JERK_COST,
-                                       dist_from_goal_lat_sq_cost=1.0,
-                                       dist_from_goal_lon_sq_cost=1.0,
-=======
-                                       dist_from_goal_cost=SigmoidFunctionParams(100, 10.0, 0.3),
-                                       dist_from_goal_lat_factor=1.0,
->>>>>>> 49300b67
                                        velocity_limits=np.array([v_min, v_max]),
                                        acceleration_limits=np.array([a_min, a_max]))
 
@@ -142,7 +130,6 @@
     road_width = num_lanes*lane_width
     reference_route_latitude = 3*lane_width/2
 
-<<<<<<< HEAD
     lng = 40
     step = 0.2
     curvature = 0.2
@@ -153,24 +140,19 @@
     route_points = CartesianFrame.add_yaw_and_derivatives(route_xy)
     ext_route_points = CartesianFrame.add_yaw_and_derivatives(ext_route_xy)
 
-    start_latitude = lane_width/2
+    start_latitude = lane_width / 2
     goal_latitude = reference_route_latitude
     target_lane = int(goal_latitude/lane_width)
 
     xrange = (route_points[0, C_X], route_points[-1, C_X])
     yrange = (np.min(route_points[:, C_Y]) - reference_route_latitude - ROAD_SHOULDERS_WIDTH,
               np.max(route_points[:, C_Y]) - reference_route_latitude + road_width + ROAD_SHOULDERS_WIDTH)
-=======
-    xrange = (0, 60)
-    yrange = (-2, 10)
->>>>>>> 49300b67
     x = np.arange(xrange[0], xrange[1], 0.1)
     y = np.arange(yrange[0], yrange[1], 0.1)
     width = x.shape[0]
     height = y.shape[0]
     points = np.array([np.transpose([np.tile(x, y.shape[0]), np.repeat(y, x.shape[0])])])
 
-<<<<<<< HEAD
     frenet = FrenetSerret2DFrame(ext_route_points[:, :2])
     pos_x = points[0].reshape(height, width, 2)
     s_x, a_r, _, N_r, _, _ = frenet._project_cartesian_points(pos_x)
@@ -179,7 +161,7 @@
 
     v0 = 6
     vT = 10
-    T = 4.6
+    T = 6.8
 
     ftraj_start_goal = np.array([np.array([ext, v0, 0, start_latitude-reference_route_latitude, 0, 0]),
                                  np.array([lng+ext, vT, 0, goal_latitude-reference_route_latitude, 0, 0])])
@@ -188,182 +170,29 @@
     predictor = RoadFollowingPredictor(logger)
 
     goal = ctraj_start_goal[1]
-        #np.concatenate((route_points[-1, [CURVE_X, CURVE_Y, CURVE_YAW]], [vT, DEFAULT_ACCELERATION, DEFAULT_CURVATURE]))
     goal[C_X] -= 0.001
     goal[C_Y] += goal_latitude - reference_route_latitude
-
-    pos1 = np.array([6, 5.4])
-    yaw1 = 0
-    pos2 = np.array([22, 3.0])
-    yaw2 = np.pi / 32
-
-    obs = list([
-        DynamicObject(obj_id=0, timestamp=0, x=pos1[0], y=pos1[1], z=0, yaw=yaw1, size=ObjectSize(4, 1.8, 0),
-                      confidence=1.0, v_x=0, v_y=0, acceleration_lon=0.0, omega_yaw=0.0),
-        DynamicObject(obj_id=0, timestamp=0, x=pos2[0], y=pos2[1], z=0, yaw=yaw2, size=ObjectSize(4, 1.8, 0),
-                      confidence=1.0, v_x=0, v_y=0, acceleration_lon=0.0, omega_yaw=0.0)
-    ])
-    obs = list([])
-
-    ego = EgoState(obj_id=-1, timestamp=0, x=ctraj_start_goal[0][C_X], y=ctraj_start_goal[0][C_Y], z=0,
-                   yaw=ctraj_start_goal[0][C_YAW],  # route_points[0, CURVE_YAW],
-                   size=ObjectSize(EGO_LENGTH, EGO_WIDTH, 0),
-                   confidence=1.0, v_x=ctraj_start_goal[0][C_V], v_y=0, steering_angle=0.0, acceleration_lon=0.0, omega_yaw=0.0)
-
-    state = State(occupancy_state=None, dynamic_objects=obs, ego_state=ego)
-
-    objects_dilation_length = ego.size.length / 2 + LATERAL_SAFETY_MARGIN_FROM_OBJECT
-    objects_dilation_width = ego.size.width / 2 + LATERAL_SAFETY_MARGIN_FROM_OBJECT
-    right_lane_offset = max(0.0, reference_route_latitude - ego.size.width / 2 - target_lane * lane_width)
-    left_lane_offset = (road_width - reference_route_latitude) - ego.size.width / 2 - (num_lanes - target_lane - 1) * lane_width
-    right_shoulder_offset = reference_route_latitude - ego.size.width / 2 + SHOULDER_SIGMOID_OFFSET
-    left_shoulder_offset = (road_width - reference_route_latitude) - ego.size.width / 2 + SHOULDER_SIGMOID_OFFSET
-    right_road_offset = reference_route_latitude - ego.size.width / 2 + ROAD_SHOULDERS_WIDTH
-    left_road_offset = (road_width - reference_route_latitude) - ego.size.width / 2 + ROAD_SHOULDERS_WIDTH
-
-    cost_params = TrajectoryCostParams(
-        left_lane_cost=SigmoidFunctionParams(OUT_OF_LANE_COST, ROAD_SIGMOID_K_PARAM, left_lane_offset),
-        right_lane_cost=SigmoidFunctionParams(OUT_OF_LANE_COST, ROAD_SIGMOID_K_PARAM, right_lane_offset),
-        left_road_cost=SigmoidFunctionParams(DEVIATION_FROM_ROAD_COST, ROAD_SIGMOID_K_PARAM, left_road_offset),
-        right_road_cost=SigmoidFunctionParams(DEVIATION_FROM_ROAD_COST, ROAD_SIGMOID_K_PARAM, right_road_offset),
-        left_shoulder_cost=SigmoidFunctionParams(DEVIATION_TO_SHOULDER_COST, ROAD_SIGMOID_K_PARAM, left_shoulder_offset),
-        right_shoulder_cost=SigmoidFunctionParams(DEVIATION_TO_SHOULDER_COST, ROAD_SIGMOID_K_PARAM, right_shoulder_offset),
-        obstacle_cost_x=SigmoidFunctionParams(INFINITE_SIGMOID_COST, OBJECTS_SIGMOID_K_PARAM, objects_dilation_length),
-        obstacle_cost_y=SigmoidFunctionParams(INFINITE_SIGMOID_COST, OBJECTS_SIGMOID_K_PARAM, objects_dilation_width),
-        lon_jerk_cost=LON_JERK_COST,
-        lat_jerk_cost=LAT_JERK_COST,
-        dist_from_goal_lat_sq_cost=DEVIATION_FROM_GOAL_LAT_COST,
-        dist_from_goal_lon_sq_cost=DEVIATION_FROM_GOAL_LON_COST,
-        velocity_limits=VELOCITY_LIMITS,
-        acceleration_limits=LON_ACCELERATION_LIMITS)
-
-    planner = WerlingPlanner(logger, predictor)
-
-    start_time = time.time()
-
-    samplable, ctrajectories, costs, partial_costs = planner.plan(state=state, reference_route=ext_route_points[:, :2],
-                                                                  goal=goal, goal_time=T, cost_params=cost_params)
-
-    end_time = time.time() - start_time
-
-    obs_costs = np.zeros(width * height)
-    for obj in obs:
-        sobj = PlottableSigmoidStaticBoxObstacle(obj, k=OBJECTS_SIGMOID_K_PARAM,
-                                                 margin=np.array([objects_dilation_length, objects_dilation_width]))
-        obs_costs += INFINITE_SIGMOID_COST * sobj.compute_cost_per_point(points)[0]
-
-    latitudes = fpoints[:, 1]
-    left_lane_offsets = latitudes - left_lane_offset
-    right_lane_offsets = -latitudes - right_lane_offset
-    left_shoulder_offsets = latitudes - left_shoulder_offset
-    right_shoulder_offsets = -latitudes - right_shoulder_offset
-    left_road_offsets = latitudes - left_road_offset
-    right_road_offsets = -latitudes - right_road_offset
-
-    road_deviations_costs = \
-        Math.clipped_sigmoid(left_lane_offsets, OUT_OF_LANE_COST, SHOULDER_SIGMOID_K_PARAM) + \
-        Math.clipped_sigmoid(right_lane_offsets, OUT_OF_LANE_COST, SHOULDER_SIGMOID_K_PARAM) + \
-        Math.clipped_sigmoid(left_shoulder_offsets, DEVIATION_TO_SHOULDER_COST, SHOULDER_SIGMOID_K_PARAM) + \
-        Math.clipped_sigmoid(right_shoulder_offsets, DEVIATION_TO_SHOULDER_COST, SHOULDER_SIGMOID_K_PARAM) + \
-        Math.clipped_sigmoid(left_road_offsets, DEVIATION_FROM_ROAD_COST, ROAD_SIGMOID_K_PARAM) + \
-        Math.clipped_sigmoid(right_road_offsets, DEVIATION_FROM_ROAD_COST, ROAD_SIGMOID_K_PARAM)
-    goal_deviation_costs = DEVIATION_FROM_GOAL_LON_COST * (points[0][:, 0] - goal[0])**2 + \
-                           DEVIATION_FROM_GOAL_LAT_COST * (points[0][:, 1] - goal[1])**2
-
-    import matplotlib.pyplot as plt
-
-    fig = plt.figure()
-    p1 = fig.add_subplot(211)
-    p2 = fig.add_subplot(212)
-    time_samples = np.arange(0.0, T, 0.1)
-    offsets = np.array([cost_params.obstacle_cost_x.offset, cost_params.obstacle_cost_y.offset])
-    plottable_obs = [PlottableSigmoidDynamicBoxObstacle(o, cost_params.obstacle_cost_x.k, offsets, time_samples,
-                                                        predictor)
-                     for o in state.dynamic_objects]
-
-    x = points[0, :, 0].reshape(height, width)
-    y = points[0, :, 1].reshape(height, width)
-    z = obs_costs.reshape(height, width) + road_deviations_costs.reshape(height, width) \
-        #+ goal_deviation_costs.reshape(height, width)
-
-    diff = np.diff(route_points[:, :2], axis=0)
-    angles = np.arctan2(diff[:, 1], diff[:, 0])
-    angles = np.concatenate((angles, np.array([angles[-1]])))
-
-    for p in list([p1, p2]):
-        WerlingVisualizer.plot_obstacles(p, plottable_obs)
-        WerlingVisualizer.plot_obstacles(p, plottable_obs)
-        WerlingVisualizer.plot_route(p, route_points[:, :2])
-        d = reference_route_latitude
-        WerlingVisualizer.plot_route(p, np.c_[route_points[:, 0] + d*np.sin(angles), route_points[:, 1] - d*np.cos(angles)], '-k')
-        d = road_width - reference_route_latitude
-        WerlingVisualizer.plot_route(p, np.c_[route_points[:, 0] - d*np.sin(angles), route_points[:, 1] + d*np.cos(angles)], '-k')
-        d = road_width/2 - reference_route_latitude
-        WerlingVisualizer.plot_route(p, np.c_[route_points[:, 0] - d*np.sin(angles), route_points[:, 1] + d*np.cos(angles)], '--w')
-
-        # plot ego's best position for both obstacles
-        for obs in state.dynamic_objects:
-            min_cost_y = np.argmin(z[:, int((obs.x - xrange[0])/0.1)]) * 0.1 + yrange[0]
-            p.plot(np.arange(- ego.size.length / 2, ego.size.length / 2 + 0.01) + obs.x,
-                   np.repeat(np.array([min_cost_y+ego.size.width/2]), np.ceil(ego.size.length)+1), '*w')
-            p.plot(np.arange(- ego.size.length / 2, ego.size.length / 2 + 0.01) + obs.x,
-                   np.repeat(np.array([min_cost_y - ego.size.width / 2]), np.ceil(ego.size.length)+1), '*w')
-            p.plot(np.repeat(np.array([-ego.size.length / 2 + obs.x]), np.ceil(ego.size.width)+1),
-                   np.arange(min_cost_y-ego.size.width/2, min_cost_y+ego.size.width/2 + 0.01), '*w')
-            p.plot(np.repeat(np.array([ego.size.length / 2 + obs.x]), np.ceil(ego.size.width)+1),
-                   np.arange(min_cost_y-ego.size.width/2, min_cost_y+ego.size.width/2 + 0.01), '*w')
-
-    d = reference_route_latitude + ROAD_SHOULDERS_WIDTH
-    WerlingVisualizer.plot_route(p2, np.c_[route_points[:, 0] + d*np.sin(angles), route_points[:, 1] - d*np.cos(angles)], '-r')
-    d = road_width - reference_route_latitude + ROAD_SHOULDERS_WIDTH
-    WerlingVisualizer.plot_route(p2, np.c_[route_points[:, 0] - d*np.sin(angles), route_points[:, 1] + d*np.cos(angles)], '-r')
-
-    z = np.log(1 + z)
-    p2.contourf(x, y, z, 100)
-
-    WerlingVisualizer.plot_best(p2, ctrajectories[0])
-    WerlingVisualizer.plot_alternatives(p1, ctrajectories, costs)
-
-    WerlingVisualizer.plot_goal(p2, goal)
-
-    print(partial_costs)
-=======
-    route_points = CartesianFrame.add_yaw_and_derivatives(
-        RouteFixture.get_route(lng=20, k=1, step=1, lat=0, offset=reference_route_latitude))
-
-    v0 = 6
-    vT = 10
-    T = 6.8
-
-    goal_latitude = reference_route_latitude
-    target_lane = int(goal_latitude / lane_width)
-    goal = np.concatenate(
-        (route_points[-1, [CURVE_X, CURVE_Y, CURVE_YAW]], [vT, DEFAULT_ACCELERATION, DEFAULT_CURVATURE]))
-    goal[C_Y] = goal_latitude
-
-    predictor = RoadFollowingPredictor(logger)
 
     for test_idx in range(16):
 
         if test_idx < 8:
             obs_poses = np.array([np.array([4, 5.4]), np.array([14, 6.0]), np.array([24, 7.5]), np.array([40, 8.8]),
                                   np.array([54, 0.8 + test_idx*0.2])])
-            start_ego_lat = lane_width/2
-            obs_yaws = [0, 0, 0, 0, np.pi / 32]
+            start_ego_lat = start_latitude
         else:
             obs_poses = np.array([np.array([54, -1.6 + test_idx*0.4])])
             start_ego_lat = 3*lane_width / 2
-            obs_yaws = [0]
         obs = []
         for i, pose in enumerate(obs_poses):
-            obs.append(DynamicObject(obj_id=i, timestamp=0, x=pose[0], y=pose[1], z=0, yaw=obs_yaws[i],
+            obs.append(DynamicObject(obj_id=i, timestamp=0, x=pose[0], y=pose[1], z=0, yaw=0,
                                      size=ObjectSize(4, 1.8, 0), confidence=1.0, v_x=0, v_y=0,
                                      acceleration_lon=0.0, omega_yaw=0.0))
         #obs = list([])
 
-        ego = EgoState(obj_id=-1, timestamp=0, x=0, y=start_ego_lat, z=0, yaw=0,
+        ego = EgoState(obj_id=-1, timestamp=0, x=ctraj_start_goal[0][C_X], y=ctraj_start_goal[0][C_Y], z=0,
+                       yaw=ctraj_start_goal[0][C_YAW],
                        size=ObjectSize(EGO_LENGTH, EGO_WIDTH, 0),
-                       confidence=1.0, v_x=v0, v_y=0, steering_angle=0.0, acceleration_lon=0.0, omega_yaw=0.0)
+                       confidence=1.0, v_x=ctraj_start_goal[0][C_V], v_y=0, steering_angle=0.0, acceleration_lon=0.0, omega_yaw=0.0)
 
         state = State(occupancy_state=None, dynamic_objects=obs, ego_state=ego)
 
@@ -387,6 +216,8 @@
             obstacle_cost_y=SigmoidFunctionParams(OBSTACLE_SIGMOID_COST, OBSTACLE_SIGMOID_K_PARAM, objects_dilation_width),
             dist_from_goal_cost=SigmoidFunctionParams(DEVIATION_FROM_GOAL_COST, GOAL_SIGMOID_K_PARAM, GOAL_SIGMOID_OFFSET),
             dist_from_goal_lat_factor=DEVIATION_FROM_GOAL_LAT_FACTOR,
+            lon_jerk_cost=LON_JERK_COST,
+            lat_jerk_cost=LAT_JERK_COST,
             velocity_limits=VELOCITY_LIMITS,
             acceleration_limits=LON_ACCELERATION_LIMITS)
 
@@ -394,8 +225,8 @@
 
         start_time = time.time()
 
-        samplable, ctrajectories, costs = planner.plan(state=state, reference_route=route_points[:, :2], goal=goal,
-                                                        goal_time=T, cost_params=cost_params)
+        samplable, ctrajectories, costs, partial_costs = planner.plan(state=state, reference_route=ext_route_points[:, :2],
+                                                                      goal=goal, goal_time=T, cost_params=cost_params)
 
         end_time = time.time() - start_time
 
@@ -405,7 +236,7 @@
                                                      margin=np.array([objects_dilation_length, objects_dilation_width]))
             obs_costs += OBSTACLE_SIGMOID_COST * sobj.compute_cost_per_point(points)[0]
 
-        latitudes = points[0][:, 1]
+        latitudes = fpoints[:, 1]
         left_lane_offsets = (latitudes-reference_route_latitude) - left_lane_offset
         right_lane_offsets = -(latitudes-reference_route_latitude) - right_lane_offset
         left_shoulder_offsets = (latitudes-reference_route_latitude) - left_shoulder_offset
@@ -436,13 +267,27 @@
         y = points[0, :, 1].reshape(height, width)
         z = obs_costs.reshape(height, width) + road_deviations_costs.reshape(height, width)
 
+        diff = np.diff(route_points[:, :2], axis=0)
+        angles = np.arctan2(diff[:, 1], diff[:, 0])
+        angles = np.concatenate((angles, np.array([angles[-1]])))
+
         for p in list([p1, p2]):
             WerlingVisualizer.plot_obstacles(p, plottable_obs)
-            p.plot(np.arange(0, xrange[1]), np.repeat(np.array([0]), xrange[1]), '-k')
-            p.plot(np.arange(0, xrange[1]), np.repeat(np.array([road_width]), xrange[1]), '-k')
-            p.plot(np.arange(0, xrange[1]), np.repeat(np.array([-1.5]), xrange[1]), '-r')
-            p.plot(np.arange(0, xrange[1]), np.repeat(np.array([road_width+1.5]), xrange[1]), '-r')
-            p.plot(np.arange(0, xrange[1]), np.repeat(np.array([road_width/2]), xrange[1]), '--k')
+            d = reference_route_latitude
+            WerlingVisualizer.plot_route(p, np.c_[
+                route_points[:, 0] + d * np.sin(angles), route_points[:, 1] - d * np.cos(angles)], '-k')
+            d = road_width - reference_route_latitude
+            WerlingVisualizer.plot_route(p, np.c_[
+                route_points[:, 0] - d * np.sin(angles), route_points[:, 1] + d * np.cos(angles)], '-k')
+            d = road_width / 2 - reference_route_latitude
+            WerlingVisualizer.plot_route(p, np.c_[
+                route_points[:, 0] - d * np.sin(angles), route_points[:, 1] + d * np.cos(angles)], '--w')
+            d = reference_route_latitude + ROAD_SHOULDERS_WIDTH
+            WerlingVisualizer.plot_route(p2, np.c_[
+                route_points[:, 0] + d * np.sin(angles), route_points[:, 1] - d * np.cos(angles)], '-r')
+            d = road_width - reference_route_latitude + ROAD_SHOULDERS_WIDTH
+            WerlingVisualizer.plot_route(p2, np.c_[
+                route_points[:, 0] - d * np.sin(angles), route_points[:, 1] + d * np.cos(angles)], '-r')
 
             # plot ego's best position for both obstacles
             for obs in state.dynamic_objects:
@@ -475,7 +320,6 @@
 
         filename = 'test_costs'+str(test_idx)+'.png'
         fig.savefig(filename)
->>>>>>> 49300b67
 
     fig.show()
     fig.clear()
