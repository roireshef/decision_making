--- conflicted
+++ resolved
@@ -41,26 +41,13 @@
     yaw2 = np.pi / 4
 
     obs = list([
-<<<<<<< HEAD
         DynamicObject(obj_id=0, timestamp=950, x=pos1[0], y=pos1[1], z=0, yaw=yaw1, size=ObjectSize(1.5, 0.5, 0),
-                      road_localization=road_localization1, confidence=1.0, v_x=2.2, v_y=0, acceleration_lon=0.0,
-                      omega_yaw=0.0),
+                      confidence=1.0, v_x=2.2, v_y=0, acceleration_lon=0.0, omega_yaw=0.0),
         DynamicObject(obj_id=0, timestamp=950, x=pos2[0], y=pos2[1], z=0, yaw=yaw2, size=ObjectSize(1.5, 0.5, 0),
-                      road_localization=road_localization2, confidence=1.0, v_x=1.1, v_y=0, acceleration_lon=0.0,
-                      omega_yaw=0.0)
+                      confidence=1.0, v_x=1.1, v_y=0, acceleration_lon=0.0, omega_yaw=0.0)
     ])
 
     ego = EgoState(obj_id=-1, timestamp=1000, x=0, y=0, z=0, yaw=0, size=None,
-                   road_localization=DynamicObject.compute_road_localization(np.array([0, 0]),0.0,map_api),
-=======
-        DynamicObject(obj_id=0, timestamp=0, x=pos1[0], y=pos1[1], z=0, yaw=yaw1, size=ObjectSize(1.5, 0.5, 0),
-                      confidence=1.0, v_x=2.2, v_y=0, acceleration_lon=0.0, omega_yaw=0.0),
-        DynamicObject(obj_id=0, timestamp=0, x=pos2[0], y=pos2[1], z=0, yaw=yaw2, size=ObjectSize(1.5, 0.5, 0),
-                      confidence=1.0, v_x=1.1, v_y=0, acceleration_lon=0.0, omega_yaw=0.0)
-    ])
-
-    ego = EgoState(obj_id=-1, timestamp=0, x=0, y=0, z=0, yaw=0, size=None,
->>>>>>> 7cea6bc2
                    confidence=1.0, v_x=v0, v_y=0, steering_angle=0.0, acceleration_lon=0.0, omega_yaw=0.0)
 
     state = State(occupancy_state=None, dynamic_objects=obs, ego_state=ego)
@@ -82,15 +69,10 @@
 
     start_time = time.time()
 
-<<<<<<< HEAD
-    samplable,_ ,debug = planner.plan(state=state, reference_route=route_points[:, :2], goal=goal,
-                                      time=T, cost_params=cost_params)
+    samplable, _, debug = planner.plan(state=state, reference_route=route_points[:, :2], goal=goal,
+                                       goal_time=T, cost_params=cost_params)
 
     samplable.sample(np.arange(0, 1, 0.1))
-=======
-    _, _, debug = planner.plan(state=state, reference_route=route_points[:, :2], goal=goal,
-                               goal_time=T, cost_params=cost_params)
->>>>>>> 7cea6bc2
 
     end_time = time.time() - start_time
 
