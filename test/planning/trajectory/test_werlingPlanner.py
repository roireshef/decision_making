--- conflicted
+++ resolved
@@ -67,21 +67,12 @@
                                        velocity_limits=np.array([v_min, v_max]),
                                        acceleration_limits=np.array([a_min, a_max]))
 
-<<<<<<< HEAD
-    planner = WerlingPlanner(None)
+    planner = WerlingPlanner(logger, predictor)
 
     start_time = time.time()
 
     samplable,_ ,debug = planner.plan(state=state, reference_route=route_points[:, :2], goal=goal,
-                               time=T, cost_params=cost_params)
-=======
-    planner = WerlingPlanner(logger, predictor)
-
-    start_time = time.time()
-
-    _, _, debug = planner.plan(state=state, reference_route=route_points[:, :2], goal=goal,
-                               global_goal_time=T, cost_params=cost_params)
->>>>>>> b9516a87
+                                      time=T, cost_params=cost_params)
 
     samplable.sample()
 
@@ -108,8 +99,8 @@
 
     print(debug.costs)
 
-    WerlingVisualizer.plot_route(p1, route_points)
+    # WerlingVisualizer.plot_route(p1, route_points)
 
-    #fig.show()
-    #fig.clear()
+    # fig.show()
+    # fig.clear()
 
