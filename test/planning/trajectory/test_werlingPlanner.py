from typing import List
from unittest.mock import patch

import numpy as np
import pytest
from rte.python.logger.AV_logger import AV_Logger

from decision_making.src.global_constants import EGO_LENGTH, EGO_WIDTH, \
    VELOCITY_LIMITS, LON_ACC_LIMITS, LAT_ACC_LIMITS, \
    DEFAULT_ACCELERATION, DEFAULT_CURVATURE, EGO_HEIGHT, LON_JERK_COST_WEIGHT, LAT_JERK_COST_WEIGHT, LON_MARGIN_FROM_EGO
from decision_making.src.messages.trajectory_parameters import TrajectoryCostParams, SigmoidFunctionParams
from decision_making.src.planning.behavioral.planner.cost_based_behavioral_planner import CostBasedBehavioralPlanner
from decision_making.src.planning.trajectory.cost_function import TrajectoryPlannerCosts, Jerk
from decision_making.src.planning.trajectory.werling_planner import WerlingPlanner, \
    SamplableWerlingTrajectory
from decision_making.src.planning.types import C_X, C_Y, C_YAW, C_V, FP_SX, FP_DX, FS_DX, \
    CartesianExtendedState, CartesianTrajectory
from decision_making.src.planning.utils.frenet_serret_frame import FrenetSerret2DFrame
from decision_making.src.prediction.ego_aware_prediction.road_following_predictor import RoadFollowingPredictor
from decision_making.src.state.state import State, ObjectSize, DynamicObject, EgoState
from decision_making.test.constants import MAP_SERVICE_ABSOLUTE_PATH
from decision_making.test.planning.trajectory.utils import RouteFixture, PlottableSigmoidBoxObstacle, \
    WerlingVisualizer
from mapping.src.model.constants import ROAD_SHOULDERS_WIDTH
from mapping.src.model.map_api import MapAPI
from mapping.src.transformations.geometry_utils import CartesianFrame
from mapping.test.model.map_model_utils import TestMapModelUtils


@patch('decision_making.src.planning.trajectory.werling_planner.TD_STEPS', 5)
@patch('decision_making.src.planning.trajectory.werling_planner.SX_STEPS', 5)
@patch('decision_making.src.planning.trajectory.werling_planner.DX_STEPS', 5)
@patch('decision_making.src.planning.trajectory.werling_planner.SX_OFFSET_MIN', -8)
@patch('decision_making.src.planning.trajectory.werling_planner.SX_OFFSET_MAX', 0)
@patch('decision_making.src.planning.trajectory.werling_planner.DX_OFFSET_MIN', -1.6)
@patch('decision_making.src.planning.trajectory.werling_planner.DX_OFFSET_MAX', 1.6)
def test_werlingPlanner_toyScenario_noException():
    logger = AV_Logger.get_logger('test_werlingPlanner_toyScenario_noException')
    reference_route = FrenetSerret2DFrame.fit(RouteFixture.get_route(lng=10, k=1, step=1, lat=1, offset=-.5))

    v0 = 5
    vT = 5
    Ts = 2

    predictor = RoadFollowingPredictor(logger)

    goal_pos = np.array([15, 0.005])
    goal_s = reference_route.cpoint_to_fpoint(goal_pos)[0]
    goal = np.concatenate(
        (goal_pos, reference_route.get_yaw(np.array([goal_s])), [vT, DEFAULT_ACCELERATION, DEFAULT_CURVATURE]))

    pos1 = np.array([7, -.5])
    yaw1 = 0
    pos2 = np.array([11, 1.5])
    yaw2 = np.pi / 4

    obs = list([
        DynamicObject.create_from_cartesian_state(obj_id=0, timestamp=950 * 10e6,
                                                  cartesian_state=np.array([pos1[0], pos1[1], yaw1, 0, 0, 0]),
                                                  size=ObjectSize(1.5, 0.5, 0), confidence=1.0),
        DynamicObject.create_from_cartesian_state(obj_id=1, timestamp=950 * 10e6,
                                                  cartesian_state=np.array([pos2[0], pos2[1], yaw2, 0, 0, 0]),
                                                  size=ObjectSize(1.5, 0.5, 0), confidence=1.0)
    ])

    # set ego starting longitude > 0 in order to prevent the starting point to be outside the reference route
    ego = EgoState.create_from_cartesian_state(obj_id=-1, timestamp=1000 * 10e6,
                                               cartesian_state=np.array([LON_MARGIN_FROM_EGO, 0, 0, v0, 0.0, 0.0]),
                                               size=ObjectSize(EGO_LENGTH, EGO_WIDTH, EGO_HEIGHT), confidence=1.0)

    state = State(is_sampled=False, occupancy_state=None, dynamic_objects=obs, ego_state=ego)

    cost_params = TrajectoryCostParams(left_lane_cost=SigmoidFunctionParams(10, 1.0, 1.0),
                                       right_lane_cost=SigmoidFunctionParams(10, 1.0, 1.0),
                                       left_road_cost=SigmoidFunctionParams(10, 1.0, 1.5),
                                       right_road_cost=SigmoidFunctionParams(10, 1.0, 1.5),
                                       left_shoulder_cost=SigmoidFunctionParams(10, 1.0, 2),
                                       right_shoulder_cost=SigmoidFunctionParams(10, 1.0, 2),
                                       obstacle_cost_x=SigmoidFunctionParams(100, 10.0, 0.3),
                                       obstacle_cost_y=SigmoidFunctionParams(100, 10.0, 0.3),
                                       dist_from_goal_cost=SigmoidFunctionParams(100, 10.0, 0.3),
                                       dist_from_goal_lat_factor=1.0,
                                       lon_jerk_cost=LON_JERK_COST_WEIGHT,
                                       lat_jerk_cost=LAT_JERK_COST_WEIGHT,
                                       velocity_limits=VELOCITY_LIMITS,
                                       lon_acceleration_limits=LON_ACC_LIMITS,
                                       lat_acceleration_limits=LAT_ACC_LIMITS)

    planner = WerlingPlanner(logger, predictor)

    samplable, ctrajectories, costs = planner.plan(state=state, reference_route=reference_route, goal=goal,
<<<<<<< HEAD
                                                   T=Ts, T_required_horizon=Ts, bp_time=0, cost_params=cost_params)
=======
                                                   T_s=Ts, minimal_required_horizon=Ts, cost_params=cost_params)
>>>>>>> a0d75bd6

    samplable.sample(np.arange(0, 1, 0.01) + ego.timestamp_in_sec)

    assert True

    # import matplotlib.pyplot as plt
    # #plt.switch_backend('QT5Agg')
    #
    # fig = plt.figure()
    # p1 = fig.add_subplot(211)
    # plt.title('A sample from possible trajectories, Ts=%s, TD_STEPS=%s' % (Ts, TD_STEPS))
    # p2 = fig.add_subplot(212)
    # plt.title('Chosen trajectory')
    # time_samples = np.arange(0.0, Ts, 0.1) + ego.timestamp_in_sec
    # plottable_obs = [PlottableSigmoidDynamicBoxObstacle(o, cost_params.obstacle_cost_x.k,
    #                                                     np.array([cost_params.obstacle_cost_x.offset,
    #                                                               cost_params.obstacle_cost_y.offset]),
    #                                                     time_samples, predictor)
    #                  for o in state.dynamic_objects]
    # WerlingVisualizer.plot_obstacles(p1, plottable_obs)
    # WerlingVisualizer.plot_obstacles(p2, plottable_obs)
    # WerlingVisualizer.plot_route(p1, route_points[:, :2])
    # WerlingVisualizer.plot_route(p2, route_points[:, :2])
    #
    # WerlingVisualizer.plot_best(p2, ctrajectories[0])
    # WerlingVisualizer.plot_alternatives(p1, ctrajectories, costs)
    #
    # print(costs)
    # print('\n minimal is: ', np.min(costs))
    #
    # WerlingVisualizer.plot_route(p1, route_points)
    # plt.show()
    # fig.clear()


# remove this skip if you want to run the test
@pytest.mark.skip(reason="takes too long.")
def test_werlingPlanner_testCostsShaping_saveImagesForVariousScenarios():
    """
    The route is set to route_points by calling to RouteFixture.get_route(). Currently it is a straight line.
    The test runs with 16 iterations. In each iteration one or more obstacles move.
    At each iteration the image with costs and calculated trajectories is saved in a file.
    The number of obstacles is determined by the length of obs_poses.
    """

    logger = AV_Logger.get_logger('test_werlingPlanner_twoStaticObjScenario_withCostViz')
    predictor = RoadFollowingPredictor(logger)
    ROAD_ID = 1
    lane_width = 3.6
    num_lanes = 2
    road_width = num_lanes * lane_width
    lng = 40  # [m] route_points length
    ext = 4  # [m] extension for route_points to prevent out-of-range Frenet-Seret projection
    T = 4.6  # planning time
    v0 = 6  # start velocity
    vT = 10  # end velocity

    for test_idx in range(0, 49):

        reference_route_latitude = 3 * lane_width / 2
        start_ego_lat = lane_width / 2

        if test_idx < 20 or test_idx >= 40:
            curvature = 0.0
        else:
            curvature = 0.2

        if test_idx < 40:  # test safety vs deviations vs goal, and consistency for small changes
            obs_poses = np.array([np.array([4, 0]), np.array([22, -0.0 - (test_idx % 20) * 0.2])])
            goal_latitude = lane_width / 2
        else:  # test jerk vs. goal
            obs_poses = np.array([])
            goal_latitude = reference_route_latitude = start_ego_lat = lane_width / 2
            v0 = 8
            vT = 8
            T = 2 * lng / (v0 + vT + (test_idx - 40))

        # Additional tests that probably will be used in the future
        # elif test_idx == 8:  # go on margin to prevent collision
        #     obs_poses = np.array([np.array([17, 1.4])])
        #     start_ego_lat = reference_route_latitude = goal_latitude = lane_width / 2
        # elif test_idx < 12:  # curve road with obstacles
        #     obs_poses = np.array([np.array([4, 0]), np.array([14, 0.7]), np.array([24, 2.1]),
        #                           np.array([42, -4.6 + (test_idx-9)*0.2])])
        # else:  # curve road without obstacles
        #     obs_poses = np.array([])
        #     goal_latitude = reference_route_latitude = lane_width / 2 + (test_idx % 2) * lane_width
        #     start_ego_lat = lane_width / 2 + ((test_idx+1) % 2) * lane_width

        # Create reference route (normal and extended). The extension is intended to prevent
        # overflow of projection on the ref route
        route_points, ext_route_points, map = create_route_for_test_werlingPlanner(ROAD_ID, num_lanes, lane_width,
                                                                                   reference_route_latitude, lng, ext,
                                                                                   curvature)
        with patch(target=MAP_SERVICE_ABSOLUTE_PATH, new=lambda: map):

            frenet = FrenetSerret2DFrame.fit(ext_route_points[:, :2])

            # create state and goal based on ego parameters and obstacles' location
            state, goal = create_state_for_test_werlingPlanner(frenet, obs_poses, reference_route_latitude, ext, lng,
                                                               v0, vT, start_ego_lat, goal_latitude)

            cost_params = CostBasedBehavioralPlanner._generate_cost_params(road_id=ROAD_ID,
                                                                           ego_size=state.ego_state.size,
                                                                           reference_route_latitude=reference_route_latitude)

            # run Werling planner
            planner = WerlingPlanner(logger, predictor)
            _, ctrajectories, costs = planner.plan(state=state, reference_route=ext_route_points[:, :2],
<<<<<<< HEAD
                                                   goal=goal, T=T, cost_params=cost_params)
=======
                                                   goal=goal, T_s=T, cost_params=cost_params)
>>>>>>> a0d75bd6

            time_samples = np.arange(0, T + np.finfo(np.float16).eps, planner.dt) + \
                           state.ego_state.timestamp_in_sec
            assert time_samples.shape[0] == ctrajectories.shape[1]

            offsets = np.array([cost_params.obstacle_cost_x.offset, cost_params.obstacle_cost_y.offset])
            plottable_obs = [PlottableSigmoidBoxObstacle(state, o, cost_params.obstacle_cost_x.k, offsets, time_samples,
                                                         planner.predictor)
                             for o in state.dynamic_objects]

            # create pixels grid of the visualization image and compute costs for these pixels for given time samples
            t = 0  # time index of time_samples
            pixels, pixel_costs = compute_pixel_costs(route_points, reference_route_latitude, road_width, state,
                                                      cost_params, time_samples[t:(t + 1)], planner, frenet)

            visualize_test_scenario(route_points, reference_route_latitude, road_width, state, goal, ctrajectories,
                                    costs,
                                    pixels, pixel_costs, plottable_obs, 'test_costs' + str(test_idx) + '.png')


def create_route_for_test_werlingPlanner(road_id: int, num_lanes: int, lane_width: float,
                                         reference_route_latitude: float,
                                         lng: float, ext: float, curvature: float) -> \
        [np.array, np.array, MapAPI]:
    """
    Create reference route for test_werlingPlanner visualization.
    :param road_id: road id
    :param num_lanes: number of lanes
    :param lane_width: [m] lane width
    :param reference_route_latitude: [m] latitude of the reference route
    :param lng: [m] length of the reference route
    :param ext: [m] extension of the reference route (in two sides)
    :param curvature: curvature of the reference route
    :return: route_points (reference route), ext_route_points (extended reference route), the created map instance
    """
    logger = AV_Logger.get_logger('test_werlingPlanner_twoStaticObjScenario_withCostViz')
    step = 0.2
    route_xy = RouteFixture.create_cubic_route(lng=lng, lat=reference_route_latitude, ext=0, step=step,
                                               curvature=curvature)
    ext_route_xy = RouteFixture.create_cubic_route(lng=lng, lat=reference_route_latitude, ext=ext, step=step,
                                                   curvature=curvature)

    test_map_model = TestMapModelUtils.create_road_map_from_coordinates(points_of_roads=[ext_route_xy],
                                                                        road_id=[road_id], road_name=['y=x^3'],
                                                                        lanes_num=[num_lanes], lane_width=[lane_width],
                                                                        frame_origin=[0, 0])
    map = MapAPI(map_model=test_map_model, logger=logger)

    route_points = CartesianFrame.add_yaw_and_derivatives(route_xy)
    ext_route_points = CartesianFrame.add_yaw_and_derivatives(ext_route_xy)
    return route_points, ext_route_points, map


def create_state_for_test_werlingPlanner(frenet: FrenetSerret2DFrame, obs_poses: np.array,
                                         reference_route_latitude: float, route_ext: float, route_lng: float,
                                         v0: float, vT: float,
                                         start_ego_lat: float, goal_latitude: float) -> [State, np.array]:
    """
    Given Frenet frame, ego parameters and obstacles in Frenet, create state and goal that are consistent with
    the Frenet frame.
    :param frenet: Frenet frame
    :param obs_poses: [FP_SX, FP_DX] Frenet location of the obstacles
    :param reference_route_latitude: [m] reference route latitude
    :param route_ext: [m] extended part of the reference route (to prevent "out of route projection")
    :param route_lng: [m] reference route length (without extensions)
    :param start_ego_lat: [m] latitude of ego
    :param goal_latitude: [m] latitude of the goal
    :return: state and goal
    """
    # Convert two points (start and goal) from Frenet to cartesian coordinates.
    ftraj_start_goal = np.array([np.array([route_ext, v0, 0, start_ego_lat - reference_route_latitude, 0, 0]),
                                 np.array(
                                     [route_lng + route_ext, vT, 0, goal_latitude - reference_route_latitude, 0, 0])])
    ctraj_start_goal = frenet.ftrajectory_to_ctrajectory(ftraj_start_goal)

    ego = EgoState.create_from_cartesian_state(obj_id=-1, timestamp=0, size=ObjectSize(EGO_LENGTH, EGO_WIDTH, 0),
                                               confidence=1.0,
                                               cartesian_state=np.array(
                                                   [ctraj_start_goal[0][C_X], ctraj_start_goal[0][C_Y],
                                                    ctraj_start_goal[0][C_YAW], ctraj_start_goal[0][C_V],
                                                    0.0, 0.0]))

    goal = ctraj_start_goal[1]
    goal[C_X] -= 0.001

    obs = []
    for i, pose in enumerate(obs_poses):
        fobs = np.array([pose[FP_SX], pose[FP_DX]])
        cobs = frenet.fpoint_to_cpoint(fobs)
        dynamic_object = DynamicObject.create_from_cartesian_state(obj_id=i, timestamp=0,
                                                                   cartesian_state=np.array([cobs[C_X], cobs[C_Y],
                                                                                             frenet.get_yaw(
                                                                                                 pose[FP_SX]), 0.0, 0.0,
                                                                                             0.0]),
                                                                   size=ObjectSize(4, 1.8, 0), confidence=1.0)
        obs.append(dynamic_object)

    state = State(occupancy_state=None, dynamic_objects=obs, ego_state=ego)
    return state, goal


def compute_pixel_costs(route_points: np.array, reference_route_latitude: float, road_width: float,
                        state: State, cost_params: TrajectoryCostParams, time_samples: np.array,
                        planner: WerlingPlanner, frenet: FrenetSerret2DFrame) -> \
        [np.array, np.array]:
    """
    1. Create visualization image, whose size fits to route_points.
    2. Given a scenario (road, state, goal), trajectory cost params, create grid of pixels for the visualization image.
    3. Compute costs for these pixels for the given time samples.
    :param route_points: route points for Werling planner
    :param reference_route_latitude: [m] reference route latitude relatively to the right edge of the road
    :param road_width: [m] road width
    :param state: state including ego and obstacles
    :param cost_params: trajectory cost parameters, obtained from semantic_actions_grid_policy
    :param time_samples: time_samples of the planning
    :param planner: Werling planner
    :param frenet: Frenet frame based on the route_points
    :return: 2D pixels array, pixel costs
    """
    # create pixels array
    xrange = (route_points[0, C_X], route_points[-1, C_X])
    yrange = (np.min(route_points[:, C_Y]) - reference_route_latitude - ROAD_SHOULDERS_WIDTH,
              np.max(route_points[:, C_Y]) - reference_route_latitude + road_width + ROAD_SHOULDERS_WIDTH)
    x = np.arange(xrange[0], xrange[1], 0.1)
    y = np.arange(yrange[0], yrange[1], 0.1)
    width = x.shape[0]
    height = y.shape[0]
    pixels = np.transpose([np.tile(x, y.shape[0]), np.repeat(y, x.shape[0])])

    # create cartesian pixels array (like pixels but with additional 4 zero columns)
    cartesian_pixels = np.c_[pixels, np.zeros((height * width, 4))]
    # duplicate cartesian_pixels for all time samples
    cartesian_pixels = np.repeat(cartesian_pixels[:, np.newaxis, :], time_samples.shape[0], axis=1)

    # create frenet pixels array by projecting pixels on the Frenet frame
    pixels2D = pixels.reshape(height, width, 2)
    s_x, a_r, _, N_r, _, _ = frenet._project_cartesian_points(pixels2D)
    d_x = np.einsum('tpi,tpi->tp', pixels2D - a_r, N_r)
    frenet_pixels = np.c_[s_x.flatten() - s_x.flatten()[0], np.zeros((height * width, 2)), d_x.flatten(),
                          np.zeros((height * width, 2))]
    # duplicate frenet_pixels for all time samples
    frenet_pixels = np.repeat(frenet_pixels[:, np.newaxis, :], time_samples.shape[0], axis=1)

    # calculate cost components for all image pixels by building a static "trajectory" for every pixel
    pointwise_costs = \
        TrajectoryPlannerCosts.compute_pointwise_costs(cartesian_pixels, frenet_pixels, state, cost_params,
                                                       time_samples,
                                                       planner.predictor, planner.dt)

    pixel_costs = (pointwise_costs[:, :, 0] + pointwise_costs[:, :, 1]).reshape(height, width, time_samples.shape[0])
    return pixels2D, pixel_costs


def visualize_test_scenario(route_points: np.array, reference_route_latitude: float, road_width: float,
                            state: State, goal: CartesianExtendedState,
                            ctrajectories: np.array, traj_costs: np.array,
                            pixels: np.array, pixel_costs: np.array,
                            plottable_obs: List[PlottableSigmoidBoxObstacle],
                            image_file_name: str):
    """
    Given running results (trajectories and their costs) of Werling planner on some scenario (road, state, goal),
    draw image (including trajectory alternatives and pixel-wise scores), and save it as PNG file.
    :param route_points: route points for Werling planner
    :param reference_route_latitude: [m] reference route latitude relatively to the right edge of the road
    :param road_width: [m] road width
    :param state: state including ego and obstacles
    :param goal: cartesian extended state of the goal
    :param ctrajectories: cartesian trajectories, obtained from Werling planner, operated on the state and the goal
    :param traj_costs: costs of the trajectories, obtained from Werling planner
    :param pixels: [height, width, 2], 2D array of pairs (x, y) coordinates of the visualization image pixels
    :param pixel_costs: [height, width] array of costs of pixels
    :param image_file_name: string
    :return:
    """

    import matplotlib.pyplot as plt

    fig = plt.figure(figsize=(22, 11))
    p1 = fig.add_subplot(211)
    p2 = fig.add_subplot(212)

    x = pixels[:, :, 0]
    y = pixels[:, :, 1]
    z = pixel_costs[:, :, 0]  # the third index is time

    diff = np.diff(route_points[:, :2], axis=0)
    angles = np.arctan2(diff[:, 1], diff[:, 0])
    angles = np.concatenate((angles, np.array([angles[-1]])))

    for p in list([p1, p2]):
        WerlingVisualizer.plot_obstacles(p, plottable_obs)
        WerlingVisualizer.plot_obstacles(p, plottable_obs)
        WerlingVisualizer.plot_route(p, route_points[:, :2])
        d = reference_route_latitude
        WerlingVisualizer.plot_route(p, np.c_[
            route_points[:, 0] + d * np.sin(angles), route_points[:, 1] - d * np.cos(angles)], '-k')
        d = road_width - reference_route_latitude
        WerlingVisualizer.plot_route(p, np.c_[
            route_points[:, 0] - d * np.sin(angles), route_points[:, 1] + d * np.cos(angles)], '-k')
        d = road_width / 2 - reference_route_latitude
        WerlingVisualizer.plot_route(p, np.c_[
            route_points[:, 0] - d * np.sin(angles), route_points[:, 1] + d * np.cos(angles)], '--k')

        # plot ego's best position for both obstacles
        origin = pixels[0, 0, :]
        ego = state.ego_state
        for obs in state.dynamic_objects:
            min_cost_y = np.argmin(z[:, int((obs.x - origin[0]) / 0.1)]) * 0.1 + origin[1]
            range_x = np.arange(-ego.size.length / 2, ego.size.length / 2 + 0.01) + obs.x
            p.plot(range_x, np.repeat(np.array([min_cost_y + ego.size.width / 2]), np.ceil(ego.size.length) + 1), '*w')
            p.plot(range_x, np.repeat(np.array([min_cost_y - ego.size.width / 2]), np.ceil(ego.size.length) + 1), '*w')
            range_y = np.arange(min_cost_y - ego.size.width / 2, min_cost_y + ego.size.width / 2 + 0.01)
            p.plot(np.repeat(np.array([-ego.size.length / 2 + obs.x]), np.ceil(ego.size.width) + 1), range_y, '*w')
            p.plot(np.repeat(np.array([ego.size.length / 2 + obs.x]), np.ceil(ego.size.width) + 1), range_y, '*w')

    d = reference_route_latitude + ROAD_SHOULDERS_WIDTH
    WerlingVisualizer.plot_route(p2, np.c_[
        route_points[:, 0] + d * np.sin(angles), route_points[:, 1] - d * np.cos(angles)], '-r')
    d = road_width - reference_route_latitude + ROAD_SHOULDERS_WIDTH
    WerlingVisualizer.plot_route(p2, np.c_[
        route_points[:, 0] - d * np.sin(angles), route_points[:, 1] + d * np.cos(angles)], '-r')

    z = np.log(1 + z)
    p2.contourf(x, y, z, 100)

    WerlingVisualizer.plot_best(p2, ctrajectories[0])
    WerlingVisualizer.plot_alternatives(p1, ctrajectories, traj_costs)

    WerlingVisualizer.plot_goal(p1, goal)
    WerlingVisualizer.plot_goal(p2, goal)

    WerlingVisualizer.plot_route(p1, route_points)

    fig.savefig(image_file_name)

    # fig.show()
    fig.clear()


def test_samplableWerlingTrajectory_sampleAfterTd_correctLateralPosition():
    route_points = RouteFixture.get_route(lng=10, k=1, step=1, lat=3, offset=-.5)

    frenet = FrenetSerret2DFrame.fit(route_points)

    trajectory = SamplableWerlingTrajectory(
        timestamp_in_sec=10.0,
        T_s=1.5,
        T_d=1.0,
        T_extended=1.5,
        frenet_frame=frenet,
        poly_s_coefs=np.array(
            [-2.53400421e+00, 8.90980541e+00, -7.72383669e+00, -3.76008007e-03, 6.00604195e+00, 1.00520801e+00]),
        poly_d_coefs=np.array(
            [-1.44408865e+01, 3.62482582e+01, -2.42818417e+01, -3.62145365e-02, 1.03423064e-02, 5.01250837e-01])
    )

    fstate_terminal = frenet.cstate_to_fstate(trajectory.sample(
        np.array([trajectory.timestamp_in_sec + trajectory.T_s]))[0])

    fstate_after_T_d = frenet.cstate_to_fstate(trajectory.sample(
        np.array([trajectory.timestamp_in_sec + (trajectory.T_s + trajectory.T_d) / 2]))[0])

    np.testing.assert_allclose(fstate_after_T_d[FS_DX], fstate_terminal[FS_DX])


def test_computeJerk_simpleTrajectory():
    p1: CartesianExtendedState = np.array([0, 0, 0, 1, 0, 0.1])
    p2: CartesianExtendedState = np.array([0, 0, 0, 2, 1, 0.1])
    ctrajectory: CartesianTrajectory = np.array([p1, p2])
    lon_jerks, lat_jerks = Jerk.compute_jerks(np.array([ctrajectory]), 0.1)
    assert np.isclose(lon_jerks[0][0], 10) and np.isclose(lat_jerks[0][0], 0.9)<|MERGE_RESOLUTION|>--- conflicted
+++ resolved
@@ -89,11 +89,7 @@
     planner = WerlingPlanner(logger, predictor)
 
     samplable, ctrajectories, costs = planner.plan(state=state, reference_route=reference_route, goal=goal,
-<<<<<<< HEAD
                                                    T=Ts, T_required_horizon=Ts, bp_time=0, cost_params=cost_params)
-=======
-                                                   T_s=Ts, minimal_required_horizon=Ts, cost_params=cost_params)
->>>>>>> a0d75bd6
 
     samplable.sample(np.arange(0, 1, 0.01) + ego.timestamp_in_sec)
 
@@ -203,11 +199,7 @@
             # run Werling planner
             planner = WerlingPlanner(logger, predictor)
             _, ctrajectories, costs = planner.plan(state=state, reference_route=ext_route_points[:, :2],
-<<<<<<< HEAD
                                                    goal=goal, T=T, cost_params=cost_params)
-=======
-                                                   goal=goal, T_s=T, cost_params=cost_params)
->>>>>>> a0d75bd6
 
             time_samples = np.arange(0, T + np.finfo(np.float16).eps, planner.dt) + \
                            state.ego_state.timestamp_in_sec
