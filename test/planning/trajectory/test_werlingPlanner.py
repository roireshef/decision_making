--- conflicted
+++ resolved
@@ -165,15 +165,8 @@
 
         # Create reference route (normal and extended). The extension is intended to prevent
         # overflow of projection on the ref route
-<<<<<<< HEAD
         route_points, ext_route_points = \
             create_route_for_test_werlingPlanner(road_id, num_lanes, lane_width, reference_route_latitude, lng, ext, curvature)
-=======
-        route_points, ext_route_points, map = create_route_for_test_werlingPlanner(road_id, num_lanes, lane_width,
-                                                                              reference_route_latitude, lng, ext,
-                                                                              curvature)
-        with patch(target=MAP_SERVICE_ABSOLUTE_PATH, new=lambda : map):
->>>>>>> 56fd6eca
 
         frenet = FrenetSerret2DFrame.fit(ext_route_points[:, :2])
 
@@ -182,12 +175,7 @@
                                                            v0, vT, start_ego_lat, goal_latitude)
         goal_map_state = MapState(frenet.cstate_to_fstate(goal), MapUtils.get_lanes_ids_from_road_segment_id(road_id)[0])
 
-<<<<<<< HEAD
         cost_params = CostBasedBehavioralPlanner._generate_cost_params(map_state=goal_map_state, ego_size=state.ego_state.size)
-=======
-            cost_params = CostBasedBehavioralPlanner._generate_cost_params(road_id=road_id, ego_size=state.ego_state.size,
-                                                                          reference_route_latitude=reference_route_latitude)
->>>>>>> 56fd6eca
 
         # run Werling planner
         planner = WerlingPlanner(logger, predictor)
