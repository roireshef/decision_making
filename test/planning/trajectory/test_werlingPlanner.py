import time

from decision_making.src.scene.scene_static_model import SceneStaticModel
from decision_making.test.utils.scene_static_utils import SceneStaticUtils
from decision_making.src.state.map_state import MapState
from decision_making.src.utils.map_utils import MapUtils
from typing import List
from unittest.mock import patch

import numpy as np
import pytest
from rte.python.logger.AV_logger import AV_Logger

from decision_making.src.global_constants import EGO_LENGTH, EGO_WIDTH, \
    VELOCITY_LIMITS, LON_ACC_LIMITS, LAT_ACC_LIMITS, \
    DEFAULT_ACCELERATION, DEFAULT_CURVATURE, EGO_HEIGHT, LON_JERK_COST_WEIGHT, LAT_JERK_COST_WEIGHT, \
    LON_MARGIN_FROM_EGO, ROAD_SHOULDERS_WIDTH
from decision_making.src.messages.trajectory_parameters import TrajectoryCostParams, SigmoidFunctionParams
from decision_making.src.planning.behavioral.planner.cost_based_behavioral_planner import CostBasedBehavioralPlanner
from decision_making.src.planning.trajectory.cost_function import TrajectoryPlannerCosts, Jerk
from decision_making.src.planning.trajectory.werling_planner import WerlingPlanner, \
    SamplableWerlingTrajectory
from decision_making.src.planning.types import C_X, C_Y, C_YAW, C_V, FP_SX, FP_DX, FS_DX, \
    CartesianExtendedState, CartesianTrajectory
from decision_making.src.planning.utils.frenet_serret_frame import FrenetSerret2DFrame
from decision_making.src.prediction.ego_aware_prediction.road_following_predictor import RoadFollowingPredictor
from decision_making.src.state.state import State, ObjectSize, DynamicObject, EgoState
from decision_making.test.planning.trajectory.utils import RouteFixture, PlottableSigmoidBoxObstacle, \
    WerlingVisualizer
from decision_making.src.utils.geometry_utils import CartesianFrame
from rte.python.logger.AV_logger import AV_Logger


@patch('decision_making.src.planning.trajectory.werling_planner.TD_STEPS', 5)
@patch('decision_making.src.planning.trajectory.werling_planner.SX_STEPS', 5)
@patch('decision_making.src.planning.trajectory.werling_planner.DX_STEPS', 5)
@patch('decision_making.src.planning.trajectory.werling_planner.SX_OFFSET_MIN', -8)
@patch('decision_making.src.planning.trajectory.werling_planner.SX_OFFSET_MAX', 0)
@patch('decision_making.src.planning.trajectory.werling_planner.DX_OFFSET_MIN', -1.6)
@patch('decision_making.src.planning.trajectory.werling_planner.DX_OFFSET_MAX', 1.6)
def test_werlingPlanner_toyScenario_noException():
    logger = AV_Logger.get_logger('test_werlingPlanner_toyScenario_noException')
    reference_route = FrenetSerret2DFrame.fit(RouteFixture.get_route(lng=10, k=1, step=1, lat=1, offset=-.5))

    v0 = 5
    vT = 5
    Ts = 2

    predictor = RoadFollowingPredictor(logger)

    goal_pos = np.array([15, 0.005])
    goal_s = reference_route.cpoint_to_fpoint(goal_pos)[0]
    goal = np.concatenate(
        (goal_pos, reference_route.get_yaw(np.array([goal_s])), [vT, DEFAULT_ACCELERATION, DEFAULT_CURVATURE]))

    pos1 = np.array([7, -.5])
    yaw1 = 0
    pos2 = np.array([11, 1.5])
    yaw2 = np.pi / 4

    obs = list([
        DynamicObject.create_from_cartesian_state(obj_id=0, timestamp=950 * 10e6,
                                                  cartesian_state=np.array([pos1[0], pos1[1], yaw1, 0, 0, 0]),
                                                  size=ObjectSize(1.5, 0.5, 0), confidence=1.0),
        DynamicObject.create_from_cartesian_state(obj_id=1, timestamp=950 * 10e6,
                                                  cartesian_state=np.array([pos2[0], pos2[1], yaw2, 0, 0, 0]),
                                                  size=ObjectSize(1.5, 0.5, 0), confidence=1.0)
    ])

    # set ego starting longitude > 0 in order to prevent the starting point to be outside the reference route
    ego = EgoState.create_from_cartesian_state(obj_id=-1, timestamp=1000 * 10e6,
                                               cartesian_state=np.array([LON_MARGIN_FROM_EGO, 0, 0, v0, 0.0, 0.0]),
                                               size=ObjectSize(EGO_LENGTH, EGO_WIDTH, EGO_HEIGHT), confidence=1.0)

    state = State(is_sampled=False, occupancy_state=None, dynamic_objects=obs, ego_state=ego)

    cost_params = TrajectoryCostParams(left_lane_cost=SigmoidFunctionParams(10, 1.0, 1.0),
                                       right_lane_cost=SigmoidFunctionParams(10, 1.0, 1.0),
                                       left_road_cost=SigmoidFunctionParams(10, 1.0, 1.5),
                                       right_road_cost=SigmoidFunctionParams(10, 1.0, 1.5),
                                       left_shoulder_cost=SigmoidFunctionParams(10, 1.0, 2),
                                       right_shoulder_cost=SigmoidFunctionParams(10, 1.0, 2),
                                       obstacle_cost_x=SigmoidFunctionParams(100, 10.0, 0.3),
                                       obstacle_cost_y=SigmoidFunctionParams(100, 10.0, 0.3),
                                       dist_from_goal_cost=SigmoidFunctionParams(100, 10.0, 0.3),
                                       dist_from_goal_lat_factor=1.0,
                                       lon_jerk_cost_weight=LON_JERK_COST_WEIGHT,
                                       lat_jerk_cost_weight=LAT_JERK_COST_WEIGHT,
                                       velocity_limits=VELOCITY_LIMITS,
                                       lon_acceleration_limits=LON_ACC_LIMITS,
                                       lat_acceleration_limits=LAT_ACC_LIMITS)

    planner = WerlingPlanner(logger, predictor)

    samplable, ctrajectories, costs = planner.plan(state=state, reference_route=reference_route, goal=goal,
                                                   T_target_horizon=Ts, T_trajectory_end_horizon=Ts, cost_params=cost_params)

    samplable.sample(np.arange(0, 1, 0.01) + ego.timestamp_in_sec)

    assert True

    # import matplotlib.pyplot as plt
    # #plt.switch_backend('QT5Agg')
    #
    # fig = plt.figure()
    # p1 = fig.add_subplot(211)
    # plt.title('A sample from possible trajectories, Ts=%s, TD_STEPS=%s' % (Ts, TD_STEPS))
    # p2 = fig.add_subplot(212)
    # plt.title('Chosen trajectory')
    # time_samples = np.arange(0.0, Ts, 0.1) + ego.timestamp_in_sec
    # plottable_obs = [PlottableSigmoidDynamicBoxObstacle(o, cost_params.obstacle_cost_x.k,
    #                                                     np.array([cost_params.obstacle_cost_x.offset,
    #                                                               cost_params.obstacle_cost_y.offset]),
    #                                                     time_samples, predictor)
    #                  for o in state.dynamic_objects]
    # WerlingVisualizer.plot_obstacles(p1, plottable_obs)
    # WerlingVisualizer.plot_obstacles(p2, plottable_obs)
    # WerlingVisualizer.plot_route(p1, route_points[:, :2])
    # WerlingVisualizer.plot_route(p2, route_points[:, :2])
    #
    # WerlingVisualizer.plot_best(p2, ctrajectories[0])
    # WerlingVisualizer.plot_alternatives(p1, ctrajectories, costs)
    #
    # print(costs)
    # print('\n minimal is: ', np.min(costs))
    #
    # WerlingVisualizer.plot_route(p1, route_points)
    # plt.show()
    # fig.clear()


# remove this skip if you want to run the test
@pytest.mark.skip(reason="takes too long.")
def test_werlingPlanner_testCostsShaping_saveImagesForVariousScenarios():
    """
    The route is set to route_points by calling to RouteFixture.get_route(). Currently it is a straight line.
    The test runs with 16 iterations. In each iteration one or more obstacles move.
    At each iteration the image with costs and calculated trajectories is saved in a file.
    The number of obstacles is determined by the length of obs_poses.
    """

    logger = AV_Logger.get_logger('test_werlingPlanner_twoStaticObjScenario_withCostViz')
    predictor = RoadFollowingPredictor(logger)
    road_id = 1
    lane_width = 3.6
    num_lanes = 2
    road_width = num_lanes * lane_width
    lng = 40  # [m] route_points length
    ext = 4  # [m] extension for route_points to prevent out-of-range Frenet-Seret projection
    T = 4.6  # planning time
    v0 = 6  # start velocity
    vT = 10  # end velocity

    for test_idx in range(0, 49):

        reference_route_latitude = 3 * lane_width / 2
        start_ego_lat = lane_width / 2

        if test_idx < 20 or test_idx >= 40:
            curvature = 0.0
        else:
            curvature = 0.2

        if test_idx < 40:  # test safety vs deviations vs goal, and consistency for small changes
            obs_poses = np.array([np.array([4, 0]), np.array([22, -0.0 - (test_idx % 20) * 0.2])])
            goal_latitude = lane_width / 2
        else:  # test jerk vs. goal
            obs_poses = np.array([])
            goal_latitude = reference_route_latitude = start_ego_lat = lane_width / 2
            v0 = 8
            vT = 8
            T = 2 * lng / (v0 + vT + (test_idx - 40))

        # Create reference route (normal and extended). The extension is intended to prevent
        # overflow of projection on the ref route
        route_points, ext_route_points = \
            create_route_for_test_werlingPlanner(road_id, num_lanes, lane_width, reference_route_latitude, lng, ext, curvature)

        frenet = FrenetSerret2DFrame.fit(ext_route_points[:, :2])

        # create state and goal based on ego parameters and obstacles' location
        state, goal = create_state_for_test_werlingPlanner(frenet, obs_poses, reference_route_latitude, ext, lng,
                                                           v0, vT, start_ego_lat, goal_latitude)
        goal_map_state = MapState(frenet.cstate_to_fstate(goal), MapUtils.get_lanes_ids_from_road_segment_id(road_id)[0])

        cost_params = CostBasedBehavioralPlanner._generate_cost_params(map_state=goal_map_state, ego_size=state.ego_state.size)

        # run Werling planner
        planner = WerlingPlanner(logger, predictor)
<<<<<<< HEAD
        _, ctrajectories, costs = planner.plan(state=state, reference_route=frenet, goal=goal, T_target_horizon=T,
                                               cost_params=cost_params)
=======
        _, ctrajectories, costs = planner.plan(state=state, reference_route=frenet,
                                               goal=goal, T_target_horizon=T, cost_params=cost_params)
>>>>>>> 1d2c3658

        time_samples = np.arange(0, T + np.finfo(np.float16).eps, planner.dt) + \
                       state.ego_state.timestamp_in_sec
        assert time_samples.shape[0] == ctrajectories.shape[1]

        offsets = np.array([cost_params.obstacle_cost_x.offset, cost_params.obstacle_cost_y.offset])
        plottable_obs = [PlottableSigmoidBoxObstacle(state, o, cost_params.obstacle_cost_x.k, offsets, time_samples,
                                                     planner.predictor)
                         for o in state.dynamic_objects]

        # create pixels grid of the visualization image and compute costs for these pixels for given time samples
        t = 0  # time index of time_samples
        pixels, pixel_costs = compute_pixel_costs(route_points, reference_route_latitude, road_width, state,
                                                  cost_params, time_samples[t:(t + 1)], planner, frenet)

        visualize_test_scenario(route_points, reference_route_latitude, road_width, state, goal, ctrajectories,
                                costs,
                                pixels, pixel_costs, plottable_obs, 'test_costs' + str(test_idx) + '.png')


def create_route_for_test_werlingPlanner(road_id: int, num_lanes: int, lane_width: float,
                                         reference_route_latitude: float, lng: float, ext: float, curvature: float) -> \
        [np.array, np.array]:
    """
    Create reference route for test_werlingPlanner visualization.
    :param road_id: road id
    :param num_lanes: number of lanes
    :param lane_width: [m] lane width
    :param reference_route_latitude: [m] latitude of the reference route
    :param lng: [m] length of the reference route
    :param ext: [m] extension of the reference route (in two sides)
    :param curvature: curvature of the reference route
    :return: route_points (reference route), ext_route_points (extended reference route)
    """
    step = 0.2
    route_xy = RouteFixture.create_cubic_route(lng=lng, lat=reference_route_latitude, ext=0, step=step,
                                               curvature=curvature)
    ext_route_xy = RouteFixture.create_cubic_route(lng=lng, lat=reference_route_latitude, ext=ext, step=step,
                                                   curvature=curvature)

    test_scene_static = SceneStaticUtils.create_scene_static_from_points(road_segment_ids=[road_id],
                                                                         num_lanes=num_lanes, lane_width=lane_width,
                                                                         points_of_roads=[ext_route_xy])
    SceneStaticModel.get_instance().set_scene_static(test_scene_static)

    route_points = CartesianFrame.add_yaw_and_derivatives(route_xy)
    ext_route_points = CartesianFrame.add_yaw_and_derivatives(ext_route_xy)
    return route_points, ext_route_points


def create_state_for_test_werlingPlanner(frenet: FrenetSerret2DFrame, obs_poses: np.array,
                                         reference_route_latitude: float, route_ext: float, route_lng: float,
                                         v0: float, vT: float,
                                         start_ego_lat: float, goal_latitude: float) -> [State, np.array]:
    """
    Given Frenet frame, ego parameters and obstacles in Frenet, create state and goal that are consistent with
    the Frenet frame.
    :param frenet: Frenet frame
    :param obs_poses: [FP_SX, FP_DX] Frenet location of the obstacles
    :param reference_route_latitude: [m] reference route latitude
    :param route_ext: [m] extended part of the reference route (to prevent "out of route projection")
    :param route_lng: [m] reference route length (without extensions)
    :param start_ego_lat: [m] latitude of ego
    :param goal_latitude: [m] latitude of the goal
    :return: state and goal
    """
    # Convert two points (start and goal) from Frenet to cartesian coordinates.
    ftraj_start_goal = np.array([np.array([route_ext, v0, 0, start_ego_lat - reference_route_latitude, 0, 0]),
                                 np.array([route_lng + route_ext, vT, 0, goal_latitude - reference_route_latitude, 0, 0])])
    ctraj_start_goal = frenet.ftrajectory_to_ctrajectory(ftraj_start_goal)

    ego = EgoState.create_from_cartesian_state(obj_id=-1, timestamp=0, size=ObjectSize(EGO_LENGTH, EGO_WIDTH, 0),
                                               confidence=1.0,
                                               cartesian_state=np.array(
                                                   [ctraj_start_goal[0][C_X], ctraj_start_goal[0][C_Y],
                                                    ctraj_start_goal[0][C_YAW], ctraj_start_goal[0][C_V],
                                                    0.0, 0.0]))

    goal = ctraj_start_goal[1]
    goal[C_X] -= 0.001

    obs = []
    for i, pose in enumerate(obs_poses):
        fobs = np.array([pose[FP_SX], pose[FP_DX]])
        cobs = frenet.fpoint_to_cpoint(fobs)
        dynamic_object = DynamicObject.create_from_cartesian_state(obj_id=i, timestamp=0,
                                                                   cartesian_state=np.array([cobs[C_X], cobs[C_Y],
                                                                        frenet.get_yaw(pose[FP_SX]), 0.0, 0.0, 0.0]),
                                                                   size=ObjectSize(4, 1.8, 0), confidence=1.0)
        obs.append(dynamic_object)

    state = State(is_sampled=False, occupancy_state=None, dynamic_objects=obs, ego_state=ego)
    return state, goal


def compute_pixel_costs(route_points: np.array, reference_route_latitude: float, road_width: float,
                        state: State, cost_params: TrajectoryCostParams, time_samples: np.array,
                        planner: WerlingPlanner, frenet: FrenetSerret2DFrame) -> \
        [np.array, np.array]:
    """
    1. Create visualization image, whose size fits to route_points.
    2. Given a scenario (road, state, goal), trajectory cost params, create grid of pixels for the visualization image.
    3. Compute costs for these pixels for the given time samples.
    :param route_points: route points for Werling planner
    :param reference_route_latitude: [m] reference route latitude relatively to the right edge of the road
    :param road_width: [m] road width
    :param state: state including ego and obstacles
    :param cost_params: trajectory cost parameters, obtained from semantic_actions_grid_policy
    :param time_samples: time_samples of the planning
    :param planner: Werling planner
    :param frenet: Frenet frame based on the route_points
    :return: 2D pixels array, pixel costs
    """
    # create pixels array
    xrange = (route_points[0, C_X], route_points[-1, C_X])
    yrange = (np.min(route_points[:, C_Y]) - reference_route_latitude - ROAD_SHOULDERS_WIDTH,
              np.max(route_points[:, C_Y]) - reference_route_latitude + road_width + ROAD_SHOULDERS_WIDTH)
    x = np.arange(xrange[0], xrange[1], 0.1)
    y = np.arange(yrange[0], yrange[1], 0.1)
    width = x.shape[0]
    height = y.shape[0]
    pixels = np.transpose([np.tile(x, y.shape[0]), np.repeat(y, x.shape[0])])

    # create cartesian pixels array (like pixels but with additional 4 zero columns)
    cartesian_pixels = np.c_[pixels, np.zeros((height * width, 4))]
    # duplicate cartesian_pixels for all time samples
    cartesian_pixels = np.repeat(cartesian_pixels[:, np.newaxis, :], time_samples.shape[0], axis=1)

    # create frenet pixels array by projecting pixels on the Frenet frame
    pixels2D = pixels.reshape(height, width, 2)
    s_x, a_r, _, N_r, _, _ = frenet._project_cartesian_points(pixels2D)
    d_x = np.einsum('tpi,tpi->tp', pixels2D - a_r, N_r)
    frenet_pixels = np.c_[s_x.flatten() - s_x.flatten()[0], np.zeros((height * width, 2)), d_x.flatten(),
                          np.zeros((height * width, 2))]
    # duplicate frenet_pixels for all time samples
    frenet_pixels = np.repeat(frenet_pixels[:, np.newaxis, :], time_samples.shape[0], axis=1)

    # calculate cost components for all image pixels by building a static "trajectory" for every pixel
    pointwise_costs = TrajectoryPlannerCosts.compute_pointwise_costs(cartesian_pixels, frenet_pixels, state, cost_params,
                                                                     time_samples, planner.predictor, planner.dt, frenet)

    pixel_costs = (pointwise_costs[:, :, 0] + pointwise_costs[:, :, 1]).reshape(height, width, time_samples.shape[0])
    return pixels2D, pixel_costs


def visualize_test_scenario(route_points: np.array, reference_route_latitude: float, road_width: float,
                            state: State, goal: CartesianExtendedState,
                            ctrajectories: np.array, traj_costs: np.array,
                            pixels: np.array, pixel_costs: np.array,
                            plottable_obs: List[PlottableSigmoidBoxObstacle],
                            image_file_name: str):
    """
    Given running results (trajectories and their costs) of Werling planner on some scenario (road, state, goal),
    draw image (including trajectory alternatives and pixel-wise scores), and save it as PNG file.
    :param route_points: route points for Werling planner
    :param reference_route_latitude: [m] reference route latitude relatively to the right edge of the road
    :param road_width: [m] road width
    :param state: state including ego and obstacles
    :param goal: cartesian extended state of the goal
    :param ctrajectories: cartesian trajectories, obtained from Werling planner, operated on the state and the goal
    :param traj_costs: costs of the trajectories, obtained from Werling planner
    :param pixels: [height, width, 2], 2D array of pairs (x, y) coordinates of the visualization image pixels
    :param pixel_costs: [height, width] array of costs of pixels
    :param image_file_name: string
    :return:
    """

    import matplotlib.pyplot as plt

    fig = plt.figure(figsize=(22, 11))
    p1 = fig.add_subplot(211)
    p2 = fig.add_subplot(212)

    x = pixels[:, :, 0]
    y = pixels[:, :, 1]
    z = pixel_costs[:, :, 0]  # the third index is time

    diff = np.diff(route_points[:, :2], axis=0)
    angles = np.arctan2(diff[:, 1], diff[:, 0])
    angles = np.concatenate((angles, np.array([angles[-1]])))

    for p in list([p1, p2]):
        WerlingVisualizer.plot_obstacles(p, plottable_obs)
        WerlingVisualizer.plot_obstacles(p, plottable_obs)
        WerlingVisualizer.plot_route(p, route_points[:, :2])
        d = reference_route_latitude
        WerlingVisualizer.plot_route(p, np.c_[
            route_points[:, 0] + d * np.sin(angles), route_points[:, 1] - d * np.cos(angles)], '-k')
        d = road_width - reference_route_latitude
        WerlingVisualizer.plot_route(p, np.c_[
            route_points[:, 0] - d * np.sin(angles), route_points[:, 1] + d * np.cos(angles)], '-k')
        d = road_width / 2 - reference_route_latitude
        WerlingVisualizer.plot_route(p, np.c_[
            route_points[:, 0] - d * np.sin(angles), route_points[:, 1] + d * np.cos(angles)], '--k')

        # plot ego's best position for both obstacles
        origin = pixels[0, 0, :]
        ego = state.ego_state
        for obs in state.dynamic_objects:
            min_cost_y = np.argmin(z[:, int((obs.x - origin[0]) / 0.1)]) * 0.1 + origin[1]
            range_x = np.arange(-ego.size.length / 2, ego.size.length / 2 + 0.01) + obs.x
            p.plot(range_x, np.repeat(np.array([min_cost_y + ego.size.width / 2]), np.ceil(ego.size.length) + 1), '*w')
            p.plot(range_x, np.repeat(np.array([min_cost_y - ego.size.width / 2]), np.ceil(ego.size.length) + 1), '*w')
            range_y = np.arange(min_cost_y - ego.size.width / 2, min_cost_y + ego.size.width / 2 + 0.01)
            p.plot(np.repeat(np.array([-ego.size.length / 2 + obs.x]), np.ceil(ego.size.width) + 1), range_y, '*w')
            p.plot(np.repeat(np.array([ego.size.length / 2 + obs.x]), np.ceil(ego.size.width) + 1), range_y, '*w')

    d = reference_route_latitude + ROAD_SHOULDERS_WIDTH
    WerlingVisualizer.plot_route(p2, np.c_[
        route_points[:, 0] + d * np.sin(angles), route_points[:, 1] - d * np.cos(angles)], '-r')
    d = road_width - reference_route_latitude + ROAD_SHOULDERS_WIDTH
    WerlingVisualizer.plot_route(p2, np.c_[
        route_points[:, 0] - d * np.sin(angles), route_points[:, 1] + d * np.cos(angles)], '-r')

    z = np.log(1 + z)
    p2.contourf(x, y, z, 100)

    WerlingVisualizer.plot_best(p2, ctrajectories[0])
    WerlingVisualizer.plot_alternatives(p1, ctrajectories, traj_costs)

    WerlingVisualizer.plot_goal(p1, goal)
    WerlingVisualizer.plot_goal(p2, goal)

    WerlingVisualizer.plot_route(p1, route_points)

    fig.savefig(image_file_name)

    # fig.show()
    fig.clear()


def test_samplableWerlingTrajectory_sampleAfterTd_correctLateralPosition():
    route_points = RouteFixture.get_route(lng=10, k=1, step=1, lat=3, offset=-.5)

    frenet = FrenetSerret2DFrame.fit(route_points)

    trajectory = SamplableWerlingTrajectory(
        timestamp_in_sec=10.0,
        T_s=1.5,
        T_d=1.0,
        T_extended=1.5,
        frenet_frame=frenet,
        poly_s_coefs=np.array(
            [-2.53400421e+00, 8.90980541e+00, -7.72383669e+00, -3.76008007e-03, 6.00604195e+00, 1.00520801e+00]),
        poly_d_coefs=np.array(
            [-1.44408865e+01, 3.62482582e+01, -2.42818417e+01, -3.62145365e-02, 1.03423064e-02, 5.01250837e-01])
    )

    fstate_terminal = frenet.cstate_to_fstate(trajectory.sample(
        np.array([trajectory.timestamp_in_sec + trajectory.T_s]))[0])

    fstate_after_T_d = frenet.cstate_to_fstate(trajectory.sample(
        np.array([trajectory.timestamp_in_sec + (trajectory.T_s + trajectory.T_d) / 2]))[0])

    np.testing.assert_allclose(fstate_after_T_d[FS_DX], fstate_terminal[FS_DX])


def test_computeJerk_simpleTrajectory():
    p1: CartesianExtendedState = np.array([0, 0, 0, 1, 0, 0.1])
    p2: CartesianExtendedState = np.array([0, 0, 0, 2, 1, 0.1])
    ctrajectory: CartesianTrajectory = np.array([p1, p2])
    lon_jerks, lat_jerks = Jerk.compute_jerks(np.array([ctrajectory]), 0.1)
    assert np.isclose(lon_jerks[0][0], 10) and np.isclose(lat_jerks[0][0], 0.9)<|MERGE_RESOLUTION|>--- conflicted
+++ resolved
@@ -9,7 +9,6 @@
 
 import numpy as np
 import pytest
-from rte.python.logger.AV_logger import AV_Logger
 
 from decision_making.src.global_constants import EGO_LENGTH, EGO_WIDTH, \
     VELOCITY_LIMITS, LON_ACC_LIMITS, LAT_ACC_LIMITS, \
@@ -50,8 +49,7 @@
 
     goal_pos = np.array([15, 0.005])
     goal_s = reference_route.cpoint_to_fpoint(goal_pos)[0]
-    goal = np.concatenate(
-        (goal_pos, reference_route.get_yaw(np.array([goal_s])), [vT, DEFAULT_ACCELERATION, DEFAULT_CURVATURE]))
+    goal = np.concatenate((goal_pos, reference_route.get_yaw(np.array([goal_s])), [vT, DEFAULT_ACCELERATION, DEFAULT_CURVATURE]))
 
     pos1 = np.array([7, -.5])
     yaw1 = 0
@@ -187,13 +185,8 @@
 
         # run Werling planner
         planner = WerlingPlanner(logger, predictor)
-<<<<<<< HEAD
-        _, ctrajectories, costs = planner.plan(state=state, reference_route=frenet, goal=goal, T_target_horizon=T,
-                                               cost_params=cost_params)
-=======
         _, ctrajectories, costs = planner.plan(state=state, reference_route=frenet,
                                                goal=goal, T_target_horizon=T, cost_params=cost_params)
->>>>>>> 1d2c3658
 
         time_samples = np.arange(0, T + np.finfo(np.float16).eps, planner.dt) + \
                        state.ego_state.timestamp_in_sec
@@ -209,8 +202,7 @@
         pixels, pixel_costs = compute_pixel_costs(route_points, reference_route_latitude, road_width, state,
                                                   cost_params, time_samples[t:(t + 1)], planner, frenet)
 
-        visualize_test_scenario(route_points, reference_route_latitude, road_width, state, goal, ctrajectories,
-                                costs,
+        visualize_test_scenario(route_points, reference_route_latitude, road_width, state, goal, ctrajectories, costs,
                                 pixels, pixel_costs, plottable_obs, 'test_costs' + str(test_idx) + '.png')
 
 
@@ -229,8 +221,7 @@
     :return: route_points (reference route), ext_route_points (extended reference route)
     """
     step = 0.2
-    route_xy = RouteFixture.create_cubic_route(lng=lng, lat=reference_route_latitude, ext=0, step=step,
-                                               curvature=curvature)
+    route_xy = RouteFixture.create_cubic_route(lng=lng, lat=reference_route_latitude, ext=0, step=step, curvature=curvature)
     ext_route_xy = RouteFixture.create_cubic_route(lng=lng, lat=reference_route_latitude, ext=ext, step=step,
                                                    curvature=curvature)
 
@@ -267,10 +258,9 @@
 
     ego = EgoState.create_from_cartesian_state(obj_id=-1, timestamp=0, size=ObjectSize(EGO_LENGTH, EGO_WIDTH, 0),
                                                confidence=1.0,
-                                               cartesian_state=np.array(
-                                                   [ctraj_start_goal[0][C_X], ctraj_start_goal[0][C_Y],
-                                                    ctraj_start_goal[0][C_YAW], ctraj_start_goal[0][C_V],
-                                                    0.0, 0.0]))
+                                               cartesian_state=np.array([ctraj_start_goal[0][C_X], ctraj_start_goal[0][C_Y],
+                                                                   ctraj_start_goal[0][C_YAW], ctraj_start_goal[0][C_V],
+                                                                   0.0, 0.0]))
 
     goal = ctraj_start_goal[1]
     goal[C_X] -= 0.001
@@ -436,10 +426,8 @@
         T_d=1.0,
         T_extended=1.5,
         frenet_frame=frenet,
-        poly_s_coefs=np.array(
-            [-2.53400421e+00, 8.90980541e+00, -7.72383669e+00, -3.76008007e-03, 6.00604195e+00, 1.00520801e+00]),
-        poly_d_coefs=np.array(
-            [-1.44408865e+01, 3.62482582e+01, -2.42818417e+01, -3.62145365e-02, 1.03423064e-02, 5.01250837e-01])
+        poly_s_coefs=np.array([-2.53400421e+00, 8.90980541e+00, -7.72383669e+00, -3.76008007e-03, 6.00604195e+00, 1.00520801e+00]),
+        poly_d_coefs=np.array([-1.44408865e+01, 3.62482582e+01, -2.42818417e+01, -3.62145365e-02, 1.03423064e-02, 5.01250837e-01])
     )
 
     fstate_terminal = frenet.cstate_to_fstate(trajectory.sample(
