--- conflicted
+++ resolved
@@ -9,42 +9,31 @@
     ROAD_SIGMOID_K_PARAM, EGO_LENGTH, EGO_WIDTH, \
     SHOULDER_SIGMOID_OFFSET, SHOULDER_SIGMOID_K_PARAM, VELOCITY_LIMITS, LON_ACC_LIMITS, LAT_ACC_LIMITS, \
     DEFAULT_ACCELERATION, DEFAULT_CURVATURE, EGO_HEIGHT, LANE_SIGMOID_K_PARAM, \
-<<<<<<< HEAD
-    DEVIATION_FROM_GOAL_LAT_FACTOR, DEVIATION_FROM_GOAL_COST, GOAL_SIGMOID_K_PARAM, GOAL_SIGMOID_OFFSET, \
+    DEVIATION_FROM_GOAL_LAT_FACTOR, DEVIATION_FROM_GOAL_COST, GOAL_SIGMOID_K_PARAM, GOAL_SIGMOID_OFFSET, TD_STEPS, \
     LON_JERK_COST, LAT_JERK_COST
 from decision_making.src.messages.trajectory_parameters import TrajectoryCostParams, SigmoidFunctionParams
 from decision_making.src.planning.trajectory.cost_function import Jerk
 from decision_making.src.planning.trajectory.optimal_control.frenet_constraints import FrenetConstraints
 from decision_making.src.planning.types import CURVE_X, CURVE_Y, CURVE_YAW, CartesianPoint2D, C_Y, \
-    CartesianExtendedTrajectory, C_X, C_YAW, C_V, FP_SX, FP_DX
+    CartesianExtendedTrajectory, C_X, C_Y, C_YAW, C_V, FP_SX, FP_DX
 from decision_making.src.planning.trajectory.optimal_control.werling_planner import WerlingPlanner
 from decision_making.src.planning.utils.frenet_serret_frame import FrenetSerret2DFrame
-=======
-    DEVIATION_FROM_GOAL_LAT_FACTOR, DEVIATION_FROM_GOAL_COST, GOAL_SIGMOID_K_PARAM, GOAL_SIGMOID_OFFSET, TD_STEPS
-from decision_making.src.messages.trajectory_parameters import TrajectoryCostParams, SigmoidFunctionParams
-from decision_making.src.planning.trajectory.optimal_control.werling_planner import WerlingPlanner
-from decision_making.src.planning.types import CURVE_X, CURVE_Y, CURVE_YAW
-from decision_making.src.planning.types import C_Y
-from decision_making.src.planning.utils.math import Math
->>>>>>> 54d1272f
 from decision_making.src.prediction.road_following_predictor import RoadFollowingPredictor
 from decision_making.src.state.state import State, ObjectSize, EgoState, DynamicObject
 from decision_making.test.constants import MAP_SERVICE_ABSOLUTE_PATH
 from decision_making.test.planning.trajectory.utils import RouteFixture, PlottableSigmoidDynamicBoxObstacle, \
     WerlingVisualizer, PlottableSigmoidStaticBoxObstacle
 from mapping.src.model.constants import ROAD_SHOULDERS_WIDTH
-<<<<<<< HEAD
 from decision_making.src.planning.utils.math import Math
 from mapping.src.model.map_api import MapAPI
 from mapping.src.service.map_service import MapService
 from mapping.test.model.map_model_utils import TestMapModelUtils
 from mapping.test.model.testable_map_fixtures import testable_map_api
-=======
->>>>>>> 54d1272f
 from mapping.src.transformations.geometry_utils import CartesianFrame
 from mapping.test.model.testable_map_fixtures import map_api_mock
 from rte.python.logger.AV_logger import AV_Logger
 from mapping.src.model.constants import ROAD_SHOULDERS_WIDTH
+from decision_making.src.planning.utils.math import Math
 
 
 mock_td_steps = 5
@@ -97,29 +86,18 @@
                                        obstacle_cost_y=SigmoidFunctionParams(100, 10.0, 0.3),
                                        dist_from_goal_cost=SigmoidFunctionParams(100, 10.0, 0.3),
                                        dist_from_goal_lat_factor=1.0,
-<<<<<<< HEAD
                                        lon_jerk_cost=LON_JERK_COST,
                                        lat_jerk_cost=LAT_JERK_COST,
-                                       velocity_limits=np.array([v_min, v_max]),
-                                       lon_acceleration_limits=np.array([a_min, a_max]),
-                                       lat_acceleration_limits=np.array([a_min, a_max]))
-=======
                                        velocity_limits=np.array([-np.inf, np.inf]),     # TODO: temporary because this is solved in other PR
                                        lon_acceleration_limits=np.array([-np.inf, np.inf]),   # TODO: temporary because this is solved in other PR
                                        lat_acceleration_limits=np.array([-np.inf, np.inf]))   # TODO: temporary because this is solved in other PR
->>>>>>> 54d1272f
 
     planner = WerlingPlanner(logger, predictor)
 
     start_time = time.time()
 
-<<<<<<< HEAD
     samplable, ctrajectories, costs, _ = planner.plan(state=state, reference_route=route_points[:, :2], goal=goal,
-                                       goal_time=ego.timestamp_in_sec + T, cost_params=cost_params)
-=======
-    samplable, ctrajectories, costs = planner.plan(state=state, reference_route=route_points[:, :2], goal=goal,
-                                                   lon_plan_horizon=Ts, cost_params=cost_params)
->>>>>>> 54d1272f
+                                                      lon_plan_horizon=Ts, cost_params=cost_params)
 
     samplable.sample(np.arange(0, 1, 0.01) + ego.timestamp_in_sec)
 
@@ -253,7 +231,7 @@
                                      yaw=frenet.get_yaw(pose[FP_SX]),
                                      size=ObjectSize(4, 1.8, 0), confidence=1.0, v_x=0, v_y=0,
                                      acceleration_lon=0.0, omega_yaw=0.0))
-        obs = list([])
+        #obs = list([])
 
         state = State(occupancy_state=None, dynamic_objects=obs, ego_state=ego)
 
