import numpy as np

<<<<<<< HEAD
from decision_making.src.planning.trajectory.werling_planner import SamplableWerlingTrajectory
from decision_making.src.planning.types import C_X, C_Y, C_YAW, C_V, C_A, C_K
from decision_making.src.planning.utils.frenet_serret_frame import FrenetSerret2DFrame
from decision_making.src.planning.utils.localization_utils import LocalizationUtils
from decision_making.src.state.state import ObjectSize, NewEgoState
=======
from decision_making.src.planning.trajectory.samplable_werling_trajectory import SamplableWerlingTrajectory
from decision_making.src.planning.types import C_X, C_Y, C_YAW, C_V, C_A, C_K
from decision_making.src.planning.utils.frenet_serret_frame import FrenetSerret2DFrame
from decision_making.src.planning.utils.localization_utils import LocalizationUtils
from decision_making.src.state.state import ObjectSize, EgoState
>>>>>>> be3ee2a9
from decision_making.test.planning.trajectory.mock_trajectory_planning_facade import TrajectoryPlanningFacadeMock
from decision_making.test.planning.trajectory.utils import RouteFixture
from rte.python.logger.AV_logger import AV_Logger
from decision_making.test.planning.custom_fixtures import state
import numpy as np


def test_isActualStateCloseToExpectedState_closeTranslatedOnlyEgoState_returnsTrue():
    route_points = RouteFixture.get_route(lng=10, k=1, step=1, lat=3, offset=-.5)

    frenet = FrenetSerret2DFrame(route_points)
    poly_s_coefs = np.array([4.58963156e-01, -2.31312529e+00, 3.49717428e+00,
                             -9.50993030e-08, 5.99999999e+00, 9.50994838e-10])

    poly_d_coefs = np.array([5.58098455e-01, -2.05184044e+00, 1.97018719e+00,
                             3.80399214e-08, -1.14119374e-08, 5.00000000e-01])

    samplable_trajectory = SamplableWerlingTrajectory(1000, 1011.5, 1011.5,frenet, poly_s_coefs, poly_d_coefs)

    facade = TrajectoryPlanningFacadeMock(None, AV_Logger.get_logger(""), None, None, samplable_trajectory)

    exact_desired_state = samplable_trajectory.sample(np.array([1001]))[0]
<<<<<<< HEAD
    close_state = NewEgoState.create_from_cartesian_state(-1, 1001e9, np.array([exact_desired_state[C_X] + 0.1, exact_desired_state[C_Y] + 0.1,
                           exact_desired_state[C_YAW],exact_desired_state[C_V], exact_desired_state[C_A], 0.0]), ObjectSize(0, 0, 0), 1.0)
=======
    close_state = EgoState.create_from_cartesian_state(-1, 1001e9, np.array([exact_desired_state[C_X] + 0.1, exact_desired_state[C_Y] + 0.1,
                                                                             exact_desired_state[C_YAW], exact_desired_state[C_V], exact_desired_state[C_A], 0.0]), ObjectSize(0, 0, 0), 1.0)
>>>>>>> be3ee2a9

    assert LocalizationUtils.is_actual_state_close_to_expected_state(close_state, facade._last_trajectory,
                                                                     facade.logger,
                                                                     TrajectoryPlanningFacadeMock.__class__.__name__)


def test_isActualStateCloseToExpectedState_nonCloseTranslatedOnlyEgoState_returnsFalse():
    route_points = RouteFixture.get_route(lng=10, k=1, step=1, lat=3, offset=-.5)

    frenet = FrenetSerret2DFrame(route_points)
    poly_s_coefs = np.array([4.58963156e-01, -2.31312529e+00, 3.49717428e+00,
                             -9.50993030e-08, 5.99999999e+00, 9.50994838e-10])

    poly_d_coefs = np.array([5.58098455e-01, -2.05184044e+00, 1.97018719e+00,
                             3.80399214e-08, -1.14119374e-08, 5.00000000e-01])

    samplable_trajectory = SamplableWerlingTrajectory(1000, 1011.5, 1011.5, frenet, poly_s_coefs, poly_d_coefs)

    facade = TrajectoryPlanningFacadeMock(None, AV_Logger.get_logger(""), None, None, samplable_trajectory)

    exact_desired_state = samplable_trajectory.sample(np.array([1001]))[0]
<<<<<<< HEAD
    close_state = NewEgoState.create_from_cartesian_state(-1, 1001e9, np.array([exact_desired_state[C_X] + 200, exact_desired_state[C_Y] + 200,
                           exact_desired_state[C_YAW],
                           exact_desired_state[C_V], exact_desired_state[C_A], 0.0]), ObjectSize(0, 0, 0), 1.0)
=======
    close_state = EgoState.create_from_cartesian_state(-1, 1001e9, np.array([exact_desired_state[C_X] + 200, exact_desired_state[C_Y] + 200,
                                                                             exact_desired_state[C_YAW],
                                                                             exact_desired_state[C_V], exact_desired_state[C_A], 0.0]), ObjectSize(0, 0, 0), 1.0)
>>>>>>> be3ee2a9

    assert not LocalizationUtils.is_actual_state_close_to_expected_state(close_state, facade._last_trajectory,
                                                                         facade.logger,
                                                                         TrajectoryPlanningFacadeMock.__class__.__name__)


def test_getStateWithExpectedEgo_getsState_modifiesEgoStateInIt(state):
    route_points = RouteFixture.get_route(lng=10, k=1, step=1, lat=3, offset=-.5)

    frenet = FrenetSerret2DFrame(route_points)
    poly_s_coefs = np.array([4.58963156e-01, -2.31312529e+00, 3.49717428e+00,
                             -9.50993030e-08, 5.99999999e+00, 9.50994838e-10])

    poly_d_coefs = np.array([5.58098455e-01, -2.05184044e+00, 1.97018719e+00,
                             3.80399214e-08, -1.14119374e-08, 5.00000000e-01])

    samplable_trajectory = SamplableWerlingTrajectory(1000, 1011.5, 1011.5, frenet, poly_s_coefs, poly_d_coefs)

    facade = TrajectoryPlanningFacadeMock(None, AV_Logger.get_logger(""), None, None, samplable_trajectory)

    # expected ego is the ego-state sampled from the facade._last_trajectory at time given by state.ego_state.timestamp
    state.ego_state.timestamp = 1001 * 1e9
    modified_state = facade._get_state_with_expected_ego(state)

    sampled_ego_state_vec = samplable_trajectory.sample(np.array([1001]))[0]

    # assert that ego-state has been changed
    np.testing.assert_almost_equal(modified_state.ego_state.x, sampled_ego_state_vec[C_X])
    np.testing.assert_almost_equal(modified_state.ego_state.y, sampled_ego_state_vec[C_Y])
    np.testing.assert_almost_equal(modified_state.ego_state.yaw, sampled_ego_state_vec[C_YAW])
    np.testing.assert_almost_equal(modified_state.ego_state.velocity, sampled_ego_state_vec[C_V])
    np.testing.assert_almost_equal(modified_state.ego_state.acceleration, sampled_ego_state_vec[C_A])
    np.testing.assert_almost_equal(modified_state.ego_state.curvature, sampled_ego_state_vec[C_K])<|MERGE_RESOLUTION|>--- conflicted
+++ resolved
@@ -1,18 +1,10 @@
 import numpy as np
 
-<<<<<<< HEAD
-from decision_making.src.planning.trajectory.werling_planner import SamplableWerlingTrajectory
-from decision_making.src.planning.types import C_X, C_Y, C_YAW, C_V, C_A, C_K
-from decision_making.src.planning.utils.frenet_serret_frame import FrenetSerret2DFrame
-from decision_making.src.planning.utils.localization_utils import LocalizationUtils
-from decision_making.src.state.state import ObjectSize, NewEgoState
-=======
 from decision_making.src.planning.trajectory.samplable_werling_trajectory import SamplableWerlingTrajectory
 from decision_making.src.planning.types import C_X, C_Y, C_YAW, C_V, C_A, C_K
 from decision_making.src.planning.utils.frenet_serret_frame import FrenetSerret2DFrame
 from decision_making.src.planning.utils.localization_utils import LocalizationUtils
 from decision_making.src.state.state import ObjectSize, EgoState
->>>>>>> be3ee2a9
 from decision_making.test.planning.trajectory.mock_trajectory_planning_facade import TrajectoryPlanningFacadeMock
 from decision_making.test.planning.trajectory.utils import RouteFixture
 from rte.python.logger.AV_logger import AV_Logger
@@ -35,13 +27,8 @@
     facade = TrajectoryPlanningFacadeMock(None, AV_Logger.get_logger(""), None, None, samplable_trajectory)
 
     exact_desired_state = samplable_trajectory.sample(np.array([1001]))[0]
-<<<<<<< HEAD
-    close_state = NewEgoState.create_from_cartesian_state(-1, 1001e9, np.array([exact_desired_state[C_X] + 0.1, exact_desired_state[C_Y] + 0.1,
-                           exact_desired_state[C_YAW],exact_desired_state[C_V], exact_desired_state[C_A], 0.0]), ObjectSize(0, 0, 0), 1.0)
-=======
     close_state = EgoState.create_from_cartesian_state(-1, 1001e9, np.array([exact_desired_state[C_X] + 0.1, exact_desired_state[C_Y] + 0.1,
                                                                              exact_desired_state[C_YAW], exact_desired_state[C_V], exact_desired_state[C_A], 0.0]), ObjectSize(0, 0, 0), 1.0)
->>>>>>> be3ee2a9
 
     assert LocalizationUtils.is_actual_state_close_to_expected_state(close_state, facade._last_trajectory,
                                                                      facade.logger,
@@ -63,15 +50,9 @@
     facade = TrajectoryPlanningFacadeMock(None, AV_Logger.get_logger(""), None, None, samplable_trajectory)
 
     exact_desired_state = samplable_trajectory.sample(np.array([1001]))[0]
-<<<<<<< HEAD
-    close_state = NewEgoState.create_from_cartesian_state(-1, 1001e9, np.array([exact_desired_state[C_X] + 200, exact_desired_state[C_Y] + 200,
-                           exact_desired_state[C_YAW],
-                           exact_desired_state[C_V], exact_desired_state[C_A], 0.0]), ObjectSize(0, 0, 0), 1.0)
-=======
     close_state = EgoState.create_from_cartesian_state(-1, 1001e9, np.array([exact_desired_state[C_X] + 200, exact_desired_state[C_Y] + 200,
                                                                              exact_desired_state[C_YAW],
                                                                              exact_desired_state[C_V], exact_desired_state[C_A], 0.0]), ObjectSize(0, 0, 0), 1.0)
->>>>>>> be3ee2a9
 
     assert not LocalizationUtils.is_actual_state_close_to_expected_state(close_state, facade._last_trajectory,
                                                                          facade.logger,
