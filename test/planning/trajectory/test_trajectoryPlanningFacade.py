from decision_making.src.planning.utils.generalized_frenet_serret_frame import GeneralizedFrenetSerretFrame, \
    FrenetSubSegment

from decision_making.src.planning.trajectory.trajectory_planning_facade import TrajectoryPlanningFacade

from decision_making.src.planning.trajectory.samplable_werling_trajectory import SamplableWerlingTrajectory
from decision_making.src.planning.types import C_X, C_Y, C_YAW, C_V, C_A, C_K
from decision_making.src.planning.utils.frenet_serret_frame import FrenetSerret2DFrame
from decision_making.src.planning.utils.localization_utils import LocalizationUtils
from decision_making.src.prediction.ego_aware_prediction.road_following_predictor import RoadFollowingPredictor
from decision_making.src.state.state import ObjectSize, EgoState
from decision_making.test.planning.trajectory.mock_trajectory_planning_facade import TrajectoryPlanningFacadeMock
from decision_making.test.planning.trajectory.utils import RouteFixture
from rte.python.logger.AV_logger import AV_Logger
from decision_making.test.planning.custom_fixtures import state
import numpy as np

from decision_making.test.planning.custom_fixtures import short_testable_map_api


def test_isActualStateCloseToExpectedState_closeTranslatedOnlyEgoState_returnsTrue():
    route_points = RouteFixture.get_route(lng=10, k=1, step=1, lat=3, offset=-.5)

    frenet = FrenetSerret2DFrame.fit(route_points)
    poly_s_coefs = np.array([4.58963156e-01, -2.31312529e+00, 3.49717428e+00,
                             -9.50993030e-08, 5.99999999e+00, 9.50994838e-10])

    poly_d_coefs = np.array([5.58098455e-01, -2.05184044e+00, 1.97018719e+00,
                             3.80399214e-08, -1.14119374e-08, 5.00000000e-01])

<<<<<<< HEAD
    total_time = 0 # TODO
    samplable_trajectory = SamplableWerlingTrajectory(1000, 1011.5, 1011.5, frenet, poly_s_coefs, poly_d_coefs)
=======
    samplable_trajectory = SamplableWerlingTrajectory(1000, 1011.5, 1011.5, 1011.5, frenet, poly_s_coefs, poly_d_coefs)
>>>>>>> 9656fa55

    facade = TrajectoryPlanningFacadeMock(None, AV_Logger.get_logger(""), None, None, samplable_trajectory)

    exact_desired_state = samplable_trajectory.sample(np.array([1001]))[0]
    close_state = EgoState.create_from_cartesian_state(-1, 1001e9, np.array([exact_desired_state[C_X] + 0.1, exact_desired_state[C_Y] + 0.1,
                                                                             exact_desired_state[C_YAW], exact_desired_state[C_V], exact_desired_state[C_A], 0.0]), ObjectSize(0, 0, 0), 1.0)

    assert LocalizationUtils.is_actual_state_close_to_expected_state(close_state, facade._last_trajectory,
                                                                     facade.logger,
                                                                     TrajectoryPlanningFacadeMock.__class__.__name__)


def test_isActualStateCloseToExpectedState_nonCloseTranslatedOnlyEgoState_returnsFalse():
    route_points = RouteFixture.get_route(lng=10, k=1, step=1, lat=3, offset=-.5)

    frenet = FrenetSerret2DFrame.fit(route_points)
    poly_s_coefs = np.array([4.58963156e-01, -2.31312529e+00, 3.49717428e+00,
                             -9.50993030e-08, 5.99999999e+00, 9.50994838e-10])

    poly_d_coefs = np.array([5.58098455e-01, -2.05184044e+00, 1.97018719e+00,
                             3.80399214e-08, -1.14119374e-08, 5.00000000e-01])

<<<<<<< HEAD
    total_time = 0 # TODO
    samplable_trajectory = SamplableWerlingTrajectory(1000, 1011.5, 1011.5, frenet, poly_s_coefs, poly_d_coefs)
=======
    samplable_trajectory = SamplableWerlingTrajectory(1000, 1011.5, 1011.5, 1011.5, frenet, poly_s_coefs, poly_d_coefs)
>>>>>>> 9656fa55

    facade = TrajectoryPlanningFacadeMock(None, AV_Logger.get_logger(""), None, None, samplable_trajectory)

    exact_desired_state = samplable_trajectory.sample(np.array([1001]))[0]
    close_state = EgoState.create_from_cartesian_state(-1, 1001e9, np.array([exact_desired_state[C_X] + 200, exact_desired_state[C_Y] + 200,
                                                                             exact_desired_state[C_YAW],
                                                                             exact_desired_state[C_V], exact_desired_state[C_A], 0.0]), ObjectSize(0, 0, 0), 1.0)

    assert not LocalizationUtils.is_actual_state_close_to_expected_state(close_state, facade._last_trajectory,
                                                                         facade.logger,
                                                                         TrajectoryPlanningFacadeMock.__class__.__name__)


def test_getStateWithExpectedEgo_getsState_modifiesEgoStateInIt(state):
    route_points = RouteFixture.get_route(lng=10, k=1, step=1, lat=3, offset=-.5)

    frenet = FrenetSerret2DFrame.fit(route_points)
    poly_s_coefs = np.array([4.58963156e-01, -2.31312529e+00, 3.49717428e+00,
                             -9.50993030e-08, 5.99999999e+00, 9.50994838e-10])

    poly_d_coefs = np.array([5.58098455e-01, -2.05184044e+00, 1.97018719e+00,
                             3.80399214e-08, -1.14119374e-08, 5.00000000e-01])

<<<<<<< HEAD
    total_time = 0 # TODO
    samplable_trajectory = SamplableWerlingTrajectory(1000, 1011.5, 1011.5, frenet, poly_s_coefs, poly_d_coefs)
=======
    samplable_trajectory = SamplableWerlingTrajectory(1000, 1011.5, 1011.5, 1011.5, frenet, poly_s_coefs, poly_d_coefs)
>>>>>>> 9656fa55

    facade = TrajectoryPlanningFacadeMock(None, AV_Logger.get_logger(""), None, None, samplable_trajectory)

    # expected ego is the ego-state sampled from the facade._last_trajectory at time given by state.ego_state.timestamp
    state.ego_state.timestamp = 1001 * 1e9
    modified_state = facade._get_state_with_expected_ego(state)

    sampled_ego_state_vec = samplable_trajectory.sample(np.array([1001]))[0]

    # assert that ego-state has been changed
    np.testing.assert_almost_equal(modified_state.ego_state.x, sampled_ego_state_vec[C_X])
    np.testing.assert_almost_equal(modified_state.ego_state.y, sampled_ego_state_vec[C_Y])
    np.testing.assert_almost_equal(modified_state.ego_state.yaw, sampled_ego_state_vec[C_YAW])
    np.testing.assert_almost_equal(modified_state.ego_state.velocity, sampled_ego_state_vec[C_V])
    np.testing.assert_almost_equal(modified_state.ego_state.acceleration, sampled_ego_state_vec[C_A])
    np.testing.assert_almost_equal(modified_state.ego_state.curvature, sampled_ego_state_vec[C_K])


def test_prepareVisualizationMsg_withObjects_returnsValidMsg(state):
    route_points = RouteFixture.get_route(lng=10, k=1, step=1, lat=3, offset=-.5)
    frenet = FrenetSerret2DFrame.fit(route_points)
    gff = GeneralizedFrenetSerretFrame.build([frenet], [FrenetSubSegment(1, 0, frenet.s_max)])

    ctrajectories = np.array([[[1, 2, 3, 4, 5, 6]]])
    planning_horizon = 0.1

    predictor = RoadFollowingPredictor(AV_Logger.get_logger(""))
    msg = TrajectoryPlanningFacade._prepare_visualization_msg(state, ctrajectories, planning_horizon, predictor, gff)

    assert len(msg.s_Data.as_actors_predictions) == len(state.dynamic_objects)


def test_prepareVisualizationMsg_withoutObjects_returnsValidMsg(state):
    route_points = RouteFixture.get_route(lng=10, k=1, step=1, lat=3, offset=-.5)
    frenet = FrenetSerret2DFrame.fit(route_points)
    gff = GeneralizedFrenetSerretFrame.build([frenet], [FrenetSubSegment(1, 0, frenet.s_max)])

    ctrajectories = np.array([[[1, 2, 3, 4, 5, 6]]])
    planning_horizon = 0.1

    state.dynamic_objects = []

    predictor = RoadFollowingPredictor(AV_Logger.get_logger(""))
    msg = TrajectoryPlanningFacade._prepare_visualization_msg(state, ctrajectories, planning_horizon, predictor, gff)

    assert len(msg.s_Data.as_actors_predictions) == len(state.dynamic_objects)<|MERGE_RESOLUTION|>--- conflicted
+++ resolved
@@ -28,12 +28,7 @@
     poly_d_coefs = np.array([5.58098455e-01, -2.05184044e+00, 1.97018719e+00,
                              3.80399214e-08, -1.14119374e-08, 5.00000000e-01])
 
-<<<<<<< HEAD
-    total_time = 0 # TODO
-    samplable_trajectory = SamplableWerlingTrajectory(1000, 1011.5, 1011.5, frenet, poly_s_coefs, poly_d_coefs)
-=======
     samplable_trajectory = SamplableWerlingTrajectory(1000, 1011.5, 1011.5, 1011.5, frenet, poly_s_coefs, poly_d_coefs)
->>>>>>> 9656fa55
 
     facade = TrajectoryPlanningFacadeMock(None, AV_Logger.get_logger(""), None, None, samplable_trajectory)
 
@@ -56,12 +51,7 @@
     poly_d_coefs = np.array([5.58098455e-01, -2.05184044e+00, 1.97018719e+00,
                              3.80399214e-08, -1.14119374e-08, 5.00000000e-01])
 
-<<<<<<< HEAD
-    total_time = 0 # TODO
-    samplable_trajectory = SamplableWerlingTrajectory(1000, 1011.5, 1011.5, frenet, poly_s_coefs, poly_d_coefs)
-=======
     samplable_trajectory = SamplableWerlingTrajectory(1000, 1011.5, 1011.5, 1011.5, frenet, poly_s_coefs, poly_d_coefs)
->>>>>>> 9656fa55
 
     facade = TrajectoryPlanningFacadeMock(None, AV_Logger.get_logger(""), None, None, samplable_trajectory)
 
@@ -85,12 +75,7 @@
     poly_d_coefs = np.array([5.58098455e-01, -2.05184044e+00, 1.97018719e+00,
                              3.80399214e-08, -1.14119374e-08, 5.00000000e-01])
 
-<<<<<<< HEAD
-    total_time = 0 # TODO
-    samplable_trajectory = SamplableWerlingTrajectory(1000, 1011.5, 1011.5, frenet, poly_s_coefs, poly_d_coefs)
-=======
     samplable_trajectory = SamplableWerlingTrajectory(1000, 1011.5, 1011.5, 1011.5, frenet, poly_s_coefs, poly_d_coefs)
->>>>>>> 9656fa55
 
     facade = TrajectoryPlanningFacadeMock(None, AV_Logger.get_logger(""), None, None, samplable_trajectory)
 
