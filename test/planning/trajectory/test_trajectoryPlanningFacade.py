from decision_making.src.planning.utils.generalized_frenet_serret_frame import GeneralizedFrenetSerretFrame, \
    FrenetSubSegment

from decision_making.src.planning.trajectory.trajectory_planning_facade import TrajectoryPlanningFacade

from decision_making.src.planning.trajectory.samplable_werling_trajectory import SamplableWerlingTrajectory
from decision_making.src.planning.types import C_X, C_Y, C_YAW, C_V, C_A, C_K
from decision_making.src.planning.utils.localization_utils import LocalizationUtils
from decision_making.src.prediction.ego_aware_prediction.road_following_predictor import RoadFollowingPredictor
from decision_making.src.state.state import ObjectSize, EgoState
from decision_making.test.planning.trajectory.mock_trajectory_planning_facade import TrajectoryPlanningFacadeMock
from decision_making.test.planning.trajectory.utils import RouteFixture
from rte.ctm.pythonwrappers.src.FrenetSerret2DFrame import FrenetSerret2DFrame
from rte.python.logger.AV_logger import AV_Logger
from decision_making.test.messages.scene_static_fixture import scene_static_short_testable
from decision_making.test.planning.custom_fixtures import state
import numpy as np


def test_isActualStateCloseToExpectedState_closeTranslatedOnlyEgoState_returnsTrue():
    route_points = RouteFixture.get_route(lng=10, k=1, step=1, lat=3, offset=-.5)

    frenet = FrenetSerret2DFrame.fit(route_points)
    poly_s_coefs = np.array([4.58963156e-01, -2.31312529e+00, 3.49717428e+00,
                             -9.50993030e-08, 5.99999999e+00, 9.50994838e-10])

    poly_d_coefs = np.array([5.58098455e-01, -2.05184044e+00, 1.97018719e+00,
                             3.80399214e-08, -1.14119374e-08, 5.00000000e-01])

    samplable_trajectory = SamplableWerlingTrajectory(1000, 1011.5, 1011.5, 1011.5, frenet, poly_s_coefs, poly_d_coefs)

    facade = TrajectoryPlanningFacadeMock(None, AV_Logger.get_logger(""), None, None, samplable_trajectory)

    exact_desired_state = samplable_trajectory.sample(np.array([1001]))[0]
    close_state = EgoState.create_from_cartesian_state(-1, 1001e9, np.array([exact_desired_state[C_X] + 0.1, exact_desired_state[C_Y] + 0.1,
                                                                             exact_desired_state[C_YAW], exact_desired_state[C_V], exact_desired_state[C_A], 0.0]), ObjectSize(0, 0, 0), 1.0)

    assert LocalizationUtils.is_actual_state_close_to_expected_state(close_state, facade._last_trajectory,
                                                                     facade.logger,
                                                                     TrajectoryPlanningFacadeMock.__class__.__name__)


def test_isActualStateCloseToExpectedState_nonCloseTranslatedOnlyEgoState_returnsFalse():
    route_points = RouteFixture.get_route(lng=10, k=1, step=1, lat=3, offset=-.5)

    frenet = FrenetSerret2DFrame.fit(route_points)
    poly_s_coefs = np.array([4.58963156e-01, -2.31312529e+00, 3.49717428e+00,
                             -9.50993030e-08, 5.99999999e+00, 9.50994838e-10])

    poly_d_coefs = np.array([5.58098455e-01, -2.05184044e+00, 1.97018719e+00,
                             3.80399214e-08, -1.14119374e-08, 5.00000000e-01])

    samplable_trajectory = SamplableWerlingTrajectory(1000, 1011.5, 1011.5, 1011.5, frenet, poly_s_coefs, poly_d_coefs)

    facade = TrajectoryPlanningFacadeMock(None, AV_Logger.get_logger(""), None, None, samplable_trajectory)

    exact_desired_state = samplable_trajectory.sample(np.array([1001]))[0]
    close_state = EgoState.create_from_cartesian_state(-1, 1001e9, np.array([exact_desired_state[C_X] + 200, exact_desired_state[C_Y] + 200,
                                                                             exact_desired_state[C_YAW],
                                                                             exact_desired_state[C_V], exact_desired_state[C_A], 0.0]), ObjectSize(0, 0, 0), 1.0)

    assert not LocalizationUtils.is_actual_state_close_to_expected_state(close_state, facade._last_trajectory,
                                                                         facade.logger,
                                                                         TrajectoryPlanningFacadeMock.__class__.__name__)


def test_getStateWithExpectedEgo_getsState_modifiesEgoStateInIt(state):
    route_points = RouteFixture.get_route(lng=10, k=1, step=1, lat=3, offset=-.5)

    frenet = FrenetSerret2DFrame.fit(route_points)
    poly_s_coefs = np.array([4.58963156e-01, -2.31312529e+00, 3.49717428e+00,
                             -9.50993030e-08, 5.99999999e+00, 9.50994838e-10])

    poly_d_coefs = np.array([5.58098455e-01, -2.05184044e+00, 1.97018719e+00,
                             3.80399214e-08, -1.14119374e-08, 5.00000000e-01])

    samplable_trajectory = SamplableWerlingTrajectory(1000, 1011.5, 1011.5, 1011.5, frenet, poly_s_coefs, poly_d_coefs)

    facade = TrajectoryPlanningFacadeMock(None, AV_Logger.get_logger(""), None, None, samplable_trajectory)

    # expected ego is the ego-state sampled from the facade._last_trajectory at time given by state.ego_state.timestamp
    state.ego_state.timestamp = 1001 * 1e9
    modified_state = facade._get_state_with_expected_ego(state)

    sampled_ego_state_vec = samplable_trajectory.sample(np.array([1001]))[0]

    # assert that ego-state has been changed
    np.testing.assert_almost_equal(modified_state.ego_state.x, sampled_ego_state_vec[C_X])
    np.testing.assert_almost_equal(modified_state.ego_state.y, sampled_ego_state_vec[C_Y])
    np.testing.assert_almost_equal(modified_state.ego_state.yaw, sampled_ego_state_vec[C_YAW])
    np.testing.assert_almost_equal(modified_state.ego_state.velocity, sampled_ego_state_vec[C_V])
    np.testing.assert_almost_equal(modified_state.ego_state.acceleration, sampled_ego_state_vec[C_A])
    np.testing.assert_almost_equal(modified_state.ego_state.curvature, sampled_ego_state_vec[C_K])


def test_prepareVisualizationMsg_withObjects_returnsValidMsg(state):
    route_points = RouteFixture.get_route(lng=10, k=1, step=1, lat=3, offset=-.5)
    frenet = FrenetSerret2DFrame.fit(route_points)
    gff = GeneralizedFrenetSerretFrame.build([frenet], [FrenetSubSegment(1, 0, frenet.s_max)])

    ctrajectories = np.array([[[1, 2, 3, 4, 5, 6]]])
    planning_horizon = 0.1

    predictor = RoadFollowingPredictor(AV_Logger.get_logger(""))
    msg = TrajectoryPlanningFacade._prepare_visualization_msg(state, ctrajectories, planning_horizon, predictor, gff)

    assert len(msg.data.as_actors_predictions) == len(state.dynamic_objects)


# def test_prepareVisualizationMsg_withoutObjects_returnsValidMsg(state):
#     route_points = RouteFixture.get_route(lng=10, k=1, step=1, lat=3, offset=-.5)
#     frenet = FrenetSerret2DFrame.fit(route_points)
#     gff = GeneralizedFrenetSerretFrame.build([frenet], [FrenetSubSegment(1, 0, frenet.s_max)])

#     ctrajectories = np.array([[[1, 2, 3, 4, 5, 6]]])
#     planning_horizon = 0.1

#     state.dynamic_objects = []

#     predictor = RoadFollowingPredictor(AV_Logger.get_logger(""))
#     msg = TrajectoryPlanningFacade._prepare_visualization_msg(state, ctrajectories, planning_horizon, predictor, gff)

<<<<<<< HEAD
#     assert len(msg.s_Data.as_actors_predictions) == len(state.dynamic_objects)
=======
    assert len(msg.data.as_actors_predictions) == len(state.dynamic_objects)
>>>>>>> c758a0c6
<|MERGE_RESOLUTION|>--- conflicted
+++ resolved
@@ -120,8 +120,4 @@
 #     predictor = RoadFollowingPredictor(AV_Logger.get_logger(""))
 #     msg = TrajectoryPlanningFacade._prepare_visualization_msg(state, ctrajectories, planning_horizon, predictor, gff)
 
-<<<<<<< HEAD
-#     assert len(msg.s_Data.as_actors_predictions) == len(state.dynamic_objects)
-=======
-    assert len(msg.data.as_actors_predictions) == len(state.dynamic_objects)
->>>>>>> c758a0c6
+    assert len(msg.data.as_actors_predictions) == len(state.dynamic_objects)