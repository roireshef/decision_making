--- conflicted
+++ resolved
@@ -6,13 +6,8 @@
 from decision_making.src.planning.trajectory.cost_function import SigmoidDynamicBoxObstacle, SigmoidStaticBoxObstacle, \
     SigmoidBoxObstacle
 from decision_making.src.planning.types import CURVE_YAW, CartesianPoint2D, CartesianExtendedState, C_X, C_Y
-<<<<<<< HEAD
-from decision_making.src.prediction.predictor import Predictor
-from decision_making.src.state.state import NewDynamicObject
-=======
 from decision_making.src.prediction.ego_aware_prediction.ego_aware_predictor import EgoAwarePredictor
 from decision_making.src.state.state import DynamicObject, State
->>>>>>> be3ee2a9
 
 
 class RouteFixture:
@@ -87,7 +82,7 @@
 
 
 class PlottableSigmoidStaticBoxObstacle(SigmoidStaticBoxObstacle, PlottableSigmoidBoxObstacle):
-    def __init__(self, obj: NewDynamicObject, k: float, margin: CartesianPoint2D):
+    def __init__(self, obj: DynamicObject, k: float, margin: CartesianPoint2D):
         pose = np.array([obj.x, obj.y, obj.yaw, 0])
         super().__init__(pose, obj.size.length, obj.size.width, k, margin)
         self.pose = pose
@@ -109,13 +104,8 @@
 
 
 class PlottableSigmoidDynamicBoxObstacle(SigmoidDynamicBoxObstacle, PlottableSigmoidBoxObstacle):
-<<<<<<< HEAD
-    def __init__(self, obj: NewDynamicObject, k: float, margin: CartesianPoint2D,
-                 time_samples: np.ndarray, predictor: Predictor):
-=======
     def __init__(self, state: State, obj: DynamicObject, k: float, margin: CartesianPoint2D,
                  time_samples: np.ndarray, predictor: EgoAwarePredictor):
->>>>>>> be3ee2a9
         # get predictions of the dynamic object in global coordinates
         poses = predictor.predict_objects(state, [obj.obj_id], time_samples)[obj.obj_id]
         poses[0][CURVE_YAW] = obj.yaw
