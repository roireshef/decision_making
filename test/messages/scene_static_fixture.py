--- conflicted
+++ resolved
@@ -2,11 +2,7 @@
 import numpy as np
 import pickle
 from decision_making.src.global_constants import PG_SPLIT_PICKLE_FILE_NAME, PG_PICKLE_FILE_NAME, \
-<<<<<<< HEAD
-    ACCEL_TOWARDS_VEHICLE_SCENE_STATIC_PICKLE_FILE_NAME, ACCEL_TOWARDS_VEHICLE_SCENE_DYNAMIC_PICKLE_FILE_NAME, \
-=======
     ACCEL_TOWARDS_VEHICLE_SCENE_STATIC_PICKLE_FILE_NAME, ACCEL_TOWARDS_VEHICLE_SCENE_DYNAMIC_PICKLE_FILE_NAME,\
->>>>>>> 774311f3
     OVAL_WITH_SPLITS_FILE_NAME
 from decision_making.paths import Paths
 
@@ -37,12 +33,7 @@
 
 @pytest.fixture
 def scene_static_oval_with_splits():
-<<<<<<< HEAD
-    return pickle.load(open(Paths.get_scene_static_absolute_path_filename(
-                        OVAL_WITH_SPLITS_FILE_NAME), 'rb'))
-=======
     return pickle.load(open(Paths.get_scene_static_absolute_path_filename(OVAL_WITH_SPLITS_FILE_NAME), 'rb'))
->>>>>>> 774311f3
 
 
 @pytest.fixture
