--- conflicted
+++ resolved
@@ -6,13 +6,8 @@
 from decision_making.src.global_constants import NEGLIGIBLE_DISPOSITION_LAT, NEGLIGIBLE_DISPOSITION_LON
 from decision_making.src.messages.scene_common_messages import Timestamp
 from decision_making.src.planning.behavioral.data_objects import ActionType, AggressivenessLevel
-<<<<<<< HEAD
-from decision_making.src.planning.types import FS_SV, C_V, FS_SX, FS_SA, C_A, C_K, C_X, C_Y
+from decision_making.src.planning.types import FS_SV, C_V, FS_SX, FS_SA, C_A, C_K, C_X, C_Y, FS_DX
 from decision_making.src.planning.behavioral.state.state import EgoState
-=======
-from decision_making.src.planning.types import FS_SV, C_V, FS_SX, FS_SA, C_A, C_K, C_X, C_Y, FS_DX
-from decision_making.src.state.state import EgoState
->>>>>>> b056dd43
 
 def plot_dynamics(log_file_path: str):
     """
@@ -179,12 +174,8 @@
 
     ax1 = plt.subplot(5, 2, 1)
     ego_sx_plot,  = plt.plot(timestamp_in_sec, ego_sx)
-<<<<<<< HEAD
     longitudinal_dist_plot, = plt.plot(other_times, other_dists, '.-')
-=======
-    longitudinal_dist_plot, = plt.plot(other_times, other_dists)
     stop_dist_plt, = plt.plot(stop_dist_timestamp, stop_dist)
->>>>>>> b056dd43
     multiple_ego_hypotheses = plt.scatter(multiple_ego_hypotheses_timestamp, [100] * len(multiple_ego_hypotheses_timestamp), s=5, c='k')
     plt.xlabel('time[s]')
     plt.ylabel('longitude[m]/distance[m]')
