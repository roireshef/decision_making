--- conflicted
+++ resolved
@@ -4,11 +4,7 @@
 import pytest
 
 from decision_making.src.global_constants import DEFAULT_OBJECT_Z_VALUE
-<<<<<<< HEAD
-from decision_making.src.planning.trajectory.trajectory_planner import SamplableTrajectory
-=======
 from decision_making.src.planning.trajectory.samplable_trajectory import SamplableTrajectory
->>>>>>> be3ee2a9
 from decision_making.src.planning.types import CartesianExtendedState, C_X, C_Y, C_YAW, C_V
 from decision_making.src.prediction.action_unaware_prediction.physical_time_alignment_predictor import \
     PhysicalTimeAlignmentPredictor
@@ -20,7 +16,7 @@
 
 from decision_making.src.prediction.ego_aware_prediction.trajectory_generation.werling_trajectory_generator import \
     WerlingTrajectoryGenerator
-from decision_making.src.state.state import NewDynamicObject, ObjectSize, NewEgoState, State, OccupancyState
+from decision_making.src.state.state import DynamicObject, ObjectSize, EgoState, State, OccupancyState
 from decision_making.test.planning.trajectory.mock_samplable_trajectory import MockSamplableTrajectory
 from mapping.src.service.map_service import MapService
 from mapping.test.model.testable_map_fixtures import map_api_mock
@@ -32,11 +28,7 @@
 
 PREDICTION_HORIZON = 6
 
-<<<<<<< HEAD
-CARTESIAN_CREATION = 'decision_making.src.state.state.NewDynamicObject.create_from_cartesian_state'
-=======
 CARTESIAN_CREATION = 'decision_making.src.state.state.DynamicObject.create_from_cartesian_state'
->>>>>>> be3ee2a9
 
 
 @pytest.fixture(scope='function')
@@ -110,22 +102,6 @@
 
 
 @pytest.fixture(scope='function')
-<<<<<<< HEAD
-def init_dyn_obj(init_cartesian_state: CartesianExtendedState, car_size: ObjectSize) -> NewDynamicObject:
-    yield NewDynamicObject.create_from_cartesian_state(obj_id=DYNAMIC_OBJECT_ID, timestamp=int(0e9),
-                                                       cartesian_state=init_cartesian_state, size=car_size,
-                                                       confidence=0)
-
-
-@pytest.fixture(scope='function')
-def init_ego_state(static_cartesian_state: CartesianExtendedState, car_size: ObjectSize) -> NewEgoState:
-    yield NewEgoState.create_from_cartesian_state(obj_id=EGO_OBJECT_ID, timestamp=int(0e9),
-                                                  cartesian_state=static_cartesian_state, size=car_size, confidence=0)
-
-
-@pytest.fixture(scope='function')
-def init_state(init_ego_state: NewEgoState, init_dyn_obj: NewDynamicObject) -> State:
-=======
 def init_dyn_obj(init_cartesian_state: CartesianExtendedState, car_size: ObjectSize) -> DynamicObject:
     yield DynamicObject.create_from_cartesian_state(obj_id=DYNAMIC_OBJECT_ID, timestamp=int(0e9),
                                                     cartesian_state=init_cartesian_state, size=car_size,
@@ -140,7 +116,6 @@
 
 @pytest.fixture(scope='function')
 def init_state(init_ego_state: EgoState, init_dyn_obj: DynamicObject) -> State:
->>>>>>> be3ee2a9
     yield State(ego_state=init_ego_state, dynamic_objects=[init_dyn_obj],
                 occupancy_state=OccupancyState(0, np.array([]), np.array([])))
 
@@ -148,17 +123,10 @@
 @pytest.fixture(scope='function')
 def unaligned_dynamic_object(predicted_cartesian_state_1_constant_yaw: CartesianExtendedState, prediction_timestamps,
                              car_size):
-<<<<<<< HEAD
-    yield NewDynamicObject.create_from_cartesian_state(obj_id=DYNAMIC_OBJECT_ID,
-                                                       timestamp=int(prediction_timestamps[1] * 1e9),
-                                                       cartesian_state=predicted_cartesian_state_1_constant_yaw,
-                                                       size=car_size, confidence=0)
-=======
     yield DynamicObject.create_from_cartesian_state(obj_id=DYNAMIC_OBJECT_ID,
                                                     timestamp=int(prediction_timestamps[1] * 1e9),
                                                     cartesian_state=predicted_cartesian_state_1_constant_yaw,
                                                     size=car_size, confidence=0)
->>>>>>> be3ee2a9
 
 
 @pytest.fixture(scope='function')
@@ -179,23 +147,6 @@
                                              predicted_cartesian_state_1_constant_yaw: CartesianExtendedState,
                                              predicted_cartesian_state_2_constant_yaw: CartesianExtendedState,
                                              prediction_timestamps: np.ndarray, car_size: ObjectSize) -> List[
-<<<<<<< HEAD
-    NewDynamicObject]:
-    object_states = [
-        NewDynamicObject.create_from_cartesian_state(obj_id=DYNAMIC_OBJECT_ID,
-                                                     timestamp=int(prediction_timestamps[0] * 1e9),
-                                                     cartesian_state=predicted_cartesian_state_0, size=car_size,
-                                                     confidence=0),
-        NewDynamicObject.create_from_cartesian_state(obj_id=DYNAMIC_OBJECT_ID,
-                                                     timestamp=int(prediction_timestamps[1] * 1e9),
-                                                     cartesian_state=predicted_cartesian_state_1_constant_yaw,
-                                                     size=car_size, confidence=0),
-
-        NewDynamicObject.create_from_cartesian_state(obj_id=DYNAMIC_OBJECT_ID,
-                                                     timestamp=int(prediction_timestamps[2] * 1e9),
-                                                     cartesian_state=predicted_cartesian_state_2_constant_yaw,
-                                                     size=car_size, confidence=0)
-=======
     DynamicObject]:
     object_states = [
         DynamicObject.create_from_cartesian_state(obj_id=DYNAMIC_OBJECT_ID,
@@ -211,7 +162,6 @@
                                                   timestamp=int(prediction_timestamps[2] * 1e9),
                                                   cartesian_state=predicted_cartesian_state_2_constant_yaw,
                                                   size=car_size, confidence=0)
->>>>>>> be3ee2a9
     ]
 
     yield object_states
@@ -221,23 +171,6 @@
 def predicted_dyn_object_states_road_yaw(predicted_cartesian_state_0: CartesianExtendedState,
                                          predicted_cartesian_state_1_road_yaw: CartesianExtendedState,
                                          predicted_cartesian_state_2_road_yaw: CartesianExtendedState,
-<<<<<<< HEAD
-                                         prediction_timestamps: np.ndarray) -> List[NewDynamicObject]:
-    object_states = [
-        NewDynamicObject.create_from_cartesian_state(obj_id=DYNAMIC_OBJECT_ID,
-                                                     timestamp=int(prediction_timestamps[0] * 1e9),
-                                                     cartesian_state=predicted_cartesian_state_0, size=car_size,
-                                                     confidence=0),
-        NewDynamicObject.create_from_cartesian_state(obj_id=DYNAMIC_OBJECT_ID,
-                                                     timestamp=int(prediction_timestamps[1] * 1e9),
-                                                     cartesian_state=predicted_cartesian_state_1_road_yaw,
-                                                     size=car_size, confidence=0),
-
-        NewDynamicObject.create_from_cartesian_state(obj_id=DYNAMIC_OBJECT_ID,
-                                                     timestamp=int(prediction_timestamps[2] * 1e9),
-                                                     cartesian_state=predicted_cartesian_state_2_road_yaw,
-                                                     size=car_size, confidence=0)
-=======
                                          prediction_timestamps: np.ndarray) -> List[DynamicObject]:
     object_states = [
         DynamicObject.create_from_cartesian_state(obj_id=DYNAMIC_OBJECT_ID,
@@ -253,7 +186,6 @@
                                                   timestamp=int(prediction_timestamps[2] * 1e9),
                                                   cartesian_state=predicted_cartesian_state_2_road_yaw,
                                                   size=car_size, confidence=0)
->>>>>>> be3ee2a9
     ]
 
     yield object_states
@@ -261,23 +193,6 @@
 
 @pytest.fixture(scope='function')
 def predicted_static_ego_states(static_cartesian_state: CartesianExtendedState, prediction_timestamps: np.ndarray) -> \
-<<<<<<< HEAD
-        List[NewEgoState]:
-    ego_states = [
-        NewEgoState.create_from_cartesian_state(obj_id=EGO_OBJECT_ID,
-                                                timestamp=int(prediction_timestamps[0] * 1e9),
-                                                cartesian_state=static_cartesian_state, size=car_size,
-                                                confidence=0),
-        NewEgoState.create_from_cartesian_state(obj_id=EGO_OBJECT_ID,
-                                                timestamp=int(prediction_timestamps[1] * 1e9),
-                                                cartesian_state=static_cartesian_state,
-                                                size=car_size, confidence=0),
-
-        NewEgoState.create_from_cartesian_state(obj_id=EGO_OBJECT_ID,
-                                                timestamp=int(prediction_timestamps[2] * 1e9),
-                                                cartesian_state=static_cartesian_state,
-                                                size=car_size, confidence=0)
-=======
         List[EgoState]:
     ego_states = [
         EgoState.create_from_cartesian_state(obj_id=EGO_OBJECT_ID,
@@ -293,7 +208,6 @@
                                              timestamp=int(prediction_timestamps[2] * 1e9),
                                              cartesian_state=static_cartesian_state,
                                              size=car_size, confidence=0)
->>>>>>> be3ee2a9
     ]
 
     yield ego_states
@@ -325,15 +239,9 @@
                                                                                         lon=ego_road_lon,
                                                                                         lat=ego_road_lat)
 
-<<<<<<< HEAD
-        ego_state = NewEgoState.create_from_cartesian_state(obj_id=0, timestamp=0, cartesian_state=np.array(
-            [ego_pos[0], ego_pos[1], ego_yaw, 0.0, 0.0, 0.0]),
-                                                            size=car_size, confidence=1.0)
-=======
         ego_state = EgoState.create_from_cartesian_state(obj_id=0, timestamp=0, cartesian_state=np.array(
             [ego_pos[0], ego_pos[1], ego_yaw, 0.0, 0.0, 0.0]),
                                                          size=car_size, confidence=1.0)
->>>>>>> be3ee2a9
 
         # Generate objects at the following locations:
         obj_id = 1
@@ -341,7 +249,7 @@
         obj_road_lons = [5.0, 10.0, 15.0, 20.0, 25.0]
         obj_road_lats = [1.5, 4.5, 6.0]
 
-        dynamic_objects: List[NewDynamicObject] = list()
+        dynamic_objects: List[DynamicObject] = list()
         for obj_road_lon in obj_road_lons:
             for obj_road_lat in obj_road_lats:
 
@@ -353,19 +261,11 @@
                                                                                                 lon=obj_road_lon,
                                                                                                 lat=obj_road_lat)
 
-<<<<<<< HEAD
-                dynamic_object = NewDynamicObject.create_from_cartesian_state(obj_id=obj_id, timestamp=0,
-                                                                              cartesian_state=np.array(
-                                                                                  [obj_pos[0], obj_pos[1], obj_yaw, 0.0,
-                                                                                   0.0, 0.0]),
-                                                                              size=car_size, confidence=1.0)
-=======
                 dynamic_object = DynamicObject.create_from_cartesian_state(obj_id=obj_id, timestamp=0,
                                                                            cartesian_state=np.array(
                                                                                   [obj_pos[0], obj_pos[1], obj_yaw, 0.0,
                                                                                    0.0, 0.0]),
                                                                            size=car_size, confidence=1.0)
->>>>>>> be3ee2a9
 
                 dynamic_objects.append(dynamic_object)
                 obj_id += 1
