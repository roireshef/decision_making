from typing import List

import numpy as np
import pytest

from decision_making.src.global_constants import DEFAULT_OBJECT_Z_VALUE
from decision_making.src.planning.trajectory.trajectory_planner import SamplableTrajectory
from decision_making.src.planning.types import CartesianState, C_X, C_Y, C_YAW, C_V
from decision_making.src.prediction.action_unaware_prediction.physical_time_alignment_predictor import \
    PhysicalTimeAlignmentPredictor
from decision_making.src.prediction.ego_aware_prediction.maneuver_based_predictor import ManeuverBasedPredictor
from decision_making.src.prediction.ego_aware_prediction.maneuver_recognition.constant_velocity_maneuver_classifier import \
    ConstantVelocityManeuverClassifier

from decision_making.src.prediction.ego_aware_prediction.trajectory_generation.werling_trajectory_generator import \
    WerlingTrajectoryGenerator
from decision_making.src.state.state import DynamicObject, ObjectSize, EgoState, State, OccupancyState
from decision_making.test.planning.trajectory.mock_samplable_trajectory import MockSamplableTrajectory
from rte.python.logger.AV_logger import AV_Logger

DYNAMIC_OBJECT_ID = 1
EGO_OBJECT_ID = 0

PREDICTION_HORIZON = 6

@pytest.fixture(scope='function')
def physical_time_alignment_predictor() -> PhysicalTimeAlignmentPredictor:
    logger = AV_Logger.get_logger("PREDICTOR_TEST_LOGGER")
    yield PhysicalTimeAlignmentPredictor(logger)

@pytest.fixture(scope='function')
def werling_trajectory_generator() -> WerlingTrajectoryGenerator:
    yield WerlingTrajectoryGenerator()

@pytest.fixture(scope='function')
def constant_velocity_predictor(werling_trajectory_generator: WerlingTrajectoryGenerator) -> ManeuverBasedPredictor:
    logger = AV_Logger.get_logger("PREDICTOR_TEST_LOGGER")
    maneuver_classifier = ConstantVelocityManeuverClassifier()
    predictor = ManeuverBasedPredictor(logger, maneuver_classifier=maneuver_classifier,
                                       trajectory_generator=werling_trajectory_generator)
    yield predictor

@pytest.fixture(scope='function')
def car_size() -> ObjectSize:
    yield ObjectSize(length=3.0, width=2.0, height=1.2)


@pytest.fixture(scope='function')
def init_cartesian_state() -> CartesianState:
    yield np.array([500.0, 0.0, 0.0, 10.0])


@pytest.fixture(scope='function')
def predicted_cartesian_state_0() -> CartesianState:
    yield np.array([510.0, 0.0, 0.0, 10.0])


@pytest.fixture(scope='function')
def predicted_cartesian_state_1_constant_yaw() -> CartesianState:
    yield np.array([590.0, 0.0, 0.0, 10.0])


@pytest.fixture(scope='function')
def predicted_cartesian_state_1_road_yaw() -> CartesianState:
    yield np.array([590.0, 0.0, 0.0, 10.0])


@pytest.fixture(scope='function')
def predicted_cartesian_state_2_constant_yaw() -> CartesianState:
    yield np.array([700.0, 0.0, 0.0, 10.0])


@pytest.fixture(scope='function')
def predicted_cartesian_state_2_road_yaw() -> CartesianState:
    yield np.array([700.0, 0.0, 0.0, 10.0])


@pytest.fixture(scope='function')
def static_cartesian_state() -> CartesianState:
    yield np.array([50.0, 0.0, 0.0, 0.0])


@pytest.fixture(scope='function')
def prediction_timestamps() -> np.array:
    yield np.array([1.0, 9.0, 20.0])


@pytest.fixture(scope='function')
def init_dyn_obj(init_cartesian_state) -> DynamicObject:
    yield DynamicObject(obj_id=DYNAMIC_OBJECT_ID, timestamp=int(0e9), x=init_cartesian_state[C_X],
                        y=init_cartesian_state[C_Y],
                        z=DEFAULT_OBJECT_Z_VALUE,
                        yaw=init_cartesian_state[C_YAW], size=car_size, confidence=0, v_x=init_cartesian_state[C_V],
                        v_y=0,
                        acceleration_lon=0, curvature=0)


@pytest.fixture(scope='function')
def init_ego_state(static_cartesian_state) -> EgoState:
    yield EgoState(obj_id=EGO_OBJECT_ID, timestamp=int(0e9), x=static_cartesian_state[C_X],
                   y=static_cartesian_state[C_Y],
                   z=DEFAULT_OBJECT_Z_VALUE,
                   yaw=static_cartesian_state[C_YAW], size=car_size, confidence=0, v_x=static_cartesian_state[C_V],
                   v_y=0,
                   acceleration_lon=0, curvature=0)


@pytest.fixture(scope='function')
def init_state(init_ego_state, init_dyn_obj) -> State:
    yield State(ego_state=init_ego_state, dynamic_objects=[init_dyn_obj],
                occupancy_state=OccupancyState(0, np.array([]), np.array([])))


@pytest.fixture(scope='function')
def unaligned_dynamic_object(predicted_cartesian_state_1_constant_yaw, prediction_timestamps):
    yield DynamicObject(obj_id=DYNAMIC_OBJECT_ID, timestamp=int(prediction_timestamps[1] * 1e9),
<<<<<<< HEAD
                        x=predicted_cartesian_state_1_constant_yaw[C_X],
                        y=predicted_cartesian_state_1_constant_yaw[C_Y],
                        z=DEFAULT_OBJECT_Z_VALUE,
                        yaw=predicted_cartesian_state_1_constant_yaw[C_YAW], size=car_size, confidence=0,
                        v_x=predicted_cartesian_state_1_constant_yaw[C_V],
                        v_y=0,
                        acceleration_lon=0, omega_yaw=0)
=======
                                   x=predicted_cartesian_state_1_constant_yaw[C_X],
                                   y=predicted_cartesian_state_1_constant_yaw[C_Y],
                                   z=DEFAULT_OBJECT_Z_VALUE,
                                   yaw=predicted_cartesian_state_1_constant_yaw[C_YAW], size=car_size, confidence=0,
                                   v_x=predicted_cartesian_state_1_constant_yaw[C_V],
                                   v_y=0,
                                   acceleration_lon=0, curvature=0)
>>>>>>> a2031a7f


@pytest.fixture(scope='function')
def aligned_ego_state(init_ego_state, unaligned_dynamic_object):
    # Changing only timestamp since ego's speed is 0
    init_ego_state.timestamp = unaligned_dynamic_object.timestamp
    yield init_ego_state


@pytest.fixture(scope='function')
def unaligned_state(init_ego_state, unaligned_dynamic_object) -> State:
    yield State(ego_state=init_ego_state, dynamic_objects=[unaligned_dynamic_object],
                occupancy_state=OccupancyState(0, np.array([]), np.array([])))


@pytest.fixture(scope='function')
def predicted_dyn_object_states_constant_yaw(predicted_cartesian_state_0: CartesianState,
                                             predicted_cartesian_state_1_constant_yaw: CartesianState,
                                             predicted_cartesian_state_2_constant_yaw: CartesianState,
                                             prediction_timestamps: np.ndarray) -> List[DynamicObject]:
    object_states = [
        DynamicObject(obj_id=DYNAMIC_OBJECT_ID, timestamp=int(prediction_timestamps[0] * 1e9),
                      x=predicted_cartesian_state_0[C_X],
                      y=predicted_cartesian_state_0[C_Y],
                      z=DEFAULT_OBJECT_Z_VALUE,
                      yaw=predicted_cartesian_state_0[C_YAW], size=car_size, confidence=0,
                      v_x=predicted_cartesian_state_0[C_V],
                      v_y=0,
<<<<<<< HEAD
                      acceleration_lon=0, omega_yaw=0),
        DynamicObject(obj_id=DYNAMIC_OBJECT_ID, timestamp=int(prediction_timestamps[1] * 1e9),
                      x=predicted_cartesian_state_1_constant_yaw[C_X],
=======
                      acceleration_lon=0, curvature=0),
        DynamicObject(obj_id=DYNAMIC_OBJECT_ID, timestamp=int(prediction_timestamps[1] * 1e9), x=predicted_cartesian_state_1_constant_yaw[C_X],
>>>>>>> a2031a7f
                      y=predicted_cartesian_state_1_constant_yaw[C_Y],
                      z=DEFAULT_OBJECT_Z_VALUE,
                      yaw=predicted_cartesian_state_1_constant_yaw[C_YAW], size=car_size, confidence=0,
                      v_x=predicted_cartesian_state_1_constant_yaw[C_V],
                      v_y=0,
                      acceleration_lon=0, curvature=0),
        DynamicObject(obj_id=DYNAMIC_OBJECT_ID, timestamp=int(prediction_timestamps[2] * 1e9),
                      x=predicted_cartesian_state_2_constant_yaw[C_X], y=predicted_cartesian_state_2_constant_yaw[C_Y],
                      z=DEFAULT_OBJECT_Z_VALUE,
                      yaw=predicted_cartesian_state_2_constant_yaw[C_YAW], size=car_size, confidence=0,
                      v_x=predicted_cartesian_state_2_constant_yaw[C_V],
                      v_y=0,
                      acceleration_lon=0, curvature=0)]
    yield object_states


@pytest.fixture(scope='function')
def predicted_dyn_object_states_road_yaw(predicted_cartesian_state_0: CartesianState,
                                         predicted_cartesian_state_1_road_yaw: CartesianState,
                                         predicted_cartesian_state_2_road_yaw: CartesianState,
                                         prediction_timestamps: np.ndarray) -> List[DynamicObject]:
    object_states = [
        DynamicObject(obj_id=DYNAMIC_OBJECT_ID, timestamp=int(prediction_timestamps[0] * 1e9),
                      x=predicted_cartesian_state_0[C_X],
                      y=predicted_cartesian_state_0[C_Y],
                      z=DEFAULT_OBJECT_Z_VALUE,
                      yaw=predicted_cartesian_state_0[C_YAW], size=car_size, confidence=0,
                      v_x=predicted_cartesian_state_0[C_V],
                      v_y=0,
<<<<<<< HEAD
                      acceleration_lon=0, omega_yaw=0),
        DynamicObject(obj_id=DYNAMIC_OBJECT_ID, timestamp=int(prediction_timestamps[1] * 1e9),
                      x=predicted_cartesian_state_1_road_yaw[C_X],
=======
                      acceleration_lon=0, curvature=0),
        DynamicObject(obj_id=DYNAMIC_OBJECT_ID, timestamp=int(prediction_timestamps[1] * 1e9), x=predicted_cartesian_state_1_road_yaw[C_X],
>>>>>>> a2031a7f
                      y=predicted_cartesian_state_1_road_yaw[C_Y],
                      z=DEFAULT_OBJECT_Z_VALUE,
                      yaw=predicted_cartesian_state_1_road_yaw[C_YAW], size=car_size, confidence=0,
                      v_x=predicted_cartesian_state_1_road_yaw[C_V],
                      v_y=0,
                      acceleration_lon=0, curvature=0),
        DynamicObject(obj_id=DYNAMIC_OBJECT_ID, timestamp=int(prediction_timestamps[2] * 1e9),
                      x=predicted_cartesian_state_2_road_yaw[C_X], y=predicted_cartesian_state_2_road_yaw[C_Y],
                      z=DEFAULT_OBJECT_Z_VALUE,
                      yaw=predicted_cartesian_state_2_road_yaw[C_YAW], size=car_size, confidence=0,
                      v_x=predicted_cartesian_state_2_road_yaw[C_V],
                      v_y=0,
                      acceleration_lon=0, curvature=0)]
    yield object_states


@pytest.fixture(scope='function')
<<<<<<< HEAD
def predicted_static_ego_states(static_cartesian_state: CartesianState, prediction_timestamps: np.ndarray) -> List[
    EgoState]:
    ego_states = [
        EgoState(obj_id=EGO_OBJECT_ID, timestamp=int(prediction_timestamps[0] * 1e9), x=static_cartesian_state[C_X],
                 y=static_cartesian_state[C_Y],
                 z=DEFAULT_OBJECT_Z_VALUE,
                 yaw=static_cartesian_state[C_YAW], size=car_size, confidence=0,
                 v_x=static_cartesian_state[C_V],
                 v_y=0,
                 acceleration_lon=0, omega_yaw=0, steering_angle=0),
        EgoState(obj_id=EGO_OBJECT_ID, timestamp=int(prediction_timestamps[1] * 1e9), x=static_cartesian_state[C_X],
                 y=static_cartesian_state[C_Y],
                 z=DEFAULT_OBJECT_Z_VALUE,
                 yaw=static_cartesian_state[C_YAW], size=car_size, confidence=0,
                 v_x=static_cartesian_state[C_V],
                 v_y=0,
                 acceleration_lon=0, omega_yaw=0, steering_angle=0),
        EgoState(obj_id=EGO_OBJECT_ID, timestamp=int(prediction_timestamps[2] * 1e9), x=static_cartesian_state[C_X],
                 y=static_cartesian_state[C_Y],
                 z=DEFAULT_OBJECT_Z_VALUE,
                 yaw=static_cartesian_state[C_YAW], size=car_size, confidence=0,
                 v_x=static_cartesian_state[C_V],
                 v_y=0,
                 acceleration_lon=0, omega_yaw=0, steering_angle=0)]
=======
def predicted_static_ego_states(static_cartesian_state: CartesianState, prediction_timestamps: np.ndarray) -> List[EgoState]:
    ego_states = [EgoState(obj_id=EGO_OBJECT_ID, timestamp=int(prediction_timestamps[0] * 1e9), x=static_cartesian_state[C_X],
                           y=static_cartesian_state[C_Y],
                           z=DEFAULT_OBJECT_Z_VALUE,
                           yaw=static_cartesian_state[C_YAW], size=car_size, confidence=0,
                           v_x=static_cartesian_state[C_V],
                           v_y=0,
                           acceleration_lon=0, curvature=0),
                  EgoState(obj_id=EGO_OBJECT_ID, timestamp=int(prediction_timestamps[1] * 1e9), x=static_cartesian_state[C_X],
                           y=static_cartesian_state[C_Y],
                           z=DEFAULT_OBJECT_Z_VALUE,
                           yaw=static_cartesian_state[C_YAW], size=car_size, confidence=0,
                           v_x=static_cartesian_state[C_V],
                           v_y=0,
                           acceleration_lon=0, curvature=0),
                  EgoState(obj_id=EGO_OBJECT_ID, timestamp=int(prediction_timestamps[2] * 1e9), x=static_cartesian_state[C_X],
                           y=static_cartesian_state[C_Y],
                           z=DEFAULT_OBJECT_Z_VALUE,
                           yaw=static_cartesian_state[C_YAW], size=car_size, confidence=0,
                           v_x=static_cartesian_state[C_V],
                           v_y=0,
                           acceleration_lon=0, curvature=0)]
>>>>>>> a2031a7f
    yield ego_states


@pytest.fixture(scope='function')
def ego_samplable_trajectory(static_cartesian_state) -> SamplableTrajectory:
    a_k_zero_array = np.array([0, 0])
    cartesian_extended_trajectory = np.array(
        [np.append(static_cartesian_state, a_k_zero_array),
         np.append(static_cartesian_state, a_k_zero_array),
         np.append(static_cartesian_state, a_k_zero_array)])
    yield MockSamplableTrajectory(cartesian_extended_trajectory)<|MERGE_RESOLUTION|>--- conflicted
+++ resolved
@@ -114,15 +114,6 @@
 @pytest.fixture(scope='function')
 def unaligned_dynamic_object(predicted_cartesian_state_1_constant_yaw, prediction_timestamps):
     yield DynamicObject(obj_id=DYNAMIC_OBJECT_ID, timestamp=int(prediction_timestamps[1] * 1e9),
-<<<<<<< HEAD
-                        x=predicted_cartesian_state_1_constant_yaw[C_X],
-                        y=predicted_cartesian_state_1_constant_yaw[C_Y],
-                        z=DEFAULT_OBJECT_Z_VALUE,
-                        yaw=predicted_cartesian_state_1_constant_yaw[C_YAW], size=car_size, confidence=0,
-                        v_x=predicted_cartesian_state_1_constant_yaw[C_V],
-                        v_y=0,
-                        acceleration_lon=0, omega_yaw=0)
-=======
                                    x=predicted_cartesian_state_1_constant_yaw[C_X],
                                    y=predicted_cartesian_state_1_constant_yaw[C_Y],
                                    z=DEFAULT_OBJECT_Z_VALUE,
@@ -130,7 +121,6 @@
                                    v_x=predicted_cartesian_state_1_constant_yaw[C_V],
                                    v_y=0,
                                    acceleration_lon=0, curvature=0)
->>>>>>> a2031a7f
 
 
 @pytest.fixture(scope='function')
@@ -159,14 +149,8 @@
                       yaw=predicted_cartesian_state_0[C_YAW], size=car_size, confidence=0,
                       v_x=predicted_cartesian_state_0[C_V],
                       v_y=0,
-<<<<<<< HEAD
-                      acceleration_lon=0, omega_yaw=0),
-        DynamicObject(obj_id=DYNAMIC_OBJECT_ID, timestamp=int(prediction_timestamps[1] * 1e9),
-                      x=predicted_cartesian_state_1_constant_yaw[C_X],
-=======
                       acceleration_lon=0, curvature=0),
         DynamicObject(obj_id=DYNAMIC_OBJECT_ID, timestamp=int(prediction_timestamps[1] * 1e9), x=predicted_cartesian_state_1_constant_yaw[C_X],
->>>>>>> a2031a7f
                       y=predicted_cartesian_state_1_constant_yaw[C_Y],
                       z=DEFAULT_OBJECT_Z_VALUE,
                       yaw=predicted_cartesian_state_1_constant_yaw[C_YAW], size=car_size, confidence=0,
@@ -196,14 +180,8 @@
                       yaw=predicted_cartesian_state_0[C_YAW], size=car_size, confidence=0,
                       v_x=predicted_cartesian_state_0[C_V],
                       v_y=0,
-<<<<<<< HEAD
-                      acceleration_lon=0, omega_yaw=0),
-        DynamicObject(obj_id=DYNAMIC_OBJECT_ID, timestamp=int(prediction_timestamps[1] * 1e9),
-                      x=predicted_cartesian_state_1_road_yaw[C_X],
-=======
                       acceleration_lon=0, curvature=0),
         DynamicObject(obj_id=DYNAMIC_OBJECT_ID, timestamp=int(prediction_timestamps[1] * 1e9), x=predicted_cartesian_state_1_road_yaw[C_X],
->>>>>>> a2031a7f
                       y=predicted_cartesian_state_1_road_yaw[C_Y],
                       z=DEFAULT_OBJECT_Z_VALUE,
                       yaw=predicted_cartesian_state_1_road_yaw[C_YAW], size=car_size, confidence=0,
@@ -221,7 +199,6 @@
 
 
 @pytest.fixture(scope='function')
-<<<<<<< HEAD
 def predicted_static_ego_states(static_cartesian_state: CartesianState, prediction_timestamps: np.ndarray) -> List[
     EgoState]:
     ego_states = [
@@ -231,22 +208,21 @@
                  yaw=static_cartesian_state[C_YAW], size=car_size, confidence=0,
                  v_x=static_cartesian_state[C_V],
                  v_y=0,
-                 acceleration_lon=0, omega_yaw=0, steering_angle=0),
+                 acceleration_lon=0, curvature=0),
         EgoState(obj_id=EGO_OBJECT_ID, timestamp=int(prediction_timestamps[1] * 1e9), x=static_cartesian_state[C_X],
                  y=static_cartesian_state[C_Y],
                  z=DEFAULT_OBJECT_Z_VALUE,
                  yaw=static_cartesian_state[C_YAW], size=car_size, confidence=0,
                  v_x=static_cartesian_state[C_V],
                  v_y=0,
-                 acceleration_lon=0, omega_yaw=0, steering_angle=0),
+                 acceleration_lon=0, curvature=0),
         EgoState(obj_id=EGO_OBJECT_ID, timestamp=int(prediction_timestamps[2] * 1e9), x=static_cartesian_state[C_X],
                  y=static_cartesian_state[C_Y],
                  z=DEFAULT_OBJECT_Z_VALUE,
                  yaw=static_cartesian_state[C_YAW], size=car_size, confidence=0,
                  v_x=static_cartesian_state[C_V],
                  v_y=0,
-                 acceleration_lon=0, omega_yaw=0, steering_angle=0)]
-=======
+                 acceleration_lon=0, curvature=0)]
 def predicted_static_ego_states(static_cartesian_state: CartesianState, prediction_timestamps: np.ndarray) -> List[EgoState]:
     ego_states = [EgoState(obj_id=EGO_OBJECT_ID, timestamp=int(prediction_timestamps[0] * 1e9), x=static_cartesian_state[C_X],
                            y=static_cartesian_state[C_Y],
@@ -269,7 +245,6 @@
                            v_x=static_cartesian_state[C_V],
                            v_y=0,
                            acceleration_lon=0, curvature=0)]
->>>>>>> a2031a7f
     yield ego_states
 
 
