--- conflicted
+++ resolved
@@ -4,23 +4,16 @@
 from decision_making.src.prediction.predictor import Predictor
 
 from decision_making.src.prediction.columns import PREDICT_X, PREDICT_Y, PREDICT_YAW, PREDICT_VEL
-<<<<<<< HEAD
-from decision_making.src.state.state import DynamicObject, EgoState, State
+from decision_making.src.state.state import DynamicObject, EgoState, State, RoadLocalization
 from decision_making.test.constants import MAP_SERVICE_ABSOLUTE_PATH
-=======
-from decision_making.src.state.state import DynamicObject, EgoState, State, RoadLocalization
->>>>>>> b9516a87
 from decision_making.test.planning.custom_fixtures import state
 from mapping.test.model.testable_map_fixtures import map_api_mock
 from rte.python.logger.AV_logger import AV_Logger
 
-<<<<<<< HEAD
 from unittest.mock import patch
 
 
-=======
 # TODO: Move to fixtures, so that other tests will be able to use it
->>>>>>> b9516a87
 class TestPredictorMock(Predictor):
     def predict_object(self, dynamic_object: Type[DynamicObject],
                        prediction_timestamps: np.ndarray) -> np.ndarray:
