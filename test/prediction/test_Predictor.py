import numpy as np
from typing import Type, List

from decision_making.src.planning.types import C_X, C_THETA, C_V, C_Y, CartesianTrajectory
from decision_making.src.prediction.predictor import Predictor
<<<<<<< HEAD

from decision_making.src.planning.types import C_X, C_Y, C_THETA, C_V
=======
>>>>>>> 676ca243
from decision_making.src.state.state import DynamicObject, EgoState, State, RoadLocalization
from decision_making.test.constants import MAP_SERVICE_ABSOLUTE_PATH
from decision_making.test.planning.custom_fixtures import state
from mapping.test.model.testable_map_fixtures import testable_map_api
from rte.python.logger.AV_logger import AV_Logger

from unittest.mock import patch


# TODO: Move to fixtures, so that other tests will be able to use it
class TestPredictorMock(Predictor):
    def predict_object(self, dynamic_object: Type[DynamicObject],
                       prediction_timestamps: np.ndarray) -> np.ndarray:
<<<<<<< HEAD
        traj = np.array([[0.0, 0.0, np.pi / 4, x] for x in range(len(prediction_timestamps))])
=======
        traj: CartesianTrajectory = np.array([[0.0, 0.0, np.pi / 4, x] for x in range(len(prediction_timestamps))])
>>>>>>> 676ca243
        traj[:, C_X] = np.cumsum(traj[:, C_V] * np.cos(traj[:, C_THETA]))
        traj[:, C_Y] = np.cumsum(traj[:, C_V] * np.sin(traj[:, C_THETA]))

        return traj
    def predict_object_on_road(self, road_localization: RoadLocalization, localization_timestamp: float,
                               prediction_timestamps: np.ndarray) -> List[RoadLocalization]:
        pass

@patch(target=MAP_SERVICE_ABSOLUTE_PATH, new=testable_map_api)
def test_predictEgoState_apiTest_returnsEgoStatesList(state):
    ego_state = state.ego_state
    logger = AV_Logger.get_logger("test_predictEgoState_apiTest_returnsEgoStatesList")
    predicted_timestamps = np.array([0.0, 0.2, 0.4, 0.6, 0.8])
    test_predictor_mock = TestPredictorMock(logger=logger)
    predicted_states = test_predictor_mock._predict_ego_state(ego_state=ego_state,
                                                              prediction_timestamps=predicted_timestamps)

    assert np.all([isinstance(predicted_states[x], EgoState) for x in range(len(predicted_states))])
    assert len(predicted_states) == len(predicted_timestamps)


@patch(target=MAP_SERVICE_ABSOLUTE_PATH, new=testable_map_api)
def test_predictState_apiTest_returnsStatesList(state):
    predicted_timestamps = np.array([0.0, 0.2, 0.4, 0.6, 0.8])
    logger = AV_Logger.get_logger("test_predictEgoState_apiTest_returnsEgoStatesList")
    test_predictor_mock = TestPredictorMock(logger=logger)
    predicted_states = test_predictor_mock.predict_state(state,
                                                         prediction_timestamps=predicted_timestamps)

    assert np.all([isinstance(predicted_states[x], State) for x in range(len(predicted_states))])
    assert len(predicted_states) == len(predicted_timestamps)
    for predicted_state in predicted_states:
        assert np.all([isinstance(predicted_state.dynamic_objects[x], DynamicObject) for x in
                       range(len(predicted_state.dynamic_objects))])<|MERGE_RESOLUTION|>--- conflicted
+++ resolved
@@ -3,11 +3,8 @@
 
 from decision_making.src.planning.types import C_X, C_THETA, C_V, C_Y, CartesianTrajectory
 from decision_making.src.prediction.predictor import Predictor
-<<<<<<< HEAD
 
 from decision_making.src.planning.types import C_X, C_Y, C_THETA, C_V
-=======
->>>>>>> 676ca243
 from decision_making.src.state.state import DynamicObject, EgoState, State, RoadLocalization
 from decision_making.test.constants import MAP_SERVICE_ABSOLUTE_PATH
 from decision_making.test.planning.custom_fixtures import state
@@ -21,11 +18,7 @@
 class TestPredictorMock(Predictor):
     def predict_object(self, dynamic_object: Type[DynamicObject],
                        prediction_timestamps: np.ndarray) -> np.ndarray:
-<<<<<<< HEAD
-        traj = np.array([[0.0, 0.0, np.pi / 4, x] for x in range(len(prediction_timestamps))])
-=======
         traj: CartesianTrajectory = np.array([[0.0, 0.0, np.pi / 4, x] for x in range(len(prediction_timestamps))])
->>>>>>> 676ca243
         traj[:, C_X] = np.cumsum(traj[:, C_V] * np.cos(traj[:, C_THETA]))
         traj[:, C_Y] = np.cumsum(traj[:, C_V] * np.sin(traj[:, C_THETA]))
 
