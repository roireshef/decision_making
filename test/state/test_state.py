--- conflicted
+++ resolved
@@ -1,8 +1,4 @@
-<<<<<<< HEAD
-from decision_making.src.map.map_model import MapModel
-=======
 from decision_making.src.planning.utils.geometry_utils import CartesianFrame
->>>>>>> f302ed97
 from decision_making.src.state.state import *
 
 
@@ -14,29 +10,15 @@
     glob_pos = CartesianFrame.convert_relative_to_global_frame(rel_pos, ego_pos, ego_yaw)
 
     # test state.predict
-    map_model = MapModel()
-    map_api = MapAPI(map_model)
-
     size = ObjectSize(0, 0, 0)
     occ = OccupancyState(0, np.array([[1,1,0]]), np.array([0]))
-<<<<<<< HEAD
-    dyn = DynamicObject(1, 0, 15, 1, 0, 0.1, size, 0, 10, 1, 0, 0, map_api)
-    ego = EgoState(0, 0, 5, 0, 0, 0, size, 0, 0, 2, 0, 0, 0, map_api)
-=======
     ego_road_localization = RoadLocalization(road_id=1, lane_num=0, full_lat=0, intra_lane_lat=0, road_lon=0.0,
                                              intra_lane_yaw=0.0)
     road_localization = RoadLocalization(road_id=1, lane_num=0, full_lat=1.5, intra_lane_lat=1.5, road_lon=10.0,
                                          intra_lane_yaw=0.0)
     dyn = DynamicObject(1, 0, 15, 1, 0, 0.1, size, 0, 10, 1, 0, 0, road_localization=road_localization)
     ego = EgoState(0, 0, 5, 0, 0, 0, size, 0, 0, 2, 0, 0, 0, road_localization=ego_road_localization)
->>>>>>> f302ed97
     state = State(occ, [dyn], ego)
     state.ego_state.acceleration_lon = 1
     state.ego_state.turn_radius = 1000
     state.dynamic_objects[0].acceleration_lon = -1
-<<<<<<< HEAD
-    state.predict(2000, map_api)
-
-test_init()
-=======
->>>>>>> f302ed97
