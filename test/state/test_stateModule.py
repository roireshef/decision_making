import numpy as np
import pytest
from unittest.mock import patch

from decision_making.src.infra.pubsub import PubSub
from decision_making.src.global_constants import VELOCITY_MINIMAL_THRESHOLD, BEHAVIORAL_PLANNING_NAME_FOR_LOGGING
from decision_making.src.messages.scene_dynamic_message import SceneDynamic
from decision_making.src.planning.types import FS_SV
from decision_making.src.state.state import DynamicObjectsData, State
from rte.python.logger.AV_logger import AV_Logger
from decision_making.test.planning.custom_fixtures import dynamic_objects_not_on_road, \
<<<<<<< HEAD
    scene_dynamic_fix_single_host_hypothesis, scene_dynamic_fix_two_host_hypotheses, \
    scene_dynamic_fix_three_host_hypotheses, pubsub, dynamic_objects_negative_velocity
from decision_making.test.messages.scene_static_fixture import scene_static_oval_with_splits, scene_static_pg_split
=======
    scene_dynamic_fix_single_host_hypothesis, pubsub, dynamic_objects_negative_velocity
from decision_making.test.messages.scene_static_fixture import scene_static_pg_split
>>>>>>> 54900164


# @patch(FILTER_OBJECT_OFF_ROAD_PATH, False)
def test_dynamicObjCallbackWithoutFilter_objectOffRoad_stateWithObject(pubsub: PubSub,
<<<<<<< HEAD
                                                                       dynamic_objects_not_on_road: DynamicObjectsData):
=======
                                                                       dynamic_objects_not_on_road: DynamicObjectsData,
                                                                       scene_dynamic_fix_single_host_hypothesis: SceneDynamic):
>>>>>>> 54900164
    """
    :param pubsub: Inter-process communication interface.
    :param scene_dynamic_fix: Fixture of scene dynamic

    Checking functionality of dynamic_object_callback for an object that is not on the road.
    """
<<<<<<< HEAD
=======

    logger = AV_Logger.get_logger(STATE_MODULE_NAME_FOR_LOGGING)

    state_module = StateModule(pubsub=pubsub, logger=logger, scene_dynamic=scene_dynamic_fix_single_host_hypothesis)
>>>>>>> 54900164
    # Inserting a object that's not on the road
    dyn_obj_list = State.create_dyn_obj_list(dynamic_objects_not_on_road)
    assert len(dyn_obj_list) == 1  # check that object was inserted


def test_createStateFromSceneDyamic_singleHostHypothesis_correctHostLocalization(pubsub: PubSub,
                                                                                 scene_dynamic_fix_single_host_hypothesis: SceneDynamic):
    """
    :param scene_dynamic_fix: Fixture of scene dynamic
    :param gff_segment_ids: GFF lane segment ids for last action

    Checking functionality of create_state_from_scene_dynamic for the case of single host hypothesis
    """

    logger = AV_Logger.get_logger(BEHAVIORAL_PLANNING_NAME_FOR_LOGGING)

    gff_segment_ids = np.array([200, 210, 220])

    state = State.create_state_from_scene_dynamic(scene_dynamic_fix_single_host_hypothesis, gff_segment_ids, logger)

    assert state.ego_state.map_state.lane_id == 200


def test_createStateFromSceneDyamic_twoHostHypotheses_correctHostLocalization(pubsub: PubSub,
                                                                              scene_dynamic_fix_two_host_hypotheses: SceneDynamic):
    """
    :param scene_dynamic_fix: Fixture of scene dynamic
    :param gff_segment_ids: GFF lane segment ids for last action

    Checking functionality of create_state_from_scene_dynamic for the case of multiple host hypothesis
    """

    logger = AV_Logger.get_logger(BEHAVIORAL_PLANNING_NAME_FOR_LOGGING)

    gff_segment_ids = np.array([201, 211, 221])

    state = State.create_state_from_scene_dynamic(scene_dynamic_fix_two_host_hypotheses, gff_segment_ids, logger)

    assert state.ego_state.map_state.lane_id == 201


def test_createStateFromSceneDyamic_threeHostHypotheses_correctHostLocalization(pubsub: PubSub,
                                                                              scene_dynamic_fix_three_host_hypotheses: SceneDynamic):
    """
    :param scene_dynamic_fix: Fixture of scene dynamic
    :param gff_segment_ids: GFF lane segment ids for last action

    Checking functionality of create_state_from_scene_dynamic for the case of multiple host hypothesis
    """

    logger = AV_Logger.get_logger(BEHAVIORAL_PLANNING_NAME_FOR_LOGGING)

    gff_segment_ids = np.array([2244100, 19670533, 58375685])

    state = State.create_state_from_scene_dynamic(scene_dynamic_fix_three_host_hypotheses, gff_segment_ids, logger)

    assert state.ego_state.map_state.lane_id == 2244100


@pytest.mark.skip(reason="irrelevant since was moved to SP")
<<<<<<< HEAD
def test_dynamicObjCallback_negativeVelocity_stateWithUpdatedVelocity(dynamic_objects_negative_velocity: DynamicObjectsData):
=======
def test_dynamicObjCallback_negativeVelocity_stateWithUpdatedVelocity(pubsub: PubSub,
                                                                      dynamic_objects_negative_velocity: DynamicObjectsData,
                                                                      scene_dynamic_fix_single_host_hypothesis: SceneDynamic,
                                                                      scene_static_pg_split):
>>>>>>> 54900164
    """
    :param pubsub: Inter-process communication interface.
    :param scene_dynamic_fix: Fixture of scene dynamic

    Checking functionality of dynamic_object_callback for an object that is not on the road.
    """

<<<<<<< HEAD
    dyn_obj_list = State.create_dyn_obj_list(dynamic_objects_negative_velocity)
=======
    state_module = StateModule(pubsub=pubsub, logger=logger,
                               scene_dynamic=scene_dynamic_fix_single_host_hypothesis)

    dyn_obj_list = state_module.create_dyn_obj_list(dynamic_objects_negative_velocity)
>>>>>>> 54900164

    assert len(dyn_obj_list) == 1 # check that object was inserted
    assert np.isclose(dyn_obj_list[0].map_state.lane_fstate[FS_SV], VELOCITY_MINIMAL_THRESHOLD)


@pytest.mark.skip(reason="irrelevant since was moved to SP")
<<<<<<< HEAD
def test_dynamicObjCallbackWithFilter_objectOffRoad_stateWithoutObject(dynamic_objects_not_on_road: DynamicObjectsData):
=======
def test_dynamicObjCallbackWithFilter_objectOffRoad_stateWithoutObject(pubsub: PubSub,
                                                                       dynamic_objects_not_on_road: DynamicObjectsData,
                                                                       scene_dynamic_fix_single_host_hypothesis: SceneDynamic,
                                                                       scene_static_pg_split):
>>>>>>> 54900164
    """
    :param pubsub: Inter-process communication interface.
    :param scene_dynamic_fix: Fixture of scene dynamic

    Checking functionality of dynamic_object_callback for an object that is not on the road.
    """

<<<<<<< HEAD
=======
    state_module = StateModule(pubsub=pubsub, logger=logger,
                               scene_dynamic=scene_dynamic_fix_single_host_hypothesis)

>>>>>>> 54900164
    # Inserting a object that's not on the road
    dyn_obj_list = State.create_dyn_obj_list(dynamic_objects_not_on_road)
    assert len(dyn_obj_list) == 0   # check that object was not inserted<|MERGE_RESOLUTION|>--- conflicted
+++ resolved
@@ -9,37 +9,20 @@
 from decision_making.src.state.state import DynamicObjectsData, State
 from rte.python.logger.AV_logger import AV_Logger
 from decision_making.test.planning.custom_fixtures import dynamic_objects_not_on_road, \
-<<<<<<< HEAD
     scene_dynamic_fix_single_host_hypothesis, scene_dynamic_fix_two_host_hypotheses, \
     scene_dynamic_fix_three_host_hypotheses, pubsub, dynamic_objects_negative_velocity
 from decision_making.test.messages.scene_static_fixture import scene_static_oval_with_splits, scene_static_pg_split
-=======
-    scene_dynamic_fix_single_host_hypothesis, pubsub, dynamic_objects_negative_velocity
-from decision_making.test.messages.scene_static_fixture import scene_static_pg_split
->>>>>>> 54900164
 
 
 # @patch(FILTER_OBJECT_OFF_ROAD_PATH, False)
 def test_dynamicObjCallbackWithoutFilter_objectOffRoad_stateWithObject(pubsub: PubSub,
-<<<<<<< HEAD
                                                                        dynamic_objects_not_on_road: DynamicObjectsData):
-=======
-                                                                       dynamic_objects_not_on_road: DynamicObjectsData,
-                                                                       scene_dynamic_fix_single_host_hypothesis: SceneDynamic):
->>>>>>> 54900164
     """
     :param pubsub: Inter-process communication interface.
     :param scene_dynamic_fix: Fixture of scene dynamic
 
     Checking functionality of dynamic_object_callback for an object that is not on the road.
     """
-<<<<<<< HEAD
-=======
-
-    logger = AV_Logger.get_logger(STATE_MODULE_NAME_FOR_LOGGING)
-
-    state_module = StateModule(pubsub=pubsub, logger=logger, scene_dynamic=scene_dynamic_fix_single_host_hypothesis)
->>>>>>> 54900164
     # Inserting a object that's not on the road
     dyn_obj_list = State.create_dyn_obj_list(dynamic_objects_not_on_road)
     assert len(dyn_obj_list) == 1  # check that object was inserted
@@ -100,14 +83,7 @@
 
 
 @pytest.mark.skip(reason="irrelevant since was moved to SP")
-<<<<<<< HEAD
 def test_dynamicObjCallback_negativeVelocity_stateWithUpdatedVelocity(dynamic_objects_negative_velocity: DynamicObjectsData):
-=======
-def test_dynamicObjCallback_negativeVelocity_stateWithUpdatedVelocity(pubsub: PubSub,
-                                                                      dynamic_objects_negative_velocity: DynamicObjectsData,
-                                                                      scene_dynamic_fix_single_host_hypothesis: SceneDynamic,
-                                                                      scene_static_pg_split):
->>>>>>> 54900164
     """
     :param pubsub: Inter-process communication interface.
     :param scene_dynamic_fix: Fixture of scene dynamic
@@ -115,28 +91,14 @@
     Checking functionality of dynamic_object_callback for an object that is not on the road.
     """
 
-<<<<<<< HEAD
     dyn_obj_list = State.create_dyn_obj_list(dynamic_objects_negative_velocity)
-=======
-    state_module = StateModule(pubsub=pubsub, logger=logger,
-                               scene_dynamic=scene_dynamic_fix_single_host_hypothesis)
-
-    dyn_obj_list = state_module.create_dyn_obj_list(dynamic_objects_negative_velocity)
->>>>>>> 54900164
 
     assert len(dyn_obj_list) == 1 # check that object was inserted
     assert np.isclose(dyn_obj_list[0].map_state.lane_fstate[FS_SV], VELOCITY_MINIMAL_THRESHOLD)
 
 
 @pytest.mark.skip(reason="irrelevant since was moved to SP")
-<<<<<<< HEAD
 def test_dynamicObjCallbackWithFilter_objectOffRoad_stateWithoutObject(dynamic_objects_not_on_road: DynamicObjectsData):
-=======
-def test_dynamicObjCallbackWithFilter_objectOffRoad_stateWithoutObject(pubsub: PubSub,
-                                                                       dynamic_objects_not_on_road: DynamicObjectsData,
-                                                                       scene_dynamic_fix_single_host_hypothesis: SceneDynamic,
-                                                                       scene_static_pg_split):
->>>>>>> 54900164
     """
     :param pubsub: Inter-process communication interface.
     :param scene_dynamic_fix: Fixture of scene dynamic
@@ -144,12 +106,6 @@
     Checking functionality of dynamic_object_callback for an object that is not on the road.
     """
 
-<<<<<<< HEAD
-=======
-    state_module = StateModule(pubsub=pubsub, logger=logger,
-                               scene_dynamic=scene_dynamic_fix_single_host_hypothesis)
-
->>>>>>> 54900164
     # Inserting a object that's not on the road
     dyn_obj_list = State.create_dyn_obj_list(dynamic_objects_not_on_road)
     assert len(dyn_obj_list) == 0   # check that object was not inserted